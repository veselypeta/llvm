--- conflicted
+++ resolved
@@ -411,12 +411,9 @@
   }
   module ranges {
     header "ranges"
-<<<<<<< HEAD
-=======
     export compare
     export initializer_list
     export iterator
->>>>>>> 11299179
     export *
   }
   module ratio {
