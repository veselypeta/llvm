// -*- C++ -*-
//===-------------------------- iterator ----------------------------------===//
//
// Part of the LLVM Project, under the Apache License v2.0 with LLVM Exceptions.
// See https://llvm.org/LICENSE.txt for license information.
// SPDX-License-Identifier: Apache-2.0 WITH LLVM-exception
//
//===----------------------------------------------------------------------===//

#ifndef _LIBCPP_ITERATOR
#define _LIBCPP_ITERATOR

/*
    iterator synopsis

#include <concepts>

namespace std
{
template<class> struct incrementable_traits;       // since C++20
template<class T>
  using iter_difference_t = see below;             // since C++20

template<class> struct indirectly_readable_traits; // since C++20
template<class T>
  using iter_value_t = see below;                  // since C++20

template<class Iterator>
struct iterator_traits;

template<class T>
  requires is_object_v<T>                    // since C++20
struct iterator_traits<T*>;

template<dereferenceable T>
  using iter_reference_t = decltype(*declval<T&>());

namespace ranges::inline unspecified {
    inline constexpr unspecified iter_move = unspecified; // since C++20, nodiscard as an extension
}}

template<dereferenceable T>
  requires ...
using iter_rvalue_reference_t = decltype(ranges::iter_move(declval<T&>())); // since C++20

// [iterator.concepts], iterator concepts
// [iterator.concept.readable], concept indirectly_readable
template<class In>
  concept indirectly_readable = see below;                // since C++20

// [iterator.concept.writable], concept indirectly_writable
template<class Out, class T>
  concept indirectly_writable = see below;                // since C++20
<<<<<<< HEAD
=======

// [iterator.concept.winc], concept weakly_incrementable
template<class I>
  concept weakly_incrementable = see below;                // since C++20

// [iterator.concept.inc], concept incrementable
template<class I>
  concept incrementable = see below;                       // since C++20

// [iterator.concept.iterator], concept input_or_output_iterator
  template<class I>
    concept input_or_output_iterator = see below;          // since C++20

// [iterator.concept.sentinel], concept sentinel_for
template<class S, class I>
  concept sentinel_for = see below;                        // since C++20

// [iterator.concept.sizedsentinel], concept sized_sentinel_for
template<class S, class I>
  inline constexpr bool disable_sized_sentinel_for = false;

template<class S, class I>
  concept sized_sentinel_for = see below;

// [iterator.concept.input], concept input_iterator
template<class I>
  concept input_iterator = see below;                      // since C++20
>>>>>>> 11299179

template<class Category, class T, class Distance = ptrdiff_t,
         class Pointer = T*, class Reference = T&>
struct iterator
{
    typedef T         value_type;
    typedef Distance  difference_type;
    typedef Pointer   pointer;
    typedef Reference reference;
    typedef Category  iterator_category;
};

struct input_iterator_tag  {};
struct output_iterator_tag {};
struct forward_iterator_tag       : public input_iterator_tag         {};
struct bidirectional_iterator_tag : public forward_iterator_tag       {};
struct random_access_iterator_tag : public bidirectional_iterator_tag {};

// 27.4.3, iterator operations
template <class InputIterator, class Distance>  // constexpr in C++17
  constexpr void advance(InputIterator& i, Distance n);

template <class InputIterator>  // constexpr in C++17
  constexpr typename iterator_traits<InputIterator>::difference_type
    distance(InputIterator first, InputIterator last);

template <class InputIterator>  // constexpr in C++17
  constexpr InputIterator next(InputIterator x,
typename iterator_traits<InputIterator>::difference_type n = 1);

template <class BidirectionalIterator>  // constexpr in C++17
  constexpr BidirectionalIterator prev(BidirectionalIterator x,
    typename iterator_traits<BidirectionalIterator>::difference_type n = 1);

template <class Iterator>
class reverse_iterator
    : public iterator<typename iterator_traits<Iterator>::iterator_category,
                      typename iterator_traits<Iterator>::value_type,
                      typename iterator_traits<Iterator>::difference_type,
                      typename iterator_traits<Iterator>::pointer,
                      typename iterator_traits<Iterator>::reference>
{
protected:
    Iterator current;
public:
    typedef Iterator                                            iterator_type;
    typedef typename iterator_traits<Iterator>::difference_type difference_type;
    typedef typename iterator_traits<Iterator>::reference       reference;
    typedef typename iterator_traits<Iterator>::pointer         pointer;

    constexpr reverse_iterator();
    constexpr explicit reverse_iterator(Iterator x);
    template <class U> constexpr reverse_iterator(const reverse_iterator<U>& u);
    template <class U> constexpr reverse_iterator& operator=(const reverse_iterator<U>& u);
    constexpr Iterator base() const;
    constexpr reference operator*() const;
    constexpr pointer   operator->() const;
    constexpr reverse_iterator& operator++();
    constexpr reverse_iterator  operator++(int);
    constexpr reverse_iterator& operator--();
    constexpr reverse_iterator  operator--(int);
    constexpr reverse_iterator  operator+ (difference_type n) const;
    constexpr reverse_iterator& operator+=(difference_type n);
    constexpr reverse_iterator  operator- (difference_type n) const;
    constexpr reverse_iterator& operator-=(difference_type n);
    constexpr reference         operator[](difference_type n) const;
};

template <class Iterator1, class Iterator2>
constexpr bool                          // constexpr in C++17
operator==(const reverse_iterator<Iterator1>& x, const reverse_iterator<Iterator2>& y);

template <class Iterator1, class Iterator2>
constexpr bool                          // constexpr in C++17
operator<(const reverse_iterator<Iterator1>& x, const reverse_iterator<Iterator2>& y);

template <class Iterator1, class Iterator2>
constexpr bool                          // constexpr in C++17
operator!=(const reverse_iterator<Iterator1>& x, const reverse_iterator<Iterator2>& y);

template <class Iterator1, class Iterator2>
constexpr bool                          // constexpr in C++17
operator>(const reverse_iterator<Iterator1>& x, const reverse_iterator<Iterator2>& y);

template <class Iterator1, class Iterator2>
constexpr bool                          // constexpr in C++17
operator>=(const reverse_iterator<Iterator1>& x, const reverse_iterator<Iterator2>& y);

template <class Iterator1, class Iterator2>
constexpr bool                          // constexpr in C++17
operator<=(const reverse_iterator<Iterator1>& x, const reverse_iterator<Iterator2>& y);

template <class Iterator1, class Iterator2>
constexpr auto
operator-(const reverse_iterator<Iterator1>& x, const reverse_iterator<Iterator2>& y)
-> decltype(__y.base() - __x.base());   // constexpr in C++17

template <class Iterator>
constexpr reverse_iterator<Iterator>
operator+(typename reverse_iterator<Iterator>::difference_type n,
          const reverse_iterator<Iterator>& x);   // constexpr in C++17

template <class Iterator>
constexpr reverse_iterator<Iterator> make_reverse_iterator(Iterator i); // C++14, constexpr in C++17

template <class Container>
class back_insert_iterator
{
protected:
    Container* container;
public:
    typedef Container                   container_type;
    typedef void                        value_type;
    typedef void                        difference_type;
    typedef void                        reference;
    typedef void                        pointer;

    explicit back_insert_iterator(Container& x);  // constexpr in C++20
    back_insert_iterator& operator=(const typename Container::value_type& value);  // constexpr in C++20
    back_insert_iterator& operator*();  // constexpr in C++20
    back_insert_iterator& operator++();  // constexpr in C++20
    back_insert_iterator  operator++(int);  // constexpr in C++20
};

template <class Container> back_insert_iterator<Container> back_inserter(Container& x);  // constexpr in C++20

template <class Container>
class front_insert_iterator
{
protected:
    Container* container;
public:
    typedef Container                    container_type;
    typedef void                         value_type;
    typedef void                         difference_type;
    typedef void                         reference;
    typedef void                         pointer;

    explicit front_insert_iterator(Container& x);  // constexpr in C++20
    front_insert_iterator& operator=(const typename Container::value_type& value);  // constexpr in C++20
    front_insert_iterator& operator*();  // constexpr in C++20
    front_insert_iterator& operator++();  // constexpr in C++20
    front_insert_iterator  operator++(int);  // constexpr in C++20
};

template <class Container> front_insert_iterator<Container> front_inserter(Container& x);  // constexpr in C++20

template <class Container>
class insert_iterator
{
protected:
    Container* container;
    typename Container::iterator iter;
public:
    typedef Container              container_type;
    typedef void                   value_type;
    typedef void                   difference_type;
    typedef void                   reference;
    typedef void                   pointer;

    insert_iterator(Container& x, typename Container::iterator i);  // constexpr in C++20
    insert_iterator& operator=(const typename Container::value_type& value);  // constexpr in C++20
    insert_iterator& operator*();  // constexpr in C++20
    insert_iterator& operator++();  // constexpr in C++20
    insert_iterator& operator++(int);  // constexpr in C++20
};

template <class Container, class Iterator>
insert_iterator<Container> inserter(Container& x, Iterator i);  // constexpr in C++20

template <class Iterator>
class move_iterator {
public:
    typedef Iterator                                              iterator_type;
    typedef typename iterator_traits<Iterator>::difference_type   difference_type;
    typedef Iterator                                              pointer;
    typedef typename iterator_traits<Iterator>::value_type        value_type;
    typedef typename iterator_traits<Iterator>::iterator_category iterator_category;
    typedef value_type&&                                          reference;

    constexpr move_iterator();  // all the constexprs are in C++17
    constexpr explicit move_iterator(Iterator i);
    template <class U>
      constexpr move_iterator(const move_iterator<U>& u);
    template <class U>
      constexpr move_iterator& operator=(const move_iterator<U>& u);
    constexpr iterator_type base() const;
    constexpr reference operator*() const;
    constexpr pointer operator->() const;
    constexpr move_iterator& operator++();
    constexpr move_iterator operator++(int);
    constexpr move_iterator& operator--();
    constexpr move_iterator operator--(int);
    constexpr move_iterator operator+(difference_type n) const;
    constexpr move_iterator& operator+=(difference_type n);
    constexpr move_iterator operator-(difference_type n) const;
    constexpr move_iterator& operator-=(difference_type n);
    constexpr unspecified operator[](difference_type n) const;
private:
    Iterator current; // exposition only
};

template <class Iterator1, class Iterator2>
constexpr bool   // constexpr in C++17
operator==(const move_iterator<Iterator1>& x, const move_iterator<Iterator2>& y);

template <class Iterator1, class Iterator2>
constexpr bool   // constexpr in C++17
operator!=(const move_iterator<Iterator1>& x, const move_iterator<Iterator2>& y);

template <class Iterator1, class Iterator2>
constexpr bool   // constexpr in C++17
operator<(const move_iterator<Iterator1>& x, const move_iterator<Iterator2>& y);

template <class Iterator1, class Iterator2>
constexpr bool   // constexpr in C++17
operator<=(const move_iterator<Iterator1>& x, const move_iterator<Iterator2>& y);

template <class Iterator1, class Iterator2>
constexpr bool   // constexpr in C++17
operator>(const move_iterator<Iterator1>& x, const move_iterator<Iterator2>& y);

template <class Iterator1, class Iterator2>
constexpr bool   // constexpr in C++17
operator>=(const move_iterator<Iterator1>& x, const move_iterator<Iterator2>& y);

template <class Iterator1, class Iterator2>
constexpr auto   // constexpr in C++17
operator-(const move_iterator<Iterator1>& x,
          const move_iterator<Iterator2>& y) -> decltype(x.base() - y.base());

template <class Iterator>
constexpr move_iterator<Iterator> operator+(   // constexpr in C++17
            typename move_iterator<Iterator>::difference_type n,
            const move_iterator<Iterator>& x);

template <class Iterator>   // constexpr in C++17
constexpr  move_iterator<Iterator> make_move_iterator(const Iterator& i);


template <class T, class charT = char, class traits = char_traits<charT>, class Distance = ptrdiff_t>
class istream_iterator
    : public iterator<input_iterator_tag, T, Distance, const T*, const T&>
{
public:
    typedef charT char_type;
    typedef traits traits_type;
    typedef basic_istream<charT,traits> istream_type;

    constexpr istream_iterator();
    istream_iterator(istream_type& s);
    istream_iterator(const istream_iterator& x);
    ~istream_iterator();

    const T& operator*() const;
    const T* operator->() const;
    istream_iterator& operator++();
    istream_iterator  operator++(int);
};

template <class T, class charT, class traits, class Distance>
bool operator==(const istream_iterator<T,charT,traits,Distance>& x,
                const istream_iterator<T,charT,traits,Distance>& y);
template <class T, class charT, class traits, class Distance>
bool operator!=(const istream_iterator<T,charT,traits,Distance>& x,
                const istream_iterator<T,charT,traits,Distance>& y);

template <class T, class charT = char, class traits = char_traits<charT> >
class ostream_iterator
    : public iterator<output_iterator_tag, void, void, void ,void>
{
public:
    typedef charT char_type;
    typedef traits traits_type;
    typedef basic_ostream<charT,traits> ostream_type;

    ostream_iterator(ostream_type& s);
    ostream_iterator(ostream_type& s, const charT* delimiter);
    ostream_iterator(const ostream_iterator& x);
    ~ostream_iterator();
    ostream_iterator& operator=(const T& value);

    ostream_iterator& operator*();
    ostream_iterator& operator++();
    ostream_iterator& operator++(int);
};

template<class charT, class traits = char_traits<charT> >
class istreambuf_iterator
    : public iterator<input_iterator_tag, charT,
                      typename traits::off_type, unspecified,
                      charT>
{
public:
    typedef charT                         char_type;
    typedef traits                        traits_type;
    typedef typename traits::int_type     int_type;
    typedef basic_streambuf<charT,traits> streambuf_type;
    typedef basic_istream<charT,traits>   istream_type;

    istreambuf_iterator() noexcept;
    istreambuf_iterator(istream_type& s) noexcept;
    istreambuf_iterator(streambuf_type* s) noexcept;
    istreambuf_iterator(a-private-type) noexcept;

    charT                operator*() const;
    pointer operator->() const;
    istreambuf_iterator& operator++();
    a-private-type       operator++(int);

    bool equal(const istreambuf_iterator& b) const;
};

template <class charT, class traits>
bool operator==(const istreambuf_iterator<charT,traits>& a,
                const istreambuf_iterator<charT,traits>& b);
template <class charT, class traits>
bool operator!=(const istreambuf_iterator<charT,traits>& a,
                const istreambuf_iterator<charT,traits>& b);

template <class charT, class traits = char_traits<charT> >
class ostreambuf_iterator
    : public iterator<output_iterator_tag, void, void, void, void>
{
public:
    typedef charT                         char_type;
    typedef traits                        traits_type;
    typedef basic_streambuf<charT,traits> streambuf_type;
    typedef basic_ostream<charT,traits>   ostream_type;

    ostreambuf_iterator(ostream_type& s) noexcept;
    ostreambuf_iterator(streambuf_type* s) noexcept;
    ostreambuf_iterator& operator=(charT c);
    ostreambuf_iterator& operator*();
    ostreambuf_iterator& operator++();
    ostreambuf_iterator& operator++(int);
    bool failed() const noexcept;
};

template <class C> constexpr auto begin(C& c) -> decltype(c.begin());
template <class C> constexpr auto begin(const C& c) -> decltype(c.begin());
template <class C> constexpr auto end(C& c) -> decltype(c.end());
template <class C> constexpr auto end(const C& c) -> decltype(c.end());
template <class T, size_t N> constexpr T* begin(T (&array)[N]);
template <class T, size_t N> constexpr T* end(T (&array)[N]);

template <class C> auto constexpr cbegin(const C& c) -> decltype(std::begin(c));        // C++14
template <class C> auto constexpr cend(const C& c) -> decltype(std::end(c));            // C++14
template <class C> auto constexpr rbegin(C& c) -> decltype(c.rbegin());                 // C++14
template <class C> auto constexpr rbegin(const C& c) -> decltype(c.rbegin());           // C++14
template <class C> auto constexpr rend(C& c) -> decltype(c.rend());                     // C++14
template <class C> constexpr auto rend(const C& c) -> decltype(c.rend());               // C++14
template <class E> reverse_iterator<const E*> constexpr rbegin(initializer_list<E> il); // C++14
template <class E> reverse_iterator<const E*> constexpr rend(initializer_list<E> il);   // C++14
template <class T, size_t N> reverse_iterator<T*> constexpr rbegin(T (&array)[N]);      // C++14
template <class T, size_t N> reverse_iterator<T*> constexpr rend(T (&array)[N]);        // C++14
template <class C> constexpr auto crbegin(const C& c) -> decltype(std::rbegin(c));      // C++14
template <class C> constexpr auto crend(const C& c) -> decltype(std::rend(c));          // C++14

// 24.8, container access:
template <class C> constexpr auto size(const C& c) -> decltype(c.size());         // C++17
template <class T, size_t N> constexpr size_t size(const T (&array)[N]) noexcept; // C++17

template <class C> constexpr auto ssize(const C& c)
    -> common_type_t<ptrdiff_t, make_signed_t<decltype(c.size())>>;                    // C++20
template <class T, ptrdiff_t> constexpr ptrdiff_t ssize(const T (&array)[N]) noexcept; // C++20

template <class C> constexpr auto empty(const C& c) -> decltype(c.empty());       // C++17
template <class T, size_t N> constexpr bool empty(const T (&array)[N]) noexcept;  // C++17
template <class E> constexpr bool empty(initializer_list<E> il) noexcept;         // C++17
template <class C> constexpr auto data(C& c) -> decltype(c.data());               // C++17
template <class C> constexpr auto data(const C& c) -> decltype(c.data());         // C++17
template <class T, size_t N> constexpr T* data(T (&array)[N]) noexcept;           // C++17
template <class E> constexpr const E* data(initializer_list<E> il) noexcept;      // C++17

}  // std

*/

#include <__config>
#include <__debug>
#include <__functional_base>
#include <__iterator/concepts.h>
#include <__iterator/incrementable_traits.h>
#include <__iterator/iter_move.h>
#include <__iterator/iterator_traits.h>
#include <__iterator/readable_traits.h>
#include <__memory/addressof.h>
#include <__memory/pointer_traits.h>
#include <compare>
#include <concepts> // Mandated by the Standard.
#include <cstddef>
#include <initializer_list>
<<<<<<< HEAD
#include <__iterator/concepts.h>
#include <__iterator/incrementable_traits.h>
#include <__iterator/iter_move.h>
#include <__iterator/iterator_traits.h>
#include <__iterator/readable_traits.h>
#include <__memory/addressof.h>
#include <__memory/pointer_traits.h>
=======
#include <iosfwd> // for forward declarations of vector and string
#include <type_traits>
>>>>>>> 11299179
#include <version>

#if !defined(_LIBCPP_HAS_NO_PRAGMA_SYSTEM_HEADER)
#pragma GCC system_header
#endif

_LIBCPP_BEGIN_NAMESPACE_STD

template<class _Category, class _Tp, class _Distance = ptrdiff_t,
         class _Pointer = _Tp*, class _Reference = _Tp&>
struct _LIBCPP_TEMPLATE_VIS iterator
{
    typedef _Tp        value_type;
    typedef _Distance  difference_type;
    typedef _Pointer   pointer;
    typedef _Reference reference;
    typedef _Category  iterator_category;
};

template <class _InputIter>
inline _LIBCPP_INLINE_VISIBILITY _LIBCPP_CONSTEXPR_AFTER_CXX14
void __advance(_InputIter& __i,
             typename iterator_traits<_InputIter>::difference_type __n, input_iterator_tag)
{
    for (; __n > 0; --__n)
        ++__i;
}

template <class _BiDirIter>
inline _LIBCPP_INLINE_VISIBILITY _LIBCPP_CONSTEXPR_AFTER_CXX14
void __advance(_BiDirIter& __i,
             typename iterator_traits<_BiDirIter>::difference_type __n, bidirectional_iterator_tag)
{
    if (__n >= 0)
        for (; __n > 0; --__n)
            ++__i;
    else
        for (; __n < 0; ++__n)
            --__i;
}

template <class _RandIter>
inline _LIBCPP_INLINE_VISIBILITY _LIBCPP_CONSTEXPR_AFTER_CXX14
void __advance(_RandIter& __i,
             typename iterator_traits<_RandIter>::difference_type __n, random_access_iterator_tag)
{
   __i += __n;
}

template <class _InputIter, class _Distance>
inline _LIBCPP_INLINE_VISIBILITY _LIBCPP_CONSTEXPR_AFTER_CXX14
void advance(_InputIter& __i, _Distance __orig_n)
{
    _LIBCPP_ASSERT(__orig_n >= 0 || __is_cpp17_bidirectional_iterator<_InputIter>::value,
                   "Attempt to advance(it, n) with negative n on a non-bidirectional iterator");
    typedef decltype(_VSTD::__convert_to_integral(__orig_n)) _IntegralSize;
    _IntegralSize __n = __orig_n;
    _VSTD::__advance(__i, __n, typename iterator_traits<_InputIter>::iterator_category());
}

template <class _InputIter>
inline _LIBCPP_INLINE_VISIBILITY _LIBCPP_CONSTEXPR_AFTER_CXX14
typename iterator_traits<_InputIter>::difference_type
__distance(_InputIter __first, _InputIter __last, input_iterator_tag)
{
    typename iterator_traits<_InputIter>::difference_type __r(0);
    for (; __first != __last; ++__first)
        ++__r;
    return __r;
}

template <class _RandIter>
inline _LIBCPP_INLINE_VISIBILITY _LIBCPP_CONSTEXPR_AFTER_CXX14
typename iterator_traits<_RandIter>::difference_type
__distance(_RandIter __first, _RandIter __last, random_access_iterator_tag)
{
    return __last - __first;
}

template <class _InputIter>
inline _LIBCPP_INLINE_VISIBILITY _LIBCPP_CONSTEXPR_AFTER_CXX14
typename iterator_traits<_InputIter>::difference_type
distance(_InputIter __first, _InputIter __last)
{
    return _VSTD::__distance(__first, __last, typename iterator_traits<_InputIter>::iterator_category());
}

template <class _InputIter>
inline _LIBCPP_INLINE_VISIBILITY _LIBCPP_CONSTEXPR_AFTER_CXX14
typename enable_if
<
    __is_cpp17_input_iterator<_InputIter>::value,
    _InputIter
>::type
next(_InputIter __x,
     typename iterator_traits<_InputIter>::difference_type __n = 1)
{
    _LIBCPP_ASSERT(__n >= 0 || __is_cpp17_bidirectional_iterator<_InputIter>::value,
                       "Attempt to next(it, n) with negative n on a non-bidirectional iterator");

    _VSTD::advance(__x, __n);
    return __x;
}

template <class _InputIter>
inline _LIBCPP_INLINE_VISIBILITY _LIBCPP_CONSTEXPR_AFTER_CXX14
typename enable_if
<
    __is_cpp17_input_iterator<_InputIter>::value,
    _InputIter
>::type
prev(_InputIter __x,
     typename iterator_traits<_InputIter>::difference_type __n = 1)
{
    _LIBCPP_ASSERT(__n <= 0 || __is_cpp17_bidirectional_iterator<_InputIter>::value,
                       "Attempt to prev(it, n) with a positive n on a non-bidirectional iterator");
    _VSTD::advance(__x, -__n);
    return __x;
}


template <class _Tp, class = void>
struct __is_stashing_iterator : false_type {};

template <class _Tp>
struct __is_stashing_iterator<_Tp, typename __void_t<typename _Tp::__stashing_iterator_tag>::type>
  : true_type {};

template <class _Iter>
class _LIBCPP_TEMPLATE_VIS reverse_iterator
    : public iterator<typename iterator_traits<_Iter>::iterator_category,
                      typename iterator_traits<_Iter>::value_type,
                      typename iterator_traits<_Iter>::difference_type,
                      typename iterator_traits<_Iter>::pointer,
                      typename iterator_traits<_Iter>::reference>
{
private:
    /*mutable*/ _Iter __t;  // no longer used as of LWG #2360, not removed due to ABI break

    static_assert(!__is_stashing_iterator<_Iter>::value,
      "The specified iterator type cannot be used with reverse_iterator; "
      "Using stashing iterators with reverse_iterator causes undefined behavior");

protected:
    _Iter current;
public:
    typedef _Iter                                            iterator_type;
    typedef typename iterator_traits<_Iter>::difference_type difference_type;
    typedef typename iterator_traits<_Iter>::reference       reference;
    typedef typename iterator_traits<_Iter>::pointer         pointer;
    typedef _If<__is_cpp17_random_access_iterator<_Iter>::value,
        random_access_iterator_tag,
        typename iterator_traits<_Iter>::iterator_category>  iterator_category;
#if _LIBCPP_STD_VER > 17
    typedef _If<__is_cpp17_random_access_iterator<_Iter>::value,
        random_access_iterator_tag,
        bidirectional_iterator_tag>                          iterator_concept;
#endif

    _LIBCPP_INLINE_VISIBILITY _LIBCPP_CONSTEXPR_AFTER_CXX14
    reverse_iterator() : __t(), current() {}
    _LIBCPP_INLINE_VISIBILITY _LIBCPP_CONSTEXPR_AFTER_CXX14
    explicit reverse_iterator(_Iter __x) : __t(__x), current(__x) {}
    template <class _Up>
        _LIBCPP_INLINE_VISIBILITY _LIBCPP_CONSTEXPR_AFTER_CXX14
        reverse_iterator(const reverse_iterator<_Up>& __u) : __t(__u.base()), current(__u.base()) {}
    template <class _Up>
        _LIBCPP_INLINE_VISIBILITY _LIBCPP_CONSTEXPR_AFTER_CXX14
        reverse_iterator& operator=(const reverse_iterator<_Up>& __u)
            { __t = current = __u.base(); return *this; }
    _LIBCPP_INLINE_VISIBILITY _LIBCPP_CONSTEXPR_AFTER_CXX14
    _Iter base() const {return current;}
    _LIBCPP_INLINE_VISIBILITY _LIBCPP_CONSTEXPR_AFTER_CXX14
    reference operator*() const {_Iter __tmp = current; return *--__tmp;}
    _LIBCPP_INLINE_VISIBILITY _LIBCPP_CONSTEXPR_AFTER_CXX14
    pointer  operator->() const {return _VSTD::addressof(operator*());}
    _LIBCPP_INLINE_VISIBILITY _LIBCPP_CONSTEXPR_AFTER_CXX14
    reverse_iterator& operator++() {--current; return *this;}
    _LIBCPP_INLINE_VISIBILITY _LIBCPP_CONSTEXPR_AFTER_CXX14
    reverse_iterator  operator++(int) {reverse_iterator __tmp(*this); --current; return __tmp;}
    _LIBCPP_INLINE_VISIBILITY _LIBCPP_CONSTEXPR_AFTER_CXX14
    reverse_iterator& operator--() {++current; return *this;}
    _LIBCPP_INLINE_VISIBILITY _LIBCPP_CONSTEXPR_AFTER_CXX14
    reverse_iterator  operator--(int) {reverse_iterator __tmp(*this); ++current; return __tmp;}
    _LIBCPP_INLINE_VISIBILITY _LIBCPP_CONSTEXPR_AFTER_CXX14
    reverse_iterator  operator+ (difference_type __n) const {return reverse_iterator(current - __n);}
    _LIBCPP_INLINE_VISIBILITY _LIBCPP_CONSTEXPR_AFTER_CXX14
    reverse_iterator& operator+=(difference_type __n) {current -= __n; return *this;}
    _LIBCPP_INLINE_VISIBILITY _LIBCPP_CONSTEXPR_AFTER_CXX14
    reverse_iterator  operator- (difference_type __n) const {return reverse_iterator(current + __n);}
    _LIBCPP_INLINE_VISIBILITY _LIBCPP_CONSTEXPR_AFTER_CXX14
    reverse_iterator& operator-=(difference_type __n) {current += __n; return *this;}
    _LIBCPP_INLINE_VISIBILITY _LIBCPP_CONSTEXPR_AFTER_CXX14
    reference         operator[](difference_type __n) const {return *(*this + __n);}
};

template <class _Iter1, class _Iter2>
inline _LIBCPP_INLINE_VISIBILITY _LIBCPP_CONSTEXPR_AFTER_CXX14
bool
operator==(const reverse_iterator<_Iter1>& __x, const reverse_iterator<_Iter2>& __y)
{
    return __x.base() == __y.base();
}

template <class _Iter1, class _Iter2>
inline _LIBCPP_INLINE_VISIBILITY _LIBCPP_CONSTEXPR_AFTER_CXX14
bool
operator<(const reverse_iterator<_Iter1>& __x, const reverse_iterator<_Iter2>& __y)
{
    return __x.base() > __y.base();
}

template <class _Iter1, class _Iter2>
inline _LIBCPP_INLINE_VISIBILITY _LIBCPP_CONSTEXPR_AFTER_CXX14
bool
operator!=(const reverse_iterator<_Iter1>& __x, const reverse_iterator<_Iter2>& __y)
{
    return __x.base() != __y.base();
}

template <class _Iter1, class _Iter2>
inline _LIBCPP_INLINE_VISIBILITY _LIBCPP_CONSTEXPR_AFTER_CXX14
bool
operator>(const reverse_iterator<_Iter1>& __x, const reverse_iterator<_Iter2>& __y)
{
    return __x.base() < __y.base();
}

template <class _Iter1, class _Iter2>
inline _LIBCPP_INLINE_VISIBILITY _LIBCPP_CONSTEXPR_AFTER_CXX14
bool
operator>=(const reverse_iterator<_Iter1>& __x, const reverse_iterator<_Iter2>& __y)
{
    return __x.base() <= __y.base();
}

template <class _Iter1, class _Iter2>
inline _LIBCPP_INLINE_VISIBILITY _LIBCPP_CONSTEXPR_AFTER_CXX14
bool
operator<=(const reverse_iterator<_Iter1>& __x, const reverse_iterator<_Iter2>& __y)
{
    return __x.base() >= __y.base();
}

#ifndef _LIBCPP_CXX03_LANG
template <class _Iter1, class _Iter2>
inline _LIBCPP_INLINE_VISIBILITY _LIBCPP_CONSTEXPR_AFTER_CXX14
auto
operator-(const reverse_iterator<_Iter1>& __x, const reverse_iterator<_Iter2>& __y)
-> decltype(__y.base() - __x.base())
{
    return __y.base() - __x.base();
}
#else
template <class _Iter1, class _Iter2>
inline _LIBCPP_INLINE_VISIBILITY
typename reverse_iterator<_Iter1>::difference_type
operator-(const reverse_iterator<_Iter1>& __x, const reverse_iterator<_Iter2>& __y)
{
    return __y.base() - __x.base();
}
#endif

template <class _Iter>
inline _LIBCPP_INLINE_VISIBILITY _LIBCPP_CONSTEXPR_AFTER_CXX14
reverse_iterator<_Iter>
operator+(typename reverse_iterator<_Iter>::difference_type __n, const reverse_iterator<_Iter>& __x)
{
    return reverse_iterator<_Iter>(__x.base() - __n);
}

#if _LIBCPP_STD_VER > 11
template <class _Iter>
inline _LIBCPP_INLINE_VISIBILITY _LIBCPP_CONSTEXPR_AFTER_CXX14
reverse_iterator<_Iter> make_reverse_iterator(_Iter __i)
{
    return reverse_iterator<_Iter>(__i);
}
#endif

template <class _Container>
class _LIBCPP_TEMPLATE_VIS back_insert_iterator
    : public iterator<output_iterator_tag,
                      void,
                      void,
                      void,
                      void>
{
protected:
    _Container* container;
public:
    typedef _Container container_type;

    _LIBCPP_INLINE_VISIBILITY _LIBCPP_CONSTEXPR_AFTER_CXX17 explicit back_insert_iterator(_Container& __x) : container(_VSTD::addressof(__x)) {}
    _LIBCPP_INLINE_VISIBILITY _LIBCPP_CONSTEXPR_AFTER_CXX17 back_insert_iterator& operator=(const typename _Container::value_type& __value_)
        {container->push_back(__value_); return *this;}
#ifndef _LIBCPP_CXX03_LANG
    _LIBCPP_INLINE_VISIBILITY _LIBCPP_CONSTEXPR_AFTER_CXX17 back_insert_iterator& operator=(typename _Container::value_type&& __value_)
        {container->push_back(_VSTD::move(__value_)); return *this;}
#endif // _LIBCPP_CXX03_LANG
    _LIBCPP_INLINE_VISIBILITY _LIBCPP_CONSTEXPR_AFTER_CXX17 back_insert_iterator& operator*()     {return *this;}
    _LIBCPP_INLINE_VISIBILITY _LIBCPP_CONSTEXPR_AFTER_CXX17 back_insert_iterator& operator++()    {return *this;}
    _LIBCPP_INLINE_VISIBILITY _LIBCPP_CONSTEXPR_AFTER_CXX17 back_insert_iterator  operator++(int) {return *this;}
};

template <class _Container>
inline _LIBCPP_INLINE_VISIBILITY _LIBCPP_CONSTEXPR_AFTER_CXX17
back_insert_iterator<_Container>
back_inserter(_Container& __x)
{
    return back_insert_iterator<_Container>(__x);
}

template <class _Container>
class _LIBCPP_TEMPLATE_VIS front_insert_iterator
    : public iterator<output_iterator_tag,
                      void,
                      void,
                      void,
                      void>
{
protected:
    _Container* container;
public:
    typedef _Container container_type;

    _LIBCPP_INLINE_VISIBILITY _LIBCPP_CONSTEXPR_AFTER_CXX17 explicit front_insert_iterator(_Container& __x) : container(_VSTD::addressof(__x)) {}
    _LIBCPP_INLINE_VISIBILITY _LIBCPP_CONSTEXPR_AFTER_CXX17 front_insert_iterator& operator=(const typename _Container::value_type& __value_)
        {container->push_front(__value_); return *this;}
#ifndef _LIBCPP_CXX03_LANG
    _LIBCPP_INLINE_VISIBILITY _LIBCPP_CONSTEXPR_AFTER_CXX17 front_insert_iterator& operator=(typename _Container::value_type&& __value_)
        {container->push_front(_VSTD::move(__value_)); return *this;}
#endif // _LIBCPP_CXX03_LANG
    _LIBCPP_INLINE_VISIBILITY _LIBCPP_CONSTEXPR_AFTER_CXX17 front_insert_iterator& operator*()     {return *this;}
    _LIBCPP_INLINE_VISIBILITY _LIBCPP_CONSTEXPR_AFTER_CXX17 front_insert_iterator& operator++()    {return *this;}
    _LIBCPP_INLINE_VISIBILITY _LIBCPP_CONSTEXPR_AFTER_CXX17 front_insert_iterator  operator++(int) {return *this;}
};

template <class _Container>
inline _LIBCPP_INLINE_VISIBILITY _LIBCPP_CONSTEXPR_AFTER_CXX17
front_insert_iterator<_Container>
front_inserter(_Container& __x)
{
    return front_insert_iterator<_Container>(__x);
}

template <class _Container>
class _LIBCPP_TEMPLATE_VIS insert_iterator
    : public iterator<output_iterator_tag,
                      void,
                      void,
                      void,
                      void>
{
protected:
    _Container* container;
    typename _Container::iterator iter;
public:
    typedef _Container container_type;

    _LIBCPP_INLINE_VISIBILITY _LIBCPP_CONSTEXPR_AFTER_CXX17 insert_iterator(_Container& __x, typename _Container::iterator __i)
        : container(_VSTD::addressof(__x)), iter(__i) {}
    _LIBCPP_INLINE_VISIBILITY _LIBCPP_CONSTEXPR_AFTER_CXX17 insert_iterator& operator=(const typename _Container::value_type& __value_)
        {iter = container->insert(iter, __value_); ++iter; return *this;}
#ifndef _LIBCPP_CXX03_LANG
    _LIBCPP_INLINE_VISIBILITY _LIBCPP_CONSTEXPR_AFTER_CXX17 insert_iterator& operator=(typename _Container::value_type&& __value_)
        {iter = container->insert(iter, _VSTD::move(__value_)); ++iter; return *this;}
#endif // _LIBCPP_CXX03_LANG
    _LIBCPP_INLINE_VISIBILITY _LIBCPP_CONSTEXPR_AFTER_CXX17 insert_iterator& operator*()        {return *this;}
    _LIBCPP_INLINE_VISIBILITY _LIBCPP_CONSTEXPR_AFTER_CXX17 insert_iterator& operator++()       {return *this;}
    _LIBCPP_INLINE_VISIBILITY _LIBCPP_CONSTEXPR_AFTER_CXX17 insert_iterator& operator++(int)    {return *this;}
};

template <class _Container>
inline _LIBCPP_INLINE_VISIBILITY _LIBCPP_CONSTEXPR_AFTER_CXX17
insert_iterator<_Container>
inserter(_Container& __x, typename _Container::iterator __i)
{
    return insert_iterator<_Container>(__x, __i);
}

template <class _Tp, class _CharT = char,
          class _Traits = char_traits<_CharT>, class _Distance = ptrdiff_t>
class _LIBCPP_TEMPLATE_VIS istream_iterator
    : public iterator<input_iterator_tag, _Tp, _Distance, const _Tp*, const _Tp&>
{
public:
    typedef _CharT char_type;
    typedef _Traits traits_type;
    typedef basic_istream<_CharT,_Traits> istream_type;
private:
    istream_type* __in_stream_;
    _Tp __value_;
public:
    _LIBCPP_INLINE_VISIBILITY _LIBCPP_CONSTEXPR istream_iterator() : __in_stream_(nullptr), __value_() {}
    _LIBCPP_INLINE_VISIBILITY istream_iterator(istream_type& __s) : __in_stream_(_VSTD::addressof(__s))
        {
            if (!(*__in_stream_ >> __value_))
                __in_stream_ = nullptr;
        }

    _LIBCPP_INLINE_VISIBILITY const _Tp& operator*() const {return __value_;}
    _LIBCPP_INLINE_VISIBILITY const _Tp* operator->() const {return _VSTD::addressof((operator*()));}
    _LIBCPP_INLINE_VISIBILITY istream_iterator& operator++()
        {
            if (!(*__in_stream_ >> __value_))
                __in_stream_ = nullptr;
            return *this;
        }
    _LIBCPP_INLINE_VISIBILITY istream_iterator  operator++(int)
        {istream_iterator __t(*this); ++(*this); return __t;}

    template <class _Up, class _CharU, class _TraitsU, class _DistanceU>
    friend _LIBCPP_INLINE_VISIBILITY
    bool
    operator==(const istream_iterator<_Up, _CharU, _TraitsU, _DistanceU>& __x,
               const istream_iterator<_Up, _CharU, _TraitsU, _DistanceU>& __y);

    template <class _Up, class _CharU, class _TraitsU, class _DistanceU>
    friend _LIBCPP_INLINE_VISIBILITY
    bool
    operator==(const istream_iterator<_Up, _CharU, _TraitsU, _DistanceU>& __x,
               const istream_iterator<_Up, _CharU, _TraitsU, _DistanceU>& __y);
};

template <class _Tp, class _CharT, class _Traits, class _Distance>
inline _LIBCPP_INLINE_VISIBILITY
bool
operator==(const istream_iterator<_Tp, _CharT, _Traits, _Distance>& __x,
           const istream_iterator<_Tp, _CharT, _Traits, _Distance>& __y)
{
    return __x.__in_stream_ == __y.__in_stream_;
}

template <class _Tp, class _CharT, class _Traits, class _Distance>
inline _LIBCPP_INLINE_VISIBILITY
bool
operator!=(const istream_iterator<_Tp, _CharT, _Traits, _Distance>& __x,
           const istream_iterator<_Tp, _CharT, _Traits, _Distance>& __y)
{
    return !(__x == __y);
}

template <class _Tp, class _CharT = char, class _Traits = char_traits<_CharT> >
class _LIBCPP_TEMPLATE_VIS ostream_iterator
    : public iterator<output_iterator_tag, void, void, void, void>
{
public:
    typedef output_iterator_tag             iterator_category;
    typedef void                            value_type;
#if _LIBCPP_STD_VER > 17
    typedef std::ptrdiff_t                  difference_type;
#else
    typedef void                            difference_type;
#endif
    typedef void                            pointer;
    typedef void                            reference;
    typedef _CharT                          char_type;
    typedef _Traits                         traits_type;
    typedef basic_ostream<_CharT, _Traits>  ostream_type;

private:
    ostream_type* __out_stream_;
    const char_type* __delim_;
public:
    _LIBCPP_INLINE_VISIBILITY ostream_iterator(ostream_type& __s) _NOEXCEPT
        : __out_stream_(_VSTD::addressof(__s)), __delim_(nullptr) {}
    _LIBCPP_INLINE_VISIBILITY ostream_iterator(ostream_type& __s, const _CharT* __delimiter) _NOEXCEPT
        : __out_stream_(_VSTD::addressof(__s)), __delim_(__delimiter) {}
    _LIBCPP_INLINE_VISIBILITY ostream_iterator& operator=(const _Tp& __value_)
        {
            *__out_stream_ << __value_;
            if (__delim_)
                *__out_stream_ << __delim_;
            return *this;
        }

    _LIBCPP_INLINE_VISIBILITY ostream_iterator& operator*()     {return *this;}
    _LIBCPP_INLINE_VISIBILITY ostream_iterator& operator++()    {return *this;}
    _LIBCPP_INLINE_VISIBILITY ostream_iterator& operator++(int) {return *this;}
};

template<class _CharT, class _Traits>
class _LIBCPP_TEMPLATE_VIS istreambuf_iterator
    : public iterator<input_iterator_tag, _CharT,
                      typename _Traits::off_type, _CharT*,
                      _CharT>
{
public:
    typedef _CharT                          char_type;
    typedef _Traits                         traits_type;
    typedef typename _Traits::int_type      int_type;
    typedef basic_streambuf<_CharT,_Traits> streambuf_type;
    typedef basic_istream<_CharT,_Traits>   istream_type;
private:
    mutable streambuf_type* __sbuf_;

    class __proxy
    {
        char_type __keep_;
        streambuf_type* __sbuf_;
        _LIBCPP_INLINE_VISIBILITY __proxy(char_type __c, streambuf_type* __s)
            : __keep_(__c), __sbuf_(__s) {}
        friend class istreambuf_iterator;
    public:
        _LIBCPP_INLINE_VISIBILITY char_type operator*() const {return __keep_;}
    };

    _LIBCPP_INLINE_VISIBILITY
    bool __test_for_eof() const
    {
        if (__sbuf_ && traits_type::eq_int_type(__sbuf_->sgetc(), traits_type::eof()))
            __sbuf_ = nullptr;
        return __sbuf_ == nullptr;
    }
public:
    _LIBCPP_INLINE_VISIBILITY _LIBCPP_CONSTEXPR istreambuf_iterator() _NOEXCEPT : __sbuf_(nullptr) {}
    _LIBCPP_INLINE_VISIBILITY istreambuf_iterator(istream_type& __s) _NOEXCEPT
        : __sbuf_(__s.rdbuf()) {}
    _LIBCPP_INLINE_VISIBILITY istreambuf_iterator(streambuf_type* __s) _NOEXCEPT
        : __sbuf_(__s) {}
    _LIBCPP_INLINE_VISIBILITY istreambuf_iterator(const __proxy& __p) _NOEXCEPT
        : __sbuf_(__p.__sbuf_) {}

    _LIBCPP_INLINE_VISIBILITY char_type  operator*() const
        {return static_cast<char_type>(__sbuf_->sgetc());}
    _LIBCPP_INLINE_VISIBILITY istreambuf_iterator& operator++()
        {
            __sbuf_->sbumpc();
            return *this;
        }
    _LIBCPP_INLINE_VISIBILITY __proxy              operator++(int)
        {
            return __proxy(__sbuf_->sbumpc(), __sbuf_);
        }

    _LIBCPP_INLINE_VISIBILITY bool equal(const istreambuf_iterator& __b) const
        {return __test_for_eof() == __b.__test_for_eof();}
};

template <class _CharT, class _Traits>
inline _LIBCPP_INLINE_VISIBILITY
bool operator==(const istreambuf_iterator<_CharT,_Traits>& __a,
                const istreambuf_iterator<_CharT,_Traits>& __b)
                {return __a.equal(__b);}

template <class _CharT, class _Traits>
inline _LIBCPP_INLINE_VISIBILITY
bool operator!=(const istreambuf_iterator<_CharT,_Traits>& __a,
                const istreambuf_iterator<_CharT,_Traits>& __b)
                {return !__a.equal(__b);}

template <class _CharT, class _Traits>
class _LIBCPP_TEMPLATE_VIS ostreambuf_iterator
    : public iterator<output_iterator_tag, void, void, void, void>
{
public:
    typedef output_iterator_tag                 iterator_category;
    typedef void                                value_type;
#if _LIBCPP_STD_VER > 17
    typedef std::ptrdiff_t                      difference_type;
#else
    typedef void                                difference_type;
#endif
    typedef void                                pointer;
    typedef void                                reference;
    typedef _CharT                              char_type;
    typedef _Traits                             traits_type;
    typedef basic_streambuf<_CharT, _Traits>    streambuf_type;
    typedef basic_ostream<_CharT, _Traits>      ostream_type;

private:
    streambuf_type* __sbuf_;
public:
    _LIBCPP_INLINE_VISIBILITY ostreambuf_iterator(ostream_type& __s) _NOEXCEPT
        : __sbuf_(__s.rdbuf()) {}
    _LIBCPP_INLINE_VISIBILITY ostreambuf_iterator(streambuf_type* __s) _NOEXCEPT
        : __sbuf_(__s) {}
    _LIBCPP_INLINE_VISIBILITY ostreambuf_iterator& operator=(_CharT __c)
        {
            if (__sbuf_ && traits_type::eq_int_type(__sbuf_->sputc(__c), traits_type::eof()))
                __sbuf_ = nullptr;
            return *this;
        }
    _LIBCPP_INLINE_VISIBILITY ostreambuf_iterator& operator*()     {return *this;}
    _LIBCPP_INLINE_VISIBILITY ostreambuf_iterator& operator++()    {return *this;}
    _LIBCPP_INLINE_VISIBILITY ostreambuf_iterator& operator++(int) {return *this;}
    _LIBCPP_INLINE_VISIBILITY bool failed() const _NOEXCEPT {return __sbuf_ == nullptr;}

    template <class _Ch, class _Tr>
    friend
    _LIBCPP_HIDDEN
    ostreambuf_iterator<_Ch, _Tr>
    __pad_and_output(ostreambuf_iterator<_Ch, _Tr> __s,
                     const _Ch* __ob, const _Ch* __op, const _Ch* __oe,
                     ios_base& __iob, _Ch __fl);
};

template <class _Iter>
class _LIBCPP_TEMPLATE_VIS move_iterator
{
private:
    _Iter __i;
public:
    typedef _Iter                                            iterator_type;
    typedef typename iterator_traits<iterator_type>::value_type value_type;
    typedef typename iterator_traits<iterator_type>::difference_type difference_type;
    typedef iterator_type pointer;
    typedef _If<__is_cpp17_random_access_iterator<_Iter>::value,
        random_access_iterator_tag,
        typename iterator_traits<_Iter>::iterator_category>  iterator_category;
#if _LIBCPP_STD_VER > 17
    typedef input_iterator_tag                               iterator_concept;
#endif

#ifndef _LIBCPP_CXX03_LANG
    typedef typename iterator_traits<iterator_type>::reference __reference;
    typedef typename conditional<
            is_reference<__reference>::value,
            typename remove_reference<__reference>::type&&,
            __reference
        >::type reference;
#else
    typedef typename iterator_traits<iterator_type>::reference reference;
#endif

    _LIBCPP_INLINE_VISIBILITY _LIBCPP_CONSTEXPR_AFTER_CXX14
    move_iterator() : __i() {}
    _LIBCPP_INLINE_VISIBILITY _LIBCPP_CONSTEXPR_AFTER_CXX14
    explicit move_iterator(_Iter __x) : __i(__x) {}
    template <class _Up>
      _LIBCPP_INLINE_VISIBILITY _LIBCPP_CONSTEXPR_AFTER_CXX14
      move_iterator(const move_iterator<_Up>& __u) : __i(__u.base()) {}
    _LIBCPP_INLINE_VISIBILITY _LIBCPP_CONSTEXPR_AFTER_CXX14 _Iter base() const {return __i;}
    _LIBCPP_INLINE_VISIBILITY _LIBCPP_CONSTEXPR_AFTER_CXX14
    reference operator*() const { return static_cast<reference>(*__i); }
    _LIBCPP_INLINE_VISIBILITY _LIBCPP_CONSTEXPR_AFTER_CXX14
    pointer  operator->() const { return __i;}
    _LIBCPP_INLINE_VISIBILITY _LIBCPP_CONSTEXPR_AFTER_CXX14
    move_iterator& operator++() {++__i; return *this;}
    _LIBCPP_INLINE_VISIBILITY _LIBCPP_CONSTEXPR_AFTER_CXX14
    move_iterator  operator++(int) {move_iterator __tmp(*this); ++__i; return __tmp;}
    _LIBCPP_INLINE_VISIBILITY _LIBCPP_CONSTEXPR_AFTER_CXX14
    move_iterator& operator--() {--__i; return *this;}
    _LIBCPP_INLINE_VISIBILITY _LIBCPP_CONSTEXPR_AFTER_CXX14
    move_iterator  operator--(int) {move_iterator __tmp(*this); --__i; return __tmp;}
    _LIBCPP_INLINE_VISIBILITY _LIBCPP_CONSTEXPR_AFTER_CXX14
    move_iterator  operator+ (difference_type __n) const {return move_iterator(__i + __n);}
    _LIBCPP_INLINE_VISIBILITY _LIBCPP_CONSTEXPR_AFTER_CXX14
    move_iterator& operator+=(difference_type __n) {__i += __n; return *this;}
    _LIBCPP_INLINE_VISIBILITY _LIBCPP_CONSTEXPR_AFTER_CXX14
    move_iterator  operator- (difference_type __n) const {return move_iterator(__i - __n);}
    _LIBCPP_INLINE_VISIBILITY _LIBCPP_CONSTEXPR_AFTER_CXX14
    move_iterator& operator-=(difference_type __n) {__i -= __n; return *this;}
    _LIBCPP_INLINE_VISIBILITY _LIBCPP_CONSTEXPR_AFTER_CXX14
    reference operator[](difference_type __n) const { return static_cast<reference>(__i[__n]); }
};

template <class _Iter1, class _Iter2>
inline _LIBCPP_INLINE_VISIBILITY _LIBCPP_CONSTEXPR_AFTER_CXX14
bool
operator==(const move_iterator<_Iter1>& __x, const move_iterator<_Iter2>& __y)
{
    return __x.base() == __y.base();
}

template <class _Iter1, class _Iter2>
inline _LIBCPP_INLINE_VISIBILITY _LIBCPP_CONSTEXPR_AFTER_CXX14
bool
operator<(const move_iterator<_Iter1>& __x, const move_iterator<_Iter2>& __y)
{
    return __x.base() < __y.base();
}

template <class _Iter1, class _Iter2>
inline _LIBCPP_INLINE_VISIBILITY _LIBCPP_CONSTEXPR_AFTER_CXX14
bool
operator!=(const move_iterator<_Iter1>& __x, const move_iterator<_Iter2>& __y)
{
    return __x.base() != __y.base();
}

template <class _Iter1, class _Iter2>
inline _LIBCPP_INLINE_VISIBILITY _LIBCPP_CONSTEXPR_AFTER_CXX14
bool
operator>(const move_iterator<_Iter1>& __x, const move_iterator<_Iter2>& __y)
{
    return __x.base() > __y.base();
}

template <class _Iter1, class _Iter2>
inline _LIBCPP_INLINE_VISIBILITY _LIBCPP_CONSTEXPR_AFTER_CXX14
bool
operator>=(const move_iterator<_Iter1>& __x, const move_iterator<_Iter2>& __y)
{
    return __x.base() >= __y.base();
}

template <class _Iter1, class _Iter2>
inline _LIBCPP_INLINE_VISIBILITY _LIBCPP_CONSTEXPR_AFTER_CXX14
bool
operator<=(const move_iterator<_Iter1>& __x, const move_iterator<_Iter2>& __y)
{
    return __x.base() <= __y.base();
}

#ifndef _LIBCPP_CXX03_LANG
template <class _Iter1, class _Iter2>
inline _LIBCPP_INLINE_VISIBILITY _LIBCPP_CONSTEXPR_AFTER_CXX14
auto
operator-(const move_iterator<_Iter1>& __x, const move_iterator<_Iter2>& __y)
-> decltype(__x.base() - __y.base())
{
    return __x.base() - __y.base();
}
#else
template <class _Iter1, class _Iter2>
inline _LIBCPP_INLINE_VISIBILITY
typename move_iterator<_Iter1>::difference_type
operator-(const move_iterator<_Iter1>& __x, const move_iterator<_Iter2>& __y)
{
    return __x.base() - __y.base();
}
#endif

template <class _Iter>
inline _LIBCPP_INLINE_VISIBILITY _LIBCPP_CONSTEXPR_AFTER_CXX14
move_iterator<_Iter>
operator+(typename move_iterator<_Iter>::difference_type __n, const move_iterator<_Iter>& __x)
{
    return move_iterator<_Iter>(__x.base() + __n);
}

template <class _Iter>
inline _LIBCPP_INLINE_VISIBILITY _LIBCPP_CONSTEXPR_AFTER_CXX14
move_iterator<_Iter>
make_move_iterator(_Iter __i)
{
    return move_iterator<_Iter>(__i);
}

// __wrap_iter

template <class _Iter> class __wrap_iter;

template <class _Iter1, class _Iter2>
_LIBCPP_INLINE_VISIBILITY _LIBCPP_CONSTEXPR_IF_NODEBUG
bool
operator==(const __wrap_iter<_Iter1>&, const __wrap_iter<_Iter2>&) _NOEXCEPT;

template <class _Iter1, class _Iter2>
_LIBCPP_INLINE_VISIBILITY _LIBCPP_CONSTEXPR_IF_NODEBUG
bool
operator<(const __wrap_iter<_Iter1>&, const __wrap_iter<_Iter2>&) _NOEXCEPT;

template <class _Iter1, class _Iter2>
_LIBCPP_INLINE_VISIBILITY _LIBCPP_CONSTEXPR_IF_NODEBUG
bool
operator!=(const __wrap_iter<_Iter1>&, const __wrap_iter<_Iter2>&) _NOEXCEPT;

template <class _Iter1, class _Iter2>
_LIBCPP_INLINE_VISIBILITY _LIBCPP_CONSTEXPR_IF_NODEBUG
bool
operator>(const __wrap_iter<_Iter1>&, const __wrap_iter<_Iter2>&) _NOEXCEPT;

template <class _Iter1, class _Iter2>
_LIBCPP_INLINE_VISIBILITY _LIBCPP_CONSTEXPR_IF_NODEBUG
bool
operator>=(const __wrap_iter<_Iter1>&, const __wrap_iter<_Iter2>&) _NOEXCEPT;

template <class _Iter1, class _Iter2>
_LIBCPP_INLINE_VISIBILITY _LIBCPP_CONSTEXPR_IF_NODEBUG
bool
operator<=(const __wrap_iter<_Iter1>&, const __wrap_iter<_Iter2>&) _NOEXCEPT;

#ifndef _LIBCPP_CXX03_LANG
template <class _Iter1, class _Iter2>
_LIBCPP_INLINE_VISIBILITY _LIBCPP_CONSTEXPR_IF_NODEBUG
auto
operator-(const __wrap_iter<_Iter1>& __x, const __wrap_iter<_Iter2>& __y) _NOEXCEPT
-> decltype(__x.base() - __y.base());
#else
template <class _Iter1, class _Iter2>
_LIBCPP_INLINE_VISIBILITY
typename __wrap_iter<_Iter1>::difference_type
operator-(const __wrap_iter<_Iter1>&, const __wrap_iter<_Iter2>&) _NOEXCEPT;
#endif

template <class _Iter>
_LIBCPP_INLINE_VISIBILITY _LIBCPP_CONSTEXPR_IF_NODEBUG
__wrap_iter<_Iter>
operator+(typename __wrap_iter<_Iter>::difference_type, __wrap_iter<_Iter>) _NOEXCEPT;

template <class _Ip, class _Op> _Op _LIBCPP_INLINE_VISIBILITY _LIBCPP_CONSTEXPR_AFTER_CXX17 copy(_Ip, _Ip, _Op);
template <class _B1, class _B2> _B2 _LIBCPP_INLINE_VISIBILITY _LIBCPP_CONSTEXPR_AFTER_CXX17 copy_backward(_B1, _B1, _B2);
template <class _Ip, class _Op> _Op _LIBCPP_INLINE_VISIBILITY _LIBCPP_CONSTEXPR_AFTER_CXX17 move(_Ip, _Ip, _Op);
template <class _B1, class _B2> _B2 _LIBCPP_INLINE_VISIBILITY _LIBCPP_CONSTEXPR_AFTER_CXX17 move_backward(_B1, _B1, _B2);

template <class _Iter>
class __wrap_iter
{
public:
    typedef _Iter                                                      iterator_type;
    typedef typename iterator_traits<iterator_type>::value_type        value_type;
    typedef typename iterator_traits<iterator_type>::difference_type   difference_type;
    typedef typename iterator_traits<iterator_type>::pointer           pointer;
    typedef typename iterator_traits<iterator_type>::reference         reference;
    typedef typename iterator_traits<iterator_type>::iterator_category iterator_category;
#if _LIBCPP_STD_VER > 17
    typedef _If<__is_cpp17_contiguous_iterator<_Iter>::value,
                contiguous_iterator_tag, iterator_category>            iterator_concept;
#endif

private:
    iterator_type __i;
public:
    _LIBCPP_INLINE_VISIBILITY _LIBCPP_CONSTEXPR_IF_NODEBUG __wrap_iter() _NOEXCEPT
#if _LIBCPP_STD_VER > 11
                : __i{}
#endif
    {
#if _LIBCPP_DEBUG_LEVEL == 2
        __get_db()->__insert_i(this);
#endif
    }
    template <class _Up> _LIBCPP_INLINE_VISIBILITY _LIBCPP_CONSTEXPR_IF_NODEBUG
        __wrap_iter(const __wrap_iter<_Up>& __u,
            typename enable_if<is_convertible<_Up, iterator_type>::value>::type* = nullptr) _NOEXCEPT
            : __i(__u.base())
    {
#if _LIBCPP_DEBUG_LEVEL == 2
        __get_db()->__iterator_copy(this, &__u);
#endif
    }
#if _LIBCPP_DEBUG_LEVEL == 2
    _LIBCPP_INLINE_VISIBILITY _LIBCPP_CONSTEXPR_IF_NODEBUG
    __wrap_iter(const __wrap_iter& __x)
        : __i(__x.base())
    {
        __get_db()->__iterator_copy(this, &__x);
    }
    _LIBCPP_INLINE_VISIBILITY _LIBCPP_CONSTEXPR_IF_NODEBUG
    __wrap_iter& operator=(const __wrap_iter& __x)
    {
        if (this != &__x)
        {
            __get_db()->__iterator_copy(this, &__x);
            __i = __x.__i;
        }
        return *this;
    }
    _LIBCPP_INLINE_VISIBILITY _LIBCPP_CONSTEXPR_IF_NODEBUG
    ~__wrap_iter()
    {
        __get_db()->__erase_i(this);
    }
#endif
    _LIBCPP_INLINE_VISIBILITY _LIBCPP_CONSTEXPR_IF_NODEBUG reference operator*() const _NOEXCEPT
    {
#if _LIBCPP_DEBUG_LEVEL == 2
        _LIBCPP_ASSERT(__get_const_db()->__dereferenceable(this),
                       "Attempted to dereference a non-dereferenceable iterator");
#endif
        return *__i;
    }
    _LIBCPP_INLINE_VISIBILITY _LIBCPP_CONSTEXPR_IF_NODEBUG pointer  operator->() const _NOEXCEPT
    {
#if _LIBCPP_DEBUG_LEVEL == 2
        _LIBCPP_ASSERT(__get_const_db()->__dereferenceable(this),
                       "Attempted to dereference a non-dereferenceable iterator");
#endif
        return (pointer)_VSTD::addressof(*__i);
    }
    _LIBCPP_INLINE_VISIBILITY _LIBCPP_CONSTEXPR_IF_NODEBUG __wrap_iter& operator++() _NOEXCEPT
    {
#if _LIBCPP_DEBUG_LEVEL == 2
        _LIBCPP_ASSERT(__get_const_db()->__dereferenceable(this),
                       "Attempted to increment non-incrementable iterator");
#endif
        ++__i;
        return *this;
    }
    _LIBCPP_INLINE_VISIBILITY _LIBCPP_CONSTEXPR_IF_NODEBUG __wrap_iter  operator++(int) _NOEXCEPT
        {__wrap_iter __tmp(*this); ++(*this); return __tmp;}

    _LIBCPP_INLINE_VISIBILITY _LIBCPP_CONSTEXPR_IF_NODEBUG __wrap_iter& operator--() _NOEXCEPT
    {
#if _LIBCPP_DEBUG_LEVEL == 2
        _LIBCPP_ASSERT(__get_const_db()->__decrementable(this),
                       "Attempted to decrement non-decrementable iterator");
#endif
        --__i;
        return *this;
    }
    _LIBCPP_INLINE_VISIBILITY _LIBCPP_CONSTEXPR_IF_NODEBUG __wrap_iter  operator--(int) _NOEXCEPT
        {__wrap_iter __tmp(*this); --(*this); return __tmp;}
    _LIBCPP_INLINE_VISIBILITY _LIBCPP_CONSTEXPR_IF_NODEBUG __wrap_iter  operator+ (difference_type __n) const _NOEXCEPT
        {__wrap_iter __w(*this); __w += __n; return __w;}
    _LIBCPP_INLINE_VISIBILITY _LIBCPP_CONSTEXPR_IF_NODEBUG __wrap_iter& operator+=(difference_type __n) _NOEXCEPT
    {
#if _LIBCPP_DEBUG_LEVEL == 2
        _LIBCPP_ASSERT(__get_const_db()->__addable(this, __n),
                   "Attempted to add/subtract iterator outside of valid range");
#endif
        __i += __n;
        return *this;
    }
    _LIBCPP_INLINE_VISIBILITY _LIBCPP_CONSTEXPR_IF_NODEBUG __wrap_iter  operator- (difference_type __n) const _NOEXCEPT
        {return *this + (-__n);}
    _LIBCPP_INLINE_VISIBILITY _LIBCPP_CONSTEXPR_IF_NODEBUG __wrap_iter& operator-=(difference_type __n) _NOEXCEPT
        {*this += -__n; return *this;}
    _LIBCPP_INLINE_VISIBILITY _LIBCPP_CONSTEXPR_IF_NODEBUG reference    operator[](difference_type __n) const _NOEXCEPT
    {
#if _LIBCPP_DEBUG_LEVEL == 2
        _LIBCPP_ASSERT(__get_const_db()->__subscriptable(this, __n),
                   "Attempted to subscript iterator outside of valid range");
#endif
        return __i[__n];
    }

    _LIBCPP_INLINE_VISIBILITY _LIBCPP_CONSTEXPR_IF_NODEBUG iterator_type base() const _NOEXCEPT {return __i;}

private:
#if _LIBCPP_DEBUG_LEVEL == 2
    _LIBCPP_INLINE_VISIBILITY _LIBCPP_CONSTEXPR_IF_NODEBUG __wrap_iter(const void* __p, iterator_type __x) : __i(__x)
    {
        __get_db()->__insert_ic(this, __p);
    }
#else
    _LIBCPP_INLINE_VISIBILITY _LIBCPP_CONSTEXPR_IF_NODEBUG __wrap_iter(iterator_type __x) _NOEXCEPT : __i(__x) {}
#endif

    template <class _Up> friend class __wrap_iter;
    template <class _CharT, class _Traits, class _Alloc> friend class basic_string;
    template <class _Tp, class _Alloc> friend class _LIBCPP_TEMPLATE_VIS vector;
    template <class _Tp, size_t> friend class _LIBCPP_TEMPLATE_VIS span;

    template <class _Iter1, class _Iter2>
    _LIBCPP_CONSTEXPR_IF_NODEBUG friend
    bool
    operator==(const __wrap_iter<_Iter1>&, const __wrap_iter<_Iter2>&) _NOEXCEPT;

    template <class _Iter1, class _Iter2>
    _LIBCPP_CONSTEXPR_IF_NODEBUG friend
    bool
    operator<(const __wrap_iter<_Iter1>&, const __wrap_iter<_Iter2>&) _NOEXCEPT;

    template <class _Iter1, class _Iter2>
    _LIBCPP_CONSTEXPR_IF_NODEBUG friend
    bool
    operator!=(const __wrap_iter<_Iter1>&, const __wrap_iter<_Iter2>&) _NOEXCEPT;

    template <class _Iter1, class _Iter2>
    _LIBCPP_CONSTEXPR_IF_NODEBUG friend
    bool
    operator>(const __wrap_iter<_Iter1>&, const __wrap_iter<_Iter2>&) _NOEXCEPT;

    template <class _Iter1, class _Iter2>
    _LIBCPP_CONSTEXPR_IF_NODEBUG friend
    bool
    operator>=(const __wrap_iter<_Iter1>&, const __wrap_iter<_Iter2>&) _NOEXCEPT;

    template <class _Iter1, class _Iter2>
    _LIBCPP_CONSTEXPR_IF_NODEBUG friend
    bool
    operator<=(const __wrap_iter<_Iter1>&, const __wrap_iter<_Iter2>&) _NOEXCEPT;

#ifndef _LIBCPP_CXX03_LANG
    template <class _Iter1, class _Iter2>
    _LIBCPP_CONSTEXPR_IF_NODEBUG friend
    auto
    operator-(const __wrap_iter<_Iter1>& __x, const __wrap_iter<_Iter2>& __y) _NOEXCEPT
    -> decltype(__x.base() - __y.base());
#else
    template <class _Iter1, class _Iter2>
    _LIBCPP_CONSTEXPR_IF_NODEBUG friend
    typename __wrap_iter<_Iter1>::difference_type
    operator-(const __wrap_iter<_Iter1>&, const __wrap_iter<_Iter2>&) _NOEXCEPT;
#endif

    template <class _Iter1>
    _LIBCPP_CONSTEXPR_IF_NODEBUG friend
    __wrap_iter<_Iter1>
    operator+(typename __wrap_iter<_Iter1>::difference_type, __wrap_iter<_Iter1>) _NOEXCEPT;
};

#if _LIBCPP_STD_VER <= 17
template <class _It>
struct __is_cpp17_contiguous_iterator<__wrap_iter<_It> > : __is_cpp17_contiguous_iterator<_It> {};
#endif

template <class _Iter>
_LIBCPP_CONSTEXPR
_EnableIf<__is_cpp17_contiguous_iterator<_Iter>::value, decltype(_VSTD::__to_address(declval<_Iter>()))>
__to_address(__wrap_iter<_Iter> __w) _NOEXCEPT {
    return _VSTD::__to_address(__w.base());
}

template <class _Iter1, class _Iter2>
inline _LIBCPP_INLINE_VISIBILITY _LIBCPP_CONSTEXPR_IF_NODEBUG
bool
operator==(const __wrap_iter<_Iter1>& __x, const __wrap_iter<_Iter2>& __y) _NOEXCEPT
{
    return __x.base() == __y.base();
}

template <class _Iter1, class _Iter2>
inline _LIBCPP_INLINE_VISIBILITY _LIBCPP_CONSTEXPR_IF_NODEBUG
bool
operator<(const __wrap_iter<_Iter1>& __x, const __wrap_iter<_Iter2>& __y) _NOEXCEPT
{
#if _LIBCPP_DEBUG_LEVEL == 2
    _LIBCPP_ASSERT(__get_const_db()->__less_than_comparable(&__x, &__y),
                   "Attempted to compare incomparable iterators");
#endif
    return __x.base() < __y.base();
}

template <class _Iter1, class _Iter2>
inline _LIBCPP_INLINE_VISIBILITY _LIBCPP_CONSTEXPR_IF_NODEBUG
bool
operator!=(const __wrap_iter<_Iter1>& __x, const __wrap_iter<_Iter2>& __y) _NOEXCEPT
{
    return !(__x == __y);
}

template <class _Iter1, class _Iter2>
inline _LIBCPP_INLINE_VISIBILITY _LIBCPP_CONSTEXPR_IF_NODEBUG
bool
operator>(const __wrap_iter<_Iter1>& __x, const __wrap_iter<_Iter2>& __y) _NOEXCEPT
{
    return __y < __x;
}

template <class _Iter1, class _Iter2>
inline _LIBCPP_INLINE_VISIBILITY _LIBCPP_CONSTEXPR_IF_NODEBUG
bool
operator>=(const __wrap_iter<_Iter1>& __x, const __wrap_iter<_Iter2>& __y) _NOEXCEPT
{
    return !(__x < __y);
}

template <class _Iter1, class _Iter2>
inline _LIBCPP_INLINE_VISIBILITY _LIBCPP_CONSTEXPR_IF_NODEBUG
bool
operator<=(const __wrap_iter<_Iter1>& __x, const __wrap_iter<_Iter2>& __y) _NOEXCEPT
{
    return !(__y < __x);
}

template <class _Iter1>
inline _LIBCPP_INLINE_VISIBILITY _LIBCPP_CONSTEXPR_IF_NODEBUG
bool
operator!=(const __wrap_iter<_Iter1>& __x, const __wrap_iter<_Iter1>& __y) _NOEXCEPT
{
    return !(__x == __y);
}

template <class _Iter1>
inline _LIBCPP_INLINE_VISIBILITY _LIBCPP_CONSTEXPR_IF_NODEBUG
bool
operator>(const __wrap_iter<_Iter1>& __x, const __wrap_iter<_Iter1>& __y) _NOEXCEPT
{
    return __y < __x;
}

template <class _Iter1>
inline _LIBCPP_INLINE_VISIBILITY _LIBCPP_CONSTEXPR_IF_NODEBUG
bool
operator>=(const __wrap_iter<_Iter1>& __x, const __wrap_iter<_Iter1>& __y) _NOEXCEPT
{
    return !(__x < __y);
}

template <class _Iter1>
inline _LIBCPP_INLINE_VISIBILITY _LIBCPP_CONSTEXPR_IF_NODEBUG
bool
operator<=(const __wrap_iter<_Iter1>& __x, const __wrap_iter<_Iter1>& __y) _NOEXCEPT
{
    return !(__y < __x);
}

#ifndef _LIBCPP_CXX03_LANG
template <class _Iter1, class _Iter2>
inline _LIBCPP_INLINE_VISIBILITY _LIBCPP_CONSTEXPR_IF_NODEBUG
auto
operator-(const __wrap_iter<_Iter1>& __x, const __wrap_iter<_Iter2>& __y) _NOEXCEPT
-> decltype(__x.base() - __y.base())
{
#if _LIBCPP_DEBUG_LEVEL == 2
    _LIBCPP_ASSERT(__get_const_db()->__less_than_comparable(&__x, &__y),
                   "Attempted to subtract incompatible iterators");
#endif
    return __x.base() - __y.base();
}
#else
template <class _Iter1, class _Iter2>
inline _LIBCPP_INLINE_VISIBILITY _LIBCPP_CONSTEXPR_IF_NODEBUG
typename __wrap_iter<_Iter1>::difference_type
operator-(const __wrap_iter<_Iter1>& __x, const __wrap_iter<_Iter2>& __y) _NOEXCEPT
{
#if _LIBCPP_DEBUG_LEVEL == 2
    _LIBCPP_ASSERT(__get_const_db()->__less_than_comparable(&__x, &__y),
                   "Attempted to subtract incompatible iterators");
#endif
    return __x.base() - __y.base();
}
#endif

template <class _Iter>
inline _LIBCPP_INLINE_VISIBILITY _LIBCPP_CONSTEXPR_IF_NODEBUG
__wrap_iter<_Iter>
operator+(typename __wrap_iter<_Iter>::difference_type __n,
          __wrap_iter<_Iter> __x) _NOEXCEPT
{
    __x += __n;
    return __x;
}

template <class _Tp, size_t _Np>
_LIBCPP_INLINE_VISIBILITY _LIBCPP_CONSTEXPR_AFTER_CXX11
_Tp*
begin(_Tp (&__array)[_Np])
{
    return __array;
}

template <class _Tp, size_t _Np>
_LIBCPP_INLINE_VISIBILITY _LIBCPP_CONSTEXPR_AFTER_CXX11
_Tp*
end(_Tp (&__array)[_Np])
{
    return __array + _Np;
}

#if !defined(_LIBCPP_CXX03_LANG)

template <class _Cp>
_LIBCPP_INLINE_VISIBILITY _LIBCPP_CONSTEXPR_AFTER_CXX14
auto
begin(_Cp& __c) -> decltype(__c.begin())
{
    return __c.begin();
}

template <class _Cp>
_LIBCPP_INLINE_VISIBILITY _LIBCPP_CONSTEXPR_AFTER_CXX14
auto
begin(const _Cp& __c) -> decltype(__c.begin())
{
    return __c.begin();
}

template <class _Cp>
_LIBCPP_INLINE_VISIBILITY _LIBCPP_CONSTEXPR_AFTER_CXX14
auto
end(_Cp& __c) -> decltype(__c.end())
{
    return __c.end();
}

template <class _Cp>
_LIBCPP_INLINE_VISIBILITY _LIBCPP_CONSTEXPR_AFTER_CXX14
auto
end(const _Cp& __c) -> decltype(__c.end())
{
    return __c.end();
}

#if _LIBCPP_STD_VER > 11

template <class _Tp, size_t _Np>
_LIBCPP_INLINE_VISIBILITY _LIBCPP_CONSTEXPR_AFTER_CXX14
reverse_iterator<_Tp*> rbegin(_Tp (&__array)[_Np])
{
    return reverse_iterator<_Tp*>(__array + _Np);
}

template <class _Tp, size_t _Np>
_LIBCPP_INLINE_VISIBILITY _LIBCPP_CONSTEXPR_AFTER_CXX14
reverse_iterator<_Tp*> rend(_Tp (&__array)[_Np])
{
    return reverse_iterator<_Tp*>(__array);
}

template <class _Ep>
_LIBCPP_INLINE_VISIBILITY _LIBCPP_CONSTEXPR_AFTER_CXX14
reverse_iterator<const _Ep*> rbegin(initializer_list<_Ep> __il)
{
    return reverse_iterator<const _Ep*>(__il.end());
}

template <class _Ep>
_LIBCPP_INLINE_VISIBILITY _LIBCPP_CONSTEXPR_AFTER_CXX14
reverse_iterator<const _Ep*> rend(initializer_list<_Ep> __il)
{
    return reverse_iterator<const _Ep*>(__il.begin());
}

template <class _Cp>
_LIBCPP_INLINE_VISIBILITY _LIBCPP_CONSTEXPR_AFTER_CXX11
auto cbegin(const _Cp& __c) -> decltype(_VSTD::begin(__c))
{
    return _VSTD::begin(__c);
}

template <class _Cp>
_LIBCPP_INLINE_VISIBILITY _LIBCPP_CONSTEXPR_AFTER_CXX11
auto cend(const _Cp& __c) -> decltype(_VSTD::end(__c))
{
    return _VSTD::end(__c);
}

template <class _Cp>
_LIBCPP_INLINE_VISIBILITY _LIBCPP_CONSTEXPR_AFTER_CXX14
auto rbegin(_Cp& __c) -> decltype(__c.rbegin())
{
    return __c.rbegin();
}

template <class _Cp>
_LIBCPP_INLINE_VISIBILITY _LIBCPP_CONSTEXPR_AFTER_CXX14
auto rbegin(const _Cp& __c) -> decltype(__c.rbegin())
{
    return __c.rbegin();
}

template <class _Cp>
_LIBCPP_INLINE_VISIBILITY _LIBCPP_CONSTEXPR_AFTER_CXX14
auto rend(_Cp& __c) -> decltype(__c.rend())
{
    return __c.rend();
}

template <class _Cp>
_LIBCPP_INLINE_VISIBILITY _LIBCPP_CONSTEXPR_AFTER_CXX14
auto rend(const _Cp& __c) -> decltype(__c.rend())
{
    return __c.rend();
}

template <class _Cp>
_LIBCPP_INLINE_VISIBILITY _LIBCPP_CONSTEXPR_AFTER_CXX14
auto crbegin(const _Cp& __c) -> decltype(_VSTD::rbegin(__c))
{
    return _VSTD::rbegin(__c);
}

template <class _Cp>
_LIBCPP_INLINE_VISIBILITY _LIBCPP_CONSTEXPR_AFTER_CXX14
auto crend(const _Cp& __c) -> decltype(_VSTD::rend(__c))
{
    return _VSTD::rend(__c);
}

#endif


#else  // defined(_LIBCPP_CXX03_LANG)

template <class _Cp>
_LIBCPP_INLINE_VISIBILITY
typename _Cp::iterator
begin(_Cp& __c)
{
    return __c.begin();
}

template <class _Cp>
_LIBCPP_INLINE_VISIBILITY
typename _Cp::const_iterator
begin(const _Cp& __c)
{
    return __c.begin();
}

template <class _Cp>
_LIBCPP_INLINE_VISIBILITY
typename _Cp::iterator
end(_Cp& __c)
{
    return __c.end();
}

template <class _Cp>
_LIBCPP_INLINE_VISIBILITY
typename _Cp::const_iterator
end(const _Cp& __c)
{
    return __c.end();
}

#endif // !defined(_LIBCPP_CXX03_LANG)

#if _LIBCPP_STD_VER > 14

// #if _LIBCPP_STD_VER > 11
// template <>
// struct _LIBCPP_TEMPLATE_VIS plus<void>
// {
//     template <class _T1, class _T2>
//     _LIBCPP_CONSTEXPR_AFTER_CXX11 _LIBCPP_INLINE_VISIBILITY
//     auto operator()(_T1&& __t, _T2&& __u) const
//     _NOEXCEPT_(noexcept(_VSTD::forward<_T1>(__t) + _VSTD::forward<_T2>(__u)))
//     -> decltype        (_VSTD::forward<_T1>(__t) + _VSTD::forward<_T2>(__u))
//         { return        _VSTD::forward<_T1>(__t) + _VSTD::forward<_T2>(__u); }
//     typedef void is_transparent;
// };
// #endif

template <class _Cont>
_LIBCPP_INLINE_VISIBILITY
constexpr auto size(const _Cont& __c)
_NOEXCEPT_(noexcept(__c.size()))
-> decltype        (__c.size())
{ return            __c.size(); }

template <class _Tp, size_t _Sz>
_LIBCPP_INLINE_VISIBILITY
constexpr size_t size(const _Tp (&)[_Sz]) noexcept { return _Sz; }

#if _LIBCPP_STD_VER > 17
template <class _Cont>
_LIBCPP_INLINE_VISIBILITY
constexpr auto ssize(const _Cont& __c)
_NOEXCEPT_(noexcept(static_cast<common_type_t<ptrdiff_t, make_signed_t<decltype(__c.size())>>>(__c.size())))
->                              common_type_t<ptrdiff_t, make_signed_t<decltype(__c.size())>>
{ return            static_cast<common_type_t<ptrdiff_t, make_signed_t<decltype(__c.size())>>>(__c.size()); }

template <class _Tp, ptrdiff_t _Sz>
_LIBCPP_INLINE_VISIBILITY
constexpr ptrdiff_t ssize(const _Tp (&)[_Sz]) noexcept { return _Sz; }
#endif

template <class _Cont>
_LIBCPP_NODISCARD_AFTER_CXX17 _LIBCPP_INLINE_VISIBILITY
constexpr auto empty(const _Cont& __c)
_NOEXCEPT_(noexcept(__c.empty()))
-> decltype        (__c.empty())
{ return            __c.empty(); }

template <class _Tp, size_t _Sz>
_LIBCPP_NODISCARD_AFTER_CXX17 _LIBCPP_INLINE_VISIBILITY
constexpr bool empty(const _Tp (&)[_Sz]) noexcept { return false; }

template <class _Ep>
_LIBCPP_NODISCARD_AFTER_CXX17 _LIBCPP_INLINE_VISIBILITY
constexpr bool empty(initializer_list<_Ep> __il) noexcept { return __il.size() == 0; }

template <class _Cont> constexpr
_LIBCPP_INLINE_VISIBILITY
auto data(_Cont& __c)
_NOEXCEPT_(noexcept(__c.data()))
-> decltype        (__c.data())
{ return            __c.data(); }

template <class _Cont> constexpr
_LIBCPP_INLINE_VISIBILITY
auto data(const _Cont& __c)
_NOEXCEPT_(noexcept(__c.data()))
-> decltype        (__c.data())
{ return            __c.data(); }

template <class _Tp, size_t _Sz>
_LIBCPP_INLINE_VISIBILITY
constexpr _Tp* data(_Tp (&__array)[_Sz]) noexcept { return __array; }

template <class _Ep>
_LIBCPP_INLINE_VISIBILITY
constexpr const _Ep* data(initializer_list<_Ep> __il) noexcept { return __il.begin(); }
#endif

template <class _Container, class _Predicate>
typename _Container::size_type
__libcpp_erase_if_container(_Container& __c, _Predicate& __pred) {
  typename _Container::size_type __old_size = __c.size();

  const typename _Container::iterator __last = __c.end();
  for (typename _Container::iterator __iter = __c.begin(); __iter != __last;) {
    if (__pred(*__iter))
      __iter = __c.erase(__iter);
    else
      ++__iter;
  }

  return __old_size - __c.size();
}

_LIBCPP_END_NAMESPACE_STD

#endif // _LIBCPP_ITERATOR<|MERGE_RESOLUTION|>--- conflicted
+++ resolved
@@ -51,8 +51,6 @@
 // [iterator.concept.writable], concept indirectly_writable
 template<class Out, class T>
   concept indirectly_writable = see below;                // since C++20
-<<<<<<< HEAD
-=======
 
 // [iterator.concept.winc], concept weakly_incrementable
 template<class I>
@@ -80,7 +78,6 @@
 // [iterator.concept.input], concept input_iterator
 template<class I>
   concept input_iterator = see below;                      // since C++20
->>>>>>> 11299179
 
 template<class Category, class T, class Distance = ptrdiff_t,
          class Pointer = T*, class Reference = T&>
@@ -474,18 +471,8 @@
 #include <concepts> // Mandated by the Standard.
 #include <cstddef>
 #include <initializer_list>
-<<<<<<< HEAD
-#include <__iterator/concepts.h>
-#include <__iterator/incrementable_traits.h>
-#include <__iterator/iter_move.h>
-#include <__iterator/iterator_traits.h>
-#include <__iterator/readable_traits.h>
-#include <__memory/addressof.h>
-#include <__memory/pointer_traits.h>
-=======
 #include <iosfwd> // for forward declarations of vector and string
 #include <type_traits>
->>>>>>> 11299179
 #include <version>
 
 #if !defined(_LIBCPP_HAS_NO_PRAGMA_SYSTEM_HEADER)
