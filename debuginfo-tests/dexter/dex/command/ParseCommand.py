--- conflicted
+++ resolved
@@ -209,15 +209,10 @@
     labels[label.eval()] = label.get_line()
 
 
-<<<<<<< HEAD
-def _find_all_commands_in_file(path, file_lines, valid_commands):
-    labels = {} # dict of {name: line}.
-=======
 def _find_all_commands_in_file(path, file_lines, valid_commands, source_root_dir):
     labels = {} # dict of {name: line}.
     cmd_path = path
     declared_files = set()
->>>>>>> 5e394873
     commands = defaultdict(dict)
     paren_balance = 0
     region_start = TextPoint(0, 0)
@@ -280,8 +275,6 @@
             else:
                 if type(command) is DexLabel:
                     add_line_label(labels, command, path, cmd_point.get_lineno())
-<<<<<<< HEAD
-=======
                 elif type(command) is DexDeclareFile:
                     cmd_path = command.declared_file
                     if not os.path.isabs(cmd_path):
@@ -291,7 +284,6 @@
                     # TODO: keep stored paths as PurePaths for 'longer'.
                     cmd_path = str(PurePath(cmd_path))
                     declared_files.add(cmd_path)
->>>>>>> 5e394873
                 assert (path, cmd_point) not in commands[command_name], (
                     command_name, commands[command_name])
                 commands[command_name][path, cmd_point] = command
