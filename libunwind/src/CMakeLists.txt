--- conflicted
+++ resolved
@@ -26,17 +26,6 @@
     UnwindRegistersSave.S
     )
 
-<<<<<<< HEAD
-# See add_asm_sources() in compiler-rt for explanation of this workaround.
-# CMake doesn't work correctly with assembly on AIX. Workaround by compiling
-# as C files as well.
-if((APPLE AND CMAKE_VERSION VERSION_LESS 3.19) OR
-   (MINGW AND CMAKE_VERSION VERSION_LESS 3.17))
-  set_source_files_properties(${LIBUNWIND_ASM_SOURCES} PROPERTIES LANGUAGE C)
-endif()
-
-=======
->>>>>>> cd92bbcb
 set(LIBUNWIND_HEADERS
     AddressSpace.hpp
     assembly.h
