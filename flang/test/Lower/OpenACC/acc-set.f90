--- conflicted
+++ resolved
@@ -1,9 +1,5 @@
 ! This test checks lowering of OpenACC set directive.
 
-<<<<<<< HEAD
-! RUN: bbc -fopenacc -emit-fir -hlfir=false %s -o - | FileCheck %s --check-prefixes=CHECK,FIR
-=======
->>>>>>> 7ca33737
 ! RUN: bbc -fopenacc -emit-hlfir %s -o - | FileCheck %s --check-prefixes=CHECK,HLFIR
 
 program test_acc_set
