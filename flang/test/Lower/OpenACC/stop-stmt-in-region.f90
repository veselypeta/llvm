--- conflicted
+++ resolved
@@ -1,12 +1,6 @@
 ! This test checks lowering of stop statement in OpenACC region.
 
-<<<<<<< HEAD
-! RUN: bbc -fopenacc -emit-fir -hlfir=false %s -o - | FileCheck %s
 ! RUN: bbc -fopenacc -emit-hlfir %s -o - | FileCheck %s
-! RUN: %flang_fc1 -emit-fir -flang-deprecated-no-hlfir -fopenacc %s -o - | FileCheck %s
-=======
-! RUN: bbc -fopenacc -emit-hlfir %s -o - | FileCheck %s
->>>>>>> 7ca33737
 ! RUN: %flang_fc1 -emit-hlfir -fopenacc %s -o - | FileCheck %s
 
 ! CHECK-LABEL: func.func @_QPtest_stop_in_region1() {
