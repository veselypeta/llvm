--- conflicted
+++ resolved
@@ -31,12 +31,8 @@
       mlir::acc::OpenACCDialect, mlir::omp::OpenMPDialect,                     \
       mlir::scf::SCFDialect, mlir::arith::ArithDialect,                        \
       mlir::cf::ControlFlowDialect, mlir::func::FuncDialect,                   \
-<<<<<<< HEAD
-      mlir::vector::VectorDialect, mlir::math::MathDialect
-=======
       mlir::vector::VectorDialect, mlir::math::MathDialect,                    \
       mlir::complex::ComplexDialect
->>>>>>> e7aa6127
 
 // The definitive list of dialects used by flang.
 #define FLANG_DIALECT_LIST                                                     \
