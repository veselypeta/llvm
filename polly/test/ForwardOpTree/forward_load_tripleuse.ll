--- conflicted
+++ resolved
@@ -83,13 +83,8 @@
 ; CHECK-NEXT:                   %val1 = load double, double* %A_idx, align 8
 ; CHECK-NEXT:                   %val2 = fadd double %val1, %val1
 ; CHECK-NEXT:                   %val1 = load double, double* %A_idx, align 8
-<<<<<<< HEAD
-; CHECK-NEXT:                   store double %val1, double* %B_idx
-; CHECK-NEXT:                   store double %val2, double* %C_idx
-=======
 ; CHECK-NEXT:                   store double %val1, double* %B_idx, align 8
 ; CHECK-NEXT:                   store double %val2, double* %C_idx, align 8
->>>>>>> 7685c6b8
 ; CHECK-NEXT:             }
 ; CHECK-NEXT: }
 
