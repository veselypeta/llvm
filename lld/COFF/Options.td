include "llvm/Option/OptParser.td"

// link.exe accepts options starting with either a dash or a slash.

// Flag that takes no arguments.
class F<string name> : Flag<["/", "-", "/?", "-?"], name>;

// Flag that takes one argument after ":".
class P<string name, string help> :
      Joined<["/", "-", "/?", "-?"], name#":">, HelpText<help>;

// Same as P<> above, but without help texts, for private undocumented
// options.
class P_priv<string name> :
      Joined<["/", "-", "/?", "-?"], name#":">;

// Boolean flag which can be suffixed by ":no". Using it unsuffixed turns the
// flag on and using it suffixed by ":no" turns it off.
multiclass B<string name, string help_on, string help_off> {
  def "" : F<name>, HelpText<help_on>;
  def _no : F<name#":no">, HelpText<help_off>;
}

// Same as B<> above, but without help texts, for private undocumented
// options.
multiclass B_priv<string name> {
  def "" : F<name>;
  def _no : F<name#":no">;
}

def align   : P<"align", "Section alignment">;
def aligncomm : P<"aligncomm", "Set common symbol alignment">;
def alternatename : P<"alternatename", "Define weak alias">;
def base    : P<"base", "Base address of the program">;
def color_diagnostics: Flag<["--"], "color-diagnostics">,
    HelpText<"Alias for --color-diagnostics=always">;
def no_color_diagnostics: Flag<["--"], "no-color-diagnostics">,
    HelpText<"Alias for --color-diagnostics=never">;
def color_diagnostics_eq: Joined<["--"], "color-diagnostics=">,
    HelpText<"Use colors in diagnostics (default: auto)">,
    MetaVarName<"[auto,always,never]">;
def defaultlib : P<"defaultlib", "Add the library to the list of input files">;
def delayload : P<"delayload", "Delay loaded DLL name">;
def diasdkdir : P<"diasdkdir", "Set the location of the DIA SDK">;
def entry   : P<"entry", "Name of entry point symbol">;
def errorlimit : P<"errorlimit",
    "Maximum number of errors to emit before stopping (0 = no limit)">;
def export  : P<"export", "Export a function">;
// No help text because /failifmismatch is not intended to be used by the user.
def failifmismatch : P<"failifmismatch", "">;
def filealign : P<"filealign", "Section alignment in the output file">;
def functionpadmin : F<"functionpadmin">;
def functionpadmin_opt : P<"functionpadmin",
    "Prepares an image for hotpatching">;
def guard   : P<"guard", "Control flow guard">;
def heap    : P<"heap", "Size of the heap">;
def ignore : P<"ignore", "Specify warning codes to ignore">;
def implib  : P<"implib", "Import library name">;
def noimplib : F<"noimplib">,
    HelpText<"Don't output an import lib">;
def lib : F<"lib">,
    HelpText<"Act like lib.exe; must be first argument if present">;
def libpath : P<"libpath", "Additional library search path">;
def linkrepro : Joined<["/", "-", "/?", "-?"], "linkrepro:">,
    MetaVarName<"directory">,
    HelpText<"Write repro.tar containing inputs and command to reproduce link">;
def lldignoreenv : F<"lldignoreenv">,
    HelpText<"Ignore environment variables like %LIB%">;
def lldltocache : P<"lldltocache",
    "Path to ThinLTO cached object file directory">;
def lldltocachepolicy : P<"lldltocachepolicy",
    "Pruning policy for the ThinLTO cache">;
def lldsavetemps : F<"lldsavetemps">,
    HelpText<"Save intermediate LTO compilation results">;
def machine : P<"machine", "Specify target platform">;
def merge   : P<"merge", "Combine sections">;
def mllvm   : P<"mllvm", "Options to pass to LLVM">;
def nodefaultlib : P<"nodefaultlib", "Remove a default library">;
def opt     : P<"opt", "Control optimizations">;
def order   : P<"order", "Put functions in order">;
def out     : P<"out", "Path to file to write output">;
def natvis : P<"natvis", "Path to natvis file to embed in the PDB">;
def pdb : P<"pdb", "PDB file path">;
def pdbaltpath : P<"pdbaltpath", "PDB file path to embed in the image">;
def pdbpagesize : P<"pdbpagesize", "PDB page size">;
def pdbstripped : P<"pdbstripped", "Stripped PDB file path">;
def pdbstream : Joined<["/", "-", "/?", "-?"], "pdbstream:">,
    MetaVarName<"<name>=<file>">,
    HelpText<"Embed the contents of <file> in the PDB as named stream <name>">;
def section : P<"section", "Specify section attributes">;
def stack   : P<"stack", "Size of the stack">;
def stub    : P<"stub", "Specify DOS stub file">;
def subsystem : P<"subsystem", "Specify subsystem">;
def timestamp : P<"timestamp", "Specify the PE header timestamp">;
def vctoolsdir : P<"vctoolsdir", "Set the location of the VC tools">;
def vctoolsversion : P<"vctoolsversion",
    "Specify which VC tools version to use">;
def version : P<"version", "Specify a version number in the PE header">;
def wholearchive_file : P<"wholearchive",
    "Include all object files from this library">;
def winsdkdir : P<"winsdkdir", "Set the location of the Windows SDK">;
def winsdkversion : P<"winsdkversion", "Specify which SDK version to use">;
def winsysroot : P<"winsysroot",
    "Adds several subdirectories to the library search paths">;

def disallowlib : Joined<["/", "-", "/?", "-?"], "disallowlib:">,
    Alias<nodefaultlib>;

def manifest : F<"manifest">, HelpText<"Create .manifest file">;
def manifest_colon : P<
    "manifest",
    "NO disables manifest output; EMBED[,ID=#] embeds manifest as resource in the image">;
def manifestuac : P<"manifestuac", "User access control">;
def manifestfile : P<"manifestfile", "Manifest output path, with /manifest">;
def manifestdependency : P<
    "manifestdependency",
    "Attributes for <dependency> element in manifest file; implies /manifest">;
def manifestinput : P<
    "manifestinput",
    "Additional manifest inputs; only valid with /manifest:embed">;

// We cannot use multiclass P because class name "incl" is different
// from its command line option name. We do this because "include" is
// a reserved keyword in tablegen.
def incl : Joined<["/", "-", "/?", "-?"], "include:">,
    HelpText<"Force symbol to be added to symbol table as undefined one">;

// "def" is also a keyword.
def deffile : Joined<["/", "-", "/?", "-?"], "def:">,
    HelpText<"Use module-definition file">;

def debug : F<"debug">, HelpText<"Embed a symbol table in the image">;
def debug_opt : P<"debug", "Embed a symbol table in the image with option">;
def debugtype : P<"debugtype", "Debug Info Options">;
def dll : F<"dll">, HelpText<"Create a DLL">;
def driver : F<"driver">, HelpText<"Generate a Windows NT Kernel Mode Driver">;
def driver_wdm : F<"driver:wdm">,
    HelpText<"Set IMAGE_FILE_UP_SYSTEM_ONLY bit in PE header">;
def driver_uponly : F<"driver:uponly">,
    HelpText<"Set IMAGE_DLL_CHARACTERISTICS_WDM_DRIVER bit in PE header">;
def driver_wdm_uponly : F<"driver:wdm,uponly">;
def driver_uponly_wdm : F<"driver:uponly,wdm">;
def nodefaultlib_all : F<"nodefaultlib">,
    HelpText<"Remove all default libraries">;
def noentry : F<"noentry">,
    HelpText<"Don't add reference to DllMainCRTStartup; only valid with /dll">;
def profile : F<"profile">;
def repro : F<"Brepro">,
    HelpText<"Use a hash of the executable as the PE header timestamp">;
def reproduce : Joined<["/", "-", "/?", "-?"], "reproduce:">,
    MetaVarName<"filename">,
    HelpText<"Write tar file containing inputs and command to reproduce link">;
def swaprun : P<"swaprun",
  "Comma-separated list of 'cd' or 'net'">;
def swaprun_cd : F<"swaprun:cd">, Alias<swaprun>, AliasArgs<["cd"]>,
  HelpText<"Make loader run output binary from swap instead of from CD">;
def swaprun_net : F<"swaprun:net">, Alias<swaprun>, AliasArgs<["net"]>,
  HelpText<"Make loader run output binary from swap instead of from network">;
def verbose : F<"verbose">;
def wholearchive_flag : F<"wholearchive">,
    HelpText<"Include all object files from all libraries">;

def force : F<"force">,
    HelpText<"Allow undefined and multiply defined symbols">;
def force_unresolved : F<"force:unresolved">,
    HelpText<"Allow undefined symbols when creating executables">;
def force_multiple : F<"force:multiple">,
    HelpText<"Allow multiply defined symbols when creating executables">;
def force_multipleres : F<"force:multipleres">,
    HelpText<"Allow multiply defined resources when creating executables">;
defm WX : B<"WX", "Treat warnings as errors",
                  "Don't treat warnings as errors (default)">;

defm allowbind : B<"allowbind", "Enable DLL binding (default)",
                   "Disable DLL binding">;
defm allowisolation : B<"allowisolation", "Enable DLL isolation (default)",
                        "Disable DLL isolation">;
defm appcontainer : B<"appcontainer",
                      "Image can only be run in an app container",
                      "Image can run outside an app container (default)">;
defm cetcompat : B<"cetcompat", "Mark executable image as compatible with Control-flow Enforcement Technology (CET) Shadow Stack",
                   "Don't mark executable image as compatible with Control-flow Enforcement Technology (CET) Shadow Stack (default)">;
defm dynamicbase : B<"dynamicbase", "Enable ASLR (default unless /fixed)",
                     "Disable ASLR (default when /fixed)">;
defm fixed : B<"fixed", "Disable base relocations",
               "Enable base relocations (default)">;
defm highentropyva : B<"highentropyva",
                       "Enable 64-bit ASLR (default on 64-bit)",
                       "Disable 64-bit ASLR">;
defm incremental : B<"incremental",
                     "Keep original import library if contents are unchanged",
                     "Overwrite import library even if contents are unchanged">;
defm integritycheck : B<"integritycheck",
                        "Set FORCE_INTEGRITY bit in PE header",
                        "No effect (default)">;
defm largeaddressaware : B<"largeaddressaware",
                           "Enable large addresses (default on 64-bit)",
                           "Disable large addresses (default on 32-bit)">;
defm nxcompat : B<"nxcompat", "Enable data execution prevention (default)",
                  "Disable data execution provention">;
defm safeseh : B<"safeseh",
                 "Produce an image with Safe Exception Handler (only for x86)",
                 "Don't produce an image with Safe Exception Handler">;
defm tsaware  : B<"tsaware",
                  "Create Terminal Server aware executable (default)",
                  "Create non-Terminal Server aware executable">;

def help : F<"help">;

// /?? and -?? must be before /? and -? to not confuse lib/Options.
def help_q : Flag<["/??", "-??", "/?", "-?"], "">, Alias<help>;

// LLD extensions
defm auto_import : B_priv<"auto-import">;
defm runtime_pseudo_reloc : B_priv<"runtime-pseudo-reloc">;
def end_lib : F<"end-lib">,
  HelpText<"End group of objects treated as if they were in a library">;
def exclude_all_symbols : F<"exclude-all-symbols">;
def export_all_symbols : F<"export-all-symbols">;
defm demangle : B<"demangle",
    "Demangle symbols in output (default)",
    "Do not demangle symbols in output">;
def include_optional : Joined<["/", "-", "/?", "-?"], "includeoptional:">,
    HelpText<"Add symbol as undefined, but allow it to remain undefined">;
def kill_at : F<"kill-at">;
def lldmingw : F<"lldmingw">;
def noseh : F<"noseh">;
def osversion : P_priv<"osversion">;
def output_def : Joined<["/", "-", "/?", "-?"], "output-def:">;
def pdb_source_path : P<"pdbsourcepath",
    "Base path used to make relative source file path absolute in PDB">;
def rsp_quoting : Joined<["--"], "rsp-quoting=">,
  HelpText<"Quoting style for response files, 'windows' (default) or 'posix'">;
def start_lib : F<"start-lib">,
  HelpText<"Start group of objects treated as if they were in a library">;
defm stdcall_fixup : B_priv<"stdcall-fixup">;
def thinlto_emit_imports_files :
    F<"thinlto-emit-imports-files">,
    HelpText<"Emit .imports files with -thinlto-index-only">;
def thinlto_index_only :
    F<"thinlto-index-only">,
    HelpText<"Instead of linking, emit ThinLTO index files">;
def thinlto_index_only_arg : P<
    "thinlto-index-only",
    "-thinlto-index-only and also write native module names to file">;
def thinlto_object_suffix_replace : P<
    "thinlto-object-suffix-replace",
    "'old;new' replace old suffix with new suffix in ThinLTO index">;
def thinlto_prefix_replace: P<
    "thinlto-prefix-replace",
    "'old;new' replace old prefix with new prefix in ThinLTO outputs">;
def lto_obj_path : P<
    "lto-obj-path",
    "output native object for merged LTO unit to this path">;
def lto_cs_profile_generate: F<"lto-cs-profile-generate">,
    HelpText<"Perform context sensitive PGO instrumentation">;
def lto_cs_profile_file : P<"lto-cs-profile-file",
    "Context sensitive profile file path">;
defm lto_pgo_warn_mismatch: B<
     "lto-pgo-warn-mismatch",
     "turn on warnings about profile cfg mismatch (default)>",
     "turn off warnings about profile cfg mismatch">;
def dash_dash_version : Flag<["--"], "version">,
  HelpText<"Display the version number and exit">;
def threads
    : P<"threads", "Number of threads. '1' disables multi-threading. By "
                   "default all available hardware threads are used">;
def call_graph_ordering_file: P<
    "call-graph-ordering-file",
    "Layout sections to optimize the given callgraph">;
defm call_graph_profile_sort: B<
    "call-graph-profile-sort",
    "Reorder sections with call graph profile (default)",
    "Do not reorder sections with call graph profile">;
def print_symbol_order: P<
    "print-symbol-order",
    "Print a symbol order specified by /call-graph-ordering-file and "
    "/call-graph-profile-sort into the specified file">;
def wrap : P_priv<"wrap">;

// Flags for debugging
def lldmap : F<"lldmap">;
def lldmap_file : P_priv<"lldmap">;
def map : F<"map">;
def map_file : P_priv<"map">;
def show_timing : F<"time">;
def summary : F<"summary">;

//==============================================================================
// The flags below do nothing. They are defined only for link.exe compatibility.
//==============================================================================

def ignoreidl : F<"ignoreidl">;
def ltcg : F<"ltcg">;
def nologo : F<"nologo">;
def throwingnew : F<"throwingnew">;
def editandcontinue : F<"editandcontinue">;
def fastfail : F<"fastfail">;
<<<<<<< HEAD
=======
def kernel : F<"kernel">;
>>>>>>> 3de04b6d
def pdbcompress : F<"pdbcompress">;

def delay : P_priv<"delay">;
def errorreport : P_priv<"errorreport">;
def idlout : P_priv<"idlout">;
def ilk : P_priv<"ilk">;
def ltcg_opt : P_priv<"ltcg">;
def ltcgout : P_priv<"ltcgout">;
def maxilksize : P_priv<"maxilksize">;
def tlbid : P_priv<"tlbid">;
def tlbout : P_priv<"tlbout">;
def verbose_all : P_priv<"verbose">;
def guardsym : P_priv<"guardsym">;<|MERGE_RESOLUTION|>--- conflicted
+++ resolved
@@ -296,10 +296,7 @@
 def throwingnew : F<"throwingnew">;
 def editandcontinue : F<"editandcontinue">;
 def fastfail : F<"fastfail">;
-<<<<<<< HEAD
-=======
 def kernel : F<"kernel">;
->>>>>>> 3de04b6d
 def pdbcompress : F<"pdbcompress">;
 
 def delay : P_priv<"delay">;
