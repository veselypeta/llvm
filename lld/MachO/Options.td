--- conflicted
+++ resolved
@@ -10,11 +10,8 @@
 def help_hidden : Flag<["--"], "help-hidden">,
     HelpText<"Display help for hidden options">,
     Group<grp_lld>;
-<<<<<<< HEAD
-=======
 def verbose : Flag<["--"], "verbose">,
     Group<grp_lld>;
->>>>>>> 3f9ee3c9
 def error_limit_eq : Joined<["--"], "error-limit=">,
     HelpText<"Maximum number of errors to print before exiting (default: 20)">,
     Group<grp_lld>;
