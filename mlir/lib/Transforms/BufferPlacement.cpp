--- conflicted
+++ resolved
@@ -422,105 +422,6 @@
 }
 
 //===----------------------------------------------------------------------===//
-<<<<<<< HEAD
-// FunctionAndBlockSignatureConverter
-//===----------------------------------------------------------------------===//
-
-// Performs the actual signature rewriting step.
-LogicalResult FunctionAndBlockSignatureConverter::matchAndRewrite(
-    FuncOp funcOp, ArrayRef<Value> operands,
-    ConversionPatternRewriter &rewriter) const {
-  if (!converter) {
-    funcOp.emitError("The type converter has not been defined for "
-                     "FunctionAndBlockSignatureConverter");
-    return failure();
-  }
-  auto funcType = funcOp.getType();
-
-  // Convert function arguments using the provided TypeConverter.
-  TypeConverter::SignatureConversion conversion(funcType.getNumInputs());
-  for (auto argType : llvm::enumerate(funcType.getInputs()))
-    conversion.addInputs(argType.index(),
-                         converter->convertType(argType.value()));
-
-  // If a function result type is not a memref but it would be a memref after
-  // type conversion, a new argument should be appended to the function
-  // arguments list for this result. Otherwise, it remains unchanged as a
-  // function result.
-  SmallVector<Type, 2> newResultTypes;
-  newResultTypes.reserve(funcOp.getNumResults());
-  for (Type resType : funcType.getResults()) {
-    Type convertedType = converter->convertType(resType);
-    if (BufferAssignmentTypeConverter::isConvertedMemref(convertedType,
-                                                         resType))
-      conversion.addInputs(convertedType);
-    else
-      newResultTypes.push_back(convertedType);
-  }
-
-  // Update the signature of the function.
-  rewriter.updateRootInPlace(funcOp, [&] {
-    funcOp.setType(rewriter.getFunctionType(conversion.getConvertedTypes(),
-                                            newResultTypes));
-    rewriter.applySignatureConversion(&funcOp.getBody(), conversion);
-  });
-  return success();
-}
-
-//===----------------------------------------------------------------------===//
-// BufferAssignmentCallOpConverter
-//===----------------------------------------------------------------------===//
-
-// Performs `CallOp` conversion to match its operands and results with the
-// signature of the callee after rewriting the callee with
-// FunctionAndBlockSignatureConverter.
-LogicalResult BufferAssignmentCallOpConverter::matchAndRewrite(
-    CallOp callOp, ArrayRef<Value> operands,
-    ConversionPatternRewriter &rewriter) const {
-
-  Location loc = callOp.getLoc();
-  SmallVector<Value, 2> newOperands, replacingValues;
-  SmallVector<Type, 2> newResultTypes;
-  unsigned numResults = callOp.getNumResults();
-  newOperands.reserve(numResults + operands.size());
-  newOperands.append(operands.begin(), operands.end());
-  newResultTypes.reserve(numResults);
-  replacingValues.reserve(numResults);
-
-  // For each memref result of `CallOp` which has not been a memref before type
-  // conversion, a new buffer is allocated and passed to the operands list of
-  // the new `CallOp`. Otherwise, it remains as a caller result.
-  for (Value result : callOp.getResults()) {
-    Type currType = result.getType();
-    Type newType = converter->convertType(result.getType());
-    if (BufferAssignmentTypeConverter::isConvertedMemref(newType, currType)) {
-      OpBuilder::InsertionGuard guard(rewriter);
-      rewriter.restoreInsertionPoint(
-          bufferAssignment->computeAllocPosition(result.dyn_cast<OpResult>()));
-      Value alloc =
-          rewriter.create<AllocOp>(loc, newType.dyn_cast<MemRefType>());
-      newOperands.push_back(alloc);
-      replacingValues.push_back(alloc);
-    } else {
-      newResultTypes.push_back(currType);
-
-      // No replacing is required.
-      replacingValues.push_back(nullptr);
-    }
-  }
-
-  // Creating the new `CallOp`.
-  rewriter.create<CallOp>(loc, callOp.getCallee(), newResultTypes, newOperands);
-
-  // Replacing the results of the old `CallOp`.
-  rewriter.replaceOp(callOp, replacingValues);
-
-  return success();
-}
-
-//===----------------------------------------------------------------------===//
-=======
->>>>>>> 755e53b4
 // BufferAssignmentTypeConverter
 //===----------------------------------------------------------------------===//
 
