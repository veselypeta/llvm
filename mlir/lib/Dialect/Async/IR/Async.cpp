//===- Async.cpp - MLIR Async Operations ----------------------------------===//
//
// Part of the LLVM Project, under the Apache License v2.0 with LLVM Exceptions.
// See https://llvm.org/LICENSE.txt for license information.
// SPDX-License-Identifier: Apache-2.0 WITH LLVM-exception
//
//===----------------------------------------------------------------------===//

#include "mlir/Dialect/Async/IR/Async.h"

#include "mlir/IR/DialectImplementation.h"
#include "llvm/ADT/TypeSwitch.h"

using namespace mlir;
using namespace mlir::async;

#include "mlir/Dialect/Async/IR/AsyncOpsDialect.cpp.inc"

constexpr StringRef AsyncDialect::kAllowedToBlockAttrName;

void AsyncDialect::initialize() {
  addOperations<
#define GET_OP_LIST
#include "mlir/Dialect/Async/IR/AsyncOps.cpp.inc"
      >();
  addTypes<
#define GET_TYPEDEF_LIST
#include "mlir/Dialect/Async/IR/AsyncOpsTypes.cpp.inc"
      >();
}

//===----------------------------------------------------------------------===//
// YieldOp
//===----------------------------------------------------------------------===//

LogicalResult YieldOp::verify() {
  // Get the underlying value types from async values returned from the
  // parent `async.execute` operation.
  auto executeOp = (*this)->getParentOfType<ExecuteOp>();
  auto types =
<<<<<<< HEAD
      llvm::map_range(executeOp.bodyResults(), [](const OpResult &result) {
=======
      llvm::map_range(executeOp.getBodyResults(), [](const OpResult &result) {
>>>>>>> f788a4d7
        return result.getType().cast<ValueType>().getValueType();
      });

  if (getOperandTypes() != types)
    return emitOpError("operand types do not match the types returned from "
                       "the parent ExecuteOp");

  return success();
}

MutableOperandRange
YieldOp::getMutableSuccessorOperands(Optional<unsigned> index) {
  return operandsMutable();
}

//===----------------------------------------------------------------------===//
/// ExecuteOp
//===----------------------------------------------------------------------===//

constexpr char kOperandSegmentSizesAttr[] = "operand_segment_sizes";

OperandRange ExecuteOp::getSuccessorEntryOperands(Optional<unsigned> index) {
  assert(index && *index == 0 && "invalid region index");
<<<<<<< HEAD
  return bodyOperands();
=======
  return getBodyOperands();
>>>>>>> f788a4d7
}

bool ExecuteOp::areTypesCompatible(Type lhs, Type rhs) {
  const auto getValueOrTokenType = [](Type type) {
    if (auto value = type.dyn_cast<ValueType>())
      return value.getValueType();
    return type;
  };
  return getValueOrTokenType(lhs) == getValueOrTokenType(rhs);
}

void ExecuteOp::getSuccessorRegions(Optional<unsigned> index,
                                    ArrayRef<Attribute>,
                                    SmallVectorImpl<RegionSuccessor> &regions) {
  // The `body` region branch back to the parent operation.
  if (index) {
    assert(*index == 0 && "invalid region index");
<<<<<<< HEAD
    regions.push_back(RegionSuccessor(bodyResults()));
=======
    regions.push_back(RegionSuccessor(getBodyResults()));
>>>>>>> f788a4d7
    return;
  }

  // Otherwise the successor is the body region.
  regions.push_back(
<<<<<<< HEAD
      RegionSuccessor(&bodyRegion(), bodyRegion().getArguments()));
=======
      RegionSuccessor(&getBodyRegion(), getBodyRegion().getArguments()));
>>>>>>> f788a4d7
}

void ExecuteOp::build(OpBuilder &builder, OperationState &result,
                      TypeRange resultTypes, ValueRange dependencies,
                      ValueRange operands, BodyBuilderFn bodyBuilder) {

  result.addOperands(dependencies);
  result.addOperands(operands);

  // Add derived `operand_segment_sizes` attribute based on parsed operands.
  int32_t numDependencies = dependencies.size();
  int32_t numOperands = operands.size();
  auto operandSegmentSizes =
      builder.getDenseI32ArrayAttr({numDependencies, numOperands});
  result.addAttribute(kOperandSegmentSizesAttr, operandSegmentSizes);

  // First result is always a token, and then `resultTypes` wrapped into
  // `async.value`.
  result.addTypes({TokenType::get(result.getContext())});
  for (Type type : resultTypes)
    result.addTypes(ValueType::get(type));

  // Add a body region with block arguments as unwrapped async value operands.
  Region *bodyRegion = result.addRegion();
  bodyRegion->push_back(new Block);
  Block &bodyBlock = bodyRegion->front();
  for (Value operand : operands) {
    auto valueType = operand.getType().dyn_cast<ValueType>();
    bodyBlock.addArgument(valueType ? valueType.getValueType()
                                    : operand.getType(),
                          operand.getLoc());
  }

  // Create the default terminator if the builder is not provided and if the
  // expected result is empty. Otherwise, leave this to the caller
  // because we don't know which values to return from the execute op.
  if (resultTypes.empty() && !bodyBuilder) {
    OpBuilder::InsertionGuard guard(builder);
    builder.setInsertionPointToStart(&bodyBlock);
    builder.create<async::YieldOp>(result.location, ValueRange());
  } else if (bodyBuilder) {
    OpBuilder::InsertionGuard guard(builder);
    builder.setInsertionPointToStart(&bodyBlock);
    bodyBuilder(builder, result.location, bodyBlock.getArguments());
  }
}

void ExecuteOp::print(OpAsmPrinter &p) {
  // [%tokens,...]
  if (!getDependencies().empty())
    p << " [" << getDependencies() << "]";

  // (%value as %unwrapped: !async.value<!arg.type>, ...)
<<<<<<< HEAD
  if (!bodyOperands().empty()) {
    p << " (";
    Block *entry = bodyRegion().empty() ? nullptr : &bodyRegion().front();
    llvm::interleaveComma(bodyOperands(), p, [&, n = 0](Value operand) mutable {
      Value argument = entry ? entry->getArgument(n++) : Value();
      p << operand << " as " << argument << ": " << operand.getType();
    });
=======
  if (!getBodyOperands().empty()) {
    p << " (";
    Block *entry = getBodyRegion().empty() ? nullptr : &getBodyRegion().front();
    llvm::interleaveComma(
        getBodyOperands(), p, [&, n = 0](Value operand) mutable {
          Value argument = entry ? entry->getArgument(n++) : Value();
          p << operand << " as " << argument << ": " << operand.getType();
        });
>>>>>>> f788a4d7
    p << ")";
  }

  // -> (!async.value<!return.type>, ...)
  p.printOptionalArrowTypeList(llvm::drop_begin(getResultTypes()));
  p.printOptionalAttrDictWithKeyword((*this)->getAttrs(),
                                     {kOperandSegmentSizesAttr});
  p << ' ';
<<<<<<< HEAD
  p.printRegion(bodyRegion(), /*printEntryBlockArgs=*/false);
=======
  p.printRegion(getBodyRegion(), /*printEntryBlockArgs=*/false);
>>>>>>> f788a4d7
}

ParseResult ExecuteOp::parse(OpAsmParser &parser, OperationState &result) {
  MLIRContext *ctx = result.getContext();

  // Sizes of parsed variadic operands, will be updated below after parsing.
  int32_t numDependencies = 0;

  auto tokenTy = TokenType::get(ctx);

  // Parse dependency tokens.
  if (succeeded(parser.parseOptionalLSquare())) {
    SmallVector<OpAsmParser::UnresolvedOperand, 4> tokenArgs;
    if (parser.parseOperandList(tokenArgs) ||
        parser.resolveOperands(tokenArgs, tokenTy, result.operands) ||
        parser.parseRSquare())
      return failure();

    numDependencies = tokenArgs.size();
  }

  // Parse async value operands (%value as %unwrapped : !async.value<!type>).
  SmallVector<OpAsmParser::UnresolvedOperand, 4> valueArgs;
  SmallVector<OpAsmParser::Argument, 4> unwrappedArgs;
  SmallVector<Type, 4> valueTypes;

  // Parse a single instance of `%value as %unwrapped : !async.value<!type>`.
  auto parseAsyncValueArg = [&]() -> ParseResult {
    if (parser.parseOperand(valueArgs.emplace_back()) ||
        parser.parseKeyword("as") ||
        parser.parseArgument(unwrappedArgs.emplace_back()) ||
        parser.parseColonType(valueTypes.emplace_back()))
      return failure();

    auto valueTy = valueTypes.back().dyn_cast<ValueType>();
    unwrappedArgs.back().type = valueTy ? valueTy.getValueType() : Type();
    return success();
  };

  auto argsLoc = parser.getCurrentLocation();
  if (parser.parseCommaSeparatedList(OpAsmParser::Delimiter::OptionalParen,
                                     parseAsyncValueArg) ||
      parser.resolveOperands(valueArgs, valueTypes, argsLoc, result.operands))
    return failure();

  int32_t numOperands = valueArgs.size();

  // Add derived `operand_segment_sizes` attribute based on parsed operands.
  auto operandSegmentSizes =
      parser.getBuilder().getDenseI32ArrayAttr({numDependencies, numOperands});
  result.addAttribute(kOperandSegmentSizesAttr, operandSegmentSizes);

  // Parse the types of results returned from the async execute op.
  SmallVector<Type, 4> resultTypes;
  NamedAttrList attrs;
  if (parser.parseOptionalArrowTypeList(resultTypes) ||
      // Async execute first result is always a completion token.
      parser.addTypeToList(tokenTy, result.types) ||
      parser.addTypesToList(resultTypes, result.types) ||
      // Parse operation attributes.
      parser.parseOptionalAttrDictWithKeyword(attrs))
    return failure();

  result.addAttributes(attrs);

  // Parse asynchronous region.
  Region *body = result.addRegion();
  return parser.parseRegion(*body, /*arguments=*/unwrappedArgs);
}

LogicalResult ExecuteOp::verifyRegions() {
  // Unwrap async.execute value operands types.
<<<<<<< HEAD
  auto unwrappedTypes = llvm::map_range(bodyOperands(), [](Value operand) {
=======
  auto unwrappedTypes = llvm::map_range(getBodyOperands(), [](Value operand) {
>>>>>>> f788a4d7
    return operand.getType().cast<ValueType>().getValueType();
  });

  // Verify that unwrapped argument types matches the body region arguments.
<<<<<<< HEAD
  if (bodyRegion().getArgumentTypes() != unwrappedTypes)
=======
  if (getBodyRegion().getArgumentTypes() != unwrappedTypes)
>>>>>>> f788a4d7
    return emitOpError("async body region argument types do not match the "
                       "execute operation arguments types");

  return success();
}

//===----------------------------------------------------------------------===//
/// CreateGroupOp
//===----------------------------------------------------------------------===//

LogicalResult CreateGroupOp::canonicalize(CreateGroupOp op,
                                          PatternRewriter &rewriter) {
  // Find all `await_all` users of the group.
  llvm::SmallVector<AwaitAllOp> awaitAllUsers;

  auto isAwaitAll = [&](Operation *op) -> bool {
    if (AwaitAllOp awaitAll = dyn_cast<AwaitAllOp>(op)) {
      awaitAllUsers.push_back(awaitAll);
      return true;
    }
    return false;
  };

  // Check if all users of the group are `await_all` operations.
  if (!llvm::all_of(op->getUsers(), isAwaitAll))
    return failure();

  // If group is only awaited without adding anything to it, we can safely erase
  // the create operation and all users.
  for (AwaitAllOp awaitAll : awaitAllUsers)
    rewriter.eraseOp(awaitAll);
  rewriter.eraseOp(op);

  return success();
}

//===----------------------------------------------------------------------===//
/// AwaitOp
//===----------------------------------------------------------------------===//

void AwaitOp::build(OpBuilder &builder, OperationState &result, Value operand,
                    ArrayRef<NamedAttribute> attrs) {
  result.addOperands({operand});
  result.attributes.append(attrs.begin(), attrs.end());

  // Add unwrapped async.value type to the returned values types.
  if (auto valueType = operand.getType().dyn_cast<ValueType>())
    result.addTypes(valueType.getValueType());
}

static ParseResult parseAwaitResultType(OpAsmParser &parser, Type &operandType,
                                        Type &resultType) {
  if (parser.parseType(operandType))
    return failure();

  // Add unwrapped async.value type to the returned values types.
  if (auto valueType = operandType.dyn_cast<ValueType>())
    resultType = valueType.getValueType();

  return success();
}

static void printAwaitResultType(OpAsmPrinter &p, Operation *op,
                                 Type operandType, Type resultType) {
  p << operandType;
}

LogicalResult AwaitOp::verify() {
  Type argType = getOperand().getType();

  // Awaiting on a token does not have any results.
  if (argType.isa<TokenType>() && !getResultTypes().empty())
    return emitOpError("awaiting on a token must have empty result");

  // Awaiting on a value unwraps the async value type.
  if (auto value = argType.dyn_cast<ValueType>()) {
    if (*getResultType() != value.getValueType())
      return emitOpError() << "result type " << *getResultType()
                           << " does not match async value type "
                           << value.getValueType();
  }

  return success();
}

//===----------------------------------------------------------------------===//
// TableGen'd op method definitions
//===----------------------------------------------------------------------===//

#define GET_OP_CLASSES
#include "mlir/Dialect/Async/IR/AsyncOps.cpp.inc"

//===----------------------------------------------------------------------===//
// TableGen'd type method definitions
//===----------------------------------------------------------------------===//

#define GET_TYPEDEF_CLASSES
#include "mlir/Dialect/Async/IR/AsyncOpsTypes.cpp.inc"

void ValueType::print(AsmPrinter &printer) const {
  printer << "<";
  printer.printType(getValueType());
  printer << '>';
}

Type ValueType::parse(mlir::AsmParser &parser) {
  Type ty;
  if (parser.parseLess() || parser.parseType(ty) || parser.parseGreater()) {
    parser.emitError(parser.getNameLoc(), "failed to parse async value type");
    return Type();
  }
  return ValueType::get(ty);
}<|MERGE_RESOLUTION|>--- conflicted
+++ resolved
@@ -38,11 +38,7 @@
   // parent `async.execute` operation.
   auto executeOp = (*this)->getParentOfType<ExecuteOp>();
   auto types =
-<<<<<<< HEAD
-      llvm::map_range(executeOp.bodyResults(), [](const OpResult &result) {
-=======
       llvm::map_range(executeOp.getBodyResults(), [](const OpResult &result) {
->>>>>>> f788a4d7
         return result.getType().cast<ValueType>().getValueType();
       });
 
@@ -66,11 +62,7 @@
 
 OperandRange ExecuteOp::getSuccessorEntryOperands(Optional<unsigned> index) {
   assert(index && *index == 0 && "invalid region index");
-<<<<<<< HEAD
-  return bodyOperands();
-=======
   return getBodyOperands();
->>>>>>> f788a4d7
 }
 
 bool ExecuteOp::areTypesCompatible(Type lhs, Type rhs) {
@@ -88,21 +80,13 @@
   // The `body` region branch back to the parent operation.
   if (index) {
     assert(*index == 0 && "invalid region index");
-<<<<<<< HEAD
-    regions.push_back(RegionSuccessor(bodyResults()));
-=======
     regions.push_back(RegionSuccessor(getBodyResults()));
->>>>>>> f788a4d7
     return;
   }
 
   // Otherwise the successor is the body region.
   regions.push_back(
-<<<<<<< HEAD
-      RegionSuccessor(&bodyRegion(), bodyRegion().getArguments()));
-=======
       RegionSuccessor(&getBodyRegion(), getBodyRegion().getArguments()));
->>>>>>> f788a4d7
 }
 
 void ExecuteOp::build(OpBuilder &builder, OperationState &result,
@@ -156,15 +140,6 @@
     p << " [" << getDependencies() << "]";
 
   // (%value as %unwrapped: !async.value<!arg.type>, ...)
-<<<<<<< HEAD
-  if (!bodyOperands().empty()) {
-    p << " (";
-    Block *entry = bodyRegion().empty() ? nullptr : &bodyRegion().front();
-    llvm::interleaveComma(bodyOperands(), p, [&, n = 0](Value operand) mutable {
-      Value argument = entry ? entry->getArgument(n++) : Value();
-      p << operand << " as " << argument << ": " << operand.getType();
-    });
-=======
   if (!getBodyOperands().empty()) {
     p << " (";
     Block *entry = getBodyRegion().empty() ? nullptr : &getBodyRegion().front();
@@ -173,7 +148,6 @@
           Value argument = entry ? entry->getArgument(n++) : Value();
           p << operand << " as " << argument << ": " << operand.getType();
         });
->>>>>>> f788a4d7
     p << ")";
   }
 
@@ -182,11 +156,7 @@
   p.printOptionalAttrDictWithKeyword((*this)->getAttrs(),
                                      {kOperandSegmentSizesAttr});
   p << ' ';
-<<<<<<< HEAD
-  p.printRegion(bodyRegion(), /*printEntryBlockArgs=*/false);
-=======
   p.printRegion(getBodyRegion(), /*printEntryBlockArgs=*/false);
->>>>>>> f788a4d7
 }
 
 ParseResult ExecuteOp::parse(OpAsmParser &parser, OperationState &result) {
@@ -259,20 +229,12 @@
 
 LogicalResult ExecuteOp::verifyRegions() {
   // Unwrap async.execute value operands types.
-<<<<<<< HEAD
-  auto unwrappedTypes = llvm::map_range(bodyOperands(), [](Value operand) {
-=======
   auto unwrappedTypes = llvm::map_range(getBodyOperands(), [](Value operand) {
->>>>>>> f788a4d7
     return operand.getType().cast<ValueType>().getValueType();
   });
 
   // Verify that unwrapped argument types matches the body region arguments.
-<<<<<<< HEAD
-  if (bodyRegion().getArgumentTypes() != unwrappedTypes)
-=======
   if (getBodyRegion().getArgumentTypes() != unwrappedTypes)
->>>>>>> f788a4d7
     return emitOpError("async body region argument types do not match the "
                        "execute operation arguments types");
 
