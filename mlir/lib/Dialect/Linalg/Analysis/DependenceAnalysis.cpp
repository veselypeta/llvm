//===- DependenceAnalysis.cpp - Dependence analysis on SSA views ----------===//
//
// Part of the LLVM Project, under the Apache License v2.0 with LLVM Exceptions.
// See https://llvm.org/LICENSE.txt for license information.
// SPDX-License-Identifier: Apache-2.0 WITH LLVM-exception
//
//===----------------------------------------------------------------------===//
//
// This file implements view-based alias and dependence analyses.
//
//===----------------------------------------------------------------------===//

#include "mlir/Dialect/Linalg/Analysis/DependenceAnalysis.h"
#include "mlir/Dialect/Linalg/IR/LinalgOps.h"
#include "mlir/Dialect/StandardOps/IR/Ops.h"

#include "llvm/Support/CommandLine.h"
#include "llvm/Support/Debug.h"

#define DEBUG_TYPE "linalg-dependence-analysis"

using namespace mlir;
using namespace mlir::linalg;

using llvm::dbgs;

Value Aliases::find(Value v) {
  if (v.isa<BlockArgument>())
    return v;

  auto it = aliases.find(v);
  if (it != aliases.end()) {
    assert(it->getSecond().getType().isa<MemRefType>() && "Memref expected");
    return it->getSecond();
  }

  while (true) {
    if (v.isa<BlockArgument>())
      return v;
<<<<<<< HEAD
    Operation *defOp = v.getDefiningOp();
    if (auto alloc = dyn_cast_or_null<AllocOp>(defOp)) {
      if (isStrided(alloc.getType()))
        return alloc.getResult();
    }
    if (auto viewLikeOp = dyn_cast_or_null<ViewLikeOpInterface>(defOp)) {
      auto it =
          aliases.insert(std::make_pair(v, find(viewLikeOp.getViewSource())));
      return it.first->second;
    }

=======

    Operation *defOp = v.getDefiningOp();
    if (!defOp)
      return v;

    if (auto memEffect = dyn_cast<MemoryEffectOpInterface>(defOp)) {
      // Collect all memory effects on `v`.
      SmallVector<MemoryEffects::EffectInstance, 1> effects;
      memEffect.getEffectsOnValue(v, effects);

      // If we have the 'Allocate' memory effect on `v`, then `v` should be the
      // original buffer.
      if (llvm::any_of(
              effects, [](const MemoryEffects::EffectInstance &instance) {
                return isa<MemoryEffects::Allocate>(instance.getEffect());
              }))
        return v;
    }

    if (auto viewLikeOp = dyn_cast<ViewLikeOpInterface>(defOp)) {
      auto it =
          aliases.insert(std::make_pair(v, find(viewLikeOp.getViewSource())));
      return it.first->second;
    }

>>>>>>> 918d599f
    llvm::errs() << "View alias analysis reduces to: " << v << "\n";
    llvm_unreachable("unsupported view alias case");
  }
}

StringRef LinalgDependenceGraph::getDependenceTypeStr(DependenceType depType) {
  switch (depType) {
  case LinalgDependenceGraph::DependenceType::RAW:
    return "RAW";
  case LinalgDependenceGraph::DependenceType::RAR:
    return "RAR";
  case LinalgDependenceGraph::DependenceType::WAR:
    return "WAR";
  case LinalgDependenceGraph::DependenceType::WAW:
    return "WAW";
  default:
    break;
  }
  llvm_unreachable("Unexpected DependenceType");
}

LinalgDependenceGraph
LinalgDependenceGraph::buildDependenceGraph(Aliases &aliases, FuncOp f) {
  SmallVector<Operation *, 8> linalgOps;
  f.walk([&](LinalgOp op) { linalgOps.push_back(op); });
  return LinalgDependenceGraph(aliases, linalgOps);
}

LinalgDependenceGraph::LinalgDependenceGraph(Aliases &aliases,
                                             ArrayRef<Operation *> ops)
    : aliases(aliases), linalgOps(ops.begin(), ops.end()) {
  for (auto en : llvm::enumerate(linalgOps)) {
    assert(isa<LinalgOp>(en.value()) && "Expected value for LinalgOp");
    linalgOpPositions.insert(std::make_pair(en.value(), en.index()));
  }
  for (unsigned i = 0, e = ops.size(); i < e; ++i) {
    for (unsigned j = i + 1; j < e; ++j) {
      addDependencesBetween(cast<LinalgOp>(ops[i]), cast<LinalgOp>(ops[j]));
    }
  }
}

void LinalgDependenceGraph::addDependenceElem(DependenceType dt,
                                              LinalgOpView indexingOpView,
                                              LinalgOpView dependentOpView) {
  LLVM_DEBUG(dbgs() << "\nAdd dep type " << getDependenceTypeStr(dt) << ":\t"
                    << *indexingOpView.op << " -> " << *dependentOpView.op);
  dependencesFromGraphs[dt][indexingOpView.op].push_back(
      LinalgDependenceGraphElem{dependentOpView, indexingOpView.view});
  dependencesIntoGraphs[dt][dependentOpView.op].push_back(
      LinalgDependenceGraphElem{indexingOpView, dependentOpView.view});
}

LinalgDependenceGraph::dependence_range
LinalgDependenceGraph::getDependencesFrom(
    LinalgOp src, LinalgDependenceGraph::DependenceType dt) const {
  return getDependencesFrom(src.getOperation(), dt);
}

LinalgDependenceGraph::dependence_range
LinalgDependenceGraph::getDependencesFrom(
    Operation *src, LinalgDependenceGraph::DependenceType dt) const {
  auto iter = dependencesFromGraphs[dt].find(src);
  if (iter == dependencesFromGraphs[dt].end())
    return llvm::make_range(nullptr, nullptr);
  return llvm::make_range(iter->second.begin(), iter->second.end());
}

LinalgDependenceGraph::dependence_range
LinalgDependenceGraph::getDependencesInto(
    LinalgOp dst, LinalgDependenceGraph::DependenceType dt) const {
  return getDependencesInto(dst.getOperation(), dt);
}

LinalgDependenceGraph::dependence_range
LinalgDependenceGraph::getDependencesInto(
    Operation *dst, LinalgDependenceGraph::DependenceType dt) const {
  auto iter = dependencesIntoGraphs[dt].find(dst);
  if (iter == dependencesIntoGraphs[dt].end())
    return llvm::make_range(nullptr, nullptr);
  return llvm::make_range(iter->second.begin(), iter->second.end());
}

void LinalgDependenceGraph::addDependencesBetween(LinalgOp src, LinalgOp dst) {
  assert(src.hasBufferSemantics() &&
         "expected linalg op with buffer semantics");
  assert(dst.hasBufferSemantics() &&
         "expected linalg op with buffer semantics");
  for (auto srcView : src.getOutputBuffers()) { // W
    // RAW graph
    for (auto dstView : dst.getInputs()) {   // R
      if (aliases.alias(srcView, dstView)) { // if alias, fill RAW
        addDependenceElem(DependenceType::RAW,
                          LinalgOpView{src.getOperation(), srcView},
                          LinalgOpView{dst.getOperation(), dstView});
      }
    }
    // WAW graph
    for (auto dstView : dst.getOutputBuffers()) { // W
      if (aliases.alias(srcView, dstView)) { // if alias, fill WAW
        addDependenceElem(DependenceType::WAW,
                          LinalgOpView{src.getOperation(), srcView},
                          LinalgOpView{dst.getOperation(), dstView});
      }
    }
  }
  for (auto srcView : src.getInputs()) { // R
    // RAR graph
    for (auto dstView : dst.getInputs()) {   // R
      if (aliases.alias(srcView, dstView)) { // if alias, fill RAR
        addDependenceElem(DependenceType::RAR,
                          LinalgOpView{src.getOperation(), srcView},
                          LinalgOpView{dst.getOperation(), dstView});
      }
    }
    // WAR graph
    for (auto dstView : dst.getOutputBuffers()) { // W
      if (aliases.alias(srcView, dstView)) { // if alias, fill WAR
        addDependenceElem(DependenceType::WAR,
                          LinalgOpView{src.getOperation(), srcView},
                          LinalgOpView{dst.getOperation(), dstView});
      }
    }
  }
}

SmallVector<Operation *, 8>
LinalgDependenceGraph::findCoveringDependences(LinalgOp srcLinalgOp,
                                               LinalgOp dstLinalgOp) const {
  return findOperationsWithCoveringDependences(
      srcLinalgOp, dstLinalgOp, nullptr,
      {DependenceType::WAW, DependenceType::WAR, DependenceType::RAW});
}

SmallVector<Operation *, 8> LinalgDependenceGraph::findCoveringWrites(
    LinalgOp srcLinalgOp, LinalgOp dstLinalgOp, Value view) const {
  return findOperationsWithCoveringDependences(
      srcLinalgOp, dstLinalgOp, view,
      {DependenceType::WAW, DependenceType::WAR});
}

SmallVector<Operation *, 8> LinalgDependenceGraph::findCoveringReads(
    LinalgOp srcLinalgOp, LinalgOp dstLinalgOp, Value view) const {
  return findOperationsWithCoveringDependences(
      srcLinalgOp, dstLinalgOp, view,
      {DependenceType::RAR, DependenceType::RAW});
}

SmallVector<Operation *, 8>
LinalgDependenceGraph::findOperationsWithCoveringDependences(
    LinalgOp srcLinalgOp, LinalgOp dstLinalgOp, Value view,
    ArrayRef<DependenceType> types) const {
  auto *src = srcLinalgOp.getOperation();
  auto *dst = dstLinalgOp.getOperation();
  auto srcPos = linalgOpPositions.lookup(src);
  auto dstPos = linalgOpPositions.lookup(dst);
  assert(srcPos < dstPos && "expected dst after src in IR traversal order");

  SmallVector<Operation *, 8> res;
  // Consider an intermediate interleaved `interim` op, look for any dependence
  // to an aliasing view on a src -> op -> dst path.
  // TODO(ntv) we are not considering paths yet, just interleaved positions.
  for (auto dt : types) {
    for (auto dependence : getDependencesFrom(src, dt)) {
      auto interimPos = linalgOpPositions.lookup(dependence.dependentOpView.op);
      // Skip if not interleaved.
      if (interimPos >= dstPos || interimPos <= srcPos)
        continue;
      if (view && !aliases.alias(view, dependence.indexingView))
        continue;
      auto *op = dependence.dependentOpView.op;
      LLVM_DEBUG(dbgs() << "\n***Found covering dependence of type "
                        << getDependenceTypeStr(dt) << ": " << *src << " -> "
                        << *op << " on " << dependence.indexingView);
      res.push_back(op);
    }
  }
  return res;
}<|MERGE_RESOLUTION|>--- conflicted
+++ resolved
@@ -37,19 +37,6 @@
   while (true) {
     if (v.isa<BlockArgument>())
       return v;
-<<<<<<< HEAD
-    Operation *defOp = v.getDefiningOp();
-    if (auto alloc = dyn_cast_or_null<AllocOp>(defOp)) {
-      if (isStrided(alloc.getType()))
-        return alloc.getResult();
-    }
-    if (auto viewLikeOp = dyn_cast_or_null<ViewLikeOpInterface>(defOp)) {
-      auto it =
-          aliases.insert(std::make_pair(v, find(viewLikeOp.getViewSource())));
-      return it.first->second;
-    }
-
-=======
 
     Operation *defOp = v.getDefiningOp();
     if (!defOp)
@@ -75,7 +62,6 @@
       return it.first->second;
     }
 
->>>>>>> 918d599f
     llvm::errs() << "View alias analysis reduces to: " << v << "\n";
     llvm_unreachable("unsupported view alias case");
   }
