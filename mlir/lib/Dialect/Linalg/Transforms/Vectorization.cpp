//===- Vectorization.cpp - Implementation of linalg Vectorization ---------===//
//
// Part of the LLVM Project, under the Apache License v2.0 with LLVM Exceptions.
// See https://llvm.org/LICENSE.txt for license information.
// SPDX-License-Identifier: Apache-2.0 WITH LLVM-exception
//
//===----------------------------------------------------------------------===//
//
// This file implements the linalg dialect Vectorization transformations.
//
//===----------------------------------------------------------------------===//

#include "mlir/Analysis/SliceAnalysis.h"
#include "mlir/Dialect/Affine/Analysis/LoopAnalysis.h"
#include "mlir/Dialect/Affine/IR/AffineOps.h"
#include "mlir/Dialect/Arith/IR/Arith.h"
#include "mlir/Dialect/Func/IR/FuncOps.h"
#include "mlir/Dialect/Linalg/Analysis/DependenceAnalysis.h"
#include "mlir/Dialect/Linalg/IR/Linalg.h"
#include "mlir/Dialect/Linalg/Transforms/Transforms.h"
#include "mlir/Dialect/Linalg/Utils/Utils.h"
#include "mlir/Dialect/Tensor/IR/Tensor.h"
#include "mlir/Dialect/Utils/StructuredOpsUtils.h"
#include "mlir/Dialect/Vector/IR/VectorOps.h"
#include "mlir/Dialect/Vector/Transforms/VectorTransforms.h"
#include "mlir/IR/AffineExpr.h"
#include "mlir/IR/Matchers.h"
#include "mlir/IR/PatternMatch.h"
#include "mlir/Pass/Pass.h"
#include "mlir/Support/LLVM.h"
#include "mlir/Transforms/RegionUtils.h"
#include "llvm/ADT/ScopeExit.h"
#include "llvm/ADT/Sequence.h"
#include "llvm/ADT/SmallVector.h"
#include "llvm/ADT/TypeSwitch.h"
#include "llvm/Support/Debug.h"
#include "llvm/Support/raw_ostream.h"
#include <type_traits>

using namespace mlir;
using namespace mlir::linalg;

#define DEBUG_TYPE "linalg-vectorization"

#define DBGS() (llvm::dbgs() << '[' << DEBUG_TYPE << "] ")
#define LDBG(X) LLVM_DEBUG(DBGS() << X)

/// Try to vectorize `convOp` as a convolution.
static FailureOr<Operation *> vectorizeConvolution(OpBuilder &b,
                                                   LinalgOp convOp);

/// Return the unique instance of OpType in `block` if it is indeed unique.
/// Return null if none or more than 1 instances exist.
template <typename OpType>
static OpType getSingleOpOfType(Block &block) {
  OpType res;
  block.walk([&](OpType op) {
    if (res) {
      res = nullptr;
      return WalkResult::interrupt();
    }
    res = op;
    return WalkResult::advance();
  });
  return res;
}

/// Given an indexing `map` coming from a LinalgOp indexing, restricted to a
/// projectedPermutation, compress the unused dimensions to serve as a
/// permutation_map for a vector transfer operation.
/// For example, given a linalg op such as:
///
/// ```
///   %0 = linalg.generic {
///        indexing_maps = affine_map<(d0, d1, d2, d3, d4) -> (d4, d0, d2)>,
///        indexing_maps = affine_map<(d0, d1, d2, d3, d4) -> (d1, d3)>
///      }
///     ins(%0 : tensor<2x3x4xf32>)
///    outs(%1 : tensor<5x6xf32>)
/// ```
///
/// the iteration domain size of the linalg op is 3x5x4x6x2. The first affine
/// map is reindexed to `affine_map<(d0, d1, d2) -> (d2, d0, d1)>`, the second
/// affine map is reindexed to `affine_map<(d0, d1) -> (d0, d1)>`.
static AffineMap reindexIndexingMap(AffineMap map) {
  assert(map.isProjectedPermutation(/*allowZeroInResults=*/true) &&
         "expected projected permutation");
  auto res = compressUnusedDims(map);
  assert(res.getNumDims() == res.getNumResults() &&
         "expected reindexed map with same number of dims and results");
  return res;
}

/// Helper enum to represent conv1d input traversal order.
enum class Conv1DOpOrder {
  Ncw, // Corresponds to operation that traverses the input in (n, c, w) order.
  Nwc  // Corresponds to operation that traverses the input in (n, w, c) order.
};

/// Helper data structure to represent the result of vectorization.
/// In certain specific cases, like terminators, we do not want to propagate/
enum VectorizationStatus {
  /// Op failed to vectorize.
  Failure = 0,
  /// Op vectorized and custom function took care of replacement logic
  NoReplace,
  /// Op vectorized into a new Op whose results will replace original Op's
  /// results.
  NewOp
  // TODO: support values if Op vectorized to Many-Ops whose results we need to
  // aggregate for replacement.
};
struct VectorizationResult {
  /// Return status from vectorizing the current op.
  enum VectorizationStatus status = VectorizationStatus::Failure;
  /// New vectorized operation to replace the current op.
  /// Replacement behavior is specified by `status`.
  Operation *newOp;
};

llvm::Optional<vector::CombiningKind>
mlir::linalg::getCombinerOpKind(Operation *combinerOp) {
  using ::mlir::vector::CombiningKind;

  if (!combinerOp)
    return llvm::None;
  return llvm::TypeSwitch<Operation *, llvm::Optional<CombiningKind>>(
             combinerOp)
      .Case<arith::AddIOp, arith::AddFOp>(
          [&](auto op) { return CombiningKind::ADD; })
      .Case<arith::AndIOp>([&](auto op) { return CombiningKind::AND; })
      .Case<arith::MaxSIOp>([&](auto op) { return CombiningKind::MAXSI; })
      .Case<arith::MaxFOp>([&](auto op) { return CombiningKind::MAXF; })
      .Case<arith::MinSIOp>([&](auto op) { return CombiningKind::MINSI; })
      .Case<arith::MinFOp>([&](auto op) { return CombiningKind::MINF; })
      .Case<arith::MulIOp, arith::MulFOp>(
          [&](auto op) { return CombiningKind::MUL; })
      .Case<arith::OrIOp>([&](auto op) { return CombiningKind::OR; })
      .Case<arith::XOrIOp>([&](auto op) { return CombiningKind::XOR; })
      .Default([&](auto op) { return llvm::None; });
}

/// Check whether `outputOperand` is a reduction with a single combiner
/// operation. Return the combiner operation of the reduction. Return
/// nullptr otherwise. Multiple reduction operations would impose an
/// ordering between reduction dimensions and is currently unsupported in
/// Linalg. This limitation is motivated by the fact that e.g. min(max(X)) !=
/// max(min(X))
// TODO: use in LinalgOp verification, there is a circular dependency atm.
static Operation *matchLinalgReduction(OpOperand *outputOperand) {
  auto linalgOp = cast<LinalgOp>(outputOperand->getOwner());
  unsigned outputPos =
      outputOperand->getOperandNumber() - linalgOp.getNumDpsInputs();
  // Only single combiner operations are supported for now.
  SmallVector<Operation *, 4> combinerOps;
  if (!matchReduction(linalgOp.getRegionOutputArgs(), outputPos, combinerOps) ||
      combinerOps.size() != 1)
    return nullptr;

  // Return the combiner operation.
  return combinerOps[0];
}

/// Broadcast `value` to a vector of `shape` if possible. Return value
/// otherwise.
static Value broadcastIfNeeded(OpBuilder &b, Value value,
                               ArrayRef<int64_t> shape) {
  // If no shape to broadcast to, just return `value`.
  if (shape.empty())
    return value;
  VectorType targetVectorType =
      VectorType::get(shape, getElementTypeOrSelf(value));
  if (vector::isBroadcastableTo(value.getType(), targetVectorType) !=
      vector::BroadcastableToResult::Success)
    return value;
  Location loc = b.getInsertionPoint()->getLoc();
  return b.createOrFold<vector::BroadcastOp>(loc, targetVectorType, value);
}

/// Create MultiDimReductionOp to compute the reduction for `reductionOp`. This
/// assumes that `reductionOp` has two operands and one of them is the reduction
/// initial value.
static Operation *buildMultiDimReduce(OpBuilder &b, Operation *reduceOp,
                                      Value valueToReduce, Value acc,
                                      const SmallVector<bool> &reductionMask) {
  auto maybeKind = getCombinerOpKind(reduceOp);
  assert(maybeKind && "Failed precondition: could not get reduction kind");
  return b.create<vector::MultiDimReductionOp>(
      reduceOp->getLoc(), valueToReduce, acc, reductionMask, *maybeKind);
}

static SmallVector<bool> getReductionMask(LinalgOp linalgOp) {
  return llvm::to_vector(
      llvm::map_range(linalgOp.getIteratorTypesArray(), isReductionIterator));
}

/// Build a vector.transfer_write of `value` into `outputOperand` at indices set
/// to all `0`; where `outputOperand` is an output operand of the LinalgOp
/// currently being vectorized. If `dest` has null rank, build an memref.store.
/// Return the produced value or null if no value is produced.
static Value buildVectorWrite(OpBuilder &b, Value value,
                              OpOperand *outputOperand) {
  Operation *write;
  Location loc = value.getLoc();
  auto linalgOp = cast<LinalgOp>(outputOperand->getOwner());
  ArrayRef<int64_t> shape = linalgOp.getShape(outputOperand);
  auto vectorType = VectorType::get(
      shape, getElementTypeOrSelf(outputOperand->get().getType()));
  if (vectorType.getRank() > 0) {
    // 0-d case is still special: do not invert the reindexing map.
    AffineMap map =
        reindexIndexingMap(linalgOp.getMatchingIndexingMap(outputOperand));
    SmallVector<int64_t> transposeShape =
        applyPermutationMap(inversePermutation(map), vectorType.getShape());
    assert(!transposeShape.empty() && "unexpected empty transpose shape");
    vectorType = VectorType::get(transposeShape, vectorType.getElementType());
    SmallVector<Value> indices(linalgOp.getRank(outputOperand),
                               b.create<arith::ConstantIndexOp>(loc, 0));
    value = broadcastIfNeeded(b, value, vectorType.getShape());
    write = b.create<vector::TransferWriteOp>(loc, value, outputOperand->get(),
                                              indices, map);
  } else {
    if (!value.getType().isa<VectorType>())
      value = b.create<vector::BroadcastOp>(loc, vectorType, value);
    assert(value.getType() == vectorType && "incorrect type");
    write = b.create<vector::TransferWriteOp>(loc, value, outputOperand->get(),
                                              ValueRange{});
  }
  LDBG("vectorized op: " << *write);
  if (!write->getResults().empty())
    return write->getResult(0);
  return Value();
}

// Custom vectorization precondition function type. This is intented to be used
// with CustomVectorizationHook. Returns success if the correpsonding custom
// hook can vectorize the op.
using CustomVectorizationPrecondition =
    std::function<LogicalResult(Operation *)>;

// Custom vectorization function type. Produce a vector form of Operation*
// assuming all its vectorized operands are already in the BlockAndValueMapping.
// Return nullptr if the Operation cannot be vectorized.
using CustomVectorizationHook = std::function<VectorizationResult(
    Operation *, const BlockAndValueMapping &)>;

/// Helper function to vectorize the terminator of a `linalgOp`. New result
/// vector values are appended to `newResults`. Return
/// VectorizationStatus::NoReplace to signal the vectorization algorithm that it
/// should not try to map produced operations and instead return the results
/// using the `newResults` vector making them available to the
/// vectorization algorithm for RAUW. This function is meant to be used as a
/// CustomVectorizationHook.
static VectorizationResult
vectorizeLinalgYield(OpBuilder &b, Operation *op,
                     const BlockAndValueMapping &bvm, LinalgOp linalgOp,
                     SmallVectorImpl<Value> &newResults) {
  auto yieldOp = dyn_cast<linalg::YieldOp>(op);
  if (!yieldOp)
    return VectorizationResult{VectorizationStatus::Failure, nullptr};
  for (const auto &outputs : llvm::enumerate(yieldOp.getValues())) {
    // TODO: Scan for an opportunity for reuse.
    // TODO: use a map.
    Value vectorValue = bvm.lookup(outputs.value());
    Value newResult = buildVectorWrite(
        b, vectorValue, linalgOp.getDpsInitOperand(outputs.index()));
    if (newResult)
      newResults.push_back(newResult);
  }
  return VectorizationResult{VectorizationStatus::NoReplace, nullptr};
}

/// Helper function to vectorize the index operations of a `linalgOp`. Return
/// VectorizationStatus::NewOp to signal the vectorization algorithm that it
/// should map the produced operations. This function is meant to be used as a
/// CustomVectorizationHook.
static VectorizationResult vectorizeLinalgIndex(OpBuilder &b, Operation *op,
                                                LinalgOp linalgOp) {
  IndexOp indexOp = dyn_cast<linalg::IndexOp>(op);
  if (!indexOp)
    return VectorizationResult{VectorizationStatus::Failure, nullptr};
  auto loc = indexOp.getLoc();
  // Compute the static loop sizes of the index op.
  auto targetShape = linalgOp.computeStaticLoopSizes();
  // Compute a one-dimensional index vector for the index op dimension.
  SmallVector<int64_t> constantSeq =
      llvm::to_vector<16>(llvm::seq<int64_t>(0, targetShape[indexOp.getDim()]));
  auto constantOp =
      b.create<arith::ConstantOp>(loc, b.getIndexVectorAttr(constantSeq));
  // Return the one-dimensional index vector if it lives in the trailing
  // dimension of the iteration space since the vectorization algorithm in this
  // case can handle the broadcast.
  if (indexOp.getDim() == targetShape.size() - 1)
    return VectorizationResult{VectorizationStatus::NewOp, constantOp};
  // Otherwise permute the targetShape to move the index dimension last,
  // broadcast the one-dimensional index vector to the permuted shape, and
  // finally transpose the broadcasted index vector to undo the permutation.
  std::swap(targetShape[indexOp.getDim()], targetShape.back());
  auto broadCastOp = b.create<vector::BroadcastOp>(
      loc, VectorType::get(targetShape, b.getIndexType()), constantOp);
  SmallVector<int64_t> transposition =
      llvm::to_vector<16>(llvm::seq<int64_t>(0, linalgOp.getNumLoops()));
  std::swap(transposition.back(), transposition[indexOp.getDim()]);
  auto transposeOp =
      b.create<vector::TransposeOp>(loc, broadCastOp, transposition);
  return VectorizationResult{VectorizationStatus::NewOp, transposeOp};
}

/// Helper function to check if the tensor.extract can be vectorized by the
/// custom hook vectorizeTensorExtract.
static LogicalResult tensorExtractVectorizationPrecondition(Operation *op) {
  tensor::ExtractOp extractOp = dyn_cast<tensor::ExtractOp>(op);
  if (!extractOp)
    return failure();

  // Currently only supports extraction with an 1-D index.
  if (extractOp.getIndices().size() != 1)
    return failure();

  if (!VectorType::isValidElementType(extractOp.getIndices()[0].getType()))
    return failure();

  if (llvm::any_of(extractOp->getResultTypes(), [](Type type) {
        return !VectorType::isValidElementType(type);
      })) {
    return failure();
  }

  return success();
}

/// Helper function to vectorize the tensor.extract operations. Returns
/// VectorizationStatus::NewOp to signal the vectorization algorithm that it
/// should map the produced operations. This function is meant to be used as a
/// CustomVectorizationHook.
static VectorizationResult
vectorizeTensorExtract(OpBuilder &b, Operation *op, LinalgOp linalgOp,
                       const BlockAndValueMapping &bvm) {
  tensor::ExtractOp extractOp = dyn_cast<tensor::ExtractOp>(op);
  if (!extractOp)
    return VectorizationResult{VectorizationStatus::Failure, nullptr};
  auto loc = extractOp.getLoc();

  // Currently only supports extraction with an 1-D index. Checked in the
  // tensorExtractVectorizationPrecondition.
  assert(extractOp.getIndices().size() == 1);

  auto indexVec = bvm.lookup(extractOp.getIndices()[0]);
  // Compute the static loop sizes of the extract op.
  auto targetShape = linalgOp.computeStaticLoopSizes();

  SmallVector<Value> gatherIndices;
  gatherIndices.push_back(b.create<arith::ConstantIndexOp>(loc, 0));

  auto maskConstantOp = b.create<arith::ConstantOp>(
      loc,
      DenseIntElementsAttr::get(VectorType::get(targetShape, b.getI1Type()),
                                /*value=*/true));

  auto resultType =
      VectorType::get(targetShape, extractOp.getResult().getType());
  auto passThruConstantOp =
      b.create<arith::ConstantOp>(loc, b.getZeroAttr(resultType));

  auto gatherOp = b.create<vector::GatherOp>(
      loc, resultType, extractOp.getTensor(), gatherIndices, indexVec,
      maskConstantOp, passThruConstantOp);

  return VectorizationResult{VectorizationStatus::NewOp, gatherOp};
}

/// Emit reduction operations if the shapes of the value to reduce is different
/// that the result shape.
static Operation *reduceIfNeeded(OpBuilder &b, LinalgOp linalgOp, Operation *op,
                                 Value reduceValue, Value initialValue,
                                 const BlockAndValueMapping &bvm) {
  Value reduceVec = bvm.lookup(reduceValue);
  Value outputVec = bvm.lookup(initialValue);
  auto reduceType = reduceVec.getType().dyn_cast<VectorType>();
  auto outputType = outputVec.getType().dyn_cast<VectorType>();
  // Reduce only if needed as the value may already have been reduce for
  // contraction vectorization.
  if (!reduceType ||
      (outputType && reduceType.getShape() == outputType.getShape()))
    return nullptr;
  SmallVector<bool> reductionMask = getReductionMask(linalgOp);
  return buildMultiDimReduce(b, op, reduceVec, outputVec, reductionMask);
}

/// Generic vectorization for a single operation `op`, given already vectorized
/// operands carried by `bvm`. Vectorization occurs as follows:
///   1. Try to apply any of the `customVectorizationHooks` and return its
///   result on success.
///   2. Clone any constant in the current scope without vectorization: each
///   consumer of the constant will later determine the shape to which the
///   constant needs to be broadcast to.
///   3. Fail on any remaining non `ElementwiseMappable` op. It is the purpose
///   of the `customVectorizationHooks` to cover such cases.
///   4. Clone `op` in vector form to a vector of shape prescribed by the first
///   operand of maximal rank. Other operands have smaller rank and are
///   broadcast accordingly. It is assumed this broadcast is always legal,
///   otherwise, it means one of the `customVectorizationHooks` is incorrect.
///
/// This function assumes all operands of `op` have been vectorized and are in
/// the `bvm` mapping. As a consequence, this function is meant to be called on
/// a topologically-sorted list of ops.
/// This function does not update `bvm` but returns a VectorizationStatus that
/// instructs the caller what `bvm` update needs to occur.
static VectorizationResult
vectorizeOneOp(OpBuilder &b, LinalgOp linalgOp, Operation *op,
               const BlockAndValueMapping &bvm,
               ArrayRef<CustomVectorizationHook> customVectorizationHooks) {
  LDBG("vectorize op " << *op);

  // 1. Try to apply any CustomVectorizationHook.
  if (!customVectorizationHooks.empty()) {
    for (auto &customFunc : customVectorizationHooks) {
      VectorizationResult result = customFunc(op, bvm);
      if (result.status == VectorizationStatus::Failure)
        continue;
      return result;
    }
  }

  // 2. Constant ops don't get vectorized but rather broadcasted at their users.
  // Clone so that the constant is not confined to the linalgOp block .
  if (isa<arith::ConstantOp, func::ConstantOp>(op))
    return VectorizationResult{VectorizationStatus::NewOp, b.clone(*op)};

  // 3. Only ElementwiseMappable are allowed in the generic vectorization.
  if (!OpTrait::hasElementwiseMappableTraits(op))
    return VectorizationResult{VectorizationStatus::Failure, nullptr};

  // 4 . Check if the operation is a reduction.
  SmallVector<std::pair<Value, Value>> reductionOperands;
  for (Value operand : op->getOperands()) {
    auto arg = operand.dyn_cast<BlockArgument>();
    if (!arg || arg.getArgNumber() < linalgOp.getNumDpsInputs())
      continue;
    SmallVector<Operation *> reductionOps;
    Value reduceValue = matchReduction(
        linalgOp.getRegionOutputArgs(),
        arg.getArgNumber() - linalgOp.getNumDpsInputs(), reductionOps);
    if (!reduceValue)
      continue;
    reductionOperands.push_back(std::make_pair(reduceValue, operand));
  }
  if (!reductionOperands.empty()) {
    assert(reductionOperands.size() == 1);
    Operation *reduceOp =
        reduceIfNeeded(b, linalgOp, op, reductionOperands[0].first,
                       reductionOperands[0].second, bvm);
    if (reduceOp)
      return VectorizationResult{VectorizationStatus::NewOp, reduceOp};
  }

  // 5. Generic vectorization path for ElementwiseMappable ops.
  //   a. first get the first max ranked shape.
  SmallVector<int64_t, 4> firstMaxRankedShape;
  for (Value operand : op->getOperands()) {
    auto vt = bvm.lookup(operand).getType().dyn_cast<VectorType>();
    if (vt && firstMaxRankedShape.size() < vt.getShape().size())
      firstMaxRankedShape.assign(vt.getShape().begin(), vt.getShape().end());
  }
  //   b. broadcast each op if needed.
  auto vectorizedOperands = llvm::map_range(op->getOperands(), [&](Value v) {
    return firstMaxRankedShape.empty()
               ? bvm.lookup(v)
               : broadcastIfNeeded(b, bvm.lookup(v), firstMaxRankedShape);
  });
  //   c. for elementwise, the result is the vector with the firstMaxRankedShape
  auto returnTypes = llvm::map_range(op->getResultTypes(), [&](Type t) {
    return firstMaxRankedShape.empty()
               ? t
               : VectorType::get(firstMaxRankedShape, t);
  });

  // Build and return the new op.
  return VectorizationResult{
      VectorizationStatus::NewOp,
      b.create(op->getLoc(), op->getName().getIdentifier(),
               llvm::to_vector<4>(vectorizedOperands),
               llvm::to_vector<4>(returnTypes), op->getAttrs())};
}

/// Generic vectorization function that rewrites the body of a `linalgOp` into
/// vector form. Generic vectorization proceeds as follows:
///   1. Verify the `linalgOp` has one non-empty region.
///   2. Values defined above the region are mapped to themselves and will be
///   broadcasted on a per-need basis by their consumers.
///   3. Each region argument is vectorized into a vector.transfer_read (or 0-d
///   load).
///   TODO: Reuse opportunities for RAR dependencies.
///   4a. Register CustomVectorizationHook for YieldOp to capture the results.
///   4b. Register CustomVectorizationHook for IndexOp to access the iteration
///   indices.
///   5. Iteratively call vectorizeOneOp on the region operations.
///
/// When `broadcastToMaximalCommonShape` is set to true, eager broadcasting is
/// performed to the maximal common vector size implied by the `linalgOp`
/// iteration space. This eager broadcasting is introduced in the
/// permutation_map of the vector.transfer_read operations. The eager
/// broadcasting makes it trivial to detrmine where broadcast, transposes and
/// reductions should occur, without any bookkeeping. The tradeoff is that, in
/// the absence of good canonicalizations, the amount of work increases.
/// This is not deemed a problem as we expect canonicalizations and foldings to
/// aggressively clean up the useless work.
static LogicalResult
vectorizeAsLinalgGeneric(OpBuilder &b, LinalgOp linalgOp,
                         SmallVectorImpl<Value> &newResults) {
  Block *block = linalgOp.getBlock();

  // 2. Values defined above the region can only be broadcast for now. Make them
  // map to themselves.
  BlockAndValueMapping bvm;
  SetVector<Value> valuesSet;
  mlir::getUsedValuesDefinedAbove(linalgOp->getRegion(0), valuesSet);
  bvm.map(valuesSet.getArrayRef(), valuesSet.getArrayRef());

  if (linalgOp.getNumDpsInits() == 0)
    return failure();

  // TODO: the common vector shape is equal to the static loop sizes only when
  // all indexing maps are projected permutations. For convs and stencils the
  // logic will need to evolve.
  SmallVector<int64_t> commonVectorShape = linalgOp.computeStaticLoopSizes();

  // 3. Turn all BBArgs into vector.transfer_read / load.
  Location loc = linalgOp.getLoc();
  Value zero = b.create<arith::ConstantIndexOp>(loc, 0);
<<<<<<< HEAD
  for (OpOperand &opOperand : linalgOp->getOpOperands()) {
    BlockArgument bbarg = block->getArgument(opOperand.getOperandNumber());
    if (linalgOp.isScalar(&opOperand)) {
      bvm.map(bbarg, opOperand.get());
=======
  for (OpOperand *opOperand : linalgOp.getOpOperandsMatchingBBargs()) {
    BlockArgument bbarg = linalgOp.getMatchingBlockArgument(opOperand);
    if (linalgOp.isScalar(opOperand)) {
      bvm.map(bbarg, opOperand->get());
>>>>>>> e7aa6127
      continue;
    }
    VectorType readType;
    AffineMap map;
    // TODO: can we keep this simplification?
    // if (linalgOp.getShape(&opOperand).empty()) {
    //   readType = VectorType::get({}, bbarg.getType());
    // } else {
<<<<<<< HEAD
    if (opOperand.getOperandNumber() < linalgOp.getNumInputs()) {
=======
    if (opOperand->getOperandNumber() < linalgOp.getNumDpsInputs()) {
>>>>>>> e7aa6127
      map = inverseAndBroadcastProjectedPermutation(
          linalgOp.getMatchingIndexingMap(&opOperand));
      readType = VectorType::get(commonVectorShape,
                                 getElementTypeOrSelf(opOperand.get()));
    } else {
      map = inversePermutation(
          reindexIndexingMap(linalgOp.getMatchingIndexingMap(&opOperand)));
      readType = VectorType::get(map.compose(linalgOp.getShape(&opOperand)),
                                 getElementTypeOrSelf(opOperand.get()));
    }
    // }

    auto shape = linalgOp.getShape(&opOperand);
    SmallVector<Value> indices(shape.size(), zero);
    Value readValue = b.create<vector::TransferReadOp>(
        loc, readType, opOperand.get(), indices, map);
    // Not all ops support 0-d vectors, extract the scalar for now.
    // TODO: remove this.
    if (readValue.getType().cast<VectorType>().getRank() == 0)
      readValue = b.create<vector::ExtractElementOp>(loc, readValue);

    LDBG("new vectorized bbarg(" << bbarg.getArgNumber() << "): " << readValue);
    bvm.map(bbarg, readValue);
    bvm.map(opOperand.get(), readValue);
  }

  SmallVector<CustomVectorizationHook> hooks;
  // 4a. Register CustomVectorizationHook for yieldOp.
  CustomVectorizationHook vectorizeYield =
      [&](Operation *op,
          const BlockAndValueMapping &bvm) -> VectorizationResult {
    return vectorizeLinalgYield(b, op, bvm, linalgOp, newResults);
  };
  hooks.push_back(vectorizeYield);

  // 4b. Register CustomVectorizationHook for indexOp.
  CustomVectorizationHook vectorizeIndex =
      [&](Operation *op,
          const BlockAndValueMapping &bvm) -> VectorizationResult {
    return vectorizeLinalgIndex(b, op, linalgOp);
  };
  hooks.push_back(vectorizeIndex);

  // 4c. Register CustomVectorizationHook for extractOp.
  CustomVectorizationHook vectorizeExtract =
      [&](Operation *op,
          const BlockAndValueMapping &bvm) -> VectorizationResult {
    return vectorizeTensorExtract(b, op, linalgOp, bvm);
  };
  hooks.push_back(vectorizeExtract);

  // 5. Iteratively call `vectorizeOneOp` to each op in the slice.
  for (Operation &op : block->getOperations()) {
    VectorizationResult result = vectorizeOneOp(b, linalgOp, &op, bvm, hooks);
    if (result.status == VectorizationStatus::Failure) {
      LDBG("failed to vectorize: " << op);
      return failure();
    }
    if (result.status == VectorizationStatus::NewOp) {
      LDBG("new vector op: " << *result.newOp;);
      bvm.map(op.getResults(), result.newOp->getResults());
    }
  }

  return success();
}

// TODO: probably need some extra checks for reduction followed by consumer
// ops that may not commute (e.g. linear reduction + non-linear instructions).
static LogicalResult reductionPreconditions(LinalgOp op) {
  if (llvm::none_of(op.getIteratorTypesArray(), isReductionIterator)) {
    LDBG("reduction precondition failed: no reduction iterator");
    return failure();
  }
  for (OpOperand *opOperand : op.getDpsInitOperands()) {
    AffineMap indexingMap = op.getMatchingIndexingMap(opOperand);
    if (indexingMap.isPermutation())
      continue;

    Operation *reduceOp = matchLinalgReduction(opOperand);
    if (!reduceOp || !getCombinerOpKind(reduceOp)) {
      LDBG("reduction precondition failed: reduction detection failed");
      return failure();
    }
  }
  return success();
}

static LogicalResult vectorizeStaticLinalgOpPrecondition(
    linalg::LinalgOp op,
    ArrayRef<CustomVectorizationPrecondition> customPreconditions) {

  // All types in the body should be a supported element type for VectorType.
  for (Operation &innerOp : op->getRegion(0).front()) {
    // Check if any custom hook can vectorize the inner op.
    if (llvm::any_of(
            customPreconditions,
            [&](const CustomVectorizationPrecondition &customPrecondition) {
              return succeeded(customPrecondition(&innerOp));
            })) {
      continue;
    }
    if (llvm::any_of(innerOp.getOperandTypes(), [](Type type) {
          return !VectorType::isValidElementType(type);
        })) {
      return failure();
    }
    if (llvm::any_of(innerOp.getResultTypes(), [](Type type) {
          return !VectorType::isValidElementType(type);
        })) {
      return failure();
    }
  }
  if (isElementwise(op))
    return success();
  // TODO: isaConvolutionOpInterface that can also infer from generic features.
  // But we will still need stride/dilation attributes that will be annoying to
  // reverse-engineer...
  if (isa<ConvolutionOpInterface>(op.getOperation()))
    return success();
  // TODO: the common vector shape is equal to the static loop sizes only when
  // all indexing maps are projected permutations. For convs and stencils the
  // logic will need to evolve.
  if (!allIndexingsAreProjectedPermutation(op)) {
    LDBG("precondition failed: not projected permutations");
    return failure();
  }
  if (failed(reductionPreconditions(op))) {
    LDBG("precondition failed: reduction preconditions");
    return failure();
  }
  return success();
}

LogicalResult mlir::linalg::vectorizeLinalgOpPrecondition(LinalgOp linalgOp) {
  // All types must be static shape to go to vector.
  if (linalgOp.hasDynamicShape()) {
    LDBG("precondition failed: dynamic shape");
    return failure();
  }

  SmallVector<CustomVectorizationPrecondition> customPreconditions;

  // Register CustomVectorizationPrecondition for extractOp.
  customPreconditions.push_back(tensorExtractVectorizationPrecondition);

  return vectorizeStaticLinalgOpPrecondition(linalgOp, customPreconditions);
}

LogicalResult mlir::linalg::vectorize(RewriterBase &rewriter,
                                      LinalgOp linalgOp) {
  if (failed(vectorizeLinalgOpPrecondition(linalgOp)))
    return failure();

  SmallVector<Value> results;
  // TODO: isaConvolutionOpInterface that can also infer from generic
  // features. Will require stride/dilation attributes inference.
  FailureOr<Operation *> convOr = vectorizeConvolution(rewriter, linalgOp);
  if (succeeded(convOr)) {
    llvm::append_range(results, (*convOr)->getResults());
  } else {
    if (failed(vectorizeLinalgOpPrecondition(linalgOp)))
      return failure();
    LDBG("Vectorize generic by broadcasting to a common shape: " << linalgOp);
    if (failed(vectorizeAsLinalgGeneric(rewriter, linalgOp, results)))
      return failure();
  }

  if (!results.empty())
    rewriter.replaceOp(linalgOp, results);
  else
    rewriter.eraseOp(linalgOp);

  return success();
}

LogicalResult mlir::linalg::vectorizeCopy(RewriterBase &rewriter,
                                          memref::CopyOp copyOp) {

  auto srcType = copyOp.getSource().getType().cast<MemRefType>();
  auto dstType = copyOp.getTarget().getType().cast<MemRefType>();
  if (!srcType.hasStaticShape() || !dstType.hasStaticShape())
    return failure();

  auto readType =
      VectorType::get(srcType.getShape(), getElementTypeOrSelf(srcType));
  auto writeType =
      VectorType::get(dstType.getShape(), getElementTypeOrSelf(dstType));

  Location loc = copyOp->getLoc();
  Value zero = rewriter.create<arith::ConstantIndexOp>(loc, 0);
  SmallVector<Value> indices(srcType.getRank(), zero);

  Value readValue = rewriter.create<vector::TransferReadOp>(
      loc, readType, copyOp.getSource(), indices,
      rewriter.getMultiDimIdentityMap(srcType.getRank()));
  if (readValue.getType().cast<VectorType>().getRank() == 0) {
    readValue = rewriter.create<vector::ExtractElementOp>(loc, readValue);
    readValue = rewriter.create<vector::BroadcastOp>(loc, writeType, readValue);
  }
  Operation *writeValue = rewriter.create<vector::TransferWriteOp>(
      loc, readValue, copyOp.getTarget(), indices,
      rewriter.getMultiDimIdentityMap(srcType.getRank()));
  rewriter.replaceOp(copyOp, writeValue->getResults());
  return success();
}

//----------------------------------------------------------------------------//
// Misc. vectorization patterns.
//----------------------------------------------------------------------------//

/// Helper function that retrieves the value of an IntegerAttr.
static int64_t getIntFromAttr(Attribute attr) {
  return attr.cast<IntegerAttr>().getInt();
}

/// Given an ArrayRef of OpFoldResults, return a vector of Values.
/// IntegerAttrs are converted to ConstantIndexOps. Other attribute types are
/// not supported.
static SmallVector<Value> ofrToIndexValues(OpBuilder &builder, Location loc,
                                           ArrayRef<OpFoldResult> ofrs) {
  SmallVector<Value> result;
  for (auto o : ofrs) {
    if (auto val = o.template dyn_cast<Value>()) {
      result.push_back(val);
    } else {
      result.push_back(builder.create<arith::ConstantIndexOp>(
          loc, getIntFromAttr(o.template get<Attribute>())));
    }
  }
  return result;
}

/// Rewrite a tensor::PadOp into a sequence of EmptyOp, FillOp and
/// InsertSliceOp. For now, only constant padding values are supported.
/// If there is enough static type information, TransferReadOps and
/// TransferWriteOps may be generated instead of InsertSliceOps.
struct GenericPadOpVectorizationPattern : public GeneralizePadOpPattern {
  GenericPadOpVectorizationPattern(MLIRContext *context,
                                   PatternBenefit benefit = 1)
      : GeneralizePadOpPattern(context, tryVectorizeCopy, benefit) {}
  /// Vectorize the copying of a tensor::PadOp's source. This is possible if
  /// each dimension size is statically know in the source type or the result
  /// type (or both).
  static LogicalResult tryVectorizeCopy(PatternRewriter &rewriter,
                                        tensor::PadOp padOp, Value dest) {
    auto sourceType = padOp.getSourceType();
    auto resultType = padOp.getResultType();

    // Copy cannot be vectorized if pad value is non-constant and source shape
    // is dynamic. In case of a dynamic source shape, padding must be appended
    // by TransferReadOp, but TransferReadOp supports only constant padding.
    auto padValue = padOp.getConstantPaddingValue();
    if (!padValue) {
      if (!sourceType.hasStaticShape())
        return failure();
      // Create dummy padding value.
      auto elemType = sourceType.getElementType();
      padValue = rewriter.create<arith::ConstantOp>(
          padOp.getLoc(), elemType, rewriter.getZeroAttr(elemType));
    }

    SmallVector<int64_t> vecShape;
    SmallVector<bool> readInBounds;
    SmallVector<bool> writeInBounds;
    for (unsigned i = 0; i < sourceType.getRank(); ++i) {
      if (!sourceType.isDynamicDim(i)) {
        vecShape.push_back(sourceType.getDimSize(i));
        // Source shape is statically known: Neither read nor write are
        // out-of- bounds.
        readInBounds.push_back(true);
        writeInBounds.push_back(true);
      } else if (!resultType.isDynamicDim(i)) {
        // Source shape is not statically known, but result shape is.
        // Vectorize with size of result shape. This may be larger than the
        // source size.
        vecShape.push_back(resultType.getDimSize(i));
        // Read may be out-of-bounds because the result size could be larger
        // than the source size.
        readInBounds.push_back(false);
        // Write is out-of-bounds if low padding > 0.
        writeInBounds.push_back(
            getConstantIntValue(padOp.getMixedLowPad()[i]) ==
            static_cast<int64_t>(0));
      } else {
        // Neither source nor result dim of padOp is static. Cannot vectorize
        // the copy.
        return failure();
      }
    }
    auto vecType = VectorType::get(vecShape, sourceType.getElementType());

    // Generate TransferReadOp.
    SmallVector<Value> readIndices(
        vecType.getRank(),
        rewriter.create<arith::ConstantIndexOp>(padOp.getLoc(), 0));
    auto read = rewriter.create<vector::TransferReadOp>(
        padOp.getLoc(), vecType, padOp.getSource(), readIndices, padValue,
        ArrayRef<bool>{readInBounds});

    // If `dest` is a FillOp and the TransferWriteOp would overwrite the
    // entire tensor, write directly to the FillOp's operand.
    if (llvm::equal(vecShape, resultType.getShape()) &&
        llvm::all_of(writeInBounds, [](bool b) { return b; }))
      if (auto fill = dest.getDefiningOp<FillOp>())
        dest = fill.output();

    // Generate TransferWriteOp.
    auto writeIndices =
        ofrToIndexValues(rewriter, padOp.getLoc(), padOp.getMixedLowPad());
    rewriter.replaceOpWithNewOp<vector::TransferWriteOp>(
        padOp, read, dest, writeIndices, ArrayRef<bool>{writeInBounds});

    return success();
  }
};

/// Base pattern for rewriting tensor::PadOps whose result is consumed by a
/// given operation type OpTy.
template <typename OpTy>
struct VectorizePadOpUserPattern : public OpRewritePattern<tensor::PadOp> {
  using OpRewritePattern<tensor::PadOp>::OpRewritePattern;

  LogicalResult matchAndRewrite(tensor::PadOp padOp,
                                PatternRewriter &rewriter) const final {
    bool changed = false;
    // Insert users in vector, because some users may be replaced/removed.
    for (auto *user : llvm::to_vector<4>(padOp->getUsers()))
      if (auto op = dyn_cast<OpTy>(user))
        changed |= rewriteUser(rewriter, padOp, op).succeeded();
    return success(changed);
  }

protected:
  virtual LogicalResult rewriteUser(PatternRewriter &rewriter,
                                    tensor::PadOp padOp, OpTy op) const = 0;
};

/// Rewrite use of tensor::PadOp result in TransferReadOp. E.g.:
/// ```
/// %0 = tensor.pad %src ... : tensor<?x?xf32> to tensor<17x5xf32>
/// %r = vector.transfer_read %0[%c0, %c0], %cst
///     {in_bounds = [true, true]} : tensor<17x5xf32>, vector<17x5xf32>
/// ```
/// is rewritten to:
/// ```
/// %r = vector.transfer_read %src[%c0, %c0], %padding
///     {in_bounds = [true, true]}
///     : tensor<?x?xf32>, vector<17x5xf32>
/// ```
/// Note: By restricting this pattern to in-bounds TransferReadOps, we can be
/// sure that the original padding value %cst was never used.
///
/// This rewrite is possible if:
/// - `xferOp` has no out-of-bounds dims or mask.
/// - Low padding is static 0.
/// - Single, scalar padding value.
struct PadOpVectorizationWithTransferReadPattern
    : public VectorizePadOpUserPattern<vector::TransferReadOp> {
  using VectorizePadOpUserPattern<
      vector::TransferReadOp>::VectorizePadOpUserPattern;

  LogicalResult rewriteUser(PatternRewriter &rewriter, tensor::PadOp padOp,
                            vector::TransferReadOp xferOp) const override {
    // Low padding must be static 0.
    if (!padOp.hasZeroLowPad())
      return failure();
    // Pad value must be a constant.
    auto padValue = padOp.getConstantPaddingValue();
    if (!padValue)
      return failure();
    // Padding value of existing `xferOp` is unused.
    if (xferOp.hasOutOfBoundsDim() || xferOp.getMask())
      return failure();

    rewriter.updateRootInPlace(xferOp, [&]() {
      SmallVector<bool> inBounds(xferOp.getVectorType().getRank(), false);
      xferOp->setAttr(xferOp.getInBoundsAttrName(),
                      rewriter.getBoolArrayAttr(inBounds));
      xferOp.getSourceMutable().assign(padOp.getSource());
      xferOp.getPaddingMutable().assign(padValue);
    });

    return success();
  }
};

/// Rewrite use of tensor::PadOp result in TransferWriteOp.
/// This pattern rewrites TransferWriteOps that write to a padded tensor
/// value, where the same amount of padding is immediately removed again after
/// the write. In such cases, the TransferWriteOp can write to the non-padded
/// tensor value and apply out-of-bounds masking. E.g.:
/// ```
/// %0 = tensor.extract_slice ...[...] [%s0, %s1] [1, 1]
///     : tensor<...> to tensor<?x?xf32>
/// %1 = tensor.pad %0 ... : tensor<?x?xf32> to tensor<17x5xf32>
/// %2 = vector.transfer_write %vec, %1[...]
///     : vector<17x5xf32>, tensor<17x5xf32>
/// %r = tensor.extract_slice %2[0, 0] [%s0, %s1] [1, 1]
///     : tensor<17x5xf32> to tensor<?x?xf32>
/// ```
/// is rewritten to:
/// ```
/// %0 = tensor.extract_slice ...[...] [%s0, %s1] [1, 1]
///     : tensor<...> to tensor<?x?xf32>
/// %r = vector.transfer_write %vec, %0[...] : vector<17x5xf32>,
/// tensor<?x?xf32>
/// ```
/// Note: It is important that the ExtractSliceOp %r resizes the result of the
/// TransferWriteOp to the same size as the input of the TensorPadOp (or an
/// even smaller size). Otherwise, %r's new (dynamic) dimensions would differ
/// from %r's old dimensions.
///
/// This rewrite is possible if:
/// - Low padding is static 0.
/// - `xferOp` has exactly one use, which is an ExtractSliceOp. This
///   ExtractSliceOp trims the same amount of padding that was added
///   beforehand.
/// - Single, scalar padding value.
struct PadOpVectorizationWithTransferWritePattern
    : public VectorizePadOpUserPattern<vector::TransferWriteOp> {
  using VectorizePadOpUserPattern<
      vector::TransferWriteOp>::VectorizePadOpUserPattern;

  LogicalResult rewriteUser(PatternRewriter &rewriter, tensor::PadOp padOp,
                            vector::TransferWriteOp xferOp) const override {
    // TODO: support 0-d corner case.
    if (xferOp.getTransferRank() == 0)
      return failure();

    // Low padding must be static 0.
    if (!padOp.hasZeroLowPad())
      return failure();
    // Pad value must be a constant.
    auto padValue = padOp.getConstantPaddingValue();
    if (!padValue)
      return failure();
    // TransferWriteOp result must be directly consumed by an ExtractSliceOp.
    if (!xferOp->hasOneUse())
      return failure();
    auto trimPadding = dyn_cast<tensor::ExtractSliceOp>(*xferOp->user_begin());
    if (!trimPadding)
      return failure();
    // Only static zero offsets supported when trimming padding.
    if (!trimPadding.hasZeroOffset())
      return failure();
    // trimPadding must remove the amount of padding that was added earlier.
    if (!hasSameTensorSize(padOp.getSource(), trimPadding))
      return failure();

    // Insert the new TransferWriteOp at position of the old TransferWriteOp.
    rewriter.setInsertionPoint(xferOp);

    SmallVector<bool> inBounds(xferOp.getVectorType().getRank(), false);
    auto newXferOp = rewriter.replaceOpWithNewOp<vector::TransferWriteOp>(
        xferOp, padOp.getSource().getType(), xferOp.getVector(),
        padOp.getSource(), xferOp.getIndices(), xferOp.getPermutationMapAttr(),
        xferOp.getMask(), rewriter.getBoolArrayAttr(inBounds));
    rewriter.replaceOp(trimPadding, newXferOp->getResult(0));

    return success();
  }

  /// Check if `beforePadding` and `afterTrimming` have the same tensor size,
  /// i.e., same dimensions.
  ///
  /// Dimensions may be static, dynamic or mix of both. In case of dynamic
  /// dimensions, this function tries to infer the (static) tensor size by
  /// looking at the defining op and utilizing op-specific knowledge.
  ///
  /// This is a conservative analysis. In case equal tensor sizes cannot be
  /// proven statically, this analysis returns `false` even though the tensor
  /// sizes may turn out to be equal at runtime.
  bool hasSameTensorSize(Value beforePadding,
                         tensor::ExtractSliceOp afterTrimming) const {
    // If the input to tensor::PadOp is a CastOp, try with with both CastOp
    // result and CastOp operand.
    if (auto castOp = beforePadding.getDefiningOp<tensor::CastOp>())
      if (hasSameTensorSize(castOp.getSource(), afterTrimming))
        return true;

    auto t1 = beforePadding.getType().dyn_cast<RankedTensorType>();
    auto t2 = afterTrimming.getType().dyn_cast<RankedTensorType>();
    // Only RankedTensorType supported.
    if (!t1 || !t2)
      return false;
    // Rank of both values must be the same.
    if (t1.getRank() != t2.getRank())
      return false;

    // All static dimensions must be the same. Mixed cases (e.g., dimension
    // static in `t1` but dynamic in `t2`) are not supported.
    for (unsigned i = 0; i < t1.getRank(); ++i) {
      if (t1.isDynamicDim(i) != t2.isDynamicDim(i))
        return false;
      if (!t1.isDynamicDim(i) && t1.getDimSize(i) != t2.getDimSize(i))
        return false;
    }

    // Nothing more to check if all dimensions are static.
    if (t1.getNumDynamicDims() == 0)
      return true;

    // All dynamic sizes must be the same. The only supported case at the
    // moment is when `beforePadding` is an ExtractSliceOp (or a cast
    // thereof).

    // Apart from CastOp, only ExtractSliceOp is supported.
    auto beforeSlice = beforePadding.getDefiningOp<tensor::ExtractSliceOp>();
    if (!beforeSlice)
      return false;

    assert(static_cast<size_t>(t1.getRank()) ==
           beforeSlice.getMixedSizes().size());
    assert(static_cast<size_t>(t2.getRank()) ==
           afterTrimming.getMixedSizes().size());

    for (unsigned i = 0; i < t1.getRank(); ++i) {
      // Skip static dimensions.
      if (!t1.isDynamicDim(i))
        continue;
      auto size1 = beforeSlice.getMixedSizes()[i];
      auto size2 = afterTrimming.getMixedSizes()[i];

      // Case 1: Same value or same constant int.
      if (isEqualConstantIntOrValue(size1, size2))
        continue;

      // Other cases: Take a deeper look at defining ops of values.
      auto v1 = size1.dyn_cast<Value>();
      auto v2 = size2.dyn_cast<Value>();
      if (!v1 || !v2)
        return false;

      // Case 2: Both values are identical AffineMinOps. (Should not happen if
      // CSE is run.)
      auto minOp1 = v1.getDefiningOp<AffineMinOp>();
      auto minOp2 = v2.getDefiningOp<AffineMinOp>();
      if (minOp1 && minOp2 && minOp1.getAffineMap() == minOp2.getAffineMap() &&
          minOp1.operands() == minOp2.operands())
        continue;

      // Add additional cases as needed.
    }

    // All tests passed.
    return true;
  }
};

/// Rewrite use of tensor::PadOp result in InsertSliceOp. E.g.:
/// ```
/// %0 = tensor.pad %src ... : tensor<?x?xf32> to tensor<17x5xf32>
/// %r = tensor.insert_slice %0
///     into %dest[%a, %b, 0, 0] [1, 1, 17, 5] [1, 1, 1, 1]
///     : tensor<17x5xf32> into tensor<?x?x17x5xf32>
/// ```
/// is rewritten to:
/// ```
/// %0 = vector.transfer_read %src[%c0, %c0], %padding
///     : tensor<?x?xf32>, vector<17x5xf32>
/// %r = vector.transfer_write %0, %dest[%a, %b, %c0, %c0]
///     {in_bounds = [true, true]} : vector<17x5xf32>, tensor<?x?x17x5xf32>
/// ```
///
/// This rewrite is possible if:
/// - Low padding is static 0.
/// - `padOp` result shape is static.
/// - The entire padded tensor is inserted.
///   (Implies that sizes of `insertOp` are all static.)
/// - Only unit strides in `insertOp`.
/// - Single, scalar padding value.
/// - `padOp` result not used as destination.
struct PadOpVectorizationWithInsertSlicePattern
    : public VectorizePadOpUserPattern<tensor::InsertSliceOp> {
  using VectorizePadOpUserPattern<
      tensor::InsertSliceOp>::VectorizePadOpUserPattern;

  LogicalResult rewriteUser(PatternRewriter &rewriter, tensor::PadOp padOp,
                            tensor::InsertSliceOp insertOp) const override {
    // Low padding must be static 0.
    if (!padOp.hasZeroLowPad())
      return failure();
    // Only unit stride supported.
    if (!insertOp.hasUnitStride())
      return failure();
    // Pad value must be a constant.
    auto padValue = padOp.getConstantPaddingValue();
    if (!padValue)
      return failure();
    // Dynamic shapes not supported.
    if (!padOp.getResult().getType().cast<ShapedType>().hasStaticShape())
      return failure();
    // Pad result not used as destination.
    if (insertOp.getDest() == padOp.getResult())
      return failure();

    auto vecType = VectorType::get(padOp.getType().getShape(),
                                   padOp.getType().getElementType());
    unsigned vecRank = vecType.getRank();
    unsigned tensorRank = insertOp.getType().getRank();

    // Check if sizes match: Insert the entire tensor into most minor dims.
    // (No permutations allowed.)
    SmallVector<int64_t> expectedSizes(tensorRank - vecRank, 1);
    expectedSizes.append(vecType.getShape().begin(), vecType.getShape().end());
    if (!llvm::all_of(
            llvm::zip(insertOp.getMixedSizes(), expectedSizes), [](auto it) {
              return getConstantIntValue(std::get<0>(it)) == std::get<1>(it);
            }))
      return failure();

    // Insert the TransferReadOp and TransferWriteOp at the position of the
    // InsertSliceOp.
    rewriter.setInsertionPoint(insertOp);

    // Generate TransferReadOp: Read entire source tensor and add high
    // padding.
    SmallVector<Value> readIndices(
        vecRank, rewriter.create<arith::ConstantIndexOp>(padOp.getLoc(), 0));
    auto read = rewriter.create<vector::TransferReadOp>(
        padOp.getLoc(), vecType, padOp.getSource(), readIndices, padValue);

    // Generate TransferWriteOp: Write to InsertSliceOp's dest tensor at
    // specified offsets. Write is fully in-bounds because a InsertSliceOp's
    // source must fit into the destination at the specified offsets.
    auto writeIndices =
        ofrToIndexValues(rewriter, padOp.getLoc(), insertOp.getMixedOffsets());
    SmallVector<bool> inBounds(vecRank, true);
    rewriter.replaceOpWithNewOp<vector::TransferWriteOp>(
        insertOp, read, insertOp.getDest(), writeIndices,
        ArrayRef<bool>{inBounds});

    return success();
  }
};

void mlir::linalg::populatePadOpVectorizationPatterns(
    RewritePatternSet &patterns, PatternBenefit baseBenefit) {
  patterns.add<GenericPadOpVectorizationPattern>(patterns.getContext(),
                                                 baseBenefit);
  // Try these specialized patterns first before resorting to the generic one.
  patterns.add<PadOpVectorizationWithTransferReadPattern,
               PadOpVectorizationWithTransferWritePattern,
               PadOpVectorizationWithInsertSlicePattern>(
      patterns.getContext(), baseBenefit.getBenefit() + 1);
}

//----------------------------------------------------------------------------//
// Forwarding patterns
//----------------------------------------------------------------------------//

/// Check whether there is any interleaved use of any `values` between
/// `firstOp` and `secondOp`. Conservatively return `true` if any op or value
/// is in a different block.
static bool mayExistInterleavedUses(Operation *firstOp, Operation *secondOp,
                                    ValueRange values) {
  if (firstOp->getBlock() != secondOp->getBlock() ||
      !firstOp->isBeforeInBlock(secondOp)) {
    LDBG("interleavedUses precondition failed, firstOp: "
         << *firstOp << ", second op: " << *secondOp);
    return true;
  }
  for (auto v : values) {
    for (auto &u : v.getUses()) {
      Operation *owner = u.getOwner();
      if (owner == firstOp || owner == secondOp)
        continue;
      // TODO: this is too conservative, use dominance info in the future.
      if (owner->getBlock() == firstOp->getBlock() &&
          (owner->isBeforeInBlock(firstOp) || secondOp->isBeforeInBlock(owner)))
        continue;
      LDBG(" found interleaved op " << *owner << ", firstOp: " << *firstOp
                                    << ", second op: " << *secondOp);
      return true;
    }
  }
  return false;
}

/// Return the unique subview use of `v` if it is indeed unique, null
/// otherwise.
static memref::SubViewOp getSubViewUseIfUnique(Value v) {
  memref::SubViewOp subViewOp;
  for (auto &u : v.getUses()) {
    if (auto newSubViewOp = dyn_cast<memref::SubViewOp>(u.getOwner())) {
      if (subViewOp)
        return memref::SubViewOp();
      subViewOp = newSubViewOp;
    }
  }
  return subViewOp;
}

/// TODO: use interfaces, side-effects and aliasing analysis as appropriate,
/// when available.
LogicalResult LinalgCopyVTRForwardingPattern::matchAndRewrite(
    vector::TransferReadOp xferOp, PatternRewriter &rewriter) const {

  // TODO: support mask.
  if (xferOp.getMask())
    return failure();

  // Transfer into `view`.
  Value viewOrAlloc = xferOp.getSource();
  if (!viewOrAlloc.getDefiningOp<memref::ViewOp>() &&
      !viewOrAlloc.getDefiningOp<memref::AllocOp>())
    return failure();

  LDBG(viewOrAlloc);

  // Ensure there is exactly one subview of `viewOrAlloc` defining `subView`.
  memref::SubViewOp subViewOp = getSubViewUseIfUnique(viewOrAlloc);
  if (!subViewOp)
    return failure();
  Value subView = subViewOp.getResult();
  LDBG("with subView " << subView);

  // Find the copy into `subView` without interleaved uses.
  memref::CopyOp copyOp;
  for (auto &u : subView.getUses()) {
    if (auto newCopyOp = dyn_cast<memref::CopyOp>(u.getOwner())) {
      assert(newCopyOp.getTarget().getType().isa<MemRefType>());
      if (newCopyOp.getTarget() != subView)
        continue;
      LDBG("copy candidate " << *newCopyOp);
      if (mayExistInterleavedUses(newCopyOp, xferOp, {viewOrAlloc, subView}))
        continue;
      copyOp = newCopyOp;
      break;
    }
  }
  if (!copyOp)
    return failure();
  LDBG("with copy " << *copyOp);

  // Find the fill into `viewOrAlloc` without interleaved uses before the
  // copy.
  FillOp maybeFillOp;
  for (auto &u : viewOrAlloc.getUses()) {
    if (auto newFillOp = dyn_cast<FillOp>(u.getOwner())) {
      assert(newFillOp.output().getType().isa<MemRefType>());
      if (newFillOp.output() != viewOrAlloc)
        continue;
      LDBG("fill candidate " << *newFillOp);
      if (mayExistInterleavedUses(newFillOp, copyOp, {viewOrAlloc, subView}))
        continue;
      maybeFillOp = newFillOp;
      break;
    }
  }
  // Ensure padding matches.
  if (maybeFillOp && xferOp.getPadding() != maybeFillOp.value())
    return failure();
  if (maybeFillOp)
    LDBG("with maybeFillOp " << *maybeFillOp);

  // `in` is the subview that memref.copy reads. Replace it.
  Value in = copyOp.getSource();

  // memref.copy + linalg.fill can be used to create a padded local buffer.
  // The `masked` attribute is only valid on this padded buffer.
  // When forwarding to vector.transfer_read, the attribute must be reset
  // conservatively.
  Value res = rewriter.create<vector::TransferReadOp>(
      xferOp.getLoc(), xferOp.getVectorType(), in, xferOp.getIndices(),
      xferOp.getPermutationMapAttr(), xferOp.getPadding(), xferOp.getMask(),
      // in_bounds is explicitly reset
      /*inBoundsAttr=*/ArrayAttr());

  if (maybeFillOp)
    rewriter.eraseOp(maybeFillOp);
  rewriter.eraseOp(copyOp);
  rewriter.replaceOp(xferOp, res);

  return success();
}

/// TODO: use interfaces, side-effects and aliasing analysis as appropriate,
/// when available.
LogicalResult LinalgCopyVTWForwardingPattern::matchAndRewrite(
    vector::TransferWriteOp xferOp, PatternRewriter &rewriter) const {
  // TODO: support mask.
  if (xferOp.getMask())
    return failure();

  // Transfer into `viewOrAlloc`.
  Value viewOrAlloc = xferOp.getSource();
  if (!viewOrAlloc.getDefiningOp<memref::ViewOp>() &&
      !viewOrAlloc.getDefiningOp<memref::AllocOp>())
    return failure();

  // Ensure there is exactly one subview of `viewOrAlloc` defining `subView`.
  memref::SubViewOp subViewOp = getSubViewUseIfUnique(viewOrAlloc);
  if (!subViewOp)
    return failure();
  Value subView = subViewOp.getResult();

  // Find the copy from `subView` without interleaved uses.
  memref::CopyOp copyOp;
  for (auto &u : subViewOp.getResult().getUses()) {
    if (auto newCopyOp = dyn_cast<memref::CopyOp>(u.getOwner())) {
      if (newCopyOp.getSource() != subView)
        continue;
      if (mayExistInterleavedUses(xferOp, newCopyOp, {viewOrAlloc, subView}))
        continue;
      copyOp = newCopyOp;
      break;
    }
  }
  if (!copyOp)
    return failure();

  // `out` is the subview copied into that we replace.
  assert(copyOp.getTarget().getType().isa<MemRefType>());
  Value out = copyOp.getTarget();

  // Forward vector.transfer into copy.
  // memref.copy + linalg.fill can be used to create a padded local buffer.
  // The `masked` attribute is only valid on this padded buffer.
  // When forwarding to vector.transfer_write, the attribute must be reset
  // conservatively.
  rewriter.create<vector::TransferWriteOp>(
      xferOp.getLoc(), xferOp.getVector(), out, xferOp.getIndices(),
      xferOp.getPermutationMapAttr(), xferOp.getMask(),
      // in_bounds is explicitly reset
      /*inBoundsAttr=*/ArrayAttr());

  rewriter.eraseOp(copyOp);
  rewriter.eraseOp(xferOp);

  return success();
}

//===----------------------------------------------------------------------===//
// Convolution vectorization patterns
//===----------------------------------------------------------------------===//

template <int N>
static void bindShapeDims(ShapedType shapedType) {}

template <int N, typename IntTy, typename... IntTy2>
static void bindShapeDims(ShapedType shapedType, IntTy &val, IntTy2 &...vals) {
  val = shapedType.getShape()[N];
  bindShapeDims<N + 1, IntTy2 &...>(shapedType, vals...);
}

/// Bind a pack of int& to the leading dimensions of shapedType.getShape().
template <typename... IntTy>
static void bindShapeDims(ShapedType shapedType, IntTy &...vals) {
  bindShapeDims<0>(shapedType, vals...);
}

namespace {
/// Generate a vector implementation for either:
/// ```
///   Op def: (     n,     w,     c,    kw,    f  )
///    Iters: ({Par(), Par(), Par(), Red(), Red()})
///   Layout: {{n, strideW * w + dilationW * kw, c}, {kw, c, f}, {n, w, f}}
/// ```
/// kw is unrolled, w is unrolled iff dilationW > 1.
///
/// or
///
/// ```
///   Op def: (     n,     c,     w,    f,    kw )
///    Iters: ({Par(), Par(), Par(), Red(), Red()})
///   Layout: {{n, c, strideW * w + dilationW * kw}, {f, c, kw}, {n, f, w}}
/// ```
/// kw is unrolled, w is unrolled iff dilationW > 1.
///
/// or
///
/// ```
///   Op def: (     n,     w,     c,    kw )
///    Iters: ({Par(), Par(), Par(), Red()})
///   Layout: {{n, strideW * w + dilationW * kw, c}, {kw, c}, {n, w, c}}
/// ```
/// kw is unrolled, w is unrolled iff dilationW > 1.
struct Conv1DGenerator : public StructuredGenerator<LinalgOp> {
  Conv1DGenerator(OpBuilder &builder, LinalgOp linalgOp, int strideW,
                  int dilationW)
      : StructuredGenerator<LinalgOp>(builder, linalgOp), strideW(strideW),
        dilationW(dilationW) {
    // Determine whether `linalgOp` can be generated with this generator
    if (linalgOp.getNumDpsInputs() != 2 || linalgOp.getNumDpsInits() != 1)
      return;
<<<<<<< HEAD
    lhsShaped = linalgOp.getInputOperand(0)->get();
    rhsShaped = linalgOp.getInputOperand(1)->get();
    resShaped = linalgOp.getOutputOperand(0)->get();
=======
    lhsShaped = linalgOp.getDpsInputOperand(0)->get();
    rhsShaped = linalgOp.getDpsInputOperand(1)->get();
    resShaped = linalgOp.getDpsInitOperand(0)->get();
>>>>>>> e7aa6127
    lhsShapedType = lhsShaped.getType().dyn_cast<ShapedType>();
    rhsShapedType = rhsShaped.getType().dyn_cast<ShapedType>();
    resShapedType = resShaped.getType().dyn_cast<ShapedType>();
    if (!lhsShapedType || !rhsShapedType || !resShapedType)
      return;
    if (lhsShapedType.getRank() != 3 ||
        (rhsShapedType.getRank() != 2 && rhsShapedType.getRank() != 3) ||
        resShapedType.getRank() != 3)
      return;

    // Check for reduction `add` preceded by `mul`.
    Operation *reduceOp = matchLinalgReduction(linalgOp.getDpsInitOperand(0));
    if (!reduceOp)
      return;
    llvm::Optional<vector::CombiningKind> maybeKind;
    maybeKind = getCombinerOpKind(reduceOp);
    if (!maybeKind || *maybeKind != vector::CombiningKind::ADD)
      return;
    // Check for single `mul` predecessor. The `mul` operands must be block
    // arguments or extension of block arguments.
    Operation *mulOp = nullptr;
    for (Value operand : reduceOp->getOperands()) {
      if (operand.isa<BlockArgument>())
        continue;
      if (mulOp)
        return;
      mulOp = operand.getDefiningOp();
      if (!mulOp || !isa<arith::MulIOp, arith::MulFOp>(mulOp))
        return;
    }
    if (!mulOp)
      return;
    for (Value operand : mulOp->getOperands()) {
      if (Operation *def = operand.getDefiningOp()) {
        if (!isa<arith::ExtFOp>(def))
          return;
        operand = def->getOperand(0);
      }
      if (!operand.isa<BlockArgument>())
        return;
    }
    // The op is now known to be valid.
    valid = true;
  }

  /// Generate a vector implementation for:
  /// ```
  ///   Op def: (     n,     w,     c,    kw,    f  )
  ///    Iters: ({Par(), Par(), Par(), Red(), Red()})
  ///   Layout: {{n, strideW * w + dilationW * kw, c}, {kw, c, f}, {n, w, f}}
  /// ```
  /// kw is always unrolled.
  /// TODO: w (resp. kw) is unrolled when the strideW ( resp. dilationW) is
  /// > 1.
  FailureOr<Operation *> conv(Conv1DOpOrder conv1DOpOrder) {
    if (!valid)
      return failure();

    int64_t nSize, wSize, cSize, kwSize, fSize;
    SmallVector<int64_t, 3> lhsShape, rhsShape, resShape;
    switch (conv1DOpOrder) {
    case Conv1DOpOrder::Nwc:
      // kernel{kw, c, f}
      bindShapeDims(rhsShapedType, kwSize, cSize, fSize);
      // out{n, w, f}
      bindShapeDims(resShapedType, nSize, wSize);
      lhsShape = {nSize,
                  // iw = ow * sw + kw *  dw - 1
                  //   (i.e. 16 convolved with 3 (@stride 1 dilation 1) -> 14)
                  // Perform the proper inclusive -> exclusive -> inclusive.
                  ((wSize - 1) * strideW + 1) + ((kwSize - 1) * dilationW + 1) -
                      1,
                  cSize};
      rhsShape = {kwSize, cSize, fSize};
      resShape = {nSize, wSize, fSize};
      break;
    case Conv1DOpOrder::Ncw:
      // kernel{f, c, kw}
      bindShapeDims(rhsShapedType, fSize, cSize, kwSize);
      // out{n, f, w}
      bindShapeDims(resShapedType, nSize, fSize, wSize);
      lhsShape = {nSize, cSize,
                  // iw = ow * sw + kw *  dw - 1
                  //   (i.e. 16 convolved with 3 (@stride 1 dilation 1) -> 14)
                  // Perform the proper inclusive -> exclusive -> inclusive.
                  ((wSize - 1) * strideW + 1) + ((kwSize - 1) * dilationW + 1) -
                      1};
      rhsShape = {fSize, cSize, kwSize};
      resShape = {nSize, fSize, wSize};
      break;
    }

    vector::TransferWriteOp write;
    Value zero = builder.create<arith::ConstantIndexOp>(loc, 0);

    // w is unrolled (i.e. wSizeStep == 1) iff strideW > 1.
    // When strideW == 1, we can batch the contiguous loads and avoid
    // unrolling
    int64_t wSizeStep = strideW == 1 ? wSize : 1;

    Type lhsEltType = lhsShapedType.getElementType();
    Type rhsEltType = rhsShapedType.getElementType();
    Type resEltType = resShapedType.getElementType();
    auto lhsType = VectorType::get(lhsShape, lhsEltType);
    auto rhsType = VectorType::get(rhsShape, rhsEltType);
    auto resType = VectorType::get(resShape, resEltType);
    // Read lhs slice of size {w * strideW + kw * dilationW, c, f} @ [0, 0,
    // 0].
    Value lhs = builder.create<vector::TransferReadOp>(
        loc, lhsType, lhsShaped, ValueRange{zero, zero, zero});
    // Read rhs slice of size {kw, c, f} @ [0, 0, 0].
    Value rhs = builder.create<vector::TransferReadOp>(
        loc, rhsType, rhsShaped, ValueRange{zero, zero, zero});
    // Read res slice of size {n, w, f} @ [0, 0, 0].
    Value res = builder.create<vector::TransferReadOp>(
        loc, resType, resShaped, ValueRange{zero, zero, zero});

    // The base vectorization case is input: {n,w,c}, weight: {kw,c,f}, output:
    // {n,w,f}. To reuse the base pattern vectorization case, we do pre
    // transpose on input, weight, and output.
    switch (conv1DOpOrder) {
    case Conv1DOpOrder::Nwc:
      // Base case, so no transposes necessary.
      break;
    case Conv1DOpOrder::Ncw: {
      // To match base vectorization case, we pre-transpose current case.
      // ncw -> nwc
      static constexpr std::array<int64_t, 3> permLhs = {0, 2, 1};
      lhs = builder.create<vector::TransposeOp>(loc, lhs, permLhs);
      // fcw -> wcf
      static constexpr std::array<int64_t, 3> permRhs = {2, 1, 0};
      rhs = builder.create<vector::TransposeOp>(loc, rhs, permRhs);
      // nfw -> nwf
      static constexpr std::array<int64_t, 3> permRes = {0, 2, 1};
      res = builder.create<vector::TransposeOp>(loc, res, permRes);
      break;
    }
    }

    //===------------------------------------------------------------------===//
    // Begin vector-only rewrite part
    //===------------------------------------------------------------------===//
    // Unroll along kw and read slices of lhs and rhs.
    SmallVector<Value> lhsVals, rhsVals, resVals;
    // Extract lhs slice of size {n, wSizeStep, c} @ [0, sw * w + dw * kw, 0].
    for (int64_t kw = 0; kw < kwSize; ++kw) {
      for (int64_t w = 0; w < wSize; w += wSizeStep) {
        lhsVals.push_back(builder.create<vector::ExtractStridedSliceOp>(
            loc, lhs,
            /*offsets=*/ArrayRef<int64_t>{0, w * strideW + kw * dilationW, 0},
            /*sizes=*/ArrayRef<int64_t>{nSize, wSizeStep, cSize},
            /*strides=*/ArrayRef<int64_t>{1, 1, 1}));
      }
    }
    // Extract rhs slice of size {c, f} @ [kw].
    for (int64_t kw = 0; kw < kwSize; ++kw) {
      rhsVals.push_back(builder.create<vector::ExtractOp>(
          loc, rhs, /*offsets=*/ArrayRef<int64_t>{kw}));
    }
    // Extract res slice: {n, wSizeStep, f} @ [0, w, 0].
    for (int64_t w = 0; w < wSize; w += wSizeStep) {
      resVals.push_back(builder.create<vector::ExtractStridedSliceOp>(
          loc, res,
          /*offsets=*/ArrayRef<int64_t>{0, w, 0},
          /*sizes=*/ArrayRef<int64_t>{nSize, wSizeStep, fSize},
          /*strides=*/ArrayRef<int64_t>{1, 1, 1}));
    }

    auto linearIndex = [&](int64_t kw, int64_t w) {
      return kw * (wSize / wSizeStep) + w;
    };

    // Compute contraction: O{n, w, f} += I{n, sw * w + dw * kw, c} * F{c, f}
    for (int64_t kw = 0; kw < kwSize; ++kw) {
      for (int64_t w = 0; w < wSize; w += wSizeStep) {
        resVals[w] = conv1dSliceAsContraction(
            builder, loc, lhsVals[linearIndex(kw, w)], rhsVals[kw], resVals[w]);
      }
    }

    // Write back res slice: {n, wSizeStep, f} @ [0, w, 0].
    // This does not depend on kw.
    for (int64_t w = 0; w < wSize; w += wSizeStep) {
      res = builder.create<vector::InsertStridedSliceOp>(
          loc, resVals[w], res,
          /*offsets=*/ArrayRef<int64_t>{0, w, 0},
          /*strides=*/ArrayRef<int64_t>{1, 1, 1});
    }
    //===------------------------------------------------------------------===//
    // End vector-only rewrite part
    //===------------------------------------------------------------------===//

    // The base vectorization case is output: {n,w,f}
    // To reuse the result from base pattern vectorization case, we post
    // transpose the base case result.
    switch (conv1DOpOrder) {
    case Conv1DOpOrder::Nwc:
      // Base case, so no transposes necessary.
      break;
    case Conv1DOpOrder::Ncw: {
      // nwf -> nfw
      static constexpr std::array<int64_t, 3> perm = {0, 2, 1};
      res = builder.create<vector::TransposeOp>(loc, res, perm);
      break;
    }
    }

    // Write back res slice of size {n, w, f} @ [0, 0, 0].
    return builder
        .create<vector::TransferWriteOp>(loc, res, resShaped,
                                         ValueRange{zero, zero, zero})
        .getOperation();
  }

  // Create a contraction: lhs{n, w, c} * rhs{c, f} -> res{n, w, f}
  Value conv1dSliceAsContraction(OpBuilder &b, Location loc, Value lhs,
                                 Value rhs, Value res) {
    vector::IteratorType par = vector::IteratorType::parallel;
    vector::IteratorType red = vector::IteratorType::reduction;
    AffineExpr n, w, f, c;
    bindDims(ctx, n, w, f, c);
    return builder.create<vector::ContractionOp>(
        loc, lhs, rhs, res,
        /*indexingMaps=*/MapList{{n, w, c}, {c, f}, {n, w, f}},
        /*iteratorTypes=*/ArrayRef<vector::IteratorType>{par, par, par, red});
  }

  /// Generate a vector implementation for:
  /// ```
  ///   Op def: (     n,     w,     c,    kw)
  ///    Iters: ({Par(), Par(), Par(), Red()})
  ///   Layout: {{n, strideW * w + dilationW * kw, c}, {kw, c}, {n, w, c}}
  /// ```
  /// kw is always unrolled.
  /// TODO: w (resp. kw) is unrolled when the strideW ( resp. dilationW) is
  /// > 1.
  FailureOr<Operation *> depthwiseConv() {
    if (!valid)
      return failure();

    int64_t nSize, wSize, cSize, kwSize;
    // kernel{kw, c}
    bindShapeDims(rhsShapedType, kwSize, cSize);
    // out{n, w, c}
    bindShapeDims(resShapedType, nSize, wSize);

    vector::TransferWriteOp write;
    Value zero = builder.create<arith::ConstantIndexOp>(loc, 0);

    // w is unrolled (i.e. wSizeStep == 1) iff strideW > 1.
    // When strideW == 1, we can batch the contiguous loads and avoid
    // unrolling
    int64_t wSizeStep = strideW == 1 ? wSize : 1;

    Type lhsEltType = lhsShapedType.getElementType();
    Type rhsEltType = rhsShapedType.getElementType();
    Type resEltType = resShapedType.getElementType();
    VectorType lhsType = VectorType::get(
        {nSize,
         // iw = ow * sw + kw *  dw - 1
         //   (i.e. 16 convolved with 3 (@stride 1 dilation 1) -> 14)
         ((wSize - 1) * strideW + 1) + ((kwSize - 1) * dilationW + 1) - 1,
         cSize},
        lhsEltType);
    VectorType rhsType = VectorType::get({kwSize, cSize}, rhsEltType);
    VectorType resType = VectorType::get({nSize, wSize, cSize}, resEltType);

    // Read lhs slice of size {n, w * strideW + kw * dilationW, c} @ [0, 0,
    // 0].
    Value lhs = builder.create<vector::TransferReadOp>(
        loc, lhsType, lhsShaped, ValueRange{zero, zero, zero});
    // Read rhs slice of size {kw, c} @ [0, 0].
    Value rhs = builder.create<vector::TransferReadOp>(loc, rhsType, rhsShaped,
                                                       ValueRange{zero, zero});
    // Read res slice of size {n, w, c} @ [0, 0, 0].
    Value res = builder.create<vector::TransferReadOp>(
        loc, resType, resShaped, ValueRange{zero, zero, zero});

    //===------------------------------------------------------------------===//
    // Begin vector-only rewrite part
    //===------------------------------------------------------------------===//
    // Unroll along kw and read slices of lhs and rhs.
    SmallVector<Value> lhsVals, rhsVals, resVals;
    // Extract lhs slice of size {n, wSizeStep, c}
    //   @ [0, sw * w + dw * kw, 0].
    for (int64_t kw = 0; kw < kwSize; ++kw) {
      for (int64_t w = 0; w < wSize; w += wSizeStep) {
        lhsVals.push_back(builder.create<vector::ExtractStridedSliceOp>(
            loc, lhs,
            /*offsets=*/ArrayRef<int64_t>{0, w * strideW + kw * dilationW, 0},
            /*sizes=*/ArrayRef<int64_t>{nSize, wSizeStep, cSize},
            /*strides=*/ArrayRef<int64_t>{1, 1, 1}));
      }
    }
    // Extract rhs slice of size {c} @ [kw].
    for (int64_t kw = 0; kw < kwSize; ++kw) {
      rhsVals.push_back(builder.create<vector::ExtractOp>(
          loc, rhs, /*offsets=*/ArrayRef<int64_t>{kw}));
    }
    // Extract res slice: {n, wSizeStep, c} @ [0, w, 0].
    for (int64_t w = 0; w < wSize; w += wSizeStep) {
      resVals.push_back(builder.create<vector::ExtractStridedSliceOp>(
          loc, res,
          /*offsets=*/ArrayRef<int64_t>{0, w, 0},
          /*sizes=*/ArrayRef<int64_t>{nSize, wSizeStep, cSize},
          /*strides=*/ArrayRef<int64_t>{1, 1, 1}));
    }

    auto linearIndex = [&](int64_t kw, int64_t w) {
      return kw * (wSize / wSizeStep) + w;
    };

    // Compute contraction: O{n, w, c} += I{n, sw * w + dw * kw, c} * F{c}
    for (int64_t kw = 0; kw < kwSize; ++kw) {
      for (int64_t w = 0; w < wSize; w += wSizeStep) {
        resVals[w] = depthwiseConv1dSliceAsFma(
            builder, loc, lhsVals[linearIndex(kw, w)], rhsVals[kw], resVals[w]);
      }
    }

    // Write back res slice: {n, wSizeStep, c} @ [0, w, 0].
    // This does not depend on kw.
    for (int64_t w = 0; w < wSize; w += wSizeStep) {
      res = builder.create<vector::InsertStridedSliceOp>(
          loc, resVals[w], res,
          /*offsets=*/ArrayRef<int64_t>{0, w, 0},
          /*strides=*/ArrayRef<int64_t>{1, 1, 1});
    }
    //===------------------------------------------------------------------===//
    // End vector-only rewrite part
    //===------------------------------------------------------------------===//

    // Write back res slice of size {n, w, c} @ [0, 0, 0].
    return builder
        .create<vector::TransferWriteOp>(loc, res, resShaped,
                                         ValueRange{zero, zero, zero})
        .getOperation();
  }

  /// Lower lhs{n, w, c} * rhs{c} -> res{n, w, c} to fma.
  Value depthwiseConv1dSliceAsFma(OpBuilder &b, Location loc, Value lhs,
                                  Value rhs, Value res) {
    Value bcast = builder.create<vector::BroadcastOp>(loc, res.getType(), rhs);
    return b.create<vector::FMAOp>(loc, lhs, bcast, res);
  }

  /// Entry point that transposes into the common form:
  ///   {{n, strideW * w + dilationW * kw, c}, {kw, c, f}, {n, w, f}}
  FailureOr<Operation *> generateNwcConv() {
    AffineExpr n, w, f, kw, c;
    bindDims(ctx, n, w, f, kw, c);
    if (!iters({Par(), Par(), Par(), Red(), Red()}))
      return failure();

    // No transposition needed.
    if (layout({/*lhsIndex*/ {n, strideW * w + dilationW * kw, c},
                /*rhsIndex*/ {kw, c, f},
                /*resIndex*/ {n, w, f}}))
      return conv(Conv1DOpOrder::Nwc);
    return failure();
  }

  /// Entry point that transposes into the common form:
  ///   {{n, c, strideW * w + dilationW * kw}, {f, c, kw}, {n, f, w}}
  FailureOr<Operation *> generateNcwConv() {
    AffineExpr n, w, f, kw, c;
    bindDims(ctx, n, f, w, c, kw);
    if (!iters({Par(), Par(), Par(), Red(), Red()}))
      return failure();

    if (layout({/*lhsIndex*/ {n, c, strideW * w + dilationW * kw},
                /*rhsIndex*/ {f, c, kw},
                /*resIndex*/ {n, f, w}}))
      return conv(Conv1DOpOrder::Ncw);

    return failure();
  }

  /// Entry point that transposes into the common form:
  ///   {{n, strideW * w + dilationW * kw, c}, {kw, c}, {n, w, c}}
  FailureOr<Operation *> generateDilatedConv() {
    AffineExpr n, w, c, kw;
    bindDims(ctx, n, w, c, kw);
    if (!iters({Par(), Par(), Par(), Red()}))
      return failure();

    // No transposition needed.
    if (layout({/*lhsIndex*/ {n, strideW * w + dilationW * kw, c},
                /*rhsIndex*/ {kw, c},
                /*resIndex*/ {n, w, c}}))
      return depthwiseConv();
    return failure();
  }

private:
  bool valid = false;
  int strideW, dilationW;
  Value lhsShaped, rhsShaped, resShaped;
  ShapedType lhsShapedType, rhsShapedType, resShapedType;
};
} // namespace

/// Helper function to vectorize a LinalgOp with convolution semantics.
// TODO: extend the generic vectorization to support windows and drop this.
static FailureOr<Operation *> vectorizeConvolution(OpBuilder &b, LinalgOp op) {
  // The ConvolutionOpInterface gives us guarantees of existence for
  // strides/dilations. However, we do not need to rely on those, we can simply
  // use them if present, otherwise use the default and let the generic conv.
  // matcher in the ConvGenerator succeed or fail.
  auto strides = op->getAttrOfType<DenseIntElementsAttr>("strides");
  auto dilations = op->getAttrOfType<DenseIntElementsAttr>("dilations");
  auto stride = strides ? *strides.getValues<uint64_t>().begin() : 1;
  auto dilation = dilations ? *dilations.getValues<uint64_t>().begin() : 1;
  Conv1DGenerator e(b, op, stride, dilation);
  auto res = e.generateNwcConv();
  if (succeeded(res))
    return res;
  res = e.generateNcwConv();
  if (succeeded(res))
    return res;
  return e.generateDilatedConv();
}

struct VectorizeConvolution : public OpInterfaceRewritePattern<LinalgOp> {
  using OpInterfaceRewritePattern::OpInterfaceRewritePattern;

  LogicalResult matchAndRewrite(LinalgOp op,
                                PatternRewriter &rewriter) const override {
    FailureOr<Operation *> resultOrFail = vectorizeConvolution(rewriter, op);
    if (failed(resultOrFail))
      return failure();
    Operation *newOp = *resultOrFail;
    if (newOp->getNumResults() == 0) {
      rewriter.eraseOp(op.getOperation());
      return success();
    }
    assert(newOp->getNumResults() == 1 && "expected single result");
    rewriter.replaceOp(op.getOperation(), newOp->getResult(0));
    return success();
  }
};

void mlir::linalg::populateConvolutionVectorizationPatterns(
    RewritePatternSet &patterns, PatternBenefit benefit) {
  patterns.add<VectorizeConvolution>(patterns.getContext(), benefit);
}<|MERGE_RESOLUTION|>--- conflicted
+++ resolved
@@ -528,17 +528,10 @@
   // 3. Turn all BBArgs into vector.transfer_read / load.
   Location loc = linalgOp.getLoc();
   Value zero = b.create<arith::ConstantIndexOp>(loc, 0);
-<<<<<<< HEAD
-  for (OpOperand &opOperand : linalgOp->getOpOperands()) {
-    BlockArgument bbarg = block->getArgument(opOperand.getOperandNumber());
-    if (linalgOp.isScalar(&opOperand)) {
-      bvm.map(bbarg, opOperand.get());
-=======
   for (OpOperand *opOperand : linalgOp.getOpOperandsMatchingBBargs()) {
     BlockArgument bbarg = linalgOp.getMatchingBlockArgument(opOperand);
     if (linalgOp.isScalar(opOperand)) {
       bvm.map(bbarg, opOperand->get());
->>>>>>> e7aa6127
       continue;
     }
     VectorType readType;
@@ -547,27 +540,23 @@
     // if (linalgOp.getShape(&opOperand).empty()) {
     //   readType = VectorType::get({}, bbarg.getType());
     // } else {
-<<<<<<< HEAD
-    if (opOperand.getOperandNumber() < linalgOp.getNumInputs()) {
-=======
     if (opOperand->getOperandNumber() < linalgOp.getNumDpsInputs()) {
->>>>>>> e7aa6127
       map = inverseAndBroadcastProjectedPermutation(
-          linalgOp.getMatchingIndexingMap(&opOperand));
+          linalgOp.getMatchingIndexingMap(opOperand));
       readType = VectorType::get(commonVectorShape,
-                                 getElementTypeOrSelf(opOperand.get()));
+                                 getElementTypeOrSelf(opOperand->get()));
     } else {
       map = inversePermutation(
-          reindexIndexingMap(linalgOp.getMatchingIndexingMap(&opOperand)));
-      readType = VectorType::get(map.compose(linalgOp.getShape(&opOperand)),
-                                 getElementTypeOrSelf(opOperand.get()));
+          reindexIndexingMap(linalgOp.getMatchingIndexingMap(opOperand)));
+      readType = VectorType::get(map.compose(linalgOp.getShape(opOperand)),
+                                 getElementTypeOrSelf(opOperand->get()));
     }
     // }
 
-    auto shape = linalgOp.getShape(&opOperand);
+    auto shape = linalgOp.getShape(opOperand);
     SmallVector<Value> indices(shape.size(), zero);
     Value readValue = b.create<vector::TransferReadOp>(
-        loc, readType, opOperand.get(), indices, map);
+        loc, readType, opOperand->get(), indices, map);
     // Not all ops support 0-d vectors, extract the scalar for now.
     // TODO: remove this.
     if (readValue.getType().cast<VectorType>().getRank() == 0)
@@ -575,7 +564,7 @@
 
     LDBG("new vectorized bbarg(" << bbarg.getArgNumber() << "): " << readValue);
     bvm.map(bbarg, readValue);
-    bvm.map(opOperand.get(), readValue);
+    bvm.map(opOperand->get(), readValue);
   }
 
   SmallVector<CustomVectorizationHook> hooks;
@@ -1439,15 +1428,9 @@
     // Determine whether `linalgOp` can be generated with this generator
     if (linalgOp.getNumDpsInputs() != 2 || linalgOp.getNumDpsInits() != 1)
       return;
-<<<<<<< HEAD
-    lhsShaped = linalgOp.getInputOperand(0)->get();
-    rhsShaped = linalgOp.getInputOperand(1)->get();
-    resShaped = linalgOp.getOutputOperand(0)->get();
-=======
     lhsShaped = linalgOp.getDpsInputOperand(0)->get();
     rhsShaped = linalgOp.getDpsInputOperand(1)->get();
     resShaped = linalgOp.getDpsInitOperand(0)->get();
->>>>>>> e7aa6127
     lhsShapedType = lhsShaped.getType().dyn_cast<ShapedType>();
     rhsShapedType = rhsShaped.getType().dyn_cast<ShapedType>();
     resShapedType = resShaped.getType().dyn_cast<ShapedType>();
