--- conflicted
+++ resolved
@@ -90,11 +90,7 @@
 
   // Only allow fusing the producer of an input operand for now.
   // TODO: allow fusing the producer of an output operand.
-<<<<<<< HEAD
-  if (!consumer.isInput(fusedOperand))
-=======
   if (!consumer.isDpsInput(fusedOperand))
->>>>>>> e7aa6127
     return false;
 
   // Get the consumer index map. The number of results of the consumer index
@@ -183,11 +179,7 @@
     }
   }
   // TODO: allow fusing the producer of an output operand.
-<<<<<<< HEAD
-  assert(consumer.isInput(fusedOperand) &&
-=======
   assert(consumer.isDpsInput(fusedOperand) &&
->>>>>>> e7aa6127
          "expected producer of input operand");
   // 3. Consumer input operands up to consumerIdx (exclusive).
   for (BlockArgument bbArg : consumerBlock.getArguments().take_front(
@@ -275,39 +267,24 @@
   auto producer = cast<GenericOp>(producerResult.getOwner());
   auto consumer = cast<GenericOp>(fusedOperand->getOwner());
   // TODO: allow fusing the producer of an output operand.
-<<<<<<< HEAD
-  assert(consumer.isInput(fusedOperand) &&
-=======
   assert(consumer.isDpsInput(fusedOperand) &&
->>>>>>> e7aa6127
          "expected producer of input operand");
 
   // Compute the fused operands list and indexing maps.
   SmallVector<Value> fusedInputOperands, fusedOutputOperands;
   SmallVector<Type> fusedResultTypes;
   SmallVector<AffineMap> fusedIndexMaps;
-<<<<<<< HEAD
-  fusedInputOperands.reserve(producer.getNumInputs() + consumer.getNumInputs());
-  fusedOutputOperands.reserve(producer.getNumOutputs() +
-                              consumer.getNumOutputs());
-  fusedResultTypes.reserve(producer.getNumOutputs() + consumer.getNumOutputs());
-=======
   fusedInputOperands.reserve(producer.getNumDpsInputs() +
                              consumer.getNumDpsInputs());
   fusedOutputOperands.reserve(producer.getNumDpsInits() +
                               consumer.getNumDpsInits());
   fusedResultTypes.reserve(producer.getNumDpsInits() +
                            consumer.getNumDpsInits());
->>>>>>> e7aa6127
   fusedIndexMaps.reserve(producer->getNumOperands() +
                          consumer->getNumOperands());
   // In the following, numbering matches that of `generateFusedTensorOpRegion`.
   // 3. Consumer input operands/maps up to consumerIdx (exclusive).
-<<<<<<< HEAD
-  auto consumerInputs = consumer.getInputOperands();
-=======
   auto consumerInputs = consumer.getDpsInputOperands();
->>>>>>> e7aa6127
   auto *it = llvm::find_if(consumerInputs, [&](OpOperand *operand) {
     return operand == fusedOperand;
   });
@@ -859,11 +836,7 @@
 
   LogicalResult matchAndRewrite(GenericOp genericOp,
                                 PatternRewriter &rewriter) const override {
-<<<<<<< HEAD
-    for (OpOperand *opOperand : genericOp.getInputOperands()) {
-=======
     for (OpOperand *opOperand : genericOp.getDpsInputOperands()) {
->>>>>>> e7aa6127
       tensor::CollapseShapeOp reshapeOp =
           opOperand->get().getDefiningOp<tensor::CollapseShapeOp>();
       if (!reshapeOp)
@@ -1645,15 +1618,9 @@
       SmallVector<Value> fusedOperands;
       SmallVector<Location> fusedLocs{genericOp.getLoc()};
       fusedIndexMaps.reserve(genericOp->getNumOperands());
-<<<<<<< HEAD
-      fusedOperands.reserve(genericOp.getNumInputs());
-      fusedLocs.reserve(fusedLocs.size() + genericOp.getNumInputs());
-      for (OpOperand *inputOperand : genericOp.getInputOperands()) {
-=======
       fusedOperands.reserve(genericOp.getNumDpsInputs());
       fusedLocs.reserve(fusedLocs.size() + genericOp.getNumDpsInputs());
       for (OpOperand *inputOperand : genericOp.getDpsInputOperands()) {
->>>>>>> e7aa6127
         if (inputOperand == opOperand)
           continue;
         Value inputValue = inputOperand->get();
