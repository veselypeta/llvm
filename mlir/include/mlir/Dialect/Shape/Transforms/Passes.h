--- conflicted
+++ resolved
@@ -17,12 +17,8 @@
 #include "mlir/Pass/Pass.h"
 
 namespace mlir {
-<<<<<<< HEAD
-class BufferizeTypeConverter;
-=======
 class ConversionTarget;
 class TypeConverter;
->>>>>>> a4eefe45
 } // namespace mlir
 
 namespace mlir {
@@ -45,11 +41,6 @@
                                             MLIRContext *ctx);
 std::unique_ptr<FunctionPass> createRemoveShapeConstraintsPass();
 
-<<<<<<< HEAD
-void populateShapeTypeConversionPatterns(MLIRContext *ctx,
-                                         BufferizeTypeConverter &converter,
-                                         OwningRewritePatternList &patterns);
-=======
 /// Populates patterns for shape dialect structural type conversions and sets up
 /// the provided ConversionTarget with the appropriate legality configuration
 /// for the ops to get converted properly.
@@ -65,7 +56,6 @@
     MLIRContext *context, TypeConverter &typeConverter,
     OwningRewritePatternList &patterns, ConversionTarget &target);
 
->>>>>>> a4eefe45
 // Bufferizes shape dialect ops.
 //
 // Note that most shape dialect ops must be converted to std before
