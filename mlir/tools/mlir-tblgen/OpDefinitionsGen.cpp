--- conflicted
+++ resolved
@@ -809,11 +809,6 @@
 
   // Operands
   body << "  " << builderOpState << ".addOperands(operands);\n";
-<<<<<<< HEAD
-  if (op.hasResizableOperandList())
-    body << formatv("  {0}.setOperandListToResizable();\n\n", builderOpState);
-=======
->>>>>>> a34309b7
 
   // Attributes
   body << "  " << builderOpState << ".addAttributes(attributes);\n";
@@ -895,11 +890,6 @@
 
   // Operands
   body << "  " << builderOpState << ".addOperands(operands);\n";
-<<<<<<< HEAD
-  if (op.hasResizableOperandList())
-    body << formatv("  {0}.setOperandListToResizable();\n\n", builderOpState);
-=======
->>>>>>> a34309b7
 
   // Attributes
   body << "  " << builderOpState << ".addAttributes(attributes);\n";
@@ -987,11 +977,6 @@
          << numNonVariadicOperands
          << "u && \"mismatched number of parameters\");\n";
   body << "  " << builderOpState << ".addOperands(operands);\n";
-<<<<<<< HEAD
-  if (op.hasResizableOperandList())
-    body << formatv("  {0}.setOperandListToResizable();\n\n", builderOpState);
-=======
->>>>>>> a34309b7
 
   // Attributes
   body << "  " << builderOpState << ".addAttributes(attributes);\n";
@@ -1161,26 +1146,12 @@
       body << "  if (" << argName << ")\n  ";
     body << "  " << builderOpState << ".addOperands(" << argName << ");\n";
   }
-  if (op.hasResizableOperandList())
-    body << formatv("  {0}.setOperandListToResizable();\n", builderOpState);
 
   // If the operation has the operand segment size attribute, add it here.
   if (op.getTrait("OpTrait::AttrSizedOperandSegments")) {
     body << "  " << builderOpState
          << ".addAttribute(\"operand_segment_sizes\", "
             "odsBuilder->getI32VectorAttr({";
-<<<<<<< HEAD
-    llvm::interleaveComma(
-        llvm::seq<int>(0, op.getNumOperands()), body, [&](int i) {
-          if (op.getOperand(i).isOptional())
-            body << "(" << getArgumentName(op, i) << " ? 1 : 0)";
-          else if (op.getOperand(i).isVariadic())
-            body << "static_cast<int32_t>(" << getArgumentName(op, i)
-                 << ".size())";
-          else
-            body << "1";
-        });
-=======
     interleaveComma(llvm::seq<int>(0, op.getNumOperands()), body, [&](int i) {
       if (op.getOperand(i).isOptional())
         body << "(" << getArgumentName(op, i) << " ? 1 : 0)";
@@ -1189,7 +1160,6 @@
       else
         body << "1";
     });
->>>>>>> a34309b7
     body << "}));\n";
   }
 
@@ -1287,17 +1257,10 @@
         continue;
       std::string args;
       llvm::raw_string_ostream os(args);
-<<<<<<< HEAD
-      llvm::interleaveComma(method.getArguments(), os,
-                            [&](const OpInterfaceMethod::Argument &arg) {
-                              os << arg.type << " " << arg.name;
-                            });
-=======
       interleaveComma(method.getArguments(), os,
                       [&](const OpInterfaceMethod::Argument &arg) {
                         os << arg.type << " " << arg.name;
                       });
->>>>>>> a34309b7
       opClass.newMethod(method.getReturnType(), method.getName(), os.str(),
                         method.isStatic() ? OpMethod::MP_Static
                                           : OpMethod::MP_None,
@@ -1850,7 +1813,7 @@
 static void emitOpList(const std::vector<Record *> &defs, raw_ostream &os) {
   IfDefScope scope("GET_OP_LIST", os);
 
-  llvm::interleave(
+  interleave(
       // TODO: We are constructing the Operator wrapper instance just for
       // getting it's qualified class name here. Reduce the overhead by having a
       // lightweight version of Operator class just for that purpose.
