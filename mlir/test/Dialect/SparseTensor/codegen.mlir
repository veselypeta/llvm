// RUN: mlir-opt %s --sparse-tensor-codegen  --canonicalize --cse | FileCheck %s

#SparseVector = #sparse_tensor.encoding<{
  dimLevelType = [ "compressed" ],
  indexBitWidth = 64,
  pointerBitWidth = 32
}>

#Dense2D = #sparse_tensor.encoding<{
  dimLevelType = [ "dense", "dense" ],
  indexBitWidth = 64,
  pointerBitWidth = 32
}>

#Row = #sparse_tensor.encoding<{
  dimLevelType = [ "compressed", "dense" ],
  indexBitWidth = 64,
  pointerBitWidth = 32
}>

#CSR = #sparse_tensor.encoding<{
  dimLevelType = [ "dense", "compressed" ],
  indexBitWidth = 64,
  pointerBitWidth = 32
}>

#UCSR = #sparse_tensor.encoding<{
  dimLevelType = [ "dense", "compressed-no" ]
}>

#CSC = #sparse_tensor.encoding<{
  dimLevelType = [ "dense", "compressed" ],
  dimOrdering = affine_map<(i, j) -> (j, i)>
}>

#DCSR = #sparse_tensor.encoding<{
  dimLevelType = [ "compressed", "compressed" ],
  indexBitWidth = 64,
  pointerBitWidth = 32
}>

#Dense3D = #sparse_tensor.encoding<{
  dimLevelType = [ "dense", "dense", "dense" ],
  dimOrdering = affine_map<(i, j, k) -> (k, i, j)>
}>

// CHECK-LABEL: func @sparse_nop(
//  CHECK-SAME: %[[A0:.*0]]: memref<1xindex>,
//  CHECK-SAME: %[[A1:.*1]]: memref<3xindex>,
//  CHECK-SAME: %[[A2:.*2]]: memref<?xi32>,
//  CHECK-SAME: %[[A3:.*3]]: memref<?xi64>,
//  CHECK-SAME: %[[A4:.*4]]: memref<?xf64>)
//       CHECK: return %[[A0]], %[[A1]], %[[A2]], %[[A3]], %[[A4]] : memref<1xindex>, memref<3xindex>, memref<?xi32>, memref<?xi64>, memref<?xf64>
func.func @sparse_nop(%arg0: tensor<?xf64, #SparseVector>) -> tensor<?xf64, #SparseVector> {
  return %arg0 : tensor<?xf64, #SparseVector>
}

// CHECK-LABEL: func @sparse_nop_multi_ret(
//  CHECK-SAME: %[[A0:.*0]]: memref<1xindex>,
//  CHECK-SAME: %[[A1:.*1]]: memref<3xindex>,
//  CHECK-SAME: %[[A2:.*2]]: memref<?xi32>,
//  CHECK-SAME: %[[A3:.*3]]: memref<?xi64>,
//  CHECK-SAME: %[[A4:.*4]]: memref<?xf64>,
//  CHECK-SAME: %[[A5:.*5]]: memref<1xindex>,
//  CHECK-SAME: %[[A6:.*6]]: memref<3xindex>,
//  CHECK-SAME: %[[A7:.*7]]: memref<?xi32>,
//  CHECK-SAME: %[[A8:.*8]]: memref<?xi64>,
//  CHECK-SAME: %[[A9:.*9]]: memref<?xf64>) ->
//       CHECK: return %[[A0]], %[[A1]], %[[A2]], %[[A3]], %[[A4]], %[[A5]], %[[A6]], %[[A7]], %[[A8]], %[[A9]]
func.func @sparse_nop_multi_ret(%arg0: tensor<?xf64, #SparseVector>,
                                %arg1: tensor<?xf64, #SparseVector>) ->
                                (tensor<?xf64, #SparseVector>, tensor<?xf64, #SparseVector>) {
  return %arg0, %arg1 : tensor<?xf64, #SparseVector>, tensor<?xf64, #SparseVector>
}

// CHECK-LABEL: func @sparse_nop_call(
//  CHECK-SAME: %[[A0:.*0]]: memref<1xindex>,
//  CHECK-SAME: %[[A1:.*1]]: memref<3xindex>,
//  CHECK-SAME: %[[A2:.*2]]: memref<?xi32>,
//  CHECK-SAME: %[[A3:.*3]]: memref<?xi64>,
//  CHECK-SAME: %[[A4:.*4]]: memref<?xf64>,
//  CHECK-SAME: %[[A5:.*5]]: memref<1xindex>,
//  CHECK-SAME: %[[A6:.*6]]: memref<3xindex>,
//  CHECK-SAME: %[[A7:.*7]]: memref<?xi32>,
//  CHECK-SAME: %[[A8:.*8]]: memref<?xi64>,
//  CHECK-SAME: %[[A9:.*9]]: memref<?xf64>)
//       CHECK: %[[T0:.*]]:10 = call @sparse_nop_multi_ret(%[[A0]], %[[A1]], %[[A2]], %[[A3]], %[[A4]], %[[A5]], %[[A6]], %[[A7]], %[[A8]], %[[A9]])
//       CHECK: return %[[T0]]#0, %[[T0]]#1, %[[T0]]#2, %[[T0]]#3, %[[T0]]#4, %[[T0]]#5, %[[T0]]#6, %[[T0]]#7, %[[T0]]#8, %[[T0]]#9
func.func @sparse_nop_call(%arg0: tensor<?xf64, #SparseVector>,
                           %arg1: tensor<?xf64, #SparseVector>) ->
                           (tensor<?xf64, #SparseVector>, tensor<?xf64, #SparseVector>) {
  %1, %2 = call @sparse_nop_multi_ret(%arg0, %arg1) :
                           (tensor<?xf64, #SparseVector>, tensor<?xf64, #SparseVector>) ->
                           (tensor<?xf64, #SparseVector>, tensor<?xf64, #SparseVector>)
  return %1, %2: tensor<?xf64, #SparseVector>, tensor<?xf64, #SparseVector>
}

// CHECK-LABEL: func @sparse_nop_cast(
//  CHECK-SAME: %[[A0:.*0]]: memref<1xindex>,
//  CHECK-SAME: %[[A1:.*1]]: memref<3xindex>,
//  CHECK-SAME: %[[A2:.*2]]: memref<?xi32>,
//  CHECK-SAME: %[[A3:.*3]]: memref<?xi64>,
//  CHECK-SAME: %[[A4:.*4]]: memref<?xf32>)
//       CHECK: return %[[A0]], %[[A1]], %[[A2]], %[[A3]], %[[A4]] : memref<1xindex>, memref<3xindex>, memref<?xi32>, memref<?xi64>, memref<?xf32>
func.func @sparse_nop_cast(%arg0: tensor<64xf32, #SparseVector>) -> tensor<?xf32, #SparseVector> {
  %0 = tensor.cast %arg0 : tensor<64xf32, #SparseVector> to tensor<?xf32, #SparseVector>
  return %0 : tensor<?xf32, #SparseVector>
}

// CHECK-LABEL: func @sparse_nop_cast_3d(
//  CHECK-SAME: %[[A0:.*0]]: memref<3xindex>,
//  CHECK-SAME: %[[A1:.*1]]: memref<1xindex>,
//  CHECK-SAME: %[[A2:.*2]]: memref<?xf32>)
//       CHECK: return %[[A0]], %[[A1]], %[[A2]] : memref<3xindex>, memref<1xindex>, memref<?xf32>
func.func @sparse_nop_cast_3d(%arg0: tensor<10x20x30xf32, #Dense3D>) -> tensor<?x?x?xf32, #Dense3D> {
  %0 = tensor.cast %arg0 : tensor<10x20x30xf32, #Dense3D> to tensor<?x?x?xf32, #Dense3D>
  return %0 : tensor<?x?x?xf32, #Dense3D>
}

// CHECK-LABEL: func @sparse_dense_2d(
//  CHECK-SAME: %[[A0:.*0]]: memref<2xindex>,
//  CHECK-SAME: %[[A1:.*1]]: memref<1xindex>,
//  CHECK-SAME: %[[A2:.*2]]: memref<?xf64>)
//       CHECK: return
func.func @sparse_dense_2d(%arg0: tensor<?x?xf64, #Dense2D>) {
  return
}

// CHECK-LABEL: func @sparse_row(
//  CHECK-SAME: %[[A0:.*0]]: memref<2xindex>,
//  CHECK-SAME: %[[A1:.*1]]: memref<3xindex>,
//  CHECK-SAME: %[[A2:.*2]]: memref<?xi32>,
//  CHECK-SAME: %[[A3:.*3]]: memref<?xi64>,
//  CHECK-SAME: %[[A4:.*4]]: memref<?xf64>)
//       CHECK: return
func.func @sparse_row(%arg0: tensor<?x?xf64, #Row>) {
  return
}

// CHECK-LABEL: func @sparse_csr(
//  CHECK-SAME: %[[A0:.*0]]: memref<2xindex>,
//  CHECK-SAME: %[[A1:.*1]]: memref<3xindex>,
//  CHECK-SAME: %[[A2:.*2]]: memref<?xi32>,
//  CHECK-SAME: %[[A3:.*3]]: memref<?xi64>,
//  CHECK-SAME: %[[A4:.*4]]: memref<?xf64>)
//       CHECK: return
func.func @sparse_csr(%arg0: tensor<?x?xf64, #CSR>) {
  return
}

// CHECK-LABEL: func @sparse_dcsr(
//  CHECK-SAME: %[[A0:.*0]]: memref<2xindex>,
//  CHECK-SAME: %[[A1:.*1]]: memref<5xindex>,
//  CHECK-SAME: %[[A2:.*2]]: memref<?xi32>,
//  CHECK-SAME: %[[A3:.*3]]: memref<?xi64>,
//  CHECK-SAME: %[[A4:.*4]]: memref<?xi32>,
//  CHECK-SAME: %[[A5:.*5]]: memref<?xi64>,
//  CHECK-SAME: %[[A6:.*6]]: memref<?xf64>)
//       CHECK: return
func.func @sparse_dcsr(%arg0: tensor<?x?xf64, #DCSR>) {
  return
}

//
// Querying for dimension 1 in the tensor type can immediately
// fold using the original static dimension sizes.
//
// CHECK-LABEL: func @sparse_dense_3d(
//  CHECK-SAME: %[[A0:.*0]]: memref<3xindex>,
//  CHECK-SAME: %[[A1:.*1]]: memref<1xindex>,
//  CHECK-SAME: %[[A2:.*2]]: memref<?xf64>)
//       CHECK: %[[C:.*]] = arith.constant 20 : index
//       CHECK: return %[[C]] : index
func.func @sparse_dense_3d(%arg0: tensor<10x20x30xf64, #Dense3D>) -> index {
  %c = arith.constant 1 : index
  %0 = tensor.dim %arg0, %c : tensor<10x20x30xf64, #Dense3D>
  return %0 : index
}

//
// Querying for dimension 1 in the tensor type needs to be permuted
// into querying for dimension 2 in the stored sparse tensor scheme,
// since the latter honors the dimOrdering.
//
// CHECK-LABEL: func @sparse_dense_3d_dyn(
//  CHECK-SAME: %[[A0:.*0]]: memref<3xindex>,
//  CHECK-SAME: %[[A1:.*1]]: memref<1xindex>,
//  CHECK-SAME: %[[A2:.*2]]: memref<?xf64>)
//       CHECK: %[[C:.*]] = arith.constant 2 : index
//       CHECK: %[[L:.*]] = memref.load %[[A0]][%[[C]]] : memref<3xindex>
//       CHECK: return %[[L]] : index
func.func @sparse_dense_3d_dyn(%arg0: tensor<?x?x?xf64, #Dense3D>) -> index {
  %c = arith.constant 1 : index
  %0 = tensor.dim %arg0, %c : tensor<?x?x?xf64, #Dense3D>
  return %0 : index
}

// CHECK-LABEL: func @sparse_pointers_dcsr(
//  CHECK-SAME: %[[A0:.*0]]: memref<2xindex>,
//  CHECK-SAME: %[[A1:.*1]]: memref<5xindex>,
//  CHECK-SAME: %[[A2:.*2]]: memref<?xi32>,
//  CHECK-SAME: %[[A3:.*3]]: memref<?xi64>,
//  CHECK-SAME: %[[A4:.*4]]: memref<?xi32>,
//  CHECK-SAME: %[[A5:.*5]]: memref<?xi64>,
//  CHECK-SAME: %[[A6:.*6]]: memref<?xf64>)
//       CHECK: return %[[A4]] : memref<?xi32>
func.func @sparse_pointers_dcsr(%arg0: tensor<?x?xf64, #DCSR>) -> memref<?xi32> {
  %0 = sparse_tensor.pointers %arg0 { dimension = 1 : index } : tensor<?x?xf64, #DCSR> to memref<?xi32>
  return %0 : memref<?xi32>
}

// CHECK-LABEL: func @sparse_indices_dcsr(
//  CHECK-SAME: %[[A0:.*0]]: memref<2xindex>,
//  CHECK-SAME: %[[A1:.*1]]: memref<5xindex>,
//  CHECK-SAME: %[[A2:.*2]]: memref<?xi32>,
//  CHECK-SAME: %[[A3:.*3]]: memref<?xi64>,
//  CHECK-SAME: %[[A4:.*4]]: memref<?xi32>,
//  CHECK-SAME: %[[A5:.*5]]: memref<?xi64>,
//  CHECK-SAME: %[[A6:.*6]]: memref<?xf64>)
//       CHECK: return %[[A5]] : memref<?xi64>
func.func @sparse_indices_dcsr(%arg0: tensor<?x?xf64, #DCSR>) -> memref<?xi64> {
  %0 = sparse_tensor.indices %arg0 { dimension = 1 : index } : tensor<?x?xf64, #DCSR> to memref<?xi64>
  return %0 : memref<?xi64>
}

// CHECK-LABEL: func @sparse_values_dcsr(
//  CHECK-SAME: %[[A0:.*0]]: memref<2xindex>,
//  CHECK-SAME: %[[A1:.*1]]: memref<5xindex>,
//  CHECK-SAME: %[[A2:.*2]]: memref<?xi32>,
//  CHECK-SAME: %[[A3:.*3]]: memref<?xi64>,
//  CHECK-SAME: %[[A4:.*4]]: memref<?xi32>,
//  CHECK-SAME: %[[A5:.*5]]: memref<?xi64>,
//  CHECK-SAME: %[[A6:.*6]]: memref<?xf64>)
//       CHECK: return %[[A6]] : memref<?xf64>
func.func @sparse_values_dcsr(%arg0: tensor<?x?xf64, #DCSR>) -> memref<?xf64> {
  %0 = sparse_tensor.values %arg0 : tensor<?x?xf64, #DCSR> to memref<?xf64>
  return %0 : memref<?xf64>
}

// CHECK-LABEL: func @sparse_dealloc_csr(
//  CHECK-SAME: %[[A0:.*0]]: memref<2xindex>,
//  CHECK-SAME: %[[A1:.*1]]: memref<3xindex>,
//  CHECK-SAME: %[[A2:.*2]]: memref<?xi32>,
//  CHECK-SAME: %[[A3:.*3]]: memref<?xi64>,
//  CHECK-SAME: %[[A4:.*4]]: memref<?xf64>)
//       CHECK: memref.dealloc %[[A0]] : memref<2xindex>
//       CHECK: memref.dealloc %[[A1]] : memref<3xindex>
//       CHECK: memref.dealloc %[[A2]] : memref<?xi32>
//       CHECK: memref.dealloc %[[A3]] : memref<?xi64>
//       CHECK: memref.dealloc %[[A4]] : memref<?xf64>
//       CHECK: return
func.func @sparse_dealloc_csr(%arg0: tensor<?x?xf64, #CSR>) {
  bufferization.dealloc_tensor %arg0 : tensor<?x?xf64, #CSR>
  return
}

// CHECK-LABEL: func @sparse_alloc_csc(
//  CHECK-SAME: %[[A:.*]]: index) ->
//  CHECK-SAME: memref<2xindex>, memref<3xindex>, memref<?xindex>, memref<?xindex>, memref<?xf64>
//   CHECK-DAG: %[[C0:.*]] = arith.constant 0 : index
//   CHECK-DAG: %[[C1:.*]] = arith.constant 1 : index
//   CHECK-DAG: %[[C10:.*]] = arith.constant 10 : index
//       CHECK: %[[T0:.*]] = memref.alloc() : memref<2xindex>
//       CHECK: %[[T1:.*]] = memref.alloc() : memref<3xindex>
//       CHECK: memref.store %[[A]], %[[T0]][%[[C0]]] : memref<2xindex>
//       CHECK: memref.store %[[C10]], %[[T0]][%[[C1]]] : memref<2xindex>
//       CHECK: %[[T2:.*]] = memref.alloc() : memref<1xindex>
//       CHECK: %[[T3:.*]] = memref.cast %[[T2]] : memref<1xindex> to memref<?xindex>
//       CHECK: %[[T4:.*]] = memref.alloc() : memref<1xindex>
//       CHECK: %[[T5:.*]] = memref.cast %[[T4]] : memref<1xindex> to memref<?xindex>
//       CHECK: %[[T6:.*]] = memref.alloc() : memref<1xf64>
//       CHECK: %[[T7:.*]] = memref.cast %[[T6]] : memref<1xf64> to memref<?xf64>
//       CHECK: linalg.fill ins(%[[C0]] : index) outs(%[[T1]] : memref<3xindex>)
//       CHECK: return %[[T0]], %[[T1]], %[[T3]], %[[T5]], %[[T7]]
func.func @sparse_alloc_csc(%arg0: index) -> tensor<10x?xf64, #CSC> {
  %0 = bufferization.alloc_tensor(%arg0) : tensor<10x?xf64, #CSC>
  %1 = sparse_tensor.load %0 : tensor<10x?xf64, #CSC>
  return %1 : tensor<10x?xf64, #CSC>
}

// CHECK-LABEL: func @sparse_alloc_3d() ->
//  CHECK-SAME: memref<3xindex>, memref<1xindex>, memref<?xf64>
//   CHECK-DAG: %[[C0:.*]] = arith.constant 0 : index
//   CHECK-DAG: %[[C1:.*]] = arith.constant 1 : index
//   CHECK-DAG: %[[C2:.*]] = arith.constant 2 : index
//   CHECK-DAG: %[[C10:.*]] = arith.constant 10 : index
//   CHECK-DAG: %[[C20:.*]] = arith.constant 20 : index
//   CHECK-DAG: %[[C30:.*]] = arith.constant 30 : index
//   CHECK-DAG: %[[C6000:.*]] = arith.constant 6000 : index
//       CHECK: %[[A0:.*]] = memref.alloc() : memref<3xindex>
//       CHECK: %[[A1:.*]] = memref.alloc() : memref<1xindex>
//       CHECK: memref.store %[[C30]], %[[A0]][%[[C0]]] : memref<3xindex>
//       CHECK: memref.store %[[C10]], %[[A0]][%[[C1]]] : memref<3xindex>
//       CHECK: memref.store %[[C20]], %[[A0]][%[[C2]]] : memref<3xindex>
//       CHECK: %[[A:.*]] = memref.alloc() : memref<6000xf64>
//       CHECK: %[[A2:.*]] = memref.cast %[[A]] : memref<6000xf64> to memref<?xf64>
//       CHECK: memref.store %[[C6000]], %[[A1]][%[[C0]]] : memref<1xindex>
//       CHECK: return %[[A0]], %[[A1]], %[[A2]] : memref<3xindex>, memref<1xindex>, memref<?xf64>
func.func @sparse_alloc_3d() -> tensor<10x20x30xf64, #Dense3D> {
  %0 = bufferization.alloc_tensor() : tensor<10x20x30xf64, #Dense3D>
  %1 = sparse_tensor.load %0 : tensor<10x20x30xf64, #Dense3D>
  return %1 : tensor<10x20x30xf64, #Dense3D>
}

// CHECK-LABEL: func.func @sparse_expansion1()
//       CHECK: %[[A:.*]] = memref.alloc() : memref<8xf64>
//       CHECK: %[[B:.*]] = memref.alloc() : memref<8xi1>
//       CHECK: %[[C:.*]] = memref.alloc() : memref<8xindex>
//       CHECK: %[[D:.*]] = memref.cast %[[C]] : memref<8xindex> to memref<?xindex>
//   CHECK-DAG: linalg.fill ins(%{{.*}}  : f64) outs(%[[A]] : memref<8xf64>)
//   CHECK-DAG: linalg.fill ins(%{{.*}}  : i1) outs(%[[B]] : memref<8xi1>)
//       CHECK: return %[[D]] : memref<?xindex>
func.func @sparse_expansion1() -> memref<?xindex> {
  %0 = bufferization.alloc_tensor() : tensor<4x8xf64, #CSR>
  %values, %filled, %added, %count = sparse_tensor.expand %0
<<<<<<< HEAD
    : tensor<4x8xf64, #CSR> to memref<?xf64>, memref<?xi1>, memref<?xindex>, index
=======
    : tensor<4x8xf64, #CSR> to memref<?xf64>, memref<?xi1>, memref<?xindex>
>>>>>>> f788a4d7
  return %added : memref<?xindex>
}

// CHECK-LABEL: func.func @sparse_expansion2()
//       CHECK: %[[A:.*]] = memref.alloc() : memref<4xf64>
//       CHECK: %[[B:.*]] = memref.alloc() : memref<4xi1>
//       CHECK: %[[C:.*]] = memref.alloc() : memref<4xindex>
//       CHECK: %[[D:.*]] = memref.cast %[[C]] : memref<4xindex> to memref<?xindex>
//   CHECK-DAG: linalg.fill ins(%{{.*}}  : f64) outs(%[[A]] : memref<4xf64>)
//   CHECK-DAG: linalg.fill ins(%{{.*}}  : i1) outs(%[[B]] : memref<4xi1>)
//       CHECK: return %[[D]] : memref<?xindex>
func.func @sparse_expansion2() -> memref<?xindex> {
  %0 = bufferization.alloc_tensor() : tensor<4x8xf64, #CSC>
  %values, %filled, %added, %count = sparse_tensor.expand %0
<<<<<<< HEAD
    : tensor<4x8xf64, #CSC> to memref<?xf64>, memref<?xi1>, memref<?xindex>, index
=======
    : tensor<4x8xf64, #CSC> to memref<?xf64>, memref<?xi1>, memref<?xindex>
>>>>>>> f788a4d7
  return %added : memref<?xindex>
}

// CHECK-LABEL: func.func @sparse_expansion3(
//  CHECK-SAME: %[[D0:.*]]: index,
//  CHECK-SAME: %{{.*}}: index) -> memref<?xindex> {
//       CHECK: %[[C1:.*]] = arith.constant 1 : index
//       CHECK: %[[S0:.*]] = memref.alloc() : memref<2xindex>
//       CHECK: memref.store %[[D0]], %[[S0]]{{\[}}%[[C1]]] : memref<2xindex>
//       CHECK: %[[D1:.*]] = memref.load %[[S0]]{{\[}}%[[C1]]] : memref<2xindex>
//       CHECK: %[[V:.*]] = memref.alloc(%[[D1]]) : memref<?xf64>
//       CHECK: %[[B:.*]] = memref.alloc(%[[D1]]) : memref<?xi1>
//       CHECK: %[[D:.*]] = memref.alloc(%[[D1]]) : memref<?xindex>
//       CHECK: linalg.fill ins(%{{.*}} : f64) outs(%[[V]] : memref<?xf64>)
//       CHECK: linalg.fill ins(%{{.*}} : i1) outs(%[[B]] : memref<?xi1>)
//       CHECK: return %[[D]] : memref<?xindex>
func.func @sparse_expansion3(%arg0: index, %arg1: index) -> memref<?xindex> {
  %0 = bufferization.alloc_tensor(%arg0, %arg1) : tensor<?x?xf64, #CSC>
  %values, %filled, %added, %count = sparse_tensor.expand %0
<<<<<<< HEAD
    : tensor<?x?xf64, #CSC> to memref<?xf64>, memref<?xi1>, memref<?xindex>, index
=======
    : tensor<?x?xf64, #CSC> to memref<?xf64>, memref<?xi1>, memref<?xindex>
>>>>>>> f788a4d7
  return %added : memref<?xindex>
}

// CHECK-LABEL: func @sparse_compression(
//  CHECK-SAME: %[[A0:.*0]]: memref<2xindex>,
//  CHECK-SAME: %[[A1:.*1]]: memref<3xindex>,
//  CHECK-SAME: %[[A2:.*2]]: memref<?xi32>,
//  CHECK-SAME: %[[A3:.*3]]: memref<?xi64>,
//  CHECK-SAME: %[[A4:.*4]]: memref<?xf64>,
<<<<<<< HEAD
//  CHECK-SAME: %[[A5:.*5]]: memref<?xindex>,
//  CHECK-SAME: %[[A6:.*6]]: memref<?xf64>,
//  CHECK-SAME: %[[A7:.*7]]: memref<?xi1>,
//  CHECK-SAME: %[[A8:.*8]]: memref<?xindex>,
=======
//  CHECK-SAME: %[[A5:.*5]]: memref<?xf64>,
//  CHECK-SAME: %[[A6:.*6]]: memref<?xi1>,
//  CHECK-SAME: %[[A7:.*7]]: memref<?xindex>,
//  CHECK-SAME: %[[A8:.*8]]: index,
>>>>>>> f788a4d7
//  CHECK-SAME: %[[A9:.*9]]: index)
//   CHECK-DAG: %[[B0:.*]] = arith.constant false
//   CHECK-DAG: %[[F0:.*]] = arith.constant 0.000000e+00 : f64
//   CHECK-DAG: %[[C0:.*]] = arith.constant 0 : index
//   CHECK-DAG: %[[C1:.*]] = arith.constant 1 : index
<<<<<<< HEAD
//        TODO: sort
//  CHECK-NEXT: scf.for %[[I:.*]] = %[[C0]] to %[[A9]] step %[[C1]] {
//  CHECK-NEXT:   %[[INDEX:.*]] = memref.load %[[A8]][%[[I]]] : memref<?xindex>
//        TODO:   insert
//   CHECK-DAG:   memref.store %[[F0]], %[[A6]][%[[INDEX]]] : memref<?xf64>
//   CHECK-DAG:   memref.store %[[B0]], %[[A7]][%[[INDEX]]] : memref<?xi1>
//  CHECK-NEXT: }
//   CHECK-DAG: memref.dealloc %[[A6]] : memref<?xf64>
//   CHECK-DAG: memref.dealloc %[[A7]] : memref<?xi1>
//   CHECK-DAG: memref.dealloc %[[A8]] : memref<?xindex>
//       CHECK: return
func.func @sparse_compression(%arg0: tensor<8x8xf64, #CSR>,
                              %arg1: memref<?xindex>,
                              %arg2: memref<?xf64>,
                              %arg3: memref<?xi1>,
                              %arg4: memref<?xindex>,
                              %arg5: index) {
  sparse_tensor.compress %arg0, %arg1, %arg2, %arg3, %arg4, %arg5
    : tensor<8x8xf64, #CSR>, memref<?xindex>, memref<?xf64>, memref<?xi1>, memref<?xindex>, index
  return
}

// CHECK-LABEL: func @sparse_push_back(
//  CHECK-SAME: %[[A:.*]]: memref<?xindex>,
//  CHECK-SAME: %[[B:.*]]: memref<?xf64>,
//  CHECK-SAME: %[[C:.*]]: f64) -> memref<?xf64> {
//   CHECK-DAG: %[[C1:.*]] = arith.constant 1 : index
//   CHECK-DAG: %[[C2:.*]] = arith.constant 2 : index
//   CHECK-DAG: %[[C0:.*]] = arith.constant 0 : index
//       CHECK: %[[S:.*]] = memref.dim %[[B]], %[[C0]]
//       CHECK: %[[P:.*]] = memref.load %[[A]]{{\[}}%[[C2]]]
//       CHECK: %[[T:.*]] = arith.cmpi uge, %[[P]], %[[S]]
//       CHECK: %[[M:.*]] = scf.if %[[T]] -> (memref<?xf64>) {
//       CHECK:  %[[P1:.*]] = arith.muli %[[S]], %[[C2]]
//       CHECK:  %[[M2:.*]] = memref.realloc %[[B]](%[[P1]])
//       CHECK:  scf.yield %[[M2]] : memref<?xf64>
//       CHECK: } else {
//       CHECK:  scf.yield %[[B]] : memref<?xf64>
//       CHECK: }
//       CHECK: memref.store %[[C]], %[[M]]{{\[}}%[[P]]]
//       CHECK: %[[P2:.*]] = arith.addi %[[P]], %[[C1]]
//       CHECK: memref.store %[[P2]], %[[A]]{{\[}}%[[C2]]]
//       CHECK: return %[[M]] : memref<?xf64>
func.func @sparse_push_back(%arg0: memref<?xindex>, %arg1: memref<?xf64>, %arg2: f64) -> memref<?xf64> {
  %0 = sparse_tensor.push_back %arg0, %arg1, %arg2 {idx = 2 : index} : memref<?xindex>, memref<?xf64>, f64 to memref<?xf64>
  return %0 : memref<?xf64>
=======
//       CHECK: sparse_tensor.sort %[[A8]], %[[A7]] : memref<?xindex>
//  CHECK-NEXT: scf.for %[[I:.*]] = %[[C0]] to %[[A8]] step %[[C1]] {
//  CHECK-NEXT:   %[[INDEX:.*]] = memref.load %[[A7]][%[[I]]] : memref<?xindex>
//        TODO:   insert
//   CHECK-DAG:   memref.store %[[F0]], %[[A5]][%[[INDEX]]] : memref<?xf64>
//   CHECK-DAG:   memref.store %[[B0]], %[[A6]][%[[INDEX]]] : memref<?xi1>
//  CHECK-NEXT: }
//   CHECK-DAG: memref.dealloc %[[A5]] : memref<?xf64>
//   CHECK-DAG: memref.dealloc %[[A6]] : memref<?xi1>
//   CHECK-DAG: memref.dealloc %[[A7]] : memref<?xindex>
//       CHECK: return
func.func @sparse_compression(%tensor: tensor<8x8xf64, #CSR>,
                              %values: memref<?xf64>,
                              %filled: memref<?xi1>,
                              %added: memref<?xindex>,
                              %count: index,
                              %i: index) {
  sparse_tensor.compress %values, %filled, %added, %count into %tensor[%i]
    : memref<?xf64>, memref<?xi1>, memref<?xindex>, tensor<8x8xf64, #CSR>
  return
}

// CHECK-LABEL: func @sparse_compression_unordered(
//  CHECK-SAME: %[[A0:.*0]]: memref<2xindex>,
//  CHECK-SAME: %[[A1:.*1]]: memref<3xindex>,
//  CHECK-SAME: %[[A2:.*2]]: memref<?xindex>,
//  CHECK-SAME: %[[A3:.*3]]: memref<?xindex>,
//  CHECK-SAME: %[[A4:.*4]]: memref<?xf64>,
//  CHECK-SAME: %[[A5:.*5]]: memref<?xf64>,
//  CHECK-SAME: %[[A6:.*6]]: memref<?xi1>,
//  CHECK-SAME: %[[A7:.*7]]: memref<?xindex>,
//  CHECK-SAME: %[[A8:.*8]]: index,
//  CHECK-SAME: %[[A9:.*9]]: index)
//   CHECK-DAG: %[[B0:.*]] = arith.constant false
//   CHECK-DAG: %[[F0:.*]] = arith.constant 0.000000e+00 : f64
//   CHECK-DAG: %[[C0:.*]] = arith.constant 0 : index
//   CHECK-DAG: %[[C1:.*]] = arith.constant 1 : index
//   CHECK-NOT: sparse_tensor.sort
//  CHECK-NEXT: scf.for %[[I:.*]] = %[[C0]] to %[[A8]] step %[[C1]] {
//  CHECK-NEXT:   %[[INDEX:.*]] = memref.load %[[A7]][%[[I]]] : memref<?xindex>
//        TODO:   insert
//   CHECK-DAG:   memref.store %[[F0]], %[[A5]][%[[INDEX]]] : memref<?xf64>
//   CHECK-DAG:   memref.store %[[B0]], %[[A6]][%[[INDEX]]] : memref<?xi1>
//  CHECK-NEXT: }
//   CHECK-DAG: memref.dealloc %[[A5]] : memref<?xf64>
//   CHECK-DAG: memref.dealloc %[[A6]] : memref<?xi1>
//   CHECK-DAG: memref.dealloc %[[A7]] : memref<?xindex>
//       CHECK: return
func.func @sparse_compression_unordered(%tensor: tensor<8x8xf64, #UCSR>,
                                        %values: memref<?xf64>,
                                        %filled: memref<?xi1>,
                                        %added: memref<?xindex>,
                                        %count: index,
                                        %i: index) {
  sparse_tensor.compress %values, %filled, %added, %count into %tensor[%i]
    : memref<?xf64>, memref<?xi1>, memref<?xindex>, tensor<8x8xf64, #UCSR>
  return
>>>>>>> f788a4d7
}<|MERGE_RESOLUTION|>--- conflicted
+++ resolved
@@ -313,11 +313,7 @@
 func.func @sparse_expansion1() -> memref<?xindex> {
   %0 = bufferization.alloc_tensor() : tensor<4x8xf64, #CSR>
   %values, %filled, %added, %count = sparse_tensor.expand %0
-<<<<<<< HEAD
-    : tensor<4x8xf64, #CSR> to memref<?xf64>, memref<?xi1>, memref<?xindex>, index
-=======
     : tensor<4x8xf64, #CSR> to memref<?xf64>, memref<?xi1>, memref<?xindex>
->>>>>>> f788a4d7
   return %added : memref<?xindex>
 }
 
@@ -332,11 +328,7 @@
 func.func @sparse_expansion2() -> memref<?xindex> {
   %0 = bufferization.alloc_tensor() : tensor<4x8xf64, #CSC>
   %values, %filled, %added, %count = sparse_tensor.expand %0
-<<<<<<< HEAD
-    : tensor<4x8xf64, #CSC> to memref<?xf64>, memref<?xi1>, memref<?xindex>, index
-=======
     : tensor<4x8xf64, #CSC> to memref<?xf64>, memref<?xi1>, memref<?xindex>
->>>>>>> f788a4d7
   return %added : memref<?xindex>
 }
 
@@ -356,11 +348,7 @@
 func.func @sparse_expansion3(%arg0: index, %arg1: index) -> memref<?xindex> {
   %0 = bufferization.alloc_tensor(%arg0, %arg1) : tensor<?x?xf64, #CSC>
   %values, %filled, %added, %count = sparse_tensor.expand %0
-<<<<<<< HEAD
-    : tensor<?x?xf64, #CSC> to memref<?xf64>, memref<?xi1>, memref<?xindex>, index
-=======
     : tensor<?x?xf64, #CSC> to memref<?xf64>, memref<?xi1>, memref<?xindex>
->>>>>>> f788a4d7
   return %added : memref<?xindex>
 }
 
@@ -370,70 +358,15 @@
 //  CHECK-SAME: %[[A2:.*2]]: memref<?xi32>,
 //  CHECK-SAME: %[[A3:.*3]]: memref<?xi64>,
 //  CHECK-SAME: %[[A4:.*4]]: memref<?xf64>,
-<<<<<<< HEAD
-//  CHECK-SAME: %[[A5:.*5]]: memref<?xindex>,
-//  CHECK-SAME: %[[A6:.*6]]: memref<?xf64>,
-//  CHECK-SAME: %[[A7:.*7]]: memref<?xi1>,
-//  CHECK-SAME: %[[A8:.*8]]: memref<?xindex>,
-=======
 //  CHECK-SAME: %[[A5:.*5]]: memref<?xf64>,
 //  CHECK-SAME: %[[A6:.*6]]: memref<?xi1>,
 //  CHECK-SAME: %[[A7:.*7]]: memref<?xindex>,
 //  CHECK-SAME: %[[A8:.*8]]: index,
->>>>>>> f788a4d7
 //  CHECK-SAME: %[[A9:.*9]]: index)
 //   CHECK-DAG: %[[B0:.*]] = arith.constant false
 //   CHECK-DAG: %[[F0:.*]] = arith.constant 0.000000e+00 : f64
 //   CHECK-DAG: %[[C0:.*]] = arith.constant 0 : index
 //   CHECK-DAG: %[[C1:.*]] = arith.constant 1 : index
-<<<<<<< HEAD
-//        TODO: sort
-//  CHECK-NEXT: scf.for %[[I:.*]] = %[[C0]] to %[[A9]] step %[[C1]] {
-//  CHECK-NEXT:   %[[INDEX:.*]] = memref.load %[[A8]][%[[I]]] : memref<?xindex>
-//        TODO:   insert
-//   CHECK-DAG:   memref.store %[[F0]], %[[A6]][%[[INDEX]]] : memref<?xf64>
-//   CHECK-DAG:   memref.store %[[B0]], %[[A7]][%[[INDEX]]] : memref<?xi1>
-//  CHECK-NEXT: }
-//   CHECK-DAG: memref.dealloc %[[A6]] : memref<?xf64>
-//   CHECK-DAG: memref.dealloc %[[A7]] : memref<?xi1>
-//   CHECK-DAG: memref.dealloc %[[A8]] : memref<?xindex>
-//       CHECK: return
-func.func @sparse_compression(%arg0: tensor<8x8xf64, #CSR>,
-                              %arg1: memref<?xindex>,
-                              %arg2: memref<?xf64>,
-                              %arg3: memref<?xi1>,
-                              %arg4: memref<?xindex>,
-                              %arg5: index) {
-  sparse_tensor.compress %arg0, %arg1, %arg2, %arg3, %arg4, %arg5
-    : tensor<8x8xf64, #CSR>, memref<?xindex>, memref<?xf64>, memref<?xi1>, memref<?xindex>, index
-  return
-}
-
-// CHECK-LABEL: func @sparse_push_back(
-//  CHECK-SAME: %[[A:.*]]: memref<?xindex>,
-//  CHECK-SAME: %[[B:.*]]: memref<?xf64>,
-//  CHECK-SAME: %[[C:.*]]: f64) -> memref<?xf64> {
-//   CHECK-DAG: %[[C1:.*]] = arith.constant 1 : index
-//   CHECK-DAG: %[[C2:.*]] = arith.constant 2 : index
-//   CHECK-DAG: %[[C0:.*]] = arith.constant 0 : index
-//       CHECK: %[[S:.*]] = memref.dim %[[B]], %[[C0]]
-//       CHECK: %[[P:.*]] = memref.load %[[A]]{{\[}}%[[C2]]]
-//       CHECK: %[[T:.*]] = arith.cmpi uge, %[[P]], %[[S]]
-//       CHECK: %[[M:.*]] = scf.if %[[T]] -> (memref<?xf64>) {
-//       CHECK:  %[[P1:.*]] = arith.muli %[[S]], %[[C2]]
-//       CHECK:  %[[M2:.*]] = memref.realloc %[[B]](%[[P1]])
-//       CHECK:  scf.yield %[[M2]] : memref<?xf64>
-//       CHECK: } else {
-//       CHECK:  scf.yield %[[B]] : memref<?xf64>
-//       CHECK: }
-//       CHECK: memref.store %[[C]], %[[M]]{{\[}}%[[P]]]
-//       CHECK: %[[P2:.*]] = arith.addi %[[P]], %[[C1]]
-//       CHECK: memref.store %[[P2]], %[[A]]{{\[}}%[[C2]]]
-//       CHECK: return %[[M]] : memref<?xf64>
-func.func @sparse_push_back(%arg0: memref<?xindex>, %arg1: memref<?xf64>, %arg2: f64) -> memref<?xf64> {
-  %0 = sparse_tensor.push_back %arg0, %arg1, %arg2 {idx = 2 : index} : memref<?xindex>, memref<?xf64>, f64 to memref<?xf64>
-  return %0 : memref<?xf64>
-=======
 //       CHECK: sparse_tensor.sort %[[A8]], %[[A7]] : memref<?xindex>
 //  CHECK-NEXT: scf.for %[[I:.*]] = %[[C0]] to %[[A8]] step %[[C1]] {
 //  CHECK-NEXT:   %[[INDEX:.*]] = memref.load %[[A7]][%[[I]]] : memref<?xindex>
@@ -491,5 +424,4 @@
   sparse_tensor.compress %values, %filled, %added, %count into %tensor[%i]
     : memref<?xf64>, memref<?xi1>, memref<?xindex>, tensor<8x8xf64, #UCSR>
   return
->>>>>>> f788a4d7
 }