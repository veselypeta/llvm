--- conflicted
+++ resolved
@@ -341,11 +341,7 @@
 func.func @map_binary(%lhs: tensor<64xf32>, %rhs: tensor<64xf32>,
                       %init: tensor<64xf32>) -> tensor<64xf32> {
    // CHECK:      linalg.map
-<<<<<<< HEAD
-   // CHECK-SAME: ins(%[[LHS]], %[[RHS]] : memref<64xf32
-=======
    // CHECK-NEXT: ins(%[[LHS]], %[[RHS]] : memref<64xf32
->>>>>>> e7aa6127
    %add = linalg.map
           ins(%lhs, %rhs: tensor<64xf32>, tensor<64xf32>)
           outs(%init:tensor<64xf32>)
@@ -363,11 +359,7 @@
 func.func @reduce(%input: tensor<16x32x64xf32>,
                   %init: tensor<16x64xf32>) -> tensor<16x64xf32> {
   // CHECK:     linalg.reduce
-<<<<<<< HEAD
-  // CHECK-SAME: ins(%[[INPUT]] : memref<16x32x64xf32
-=======
   // CHECK-NEXT: ins(%[[INPUT]] : memref<16x32x64xf32
->>>>>>> e7aa6127
   %reduce = linalg.reduce
       ins(%input:tensor<16x32x64xf32>)
       outs(%init:tensor<16x64xf32>)
@@ -386,11 +378,7 @@
 func.func @transpose(%input: tensor<16x32x64xf32>,
                      %init: tensor<32x64x16xf32>) -> tensor<32x64x16xf32> {
   // CHECK:      linalg.transpose
-<<<<<<< HEAD
-  // CHECK-SAME: ins(%[[ARG0]] : memref<16x32x64xf32
-=======
   // CHECK-NEXT: ins(%[[ARG0]] : memref<16x32x64xf32
->>>>>>> e7aa6127
   %transpose = linalg.transpose
       ins(%input:tensor<16x32x64xf32>)
       outs(%init:tensor<32x64x16xf32>)
