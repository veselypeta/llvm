--- conflicted
+++ resolved
@@ -6,49 +6,6 @@
 // std.subview
 //===----------------------------------------------------------------------===//
 
-<<<<<<< HEAD
-// CHECK-LABEL: @fold_static_stride_subview_with_load
-// CHECK-SAME: [[ARG0:%.*]]: !spv.ptr<!spv.struct<!spv.array<384 x f32, stride=4> [0]>, StorageBuffer>, [[ARG1:%.*]]: i32, [[ARG2:%.*]]: i32, [[ARG3:%.*]]: i32, [[ARG4:%.*]]: i32
-func @fold_static_stride_subview_with_load(%arg0 : memref<12x32xf32>, %arg1 : index, %arg2 : index, %arg3 : index, %arg4 : index) {
-  // CHECK: [[C2:%.*]] = spv.constant 2
-  // CHECK: [[C3:%.*]] = spv.constant 3
-  // CHECK: [[T2:%.*]] = spv.IMul [[ARG3]], [[C2]]
-  // CHECK: [[T3:%.*]] = spv.IAdd [[ARG1]], [[T2]]
-  // CHECK: [[T4:%.*]] = spv.IMul [[ARG4]], [[C3]]
-  // CHECK: [[T5:%.*]] = spv.IAdd [[ARG2]], [[T4]]
-  // CHECK: [[C32:%.*]] = spv.constant 32
-  // CHECK: [[T7:%.*]] = spv.IMul [[C32]], [[T3]]
-  // CHECK: [[C1:%.*]] = spv.constant 1
-  // CHECK: [[T9:%.*]] = spv.IMul [[C1]], [[T5]]
-  // CHECK: [[T10:%.*]] = spv.IAdd [[T7]], [[T9]]
-  // CHECK: [[C0:%.*]] = spv.constant 0
-  // CHECK: [[T12:%.*]] = spv.AccessChain [[ARG0]]{{\[}}[[C0]], [[T10]]
-  // CHECK: spv.Load "StorageBuffer" [[T12]] : f32
-  %0 = subview %arg0[%arg1, %arg2][][] : memref<12x32xf32> to memref<4x4xf32, offset:?, strides: [64, 3]>
-  %1 = load %0[%arg3, %arg4] : memref<4x4xf32, offset:?, strides: [64, 3]>
-  return
-}
-
-// CHECK-LABEL: @fold_static_stride_subview_with_store
-// CHECK-SAME: [[ARG0:%.*]]: !spv.ptr<!spv.struct<!spv.array<384 x f32, stride=4> [0]>, StorageBuffer>, [[ARG1:%.*]]: i32, [[ARG2:%.*]]: i32, [[ARG3:%.*]]: i32, [[ARG4:%.*]]: i32, [[ARG5:%.*]]: f32
-func @fold_static_stride_subview_with_store(%arg0 : memref<12x32xf32>, %arg1 : index, %arg2 : index, %arg3 : index, %arg4 : index, %arg5 : f32) {
-  // CHECK: [[C2:%.*]] = spv.constant 2
-  // CHECK: [[C3:%.*]] = spv.constant 3
-  // CHECK: [[T2:%.*]] = spv.IMul [[ARG3]], [[C2]]
-  // CHECK: [[T3:%.*]] = spv.IAdd [[ARG1]], [[T2]]
-  // CHECK: [[T4:%.*]] = spv.IMul [[ARG4]], [[C3]]
-  // CHECK: [[T5:%.*]] = spv.IAdd [[ARG2]], [[T4]]
-  // CHECK: [[C32:%.*]] = spv.constant 32
-  // CHECK: [[T7:%.*]] = spv.IMul [[C32]], [[T3]]
-  // CHECK: [[C1:%.*]] = spv.constant 1
-  // CHECK: [[T9:%.*]] = spv.IMul [[C1]], [[T5]]
-  // CHECK: [[T10:%.*]] = spv.IAdd [[T7]], [[T9]]
-  // CHECK: [[C0:%.*]] = spv.constant 0
-  // CHECK: [[T12:%.*]] = spv.AccessChain [[ARG0]]{{\[}}[[C0]], [[T10]]
-  // CHECK: spv.Store "StorageBuffer" [[T12]], [[ARG5]] : f32
-  %0 = subview %arg0[%arg1, %arg2][][] : memref<12x32xf32> to memref<4x4xf32, offset:?, strides: [64, 3]>
-  store %arg5, %0[%arg3, %arg4] : memref<4x4xf32, offset:?, strides: [64, 3]>
-=======
 // CHECK-LABEL: @fold_static_stride_subview
 // CHECK-SAME: %[[ARG0:[a-zA-Z0-9_]*]]: memref<12x32xf32>
 // CHECK-SAME: %[[ARG1:[a-zA-Z0-9_]*]]: index
@@ -75,7 +32,6 @@
   %1 = load %0[%arg3, %arg4] : memref<4x4xf32, offset:?, strides: [64, 3]>
   %2 = sqrt %1 : f32
   store %2, %0[%arg3, %arg4] : memref<4x4xf32, offset:?, strides: [64, 3]>
->>>>>>> a34309b7
   return
 }
 
