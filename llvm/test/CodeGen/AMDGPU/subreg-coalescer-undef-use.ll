; NOTE: Assertions have been autogenerated by utils/update_llc_test_checks.py
; RUN: llc -march=amdgcn -mcpu=tahiti -amdgpu-dce-in-ra=0 -o - %s | FileCheck %s
; Don't crash when the use of an undefined value is only detected by the
; register coalescer because it is hidden with subregister insert/extract.
target triple="amdgcn--"

define amdgpu_kernel void @foobar(float %a0, float %a1, float addrspace(1)* %out) nounwind {
; CHECK-LABEL: foobar:
; CHECK:       ; %bb.0: ; %entry
; CHECK-NEXT:    s_load_dwordx2 s[4:5], s[0:1], 0x9
; CHECK-NEXT:    s_load_dwordx2 s[0:1], s[0:1], 0xb
; CHECK-NEXT:    v_mbcnt_lo_u32_b32_e64 v0, -1, 0
; CHECK-NEXT:    v_cmp_eq_u32_e32 vcc, 0, v0
; CHECK-NEXT:    s_mov_b32 s2, -1
; CHECK-NEXT:    s_waitcnt lgkmcnt(0)
<<<<<<< HEAD

; FIXME: The change related to the fact that
; DetectDeadLanes pass hit "Copy across incompatible class" SGPR -> VGPR in analysis
; and hence it cannot derive the fact that the vector element is unused.
; Such a copies appear because the float4 vectors and their elements in the test are uniform
; but the PHI node in "ife" block is divergent because of the CF dependency (divergent branch in bb0)

=======
>>>>>>> e4eba774
; CHECK-NEXT:    v_mov_b32_e32 v0, s4
; CHECK-NEXT:    v_mov_b32_e32 v1, s5
; CHECK-NEXT:    v_mov_b32_e32 v2, s6
; CHECK-NEXT:    v_mov_b32_e32 v3, s7
<<<<<<< HEAD

=======
>>>>>>> e4eba774
; CHECK-NEXT:    s_and_saveexec_b64 s[6:7], vcc
; CHECK-NEXT:    ; mask branch BB0_2
; CHECK-NEXT:  BB0_1: ; %ift
; CHECK-NEXT:    s_mov_b32 s4, s5
; CHECK-NEXT:    v_mov_b32_e32 v0, s4
; CHECK-NEXT:    v_mov_b32_e32 v1, s5
; CHECK-NEXT:    v_mov_b32_e32 v2, s6
; CHECK-NEXT:    v_mov_b32_e32 v3, s7
; CHECK-NEXT:  BB0_2: ; %ife
; CHECK-NEXT:    s_or_b64 exec, exec, s[6:7]
; CHECK-NEXT:    s_mov_b32 s3, 0xf000
; CHECK-NEXT:    buffer_store_dword v1, off, s[0:3], 0
; CHECK-NEXT:    s_endpgm
<<<<<<< HEAD
=======

; FIXME: The change related to the fact that
; DetectDeadLanes pass hit "Copy across incompatible class" SGPR -> VGPR in analysis
; and hence it cannot derive the fact that the vector element in the "ift" block is unused.
; Such a copies appear because the float4 vectors and their elements in the test are uniform
; but the PHI node in "ife" block is divergent because of the CF dependency (divergent branch in bb0)
>>>>>>> e4eba774
entry:
  %v0 = insertelement <4 x float> undef, float %a0, i32 0
  %tid = call i32 @llvm.amdgcn.mbcnt.lo(i32 -1, i32 0) #0
  %cnd = icmp eq i32 %tid, 0
  br i1 %cnd, label %ift, label %ife

ift:
  %v1 = insertelement <4 x float> undef, float %a1, i32 0
  br label %ife

ife:
  %val = phi <4 x float> [ %v1, %ift ], [ %v0, %entry ]
  %v2 = extractelement <4 x float> %val, i32 1
  store float %v2, float addrspace(1)* %out, align 4
  ret void
}

declare i32 @llvm.amdgcn.mbcnt.lo(i32, i32) #0

attributes #0 = { nounwind readnone }<|MERGE_RESOLUTION|>--- conflicted
+++ resolved
@@ -13,24 +13,10 @@
 ; CHECK-NEXT:    v_cmp_eq_u32_e32 vcc, 0, v0
 ; CHECK-NEXT:    s_mov_b32 s2, -1
 ; CHECK-NEXT:    s_waitcnt lgkmcnt(0)
-<<<<<<< HEAD
-
-; FIXME: The change related to the fact that
-; DetectDeadLanes pass hit "Copy across incompatible class" SGPR -> VGPR in analysis
-; and hence it cannot derive the fact that the vector element is unused.
-; Such a copies appear because the float4 vectors and their elements in the test are uniform
-; but the PHI node in "ife" block is divergent because of the CF dependency (divergent branch in bb0)
-
-=======
->>>>>>> e4eba774
 ; CHECK-NEXT:    v_mov_b32_e32 v0, s4
 ; CHECK-NEXT:    v_mov_b32_e32 v1, s5
 ; CHECK-NEXT:    v_mov_b32_e32 v2, s6
 ; CHECK-NEXT:    v_mov_b32_e32 v3, s7
-<<<<<<< HEAD
-
-=======
->>>>>>> e4eba774
 ; CHECK-NEXT:    s_and_saveexec_b64 s[6:7], vcc
 ; CHECK-NEXT:    ; mask branch BB0_2
 ; CHECK-NEXT:  BB0_1: ; %ift
@@ -44,15 +30,12 @@
 ; CHECK-NEXT:    s_mov_b32 s3, 0xf000
 ; CHECK-NEXT:    buffer_store_dword v1, off, s[0:3], 0
 ; CHECK-NEXT:    s_endpgm
-<<<<<<< HEAD
-=======
 
 ; FIXME: The change related to the fact that
 ; DetectDeadLanes pass hit "Copy across incompatible class" SGPR -> VGPR in analysis
 ; and hence it cannot derive the fact that the vector element in the "ift" block is unused.
 ; Such a copies appear because the float4 vectors and their elements in the test are uniform
 ; but the PHI node in "ife" block is divergent because of the CF dependency (divergent branch in bb0)
->>>>>>> e4eba774
 entry:
   %v0 = insertelement <4 x float> undef, float %a0, i32 0
   %tid = call i32 @llvm.amdgcn.mbcnt.lo(i32 -1, i32 0) #0
