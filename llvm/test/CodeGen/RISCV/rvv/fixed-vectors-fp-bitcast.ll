; NOTE: Assertions have been autogenerated by utils/update_llc_test_checks.py
; RUN: llc -mtriple=riscv32 -mattr=+d,+zfh,+experimental-zvfh,+v -target-abi=ilp32d \
; RUN:   -verify-machineinstrs -riscv-v-vector-bits-min=128 < %s \
; RUN:   | FileCheck %s --check-prefixes=CHECK,RV32-FP
; RUN: llc -mtriple=riscv64 -mattr=+d,+zfh,+experimental-zvfh,+v -target-abi=lp64d \
; RUN:   -verify-machineinstrs -riscv-v-vector-bits-min=128 < %s \
; RUN:   | FileCheck %s --check-prefixes=CHECK,RV64-FP

define i16 @bitcast_v1f16_i16(<1 x half> %a) {
; CHECK-LABEL: bitcast_v1f16_i16:
; CHECK:       # %bb.0:
; CHECK-NEXT:    vsetivli zero, 0, e16, mf4, ta, ma
; CHECK-NEXT:    vmv.x.s a0, v8
; CHECK-NEXT:    ret
  %b = bitcast <1 x half> %a to i16
  ret i16 %b
}

define half @bitcast_v1f16_f16(<1 x half> %a) {
; CHECK-LABEL: bitcast_v1f16_f16:
; CHECK:       # %bb.0:
; CHECK-NEXT:    vsetivli zero, 0, e16, mf4, ta, ma
; CHECK-NEXT:    vfmv.f.s fa0, v8
; CHECK-NEXT:    ret
  %b = bitcast <1 x half> %a to half
  ret half %b
}

define i32 @bitcast_v2f16_i32(<2 x half> %a) {
; CHECK-LABEL: bitcast_v2f16_i32:
; CHECK:       # %bb.0:
; CHECK-NEXT:    vsetivli zero, 0, e32, mf2, ta, ma
; CHECK-NEXT:    vmv.x.s a0, v8
; CHECK-NEXT:    ret
  %b = bitcast <2 x half> %a to i32
  ret i32 %b
}

define i32 @bitcast_v1f32_i32(<1 x float> %a) {
; CHECK-LABEL: bitcast_v1f32_i32:
; CHECK:       # %bb.0:
; CHECK-NEXT:    vsetivli zero, 0, e32, mf2, ta, ma
; CHECK-NEXT:    vmv.x.s a0, v8
; CHECK-NEXT:    ret
  %b = bitcast <1 x float> %a to i32
  ret i32 %b
}

define float @bitcast_v2f16_f32(<2 x half> %a) {
; CHECK-LABEL: bitcast_v2f16_f32:
; CHECK:       # %bb.0:
; CHECK-NEXT:    vsetivli zero, 0, e32, mf2, ta, ma
; CHECK-NEXT:    vfmv.f.s fa0, v8
; CHECK-NEXT:    ret
  %b = bitcast <2 x half> %a to float
  ret float %b
}

define float @bitcast_v1f32_f32(<1 x float> %a) {
; CHECK-LABEL: bitcast_v1f32_f32:
; CHECK:       # %bb.0:
; CHECK-NEXT:    vsetivli zero, 0, e32, mf2, ta, ma
; CHECK-NEXT:    vfmv.f.s fa0, v8
; CHECK-NEXT:    ret
  %b = bitcast <1 x float> %a to float
  ret float %b
}

define i64 @bitcast_v4f16_i64(<4 x half> %a) {
; RV32-FP-LABEL: bitcast_v4f16_i64:
; RV32-FP:       # %bb.0:
; RV32-FP-NEXT:    li a0, 32
; RV32-FP-NEXT:    vsetivli zero, 1, e64, m1, ta, ma
; RV32-FP-NEXT:    vsrl.vx v9, v8, a0
; RV32-FP-NEXT:    vmv.x.s a1, v9
; RV32-FP-NEXT:    vmv.x.s a0, v8
; RV32-FP-NEXT:    ret
;
; RV64-FP-LABEL: bitcast_v4f16_i64:
; RV64-FP:       # %bb.0:
; RV64-FP-NEXT:    vsetivli zero, 0, e64, m1, ta, ma
; RV64-FP-NEXT:    vmv.x.s a0, v8
; RV64-FP-NEXT:    ret
  %b = bitcast <4 x half> %a to i64
  ret i64 %b
}

define i64 @bitcast_v2f32_i64(<2 x float> %a) {
; RV32-FP-LABEL: bitcast_v2f32_i64:
; RV32-FP:       # %bb.0:
; RV32-FP-NEXT:    li a0, 32
; RV32-FP-NEXT:    vsetivli zero, 1, e64, m1, ta, ma
; RV32-FP-NEXT:    vsrl.vx v9, v8, a0
; RV32-FP-NEXT:    vmv.x.s a1, v9
; RV32-FP-NEXT:    vmv.x.s a0, v8
; RV32-FP-NEXT:    ret
;
; RV64-FP-LABEL: bitcast_v2f32_i64:
; RV64-FP:       # %bb.0:
; RV64-FP-NEXT:    vsetivli zero, 0, e64, m1, ta, ma
; RV64-FP-NEXT:    vmv.x.s a0, v8
; RV64-FP-NEXT:    ret
  %b = bitcast <2 x float> %a to i64
  ret i64 %b
}

define i64 @bitcast_v1f64_i64(<1 x double> %a) {
; RV32-FP-LABEL: bitcast_v1f64_i64:
; RV32-FP:       # %bb.0:
; RV32-FP-NEXT:    li a0, 32
; RV32-FP-NEXT:    vsetivli zero, 1, e64, m1, ta, ma
; RV32-FP-NEXT:    vsrl.vx v9, v8, a0
; RV32-FP-NEXT:    vmv.x.s a1, v9
; RV32-FP-NEXT:    vmv.x.s a0, v8
; RV32-FP-NEXT:    ret
;
; RV64-FP-LABEL: bitcast_v1f64_i64:
; RV64-FP:       # %bb.0:
; RV64-FP-NEXT:    vsetivli zero, 0, e64, m1, ta, ma
; RV64-FP-NEXT:    vmv.x.s a0, v8
; RV64-FP-NEXT:    ret
  %b = bitcast <1 x double> %a to i64
  ret i64 %b
}

define double @bitcast_v4f16_f64(<4 x half> %a) {
; CHECK-LABEL: bitcast_v4f16_f64:
; CHECK:       # %bb.0:
; CHECK-NEXT:    vsetivli zero, 0, e64, m1, ta, ma
; CHECK-NEXT:    vfmv.f.s fa0, v8
; CHECK-NEXT:    ret
  %b = bitcast <4 x half> %a to double
  ret double %b
}

define double @bitcast_v2f32_f64(<2 x float> %a) {
; CHECK-LABEL: bitcast_v2f32_f64:
; CHECK:       # %bb.0:
; CHECK-NEXT:    vsetivli zero, 0, e64, m1, ta, ma
; CHECK-NEXT:    vfmv.f.s fa0, v8
; CHECK-NEXT:    ret
  %b = bitcast <2 x float> %a to double
  ret double %b
}

define double @bitcast_v1f64_f64(<1 x double> %a) {
; CHECK-LABEL: bitcast_v1f64_f64:
; CHECK:       # %bb.0:
; CHECK-NEXT:    vsetivli zero, 0, e64, m1, ta, ma
; CHECK-NEXT:    vfmv.f.s fa0, v8
; CHECK-NEXT:    ret
  %b = bitcast <1 x double> %a to double
  ret double %b
}

define <1 x half> @bitcast_i16_v1f16(i16 %a) {
; CHECK-LABEL: bitcast_i16_v1f16:
; CHECK:       # %bb.0:
; CHECK-NEXT:    vsetivli zero, 1, e16, mf4, ta, ma
; CHECK-NEXT:    vmv.v.x v8, a0
; CHECK-NEXT:    ret
  %b = bitcast i16 %a to <1 x half>
  ret <1 x half> %b
}

define <2 x half> @bitcast_i32_v2f16(i32 %a) {
; RV32-FP-LABEL: bitcast_i32_v2f16:
; RV32-FP:       # %bb.0:
; RV32-FP-NEXT:    vsetivli zero, 1, e32, mf2, ta, ma
; RV32-FP-NEXT:    vmv.s.x v8, a0
; RV32-FP-NEXT:    ret
;
; RV64-FP-LABEL: bitcast_i32_v2f16:
; RV64-FP:       # %bb.0:
; RV64-FP-NEXT:    vsetivli zero, 1, e32, mf2, ta, ma
; RV64-FP-NEXT:    vmv.v.x v8, a0
; RV64-FP-NEXT:    ret
  %b = bitcast i32 %a to <2 x half>
  ret <2 x half> %b
}

define <1 x float> @bitcast_i32_v1f32(i32 %a) {
; RV32-FP-LABEL: bitcast_i32_v1f32:
; RV32-FP:       # %bb.0:
; RV32-FP-NEXT:    vsetivli zero, 1, e32, mf2, ta, ma
; RV32-FP-NEXT:    vmv.s.x v8, a0
; RV32-FP-NEXT:    ret
;
; RV64-FP-LABEL: bitcast_i32_v1f32:
; RV64-FP:       # %bb.0:
; RV64-FP-NEXT:    vsetivli zero, 1, e32, mf2, ta, ma
; RV64-FP-NEXT:    vmv.v.x v8, a0
; RV64-FP-NEXT:    ret
  %b = bitcast i32 %a to <1 x float>
  ret <1 x float> %b
}

define <4 x half> @bitcast_i64_v4f16(i64 %a) {
; RV32-FP-LABEL: bitcast_i64_v4f16:
; RV32-FP:       # %bb.0:
; RV32-FP-NEXT:    vsetivli zero, 2, e32, m1, ta, ma
<<<<<<< HEAD
; RV32-FP-NEXT:    vmv.v.i v8, 0
; RV32-FP-NEXT:    vslide1up.vx v9, v8, a1
; RV32-FP-NEXT:    vslide1up.vx v10, v9, a0
; RV32-FP-NEXT:    vsetivli zero, 1, e64, m1, ta, ma
; RV32-FP-NEXT:    vslideup.vi v8, v10, 0
=======
; RV32-FP-NEXT:    vslide1down.vx v8, v8, a0
; RV32-FP-NEXT:    vslide1down.vx v8, v8, a1
>>>>>>> e7aa6127
; RV32-FP-NEXT:    ret
;
; RV64-FP-LABEL: bitcast_i64_v4f16:
; RV64-FP:       # %bb.0:
; RV64-FP-NEXT:    vsetivli zero, 1, e64, m1, ta, ma
; RV64-FP-NEXT:    vmv.s.x v8, a0
; RV64-FP-NEXT:    ret
  %b = bitcast i64 %a to <4 x half>
  ret <4 x half> %b
}

define <2 x float> @bitcast_i64_v2f32(i64 %a) {
; RV32-FP-LABEL: bitcast_i64_v2f32:
; RV32-FP:       # %bb.0:
; RV32-FP-NEXT:    vsetivli zero, 2, e32, m1, ta, ma
<<<<<<< HEAD
; RV32-FP-NEXT:    vmv.v.i v8, 0
; RV32-FP-NEXT:    vslide1up.vx v9, v8, a1
; RV32-FP-NEXT:    vslide1up.vx v10, v9, a0
; RV32-FP-NEXT:    vsetivli zero, 1, e64, m1, ta, ma
; RV32-FP-NEXT:    vslideup.vi v8, v10, 0
=======
; RV32-FP-NEXT:    vslide1down.vx v8, v8, a0
; RV32-FP-NEXT:    vslide1down.vx v8, v8, a1
>>>>>>> e7aa6127
; RV32-FP-NEXT:    ret
;
; RV64-FP-LABEL: bitcast_i64_v2f32:
; RV64-FP:       # %bb.0:
; RV64-FP-NEXT:    vsetivli zero, 1, e64, m1, ta, ma
; RV64-FP-NEXT:    vmv.s.x v8, a0
; RV64-FP-NEXT:    ret
  %b = bitcast i64 %a to <2 x float>
  ret <2 x float> %b
}

define <1 x double> @bitcast_i64_v1f64(i64 %a) {
; RV32-FP-LABEL: bitcast_i64_v1f64:
; RV32-FP:       # %bb.0:
; RV32-FP-NEXT:    vsetivli zero, 2, e32, m1, ta, ma
<<<<<<< HEAD
; RV32-FP-NEXT:    vmv.v.i v8, 0
; RV32-FP-NEXT:    vslide1up.vx v9, v8, a1
; RV32-FP-NEXT:    vslide1up.vx v10, v9, a0
; RV32-FP-NEXT:    vsetivli zero, 1, e64, m1, ta, ma
; RV32-FP-NEXT:    vslideup.vi v8, v10, 0
=======
; RV32-FP-NEXT:    vslide1down.vx v8, v8, a0
; RV32-FP-NEXT:    vslide1down.vx v8, v8, a1
>>>>>>> e7aa6127
; RV32-FP-NEXT:    ret
;
; RV64-FP-LABEL: bitcast_i64_v1f64:
; RV64-FP:       # %bb.0:
; RV64-FP-NEXT:    vsetivli zero, 1, e64, m1, ta, ma
; RV64-FP-NEXT:    vmv.s.x v8, a0
; RV64-FP-NEXT:    ret
  %b = bitcast i64 %a to <1 x double>
  ret <1 x double> %b
}

define <1 x i16> @bitcast_f16_v1i16(half %a) {
; CHECK-LABEL: bitcast_f16_v1i16:
; CHECK:       # %bb.0:
; CHECK-NEXT:    vsetivli zero, 1, e16, mf4, ta, ma
; CHECK-NEXT:    vfmv.s.f v8, fa0
; CHECK-NEXT:    ret
  %b = bitcast half %a to <1 x i16>
  ret <1 x i16> %b
}

define <1 x half> @bitcast_f16_v1f16(half %a) {
; CHECK-LABEL: bitcast_f16_v1f16:
; CHECK:       # %bb.0:
; CHECK-NEXT:    vsetivli zero, 1, e16, mf4, ta, ma
; CHECK-NEXT:    vfmv.s.f v8, fa0
; CHECK-NEXT:    ret
  %b = bitcast half %a to <1 x half>
  ret <1 x half> %b
}

define <2 x i16> @bitcast_f32_v2i16(float %a) {
; CHECK-LABEL: bitcast_f32_v2i16:
; CHECK:       # %bb.0:
; CHECK-NEXT:    vsetivli zero, 1, e32, mf2, ta, ma
; CHECK-NEXT:    vfmv.s.f v8, fa0
; CHECK-NEXT:    ret
  %b = bitcast float %a to <2 x i16>
  ret <2 x i16> %b
}

define <2 x half> @bitcast_f32_v2f16(float %a) {
; CHECK-LABEL: bitcast_f32_v2f16:
; CHECK:       # %bb.0:
; CHECK-NEXT:    vsetivli zero, 1, e32, mf2, ta, ma
; CHECK-NEXT:    vfmv.s.f v8, fa0
; CHECK-NEXT:    ret
  %b = bitcast float %a to <2 x half>
  ret <2 x half> %b
}

define <1 x i32> @bitcast_f32_v1i32(float %a) {
; CHECK-LABEL: bitcast_f32_v1i32:
; CHECK:       # %bb.0:
; CHECK-NEXT:    vsetivli zero, 1, e32, mf2, ta, ma
; CHECK-NEXT:    vfmv.s.f v8, fa0
; CHECK-NEXT:    ret
  %b = bitcast float %a to <1 x i32>
  ret <1 x i32> %b
}

define <1 x float> @bitcast_f32_v1f32(float %a) {
; CHECK-LABEL: bitcast_f32_v1f32:
; CHECK:       # %bb.0:
; CHECK-NEXT:    vsetivli zero, 1, e32, mf2, ta, ma
; CHECK-NEXT:    vfmv.s.f v8, fa0
; CHECK-NEXT:    ret
  %b = bitcast float %a to <1 x float>
  ret <1 x float> %b
}

define <4 x i16> @bitcast_f64_v4i16(double %a) {
; CHECK-LABEL: bitcast_f64_v4i16:
; CHECK:       # %bb.0:
; CHECK-NEXT:    vsetivli zero, 1, e64, m1, ta, ma
; CHECK-NEXT:    vfmv.s.f v8, fa0
; CHECK-NEXT:    ret
  %b = bitcast double %a to <4 x i16>
  ret <4 x i16> %b
}

define <4 x half> @bitcast_f64_v4f16(double %a) {
; CHECK-LABEL: bitcast_f64_v4f16:
; CHECK:       # %bb.0:
; CHECK-NEXT:    vsetivli zero, 1, e64, m1, ta, ma
; CHECK-NEXT:    vfmv.s.f v8, fa0
; CHECK-NEXT:    ret
  %b = bitcast double %a to <4 x half>
  ret <4 x half> %b
}

define <2 x i32> @bitcast_f64_v2i32(double %a) {
; CHECK-LABEL: bitcast_f64_v2i32:
; CHECK:       # %bb.0:
; CHECK-NEXT:    vsetivli zero, 1, e64, m1, ta, ma
; CHECK-NEXT:    vfmv.s.f v8, fa0
; CHECK-NEXT:    ret
  %b = bitcast double %a to <2 x i32>
  ret <2 x i32> %b
}

define <2 x float> @bitcast_f64_v2f32(double %a) {
; CHECK-LABEL: bitcast_f64_v2f32:
; CHECK:       # %bb.0:
; CHECK-NEXT:    vsetivli zero, 1, e64, m1, ta, ma
; CHECK-NEXT:    vfmv.s.f v8, fa0
; CHECK-NEXT:    ret
  %b = bitcast double %a to <2 x float>
  ret <2 x float> %b
}

define <1 x i64> @bitcast_f64_v1i64(double %a) {
; CHECK-LABEL: bitcast_f64_v1i64:
; CHECK:       # %bb.0:
; CHECK-NEXT:    vsetivli zero, 1, e64, m1, ta, ma
; CHECK-NEXT:    vfmv.s.f v8, fa0
; CHECK-NEXT:    ret
  %b = bitcast double %a to <1 x i64>
  ret <1 x i64> %b
}

define <1 x double> @bitcast_f64_v1f64(double %a) {
; CHECK-LABEL: bitcast_f64_v1f64:
; CHECK:       # %bb.0:
; CHECK-NEXT:    vsetivli zero, 1, e64, m1, ta, ma
; CHECK-NEXT:    vfmv.s.f v8, fa0
; CHECK-NEXT:    ret
  %b = bitcast double %a to <1 x double>
  ret <1 x double> %b
}<|MERGE_RESOLUTION|>--- conflicted
+++ resolved
@@ -199,16 +199,8 @@
 ; RV32-FP-LABEL: bitcast_i64_v4f16:
 ; RV32-FP:       # %bb.0:
 ; RV32-FP-NEXT:    vsetivli zero, 2, e32, m1, ta, ma
-<<<<<<< HEAD
-; RV32-FP-NEXT:    vmv.v.i v8, 0
-; RV32-FP-NEXT:    vslide1up.vx v9, v8, a1
-; RV32-FP-NEXT:    vslide1up.vx v10, v9, a0
-; RV32-FP-NEXT:    vsetivli zero, 1, e64, m1, ta, ma
-; RV32-FP-NEXT:    vslideup.vi v8, v10, 0
-=======
 ; RV32-FP-NEXT:    vslide1down.vx v8, v8, a0
 ; RV32-FP-NEXT:    vslide1down.vx v8, v8, a1
->>>>>>> e7aa6127
 ; RV32-FP-NEXT:    ret
 ;
 ; RV64-FP-LABEL: bitcast_i64_v4f16:
@@ -224,16 +216,8 @@
 ; RV32-FP-LABEL: bitcast_i64_v2f32:
 ; RV32-FP:       # %bb.0:
 ; RV32-FP-NEXT:    vsetivli zero, 2, e32, m1, ta, ma
-<<<<<<< HEAD
-; RV32-FP-NEXT:    vmv.v.i v8, 0
-; RV32-FP-NEXT:    vslide1up.vx v9, v8, a1
-; RV32-FP-NEXT:    vslide1up.vx v10, v9, a0
-; RV32-FP-NEXT:    vsetivli zero, 1, e64, m1, ta, ma
-; RV32-FP-NEXT:    vslideup.vi v8, v10, 0
-=======
 ; RV32-FP-NEXT:    vslide1down.vx v8, v8, a0
 ; RV32-FP-NEXT:    vslide1down.vx v8, v8, a1
->>>>>>> e7aa6127
 ; RV32-FP-NEXT:    ret
 ;
 ; RV64-FP-LABEL: bitcast_i64_v2f32:
@@ -249,16 +233,8 @@
 ; RV32-FP-LABEL: bitcast_i64_v1f64:
 ; RV32-FP:       # %bb.0:
 ; RV32-FP-NEXT:    vsetivli zero, 2, e32, m1, ta, ma
-<<<<<<< HEAD
-; RV32-FP-NEXT:    vmv.v.i v8, 0
-; RV32-FP-NEXT:    vslide1up.vx v9, v8, a1
-; RV32-FP-NEXT:    vslide1up.vx v10, v9, a0
-; RV32-FP-NEXT:    vsetivli zero, 1, e64, m1, ta, ma
-; RV32-FP-NEXT:    vslideup.vi v8, v10, 0
-=======
 ; RV32-FP-NEXT:    vslide1down.vx v8, v8, a0
 ; RV32-FP-NEXT:    vslide1down.vx v8, v8, a1
->>>>>>> e7aa6127
 ; RV32-FP-NEXT:    ret
 ;
 ; RV64-FP-LABEL: bitcast_i64_v1f64:
