; RUN: llc -mtriple=riscv32 -O3 -debug-pass=Structure < %s -o /dev/null 2>&1 | \
; RUN:   grep -v "Verify generated machine code" | \
; RUN:   FileCheck %s --check-prefixes=CHECK
; RUN: llc -mtriple=riscv64 -O3 -debug-pass=Structure < %s -o /dev/null 2>&1 | \
; RUN:   grep -v "Verify generated machine code" | \
; RUN:   FileCheck %s --check-prefixes=CHECK,RV64

; REQUIRES: asserts

; CHECK-LABEL: Pass Arguments:
; CHECK-NEXT: Target Library Information
; CHECK-NEXT: Target Pass Configuration
; CHECK-NEXT: Machine Module Information
; CHECK-NEXT: Target Transform Information
; CHECK-NEXT: Assumption Cache Tracker
; CHECK-NEXT: Profile summary info
; CHECK-NEXT: Type-Based Alias Analysis
; CHECK-NEXT: Scoped NoAlias Alias Analysis
; CHECK-NEXT: Create Garbage Collector Module Metadata
; CHECK-NEXT: Machine Branch Probability Analysis
; CHECK-NEXT: Default Regalloc Eviction Advisor
; CHECK-NEXT: Default Regalloc Priority Advisor
; CHECK-NEXT:   ModulePass Manager
; CHECK-NEXT:     Pre-ISel Intrinsic Lowering
; CHECK-NEXT:     FunctionPass Manager
; CHECK-NEXT:       Expand large div/rem
; CHECK-NEXT:       Expand large fp convert
; CHECK-NEXT:       Expand Atomic instructions
; CHECK-NEXT:       Dominator Tree Construction
; CHECK-NEXT:       Natural Loop Information
; CHECK-NEXT:       Canonicalize natural loops
; CHECK-NEXT:       Lazy Branch Probability Analysis
; CHECK-NEXT:       Lazy Block Frequency Analysis
; CHECK-NEXT:       Optimization Remark Emitter
; CHECK-NEXT:       Scalar Evolution Analysis
; CHECK-NEXT:       Loop Data Prefetch
; CHECK-NEXT:       RISC-V gather/scatter lowering
; CHECK-NEXT:       Interleaved Access Pass
; CHECK-NEXT:       RISC-V CodeGenPrepare
; CHECK-NEXT:       Module Verifier
; CHECK-NEXT:       Basic Alias Analysis (stateless AA impl)
; CHECK-NEXT:       Canonicalize natural loops
; CHECK-NEXT:       Scalar Evolution Analysis
; CHECK-NEXT:       Loop Pass Manager
; CHECK-NEXT:         Canonicalize Freeze Instructions in Loops
; CHECK-NEXT:         Induction Variable Users
; CHECK-NEXT:         Loop Strength Reduction
; CHECK-NEXT:       Basic Alias Analysis (stateless AA impl)
; CHECK-NEXT:       Function Alias Analysis Results
; CHECK-NEXT:       Merge contiguous icmps into a memcmp
; CHECK-NEXT:       Natural Loop Information
; CHECK-NEXT:       Lazy Branch Probability Analysis
; CHECK-NEXT:       Lazy Block Frequency Analysis
; CHECK-NEXT:       Expand memcmp() to load/stores
; CHECK-NEXT:       Lower Garbage Collection Instructions
; CHECK-NEXT:       Shadow Stack GC Lowering
; CHECK-NEXT:       Lower constant intrinsics
; CHECK-NEXT:       Remove unreachable blocks from the CFG
; CHECK-NEXT:       Natural Loop Information
; CHECK-NEXT:       Post-Dominator Tree Construction
; CHECK-NEXT:       Branch Probability Analysis
; CHECK-NEXT:       Block Frequency Analysis
; CHECK-NEXT:       Constant Hoisting
; CHECK-NEXT:       Replace intrinsics with calls to vector library
; CHECK-NEXT:       Partially inline calls to library functions
; CHECK-NEXT:       Expand vector predication intrinsics
; CHECK-NEXT:       Scalarize Masked Memory Intrinsics
; CHECK-NEXT:       Expand reduction intrinsics
; CHECK-NEXT:       Natural Loop Information
; CHECK-NEXT:       TLS Variable Hoist
<<<<<<< HEAD
; CHECK-NEXT:       FPBuiltin Function Selection
=======
; CHECK-NEXT:       Type Promotion
>>>>>>> 7d40ea85
; CHECK-NEXT:       CodeGen Prepare
; CHECK-NEXT:       Dominator Tree Construction
; CHECK-NEXT:       Exception handling preparation
; CHECK-NEXT:     A No-Op Barrier Pass
; CHECK-NEXT:     FunctionPass Manager
; CHECK-NEXT:       Prepare callbr
; CHECK-NEXT:       Safe Stack instrumentation pass
; CHECK-NEXT:       Insert stack protectors
; CHECK-NEXT:       Module Verifier
; CHECK-NEXT:       Dominator Tree Construction
; CHECK-NEXT:       Basic Alias Analysis (stateless AA impl)
; CHECK-NEXT:       Function Alias Analysis Results
; CHECK-NEXT:       Natural Loop Information
; CHECK-NEXT:       Post-Dominator Tree Construction
; CHECK-NEXT:       Branch Probability Analysis
; CHECK-NEXT:       Assignment Tracking Analysis
; CHECK-NEXT:       Lazy Branch Probability Analysis
; CHECK-NEXT:       Lazy Block Frequency Analysis
; CHECK-NEXT:       RISC-V DAG->DAG Pattern Instruction Selection
; CHECK-NEXT:       Finalize ISel and expand pseudo-instructions
; CHECK-NEXT:       RISC-V Fold Masks
; CHECK-NEXT:       Lazy Machine Block Frequency Analysis
; CHECK-NEXT:       Early Tail Duplication
; CHECK-NEXT:       Optimize machine instruction PHIs
; CHECK-NEXT:       Slot index numbering
; CHECK-NEXT:       Merge disjoint stack slots
; CHECK-NEXT:       Local Stack Slot Allocation
; CHECK-NEXT:       Remove dead machine instructions
; CHECK-NEXT:       MachineDominator Tree Construction
; CHECK-NEXT:       Machine Natural Loop Construction
; CHECK-NEXT:       Machine Block Frequency Analysis
; CHECK-NEXT:       Early Machine Loop Invariant Code Motion
; CHECK-NEXT:       MachineDominator Tree Construction
; CHECK-NEXT:       Machine Block Frequency Analysis
; CHECK-NEXT:       Machine Common Subexpression Elimination
; CHECK-NEXT:       MachinePostDominator Tree Construction
; CHECK-NEXT:       Machine Cycle Info Analysis
; CHECK-NEXT:       Machine code sinking
; CHECK-NEXT:       Peephole Optimizations
; CHECK-NEXT:       Remove dead machine instructions
; CHECK-NEXT:       Machine Trace Metrics
; CHECK-NEXT:       Lazy Machine Block Frequency Analysis
; CHECK-NEXT:       Machine InstCombiner
; RV64-NEXT:        RISC-V Optimize W Instructions
; CHECK-NEXT:       RISC-V Pre-RA pseudo instruction expansion pass
; CHECK-NEXT:       RISC-V Merge Base Offset
; CHECK-NEXT:       RISC-V Insert VSETVLI pass
; CHECK-NEXT:       RISC-V Dead register definitions
; CHECK-NEXT:       RISC-V Insert Read/Write CSR Pass
; CHECK-NEXT:       RISC-V Insert Write VXRM Pass
; CHECK-NEXT:       Detect Dead Lanes
; CHECK-NEXT:       RISC-V init undef pass
; CHECK-NEXT:       Process Implicit Definitions
; CHECK-NEXT:       Remove unreachable machine basic blocks
; CHECK-NEXT:       Live Variable Analysis
; CHECK-NEXT:       Eliminate PHI nodes for register allocation
; CHECK-NEXT:       Two-Address instruction pass
; CHECK-NEXT:       MachineDominator Tree Construction
; CHECK-NEXT:       Slot index numbering
; CHECK-NEXT:       Live Interval Analysis
; CHECK-NEXT:       Register Coalescer
; CHECK-NEXT:       Rename Disconnected Subregister Components
; CHECK-NEXT:       Machine Instruction Scheduler
; CHECK-NEXT:       Machine Block Frequency Analysis
; CHECK-NEXT:       Debug Variable Analysis
; CHECK-NEXT:       Live Stack Slot Analysis
; CHECK-NEXT:       Virtual Register Map
; CHECK-NEXT:       Live Register Matrix
; CHECK-NEXT:       Bundle Machine CFG Edges
; CHECK-NEXT:       Spill Code Placement Analysis
; CHECK-NEXT:       Lazy Machine Block Frequency Analysis
; CHECK-NEXT:       Machine Optimization Remark Emitter
; CHECK-NEXT:       Greedy Register Allocator
; CHECK-NEXT:       Virtual Register Rewriter
; CHECK-NEXT:       Virtual Register Map
; CHECK-NEXT:       Live Register Matrix
; CHECK-NEXT:       Greedy Register Allocator
; CHECK-NEXT:       Virtual Register Rewriter
; CHECK-NEXT:       Register Allocation Pass Scoring
; CHECK-NEXT:       Stack Slot Coloring
; CHECK-NEXT:       Machine Copy Propagation Pass
; CHECK-NEXT:       Machine Loop Invariant Code Motion
; CHECK-NEXT:       RISC-V Redundant Copy Elimination
; CHECK-NEXT:       Remove Redundant DEBUG_VALUE analysis
; CHECK-NEXT:       Fixup Statepoint Caller Saved
; CHECK-NEXT:       PostRA Machine Sink
; CHECK-NEXT:       MachineDominator Tree Construction
; CHECK-NEXT:       Machine Natural Loop Construction
; CHECK-NEXT:       Machine Block Frequency Analysis
; CHECK-NEXT:       MachinePostDominator Tree Construction
; CHECK-NEXT:       Lazy Machine Block Frequency Analysis
; CHECK-NEXT:       Machine Optimization Remark Emitter
; CHECK-NEXT:       Shrink Wrapping analysis
; CHECK-NEXT:       Prologue/Epilogue Insertion & Frame Finalization
; CHECK-NEXT:       Machine Late Instructions Cleanup Pass
; CHECK-NEXT:       Control Flow Optimizer
; CHECK-NEXT:       Lazy Machine Block Frequency Analysis
; CHECK-NEXT:       Tail Duplication
; CHECK-NEXT:       Machine Copy Propagation Pass
; CHECK-NEXT:       Post-RA pseudo instruction expansion pass
; CHECK-NEXT:       RISC-V post-regalloc pseudo instruction expansion pass
; CHECK-NEXT:       Insert KCFI indirect call checks
; CHECK-NEXT:       MachineDominator Tree Construction
; CHECK-NEXT:       Machine Natural Loop Construction
; CHECK-NEXT:       PostRA Machine Instruction Scheduler
; CHECK-NEXT:       Analyze Machine Code For Garbage Collection
; CHECK-NEXT:       Machine Block Frequency Analysis
; CHECK-NEXT:       MachinePostDominator Tree Construction
; CHECK-NEXT:       Branch Probability Basic Block Placement
; CHECK-NEXT:       Insert fentry calls
; CHECK-NEXT:       Insert XRay ops
; CHECK-NEXT:       Implement the 'patchable-function' attribute
; CHECK-NEXT:       Branch relaxation pass
; CHECK-NEXT:       RISC-V Make Compressible
; CHECK-NEXT:       Machine Copy Propagation Pass
; CHECK-NEXT:       Contiguously Lay Out Funclets
; CHECK-NEXT:       StackMap Liveness Analysis
; CHECK-NEXT:       Live DEBUG_VALUE analysis
; CHECK-NEXT:       Machine Sanitizer Binary Metadata
; CHECK-NEXT:     Machine Outliner
; CHECK-NEXT:     FunctionPass Manager
; CHECK-NEXT:       Lazy Machine Block Frequency Analysis
; CHECK-NEXT:       Machine Optimization Remark Emitter
; CHECK-NEXT:       Stack Frame Layout Analysis
; CHECK-NEXT:       RISC-V Zcmp move merging pass
; CHECK-NEXT:       RISC-V Zcmp Push/Pop optimization pass 
; CHECK-NEXT:       RISC-V pseudo instruction expansion pass
; CHECK-NEXT:       RISC-V atomic pseudo instruction expansion pass
; CHECK-NEXT:       Unpack machine instruction bundles
; CHECK-NEXT:       Lazy Machine Block Frequency Analysis
; CHECK-NEXT:       Machine Optimization Remark Emitter
; CHECK-NEXT:       RISC-V Assembly Printer
; CHECK-NEXT:       Free MachineFunction<|MERGE_RESOLUTION|>--- conflicted
+++ resolved
@@ -68,11 +68,7 @@
 ; CHECK-NEXT:       Expand reduction intrinsics
 ; CHECK-NEXT:       Natural Loop Information
 ; CHECK-NEXT:       TLS Variable Hoist
-<<<<<<< HEAD
-; CHECK-NEXT:       FPBuiltin Function Selection
-=======
 ; CHECK-NEXT:       Type Promotion
->>>>>>> 7d40ea85
 ; CHECK-NEXT:       CodeGen Prepare
 ; CHECK-NEXT:       Dominator Tree Construction
 ; CHECK-NEXT:       Exception handling preparation
