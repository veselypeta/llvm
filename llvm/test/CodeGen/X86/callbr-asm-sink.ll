; NOTE: Assertions have been autogenerated by utils/update_llc_test_checks.py
; RUN: llc < %s -mtriple=x86_64-unknown-linux-gnu | FileCheck %s

;; Verify that the machine instructions generated from the first
;; getelementptr don't get sunk below the callbr. (Reduced from a bug
;; report.)

%struct1 = type { i8*, i32 }

define void @klist_dec_and_del(%struct1*) {
; CHECK-LABEL: klist_dec_and_del:
; CHECK:       # %bb.0:
; CHECK-NEXT:    leaq 8(%rdi), %rax
; CHECK-NEXT:    #APP
; CHECK-NEXT:    # 8(%rdi) .Ltmp0
; CHECK-NEXT:    #NO_APP
; CHECK-NEXT:  # %bb.2:
; CHECK-NEXT:    retq
; CHECK-NEXT:  .Ltmp0: # Block address taken
; CHECK-NEXT:  .LBB0_1:
; CHECK-NEXT:    movq $0, -8(%rax)
; CHECK-NEXT:    retq
  %2 = getelementptr inbounds %struct1, %struct1* %0, i64 0, i32 1
<<<<<<< HEAD
  callbr void asm sideeffect "# $0 $1", "*m,X,~{memory},~{dirflag},~{fpsr},~{flags}"(i32* elementtype(i32) %2, i8* blockaddress(@klist_dec_and_del, %3))
=======
  callbr void asm sideeffect "# $0 $1", "*m,i,~{memory},~{dirflag},~{fpsr},~{flags}"(i32* elementtype(i32) %2, i8* blockaddress(@klist_dec_and_del, %3))
>>>>>>> 1e8336c5
          to label %6 [label %3]

3:
  %4 = getelementptr i32, i32* %2, i64 -2
  %5 = bitcast i32* %4 to i8**
  store i8* null, i8** %5, align 8
  br label %6

6:
  ret void
}<|MERGE_RESOLUTION|>--- conflicted
+++ resolved
@@ -21,11 +21,7 @@
 ; CHECK-NEXT:    movq $0, -8(%rax)
 ; CHECK-NEXT:    retq
   %2 = getelementptr inbounds %struct1, %struct1* %0, i64 0, i32 1
-<<<<<<< HEAD
-  callbr void asm sideeffect "# $0 $1", "*m,X,~{memory},~{dirflag},~{fpsr},~{flags}"(i32* elementtype(i32) %2, i8* blockaddress(@klist_dec_and_del, %3))
-=======
   callbr void asm sideeffect "# $0 $1", "*m,i,~{memory},~{dirflag},~{fpsr},~{flags}"(i32* elementtype(i32) %2, i8* blockaddress(@klist_dec_and_del, %3))
->>>>>>> 1e8336c5
           to label %6 [label %3]
 
 3:
