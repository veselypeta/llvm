--- conflicted
+++ resolved
@@ -43,12 +43,8 @@
 ; CHECK-NEXT: Successor(s): for.inc
 
 ; CHECK:      for.inc:
-<<<<<<< HEAD
-; CHECK-NEXT:  EMIT vp<{{.+}}> = VF * UF +(nuw) vp<[[CAN_IV]]>
-=======
 ; CHECK-NEXT:  EMIT vp<[[CAN_IV_NEXT:%.+]]> = VF * UF +(nuw) vp<[[CAN_IV]]>
 ; CHECK-NEXT:  EMIT branch-on-count vp<[[CAN_IV_NEXT]]> vp<[[VEC_TC]]>
->>>>>>> 1e8336c5
 ; CHECK-NEXT: No successors
 ; CHECK-NEXT: }
 ; CHECK-NEXT: No successors
