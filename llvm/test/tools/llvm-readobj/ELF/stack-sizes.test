--- conflicted
+++ resolved
@@ -106,15 +106,6 @@
 
 # SYMTAB-GNU:      Stack Sizes:
 # SYMTAB-GNU-NEXT:          Size     Function
-<<<<<<< HEAD
-# SYMTAB-GNU-NEXT: warning: '[[FILE]]': unable to get the target of relocation with index 1 in SHT_RELA section with index 5: unable to access section [index 7] data at 0xffffef36: offset goes past the end of file
-# SYMTAB-GNU-NEXT: warning: '[[FILE]]': unable to read the symbol table: section [index 7] has a sh_offset (0xffffeeee) + sh_size (0x78) that is greater than the file size (0x450)
-# SYMTAB-GNU-NEXT: warning: '[[FILE]]': could not identify function symbol for stack size entry in SHT_PROGBITS section with index 3
-# SYMTAB-GNU-NEXT:            16     ?
-# SYMTAB-GNU-NEXT: warning: '[[FILE]]': unable to get the target of relocation with index 2 in SHT_RELA section with index 5: unable to access section [index 7] data at 0xffffef1e: offset goes past the end of file
-# SYMTAB-GNU-NEXT:            32     ?
-# SYMTAB-GNU-NEXT: warning: '[[FILE]]': unable to get the target of relocation with index 1 in SHT_RELA section with index 6: unable to access section [index 7] data at 0xffffef06: offset goes past the end of file
-=======
 # SYMTAB-GNU-NEXT: warning: '[[FILE]]': unable to get the target of relocation with index 1 in SHT_RELA section with index 5: unable to read an entry with index 3 from SHT_SYMTAB section with index 7: section [index 7] has a sh_offset (0xffffeeee) + sh_size (0x78) that is greater than the file size (0x450)
 # SYMTAB-GNU-NEXT: warning: '[[FILE]]': unable to read the symbol table: section [index 7] has a sh_offset (0xffffeeee) + sh_size (0x78) that is greater than the file size (0x450)
 # SYMTAB-GNU-NEXT: warning: '[[FILE]]': could not identify function symbol for stack size entry in SHT_PROGBITS section with index 3
@@ -122,36 +113,23 @@
 # SYMTAB-GNU-NEXT: warning: '[[FILE]]': unable to get the target of relocation with index 2 in SHT_RELA section with index 5: unable to read an entry with index 2 from SHT_SYMTAB section with index 7: section [index 7] has a sh_offset (0xffffeeee) + sh_size (0x78) that is greater than the file size (0x450)
 # SYMTAB-GNU-NEXT:            32     ?
 # SYMTAB-GNU-NEXT: warning: '[[FILE]]': unable to get the target of relocation with index 1 in SHT_RELA section with index 6: unable to read an entry with index 1 from SHT_SYMTAB section with index 7: section [index 7] has a sh_offset (0xffffeeee) + sh_size (0x78) that is greater than the file size (0x450)
->>>>>>> e1e3308f
 # SYMTAB-GNU-NEXT: warning: '[[FILE]]': could not identify function symbol for stack size entry in SHT_PROGBITS section with index 4
 # SYMTAB-GNU-NEXT:             8     ?
 
 # SYMTAB-LLVM:      StackSizes [
-<<<<<<< HEAD
-# SYMTAB-LLVM-NEXT: warning: '[[FILE]]': unable to get the target of relocation with index 1 in SHT_RELA section with index 5: unable to access section [index 7] data at 0xffffef36: offset goes past the end of file
-=======
 # SYMTAB-LLVM-NEXT: warning: '[[FILE]]': unable to get the target of relocation with index 1 in SHT_RELA section with index 5: unable to read an entry with index 3 from SHT_SYMTAB section with index 7: section [index 7] has a sh_offset (0xffffeeee) + sh_size (0x78) that is greater than the file size (0x450)
->>>>>>> e1e3308f
 # SYMTAB-LLVM-NEXT: warning: '[[FILE]]': unable to read the symbol table: section [index 7] has a sh_offset (0xffffeeee) + sh_size (0x78) that is greater than the file size (0x450)
 # SYMTAB-LLVM-NEXT: warning: '[[FILE]]': could not identify function symbol for stack size entry in SHT_PROGBITS section with index 3
 # SYMTAB-LLVM-NEXT:   Entry {
 # SYMTAB-LLVM-NEXT:     Function: ?
 # SYMTAB-LLVM-NEXT:     Size: 0x10
 # SYMTAB-LLVM-NEXT:   }
-<<<<<<< HEAD
-# SYMTAB-LLVM-NEXT: warning: '[[FILE]]': unable to get the target of relocation with index 2 in SHT_RELA section with index 5: unable to access section [index 7] data at 0xffffef1e: offset goes past the end of file
-=======
 # SYMTAB-LLVM-NEXT: warning: '[[FILE]]': unable to get the target of relocation with index 2 in SHT_RELA section with index 5: unable to read an entry with index 2 from SHT_SYMTAB section with index 7: section [index 7] has a sh_offset (0xffffeeee) + sh_size (0x78) that is greater than the file size (0x450)
->>>>>>> e1e3308f
 # SYMTAB-LLVM-NEXT:   Entry {
 # SYMTAB-LLVM-NEXT:     Function: ?
 # SYMTAB-LLVM-NEXT:     Size: 0x20
 # SYMTAB-LLVM-NEXT:   }
-<<<<<<< HEAD
-# SYMTAB-LLVM-NEXT: warning: '[[FILE]]': unable to get the target of relocation with index 1 in SHT_RELA section with index 6: unable to access section [index 7] data at 0xffffef06: offset goes past the end of file
-=======
 # SYMTAB-LLVM-NEXT: warning: '[[FILE]]': unable to get the target of relocation with index 1 in SHT_RELA section with index 6: unable to read an entry with index 1 from SHT_SYMTAB section with index 7: section [index 7] has a sh_offset (0xffffeeee) + sh_size (0x78) that is greater than the file size (0x450)
->>>>>>> e1e3308f
 # SYMTAB-LLVM-NEXT: warning: '[[FILE]]': could not identify function symbol for stack size entry in SHT_PROGBITS section with index 4
 # SYMTAB-LLVM-NEXT:   Entry {
 # SYMTAB-LLVM-NEXT:     Function: ?
@@ -511,15 +489,9 @@
 # BADSECTION-OUT-GNU-NEXT: warning: '[[FILE]]': unable to get address of symbol '_Z3foof': invalid section index: 10
 # BADSECTION-OUT-GNU-NEXT: warning: '[[FILE]]': could not identify function symbol for stack size entry in SHT_PROGBITS section with index 2
 # BADSECTION-OUT-GNU-NEXT:             8     ?
-<<<<<<< HEAD
-# BADSECTION-OUT-GNU-NEXT: warning: '[[FILE]]': unable to get the target of relocation with index 2 in SHT_RELA section with index 3: unable to access section [index 4] data at 0x18a0: offset goes past the end of file
-# BADSECTION-OUT-GNU-NEXT:            22     ?
-# BADSECTION-OUT-GNU-NEXT: warning: '[[FILE]]': unable to get the target of relocation with index 3 in SHT_RELA section with index 3: unable to access section [index 4] data at 0x18a0: offset goes past the end of file
-=======
 # BADSECTION-OUT-GNU-NEXT: warning: '[[FILE]]': unable to get the target of relocation with index 2 in SHT_RELA section with index 3: unable to read an entry with index 255 from SHT_SYMTAB section with index 4: can't read an entry at 0x17e8: it goes past the end of the section (0x30)
 # BADSECTION-OUT-GNU-NEXT:            22     ?
 # BADSECTION-OUT-GNU-NEXT: warning: '[[FILE]]': unable to get the target of relocation with index 3 in SHT_RELA section with index 3: unable to read an entry with index 255 from SHT_SYMTAB section with index 4: can't read an entry at 0x17e8: it goes past the end of the section (0x30)
->>>>>>> e1e3308f
 # BADSECTION-OUT-GNU-NEXT:            36     ?
 
 # BADSECTION-OUT-LLVM:      StackSizes [
@@ -530,20 +502,12 @@
 # BADSECTION-OUT-LLVM-NEXT:     Function: ?
 # BADSECTION-OUT-LLVM-NEXT:     Size: 0x8
 # BADSECTION-OUT-LLVM-NEXT:   }
-<<<<<<< HEAD
-# BADSECTION-OUT-LLVM-NEXT: warning: '[[FILE]]': unable to get the target of relocation with index 2 in SHT_RELA section with index 3: unable to access section [index 4] data at 0x18a0: offset goes past the end of file
-=======
 # BADSECTION-OUT-LLVM-NEXT: warning: '[[FILE]]': unable to get the target of relocation with index 2 in SHT_RELA section with index 3: unable to read an entry with index 255 from SHT_SYMTAB section with index 4: can't read an entry at 0x17e8: it goes past the end of the section (0x30)
->>>>>>> e1e3308f
 # BADSECTION-OUT-LLVM-NEXT:   Entry {
 # BADSECTION-OUT-LLVM-NEXT:     Function: ?
 # BADSECTION-OUT-LLVM-NEXT:     Size: 0x16
 # BADSECTION-OUT-LLVM-NEXT:   }
-<<<<<<< HEAD
-# BADSECTION-OUT-LLVM-NEXT: warning: '[[FILE]]': unable to get the target of relocation with index 3 in SHT_RELA section with index 3: unable to access section [index 4] data at 0x18a0: offset goes past the end of file
-=======
 # BADSECTION-OUT-LLVM-NEXT: warning: '[[FILE]]': unable to get the target of relocation with index 3 in SHT_RELA section with index 3: unable to read an entry with index 255 from SHT_SYMTAB section with index 4: can't read an entry at 0x17e8: it goes past the end of the section (0x30)
->>>>>>> e1e3308f
 # BADSECTION-OUT-LLVM-NEXT:   Entry {
 # BADSECTION-OUT-LLVM-NEXT:     Function: ?
 # BADSECTION-OUT-LLVM-NEXT:     Size: 0x24
