RUN: export LSAN_OPTIONS=detect_leaks=0
RUN: not llvm-dis -disable-output %p/Inputs/invalid-empty.bc 2>&1 | \
RUN: not llvm-dis -opaque-pointers -disable-output %p/Inputs/invalid-empty.bc 2>&1 | \
RUN:   FileCheck --check-prefix=INVALID-EMPTY %s
RUN: not llvm-dis -opaque-pointers -disable-output %p/Inputs/invalid-pr20485.bc 2>&1 | \
RUN:   FileCheck --check-prefix=INVALID-ENCODING %s
RUN: not llvm-dis -opaque-pointers -disable-output %p/Inputs/invalid-abbrev.bc 2>&1 | \
RUN:   FileCheck --check-prefix=BAD-ABBREV %s
RUN: not llvm-dis -opaque-pointers -disable-output %p/Inputs/invalid-unexpected-eof.bc 2>&1 | \
RUN:   FileCheck --check-prefix=UNEXPECTED-EOF %s
RUN: not llvm-dis -opaque-pointers -disable-output %p/Inputs/invalid-bad-abbrev-number.bc 2>&1 | \
RUN:   FileCheck --check-prefix=BAD-ABBREV-NUMBER %s
RUN: not llvm-dis -opaque-pointers -disable-output %p/Inputs/invalid-type-table-forward-ref.bc 2>&1 | \
RUN:   FileCheck --check-prefix=BAD-TYPE-TABLE-FORWARD-REF %s
RUN: not llvm-dis -opaque-pointers -disable-output %p/Inputs/invalid-bitwidth.bc 2>&1 | \
RUN:   FileCheck --check-prefix=BAD-BITWIDTH %s
RUN: not llvm-dis -opaque-pointers -disable-output %p/Inputs/invalid-align.bc  2>&1 | \
RUN:   FileCheck --check-prefix=BAD-ALIGN %s
RUN: not llvm-dis -opaque-pointers -disable-output %p/Inputs/invalid-call-non-function-explicit-type.bc 2>&1 | \
RUN:   FileCheck --check-prefix=NON-FUNCTION-EXPLICIT-CALL %s
RUN: not llvm-dis -opaque-pointers -disable-output %p/Inputs/invalid-invoke-mismatched-explicit-type.bc 2>&1 | \
RUN:   FileCheck --check-prefix=MISMATCHED-EXPLICIT-INVOKE %s
RUN: not llvm-dis -opaque-pointers -disable-output %p/Inputs/invalid-invoke-non-function-explicit-type.bc 2>&1 | \
RUN:   FileCheck --check-prefix=NON-FUNCTION-EXPLICIT-INVOKE %s

INVALID-EMPTY: error: file too small to contain bitcode header
INVALID-ENCODING: Invalid encoding
BAD-ABBREV: error: can't skip to bit
UNEXPECTED-EOF: error: can't skip to bit
BAD-ABBREV-NUMBER: error: can't skip to bit
BAD-TYPE-TABLE-FORWARD-REF: Invalid TYPE table: Only named structs can be forward referenced
BAD-BITWIDTH: error: can't skip to bit
BAD-ALIGN: Invalid alignment value
NON-FUNCTION-EXPLICIT-CALL: Explicit call type is not a function type
MISMATCHED-EXPLICIT-INVOKE: Insufficient operands to call
NON-FUNCTION-EXPLICIT-INVOKE: Explicit invoke type is not a function type

RUN: not llvm-dis -opaque-pointers -disable-output %p/Inputs/invalid-extractval-array-idx.bc 2>&1 | \
RUN:   FileCheck --check-prefix=EXTRACT-ARRAY %s
RUN: not llvm-dis -opaque-pointers -disable-output %p/Inputs/invalid-extractval-struct-idx.bc 2>&1 | \
RUN:   FileCheck --check-prefix=EXTRACT-STRUCT %s
RUN: not llvm-dis -opaque-pointers -disable-output %p/Inputs/invalid-extractval-too-many-idxs.bc 2>&1 | \
RUN:   FileCheck --check-prefix=EXTRACT-IDXS %s
RUN: not llvm-dis -opaque-pointers -disable-output %p/Inputs/invalid-insertval-array-idx.bc 2>&1 | \
RUN:   FileCheck --check-prefix=INSERT-ARRAY %s
RUN: not llvm-dis -opaque-pointers -disable-output %p/Inputs/invalid-insertval-struct-idx.bc 2>&1 | \
RUN:   FileCheck --check-prefix=INSERT-STRUCT %s
RUN: not llvm-dis -opaque-pointers -disable-output %p/Inputs/invalid-insertval-too-many-idxs.bc 2>&1 | \
RUN:   FileCheck --check-prefix=INSERT-IDXS %s


EXTRACT-ARRAY: EXTRACTVAL: Invalid array index
EXTRACT-STRUCT: EXTRACTVAL: Invalid struct index
EXTRACT-IDXS: EXTRACTVAL: Invalid type
INSERT-ARRAY: INSERTVAL: Invalid array index
INSERT-STRUCT: INSERTVAL: Invalid struct index
INSERT-IDXS: INSERTVAL: Invalid type

RUN: not llvm-dis -opaque-pointers -disable-output %p/Inputs/invalid-fp-shift.bc 2>&1 | \
RUN:   FileCheck --check-prefix=FP-SHIFT %s

FP-SHIFT: Invalid record

RUN: not llvm-dis -opaque-pointers -disable-output %p/Inputs/invalid-abbrev-vbr-size-too-big.bc 2>&1 | \
RUN:   FileCheck --check-prefix=HUGE-ABBREV-OP %s
RUN: not llvm-dis -opaque-pointers -disable-output %p/Inputs/invalid-abbrev-fixed-size-too-big.bc 2>&1 | \
RUN:   FileCheck --check-prefix=HUGE-ABBREV-OP %s

HUGE-ABBREV-OP: Fixed or VBR abbrev record with size > MaxChunkData

RUN: not llvm-dis -opaque-pointers -disable-output %p/Inputs/invalid-array-type.bc 2>&1 | \
RUN:   FileCheck --check-prefix=ARRAY-TYPE %s

ARRAY-TYPE: Array element type can't be an Array or a Blob

RUN: not llvm-dis -opaque-pointers -disable-output %p/Inputs/invalid-non-vector-extractelement.bc 2>&1 | \
RUN:   FileCheck --check-prefix=INVALID-TYPE %s
RUN: not llvm-dis -opaque-pointers -disable-output %p/Inputs/invalid-non-vector-insertelement.bc 2>&1 | \
RUN:   FileCheck --check-prefix=INVALID-TYPE %s
RUN: not llvm-dis -opaque-pointers -disable-output %p/Inputs/invalid-non-vector-shufflevector.bc 2>&1 | \
RUN:   FileCheck --check-prefix=INVALID-TYPE %s

INVALID-TYPE: Invalid type for value

RUN: not llvm-dis -opaque-pointers -disable-output %p/Inputs/invalid-fwdref-type-mismatch.bc 2>&1 | \
RUN:   FileCheck --check-prefix=FWDREF-TYPE %s

FWDREF-TYPE: Invalid record

RUN: not llvm-dis -opaque-pointers -disable-output %p/Inputs/invalid-fwdref-type-mismatch-2.bc 2>&1 | \
RUN:   FileCheck --check-prefix=FWDREF-TYPE-MISMATCH %s

FWDREF-TYPE-MISMATCH: Malformed block

RUN: not llvm-dis -opaque-pointers -disable-output %p/Inputs/invalid-array-element-type.bc 2>&1 | \
RUN:   FileCheck --check-prefix=ELEMENT-TYPE %s
RUN: not llvm-dis -opaque-pointers -disable-output %p/Inputs/invalid-vector-element-type.bc 2>&1 | \
RUN:   FileCheck --check-prefix=ELEMENT-TYPE %s
RUN: not llvm-dis -opaque-pointers -disable-output %p/Inputs/invalid-pointer-element-type.bc 2>&1 | \
RUN:   FileCheck --check-prefix=ELEMENT-TYPE %s

ELEMENT-TYPE: Invalid type

RUN: not llvm-dis -opaque-pointers -disable-output %p/Inputs/invalid-cast.bc 2>&1 | \
RUN:   FileCheck --check-prefix=INVALID-CAST %s

INVALID-CAST: Invalid cast

RUN: not llvm-dis -opaque-pointers -disable-output %p/Inputs/invalid-array-op-not-2nd-to-last.bc 2>&1 | \
RUN:   FileCheck --check-prefix=ARRAY-NOT-2LAST %s

ARRAY-NOT-2LAST: Array op not second to last

RUN: not llvm-dis -opaque-pointers -disable-output %p/Inputs/invalid-too-big-fwdref.bc 2>&1 | \
RUN:   FileCheck --check-prefix=HUGE-FWDREF %s

HUGE-FWDREF: Invalid record

RUN: not llvm-dis -opaque-pointers -disable-output %p/Inputs/invalid-load-pointer-type.bc 2>&1 | \
RUN:   FileCheck --check-prefix=LOAD-BAD-TYPE %s

LOAD-BAD-TYPE: Load operand is not a pointer type

RUN: not llvm-dis -opaque-pointers -disable-output %p/Inputs/invalid-GCTable-overflow.bc 2>&1 | \
RUN:   FileCheck --check-prefix=GCTABLE-OFLOW %s

GCTABLE-OFLOW: Invalid ID

RUN: not llvm-dis -opaque-pointers -disable-output %p/Inputs/invalid-insert-0-indices.bc 2>&1 | \
RUN:   FileCheck --check-prefix=INSERT-0-IDXS %s

INSERT-0-IDXS: INSERTVAL: Invalid instruction with 0 indices

RUN: not llvm-dis -opaque-pointers -disable-output %p/Inputs/invalid-extract-0-indices.bc 2>&1 | \
RUN:   FileCheck --check-prefix=EXTRACT-0-IDXS %s

EXTRACT-0-IDXS: EXTRACTVAL: Invalid instruction with 0 indices

RUN: not llvm-dis -opaque-pointers -disable-output %p/Inputs/invalid-load-ptr-type.bc 2>&1 | \
RUN:   FileCheck --check-prefix=BAD-LOAD-PTR-TYPE %s

BAD-LOAD-PTR-TYPE: error: can't skip to bit

RUN: not llvm-dis -opaque-pointers -disable-output %p/Inputs/invalid-inserted-value-type-mismatch.bc 2>&1 | \
RUN:   FileCheck --check-prefix=INSERT-TYPE-MISMATCH %s

INSERT-TYPE-MISMATCH: Inserted value type doesn't match aggregate type

RUN: not llvm-dis -opaque-pointers -disable-output %p/Inputs/invalid-code-len-width.bc 2>&1 | \
RUN:   FileCheck --check-prefix=INVALID-CODELENWIDTH %s

INVALID-CODELENWIDTH: error: can't skip to bit

RUN: not llvm-dis -opaque-pointers -disable-output %p/Inputs/invalid-function-argument-type.bc 2>&1 | \
RUN:   FileCheck --check-prefix=INVALID-ARGUMENT-TYPE %s

INVALID-ARGUMENT-TYPE: Invalid function argument type

RUN: not llvm-dis -opaque-pointers -disable-output %p/Inputs/invalid-function-comdat-id.bc 2>&1 | \
RUN:   FileCheck --check-prefix=INVALID-FCOMDAT-ID %s

INVALID-FCOMDAT-ID: Malformed block

RUN: not llvm-dis -opaque-pointers -disable-output %p/Inputs/invalid-global-var-comdat-id.bc 2>&1 | \
RUN:   FileCheck --check-prefix=INVALID-GVCOMDAT-ID %s

INVALID-GVCOMDAT-ID: Invalid global variable comdat ID

RUN: not llvm-dis -opaque-pointers -disable-output %p/Inputs/invalid-abbrev-no-operands.bc 2>&1 | \
RUN:   FileCheck --check-prefix=ABBREV-NO-OPS %s

ABBREV-NO-OPS: Abbrev record with no operands

RUN: not llvm-dis -opaque-pointers -disable-output %p/Inputs/invalid-array-operand-encoding.bc 2>&1 | \
RUN:   FileCheck --check-prefix=ARRAY-OP-ENC %s

ARRAY-OP-ENC: Malformed block

RUN: not llvm-dis -opaque-pointers -disable-output %p/Inputs/invalid-metadata-not-followed-named-node.bc 2>&1 | \
RUN:   FileCheck --check-prefix=META-NOT-FOLLOWED-BY-NAMED-META %s

META-NOT-FOLLOWED-BY-NAMED-META: Malformed block

RUN: not llvm-dis -opaque-pointers -disable-output %p/Inputs/invalid-vector-length.bc 2>&1 | \
RUN:   FileCheck --check-prefix=VECTOR-LENGTH %s

VECTOR-LENGTH: Invalid vector length

RUN: not llvm-dis -opaque-pointers -disable-output %p/Inputs/invalid-alias-type-mismatch.bc 2>&1 | \
RUN:   FileCheck --check-prefix=ALIAS-TYPE-MISMATCH %s

ALIAS-TYPE-MISMATCH: Insufficient function protos

RUN: not llvm-dis -opaque-pointers -disable-output %p/Inputs/invalid-no-function-block.bc 2>&1 | \
RUN:   FileCheck --check-prefix=NO-FUNCTION-BLOCK %s

NO-FUNCTION-BLOCK: Trying to materialize functions before seeing function blocks (Producer: 'LLVM3.8.0git' Reader: 'LLVM

RUN: not llvm-dis -opaque-pointers -disable-output %p/Inputs/invalid-name-with-0-byte.bc 2>&1 | \
RUN:   FileCheck --check-prefix=NAME-WITH-0 %s

NAME-WITH-0: Malformed block

RUN: not llvm-dis -opaque-pointers -disable-output %p/Inputs/invalid-void-constant.bc 2>&1 | \
RUN:   FileCheck --check-prefix=VOID-CONSTANT-TYPE %s

VOID-CONSTANT-TYPE: Invalid constant type

RUN: not llvm-dis -opaque-pointers -disable-output %p/Inputs/invalid-gep-no-operands.bc 2>&1 | \
RUN:   FileCheck --check-prefix=GEP-NO-OPERANDS %s

GEP-NO-OPERANDS: Constant GEP record must have at least two elements

RUN: not llvm-dis -opaque-pointers -disable-output %p/Inputs/invalid-constant-gep.bc 2>&1 | \
RUN:   FileCheck --check-prefix=INVALID-CONSTANT-GEP %s

INVALID-CONSTANT-GEP: Constant GEP record must have at least two elements

RUN: not llvm-dis -opaque-pointers -disable-output %p/Inputs/invalid-nonpointer-storeatomic.bc 2>&1 | \
RUN:   FileCheck --check-prefix=NONPOINTER-STOREATOMIC %s

NONPOINTER-STOREATOMIC: Invalid record

RUN: not llvm-dis -opaque-pointers -disable-output %p/Inputs/invalid-nonpointer-atomicrmw.bc 2>&1 | \
RUN:   FileCheck --check-prefix=NONPOINTER-ATOMICRMW %s

NONPOINTER-ATOMICRMW: Invalid record

RUN: not llvm-dis -opaque-pointers -disable-output %p/Inputs/invalid-fcmp-opnum.bc 2>&1 | \
RUN:   FileCheck --check-prefix=INVALID-FCMP-OPNUM %s

INVALID-FCMP-OPNUM: Invalid record: operand number exceeded available operands

RUN: not llvm-dis -opaque-pointers -disable-output %p/Inputs/invalid-cmpxchg-ordering.bc 2>&1 | \
RUN:   FileCheck --check-prefix=CMPXCHG-ORDERING %s
RUN: not llvm-dis -opaque-pointers -disable-output %p/Inputs/invalid-cmpxchg-ordering-2.bc 2>&1 | \
RUN:   FileCheck --check-prefix=CMPXCHG-ORDERING %s
RUN: not llvm-dis -opaque-pointers -disable-output %p/Inputs/invalid-cmpxchg-ordering-3.bc 2>&1 | \
RUN:   FileCheck --check-prefix=CMPXCHG-ORDERING %s
RUN: not llvm-dis -opaque-pointers -disable-output %p/Inputs/invalid-cmpxchg-ordering-4.bc 2>&1 | \
RUN:   FileCheck --check-prefix=CMPXCHG-ORDERING %s

CMPXCHG-ORDERING: Invalid cmpxchg {{failure|success}} ordering

RUN: not llvm-dis -opaque-pointers -disable-output %p/Inputs/invalid-abbrev-number.bc 2>&1 | \
RUN:   FileCheck --check-prefix=INVALID-ABBREV-NUMBER %s

INVALID-ABBREV-NUMBER: Invalid abbrev number

RUN: not llvm-dis -opaque-pointers -disable-output %p/Inputs/invalid-attribute-group-entry.bc 2>&1 | \
RUN:   FileCheck --check-prefix=INVALID-ATTRIBUTE-GROUP-ENTRY %s

INVALID-ATTRIBUTE-GROUP-ENTRY: Invalid attribute group entry

RUN: not llvm-dis -opaque-pointers -disable-output %p/Inputs/unterminated-blob.bc 2>&1 | \
RUN:   FileCheck --check-prefix=UNTERMINATED-BLOB %s

UNTERMINATED-BLOB: Blob ends too soon

RUN: not llvm-dis -opaque-pointers -disable-output %p/Inputs/invalid-value-symbol-table.bc 2>&1 | \
RUN:   FileCheck --check-prefix=INVALID-VALUE-SYMBOL-TABLE %s

INVALID-VALUE-SYMBOL-TABLE: Invalid value reference in symbol table

RUN: not llvm-dis -opaque-pointers -disable-output %p/Inputs/unterminated-vbr.bc 2>&1 | \
RUN:   FileCheck --check-prefix=UNTERMINATED-VBR %s

UNTERMINATED-VBR: Failed to read size: Unterminated VBR

RUN: not llvm-dis -opaque-pointers -disable-output %p/Inputs/comdat-name-too-large.bc 2>&1 | \
RUN:   FileCheck --check-prefix=COMDAT-NAME-TOO-LARGE %s

COMDAT-NAME-TOO-LARGE: Comdat name size too large

RUN: not llvm-dis -opaque-pointers -disable-output %p/Inputs/invalid-chunk-size.bc 2>&1 | \
RUN:   FileCheck --check-prefix=INVALID-CHUNK-SIZE %s

INVALID-CHUNK-SIZE: Fixed or VBR abbrev record with size > MaxChunkData

RUN: not llvm-dis -opaque-pointers -disable-output %p/Inputs/invalid-diimportedentity-record.bc 2>&1 | \
RUN:   FileCheck --check-prefix=INVALID-DIIMPORTEDENTITY-RECORD %s

INVALID-DIIMPORTEDENTITY-RECORD: Invalid DIImportedEntity record

<<<<<<< HEAD
RUN: not llvm-dis -opaque-pointers -disable-output -opaque-pointers %p/Inputs/invalid-forward-declare.bc 2>&1 | \
=======
RUN: not llvm-dis -disable-output %p/Inputs/invalid-forward-declare.bc 2>&1 | \
>>>>>>> edb2fc6d
RUN:   FileCheck --check-prefix=INVALID-FORWARD-DECLARE %s

INVALID-FORWARD-DECLARE: Assigned value does not match type of forward declaration<|MERGE_RESOLUTION|>--- conflicted
+++ resolved
@@ -282,11 +282,7 @@
 
 INVALID-DIIMPORTEDENTITY-RECORD: Invalid DIImportedEntity record
 
-<<<<<<< HEAD
-RUN: not llvm-dis -opaque-pointers -disable-output -opaque-pointers %p/Inputs/invalid-forward-declare.bc 2>&1 | \
-=======
-RUN: not llvm-dis -disable-output %p/Inputs/invalid-forward-declare.bc 2>&1 | \
->>>>>>> edb2fc6d
+RUN: not llvm-dis -opaque-pointers -disable-output %p/Inputs/invalid-forward-declare.bc 2>&1 | \
 RUN:   FileCheck --check-prefix=INVALID-FORWARD-DECLARE %s
 
 INVALID-FORWARD-DECLARE: Assigned value does not match type of forward declaration