--- conflicted
+++ resolved
@@ -854,19 +854,11 @@
   cantFail(std::move(Err));
 
   if (Name == ".debug_str")
-<<<<<<< HEAD
-    DWARFYAML::EmitDebugStr(OS, DWARF);
-  else if (Name == ".debug_aranges")
-    DWARFYAML::EmitDebugAranges(OS, DWARF);
-  else if (Name == ".debug_ranges")
-    DWARFYAML::EmitDebugRanges(OS, DWARF);
-=======
     Err = DWARFYAML::emitDebugStr(OS, DWARF);
   else if (Name == ".debug_aranges")
     Err = DWARFYAML::emitDebugAranges(OS, DWARF);
   else if (Name == ".debug_ranges")
     Err = DWARFYAML::emitDebugRanges(OS, DWARF);
->>>>>>> 755e53b4
   else
     llvm_unreachable("unexpected emitDWARF() call");
 
