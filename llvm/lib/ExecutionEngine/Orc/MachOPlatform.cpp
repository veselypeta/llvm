//===------ MachOPlatform.cpp - Utilities for executing MachO in Orc ------===//
//
// Part of the LLVM Project, under the Apache License v2.0 with LLVM Exceptions.
// See https://llvm.org/LICENSE.txt for license information.
// SPDX-License-Identifier: Apache-2.0 WITH LLVM-exception
//
//===----------------------------------------------------------------------===//

#include "llvm/ExecutionEngine/Orc/MachOPlatform.h"

#include "llvm/BinaryFormat/MachO.h"
#include "llvm/ExecutionEngine/JITLink/x86_64.h"
#include "llvm/ExecutionEngine/Orc/DebugUtils.h"
#include "llvm/ExecutionEngine/Orc/ExecutionUtils.h"
#include "llvm/ExecutionEngine/Orc/LookupAndRecordAddrs.h"
#include "llvm/Support/BinaryByteStream.h"
#include "llvm/Support/Debug.h"

#define DEBUG_TYPE "orc"

using namespace llvm;
using namespace llvm::orc;
using namespace llvm::orc::shared;

namespace {

class MachOHeaderMaterializationUnit : public MaterializationUnit {
public:
  MachOHeaderMaterializationUnit(MachOPlatform &MOP,
                                 const SymbolStringPtr &HeaderStartSymbol)
      : MaterializationUnit(createHeaderInterface(MOP, HeaderStartSymbol)),
        MOP(MOP) {}

  StringRef getName() const override { return "MachOHeaderMU"; }

  void materialize(std::unique_ptr<MaterializationResponsibility> R) override {
    unsigned PointerSize;
    support::endianness Endianness;
    const auto &TT =
        MOP.getExecutionSession().getExecutorProcessControl().getTargetTriple();

    switch (TT.getArch()) {
    case Triple::aarch64:
    case Triple::x86_64:
      PointerSize = 8;
      Endianness = support::endianness::little;
      break;
    default:
      llvm_unreachable("Unrecognized architecture");
    }

    auto G = std::make_unique<jitlink::LinkGraph>(
        "<MachOHeaderMU>", TT, PointerSize, Endianness,
        jitlink::getGenericEdgeKindName);
    auto &HeaderSection = G->createSection("__header", jitlink::MemProt::Read);
    auto &HeaderBlock = createHeaderBlock(*G, HeaderSection);

    // Init symbol is header-start symbol.
    G->addDefinedSymbol(HeaderBlock, 0, *R->getInitializerSymbol(),
                        HeaderBlock.getSize(), jitlink::Linkage::Strong,
                        jitlink::Scope::Default, false, true);
    for (auto &HS : AdditionalHeaderSymbols)
      G->addDefinedSymbol(HeaderBlock, HS.Offset, HS.Name,
                          HeaderBlock.getSize(), jitlink::Linkage::Strong,
                          jitlink::Scope::Default, false, true);

    MOP.getObjectLinkingLayer().emit(std::move(R), std::move(G));
  }

  void discard(const JITDylib &JD, const SymbolStringPtr &Sym) override {}

private:
  struct HeaderSymbol {
    const char *Name;
    uint64_t Offset;
  };

  static constexpr HeaderSymbol AdditionalHeaderSymbols[] = {
      {"___mh_executable_header", 0}};

  static jitlink::Block &createHeaderBlock(jitlink::LinkGraph &G,
                                           jitlink::Section &HeaderSection) {
    MachO::mach_header_64 Hdr;
    Hdr.magic = MachO::MH_MAGIC_64;
    switch (G.getTargetTriple().getArch()) {
    case Triple::aarch64:
      Hdr.cputype = MachO::CPU_TYPE_ARM64;
      Hdr.cpusubtype = MachO::CPU_SUBTYPE_ARM64_ALL;
      break;
    case Triple::x86_64:
      Hdr.cputype = MachO::CPU_TYPE_X86_64;
      Hdr.cpusubtype = MachO::CPU_SUBTYPE_X86_64_ALL;
      break;
    default:
      llvm_unreachable("Unrecognized architecture");
    }
    Hdr.filetype = MachO::MH_DYLIB; // Custom file type?
    Hdr.ncmds = 0;
    Hdr.sizeofcmds = 0;
    Hdr.flags = 0;
    Hdr.reserved = 0;

    if (G.getEndianness() != support::endian::system_endianness())
      MachO::swapStruct(Hdr);

    auto HeaderContent = G.allocateString(
        StringRef(reinterpret_cast<const char *>(&Hdr), sizeof(Hdr)));

<<<<<<< HEAD
    return G.createContentBlock(HeaderSection, HeaderContent,
                                orc::ExecutorAddr(), 8, 0);
=======
    return G.createContentBlock(HeaderSection, HeaderContent, ExecutorAddr(), 8,
                                0);
>>>>>>> 1e8336c5
  }

  static MaterializationUnit::Interface
  createHeaderInterface(MachOPlatform &MOP,
                        const SymbolStringPtr &HeaderStartSymbol) {
    SymbolFlagsMap HeaderSymbolFlags;

    HeaderSymbolFlags[HeaderStartSymbol] = JITSymbolFlags::Exported;
    for (auto &HS : AdditionalHeaderSymbols)
      HeaderSymbolFlags[MOP.getExecutionSession().intern(HS.Name)] =
          JITSymbolFlags::Exported;

    return MaterializationUnit::Interface(std::move(HeaderSymbolFlags),
                                          HeaderStartSymbol);
  }

  MachOPlatform &MOP;
};

constexpr MachOHeaderMaterializationUnit::HeaderSymbol
    MachOHeaderMaterializationUnit::AdditionalHeaderSymbols[];

StringRef EHFrameSectionName = "__TEXT,__eh_frame";
StringRef ModInitFuncSectionName = "__DATA,__mod_init_func";
StringRef ObjCClassListSectionName = "__DATA,__objc_classlist";
StringRef ObjCImageInfoSectionName = "__DATA,__objc_image_info";
StringRef ObjCSelRefsSectionName = "__DATA,__objc_selrefs";
StringRef Swift5ProtoSectionName = "__TEXT,__swift5_proto";
StringRef Swift5ProtosSectionName = "__TEXT,__swift5_protos";
StringRef Swift5TypesSectionName = "__TEXT,__swift5_types";
StringRef ThreadBSSSectionName = "__DATA,__thread_bss";
StringRef ThreadDataSectionName = "__DATA,__thread_data";
StringRef ThreadVarsSectionName = "__DATA,__thread_vars";

StringRef InitSectionNames[] = {
    ModInitFuncSectionName, ObjCSelRefsSectionName, ObjCClassListSectionName,
    Swift5ProtosSectionName, Swift5ProtoSectionName, Swift5TypesSectionName};

} // end anonymous namespace

namespace llvm {
namespace orc {

Expected<std::unique_ptr<MachOPlatform>>
MachOPlatform::Create(ExecutionSession &ES, ObjectLinkingLayer &ObjLinkingLayer,
                      JITDylib &PlatformJD, const char *OrcRuntimePath,
                      Optional<SymbolAliasMap> RuntimeAliases) {

  auto &EPC = ES.getExecutorProcessControl();

  // If the target is not supported then bail out immediately.
  if (!supportedTarget(EPC.getTargetTriple()))
    return make_error<StringError>("Unsupported MachOPlatform triple: " +
                                       EPC.getTargetTriple().str(),
                                   inconvertibleErrorCode());

  // Create default aliases if the caller didn't supply any.
  if (!RuntimeAliases)
    RuntimeAliases = standardPlatformAliases(ES);

  // Define the aliases.
  if (auto Err = PlatformJD.define(symbolAliases(std::move(*RuntimeAliases))))
    return std::move(Err);

  // Add JIT-dispatch function support symbols.
  if (auto Err = PlatformJD.define(absoluteSymbols(
          {{ES.intern("___orc_rt_jit_dispatch"),
            {EPC.getJITDispatchInfo().JITDispatchFunction.getValue(),
             JITSymbolFlags::Exported}},
           {ES.intern("___orc_rt_jit_dispatch_ctx"),
            {EPC.getJITDispatchInfo().JITDispatchContext.getValue(),
             JITSymbolFlags::Exported}}})))
    return std::move(Err);

  // Create a generator for the ORC runtime archive.
  auto OrcRuntimeArchiveGenerator = StaticLibraryDefinitionGenerator::Load(
      ObjLinkingLayer, OrcRuntimePath, EPC.getTargetTriple());
  if (!OrcRuntimeArchiveGenerator)
    return OrcRuntimeArchiveGenerator.takeError();

  // Create the instance.
  Error Err = Error::success();
  auto P = std::unique_ptr<MachOPlatform>(
      new MachOPlatform(ES, ObjLinkingLayer, PlatformJD,
                        std::move(*OrcRuntimeArchiveGenerator), Err));
  if (Err)
    return std::move(Err);
  return std::move(P);
}

Error MachOPlatform::setupJITDylib(JITDylib &JD) {
  return JD.define(std::make_unique<MachOHeaderMaterializationUnit>(
      *this, MachOHeaderStartSymbol));
}

Error MachOPlatform::notifyAdding(ResourceTracker &RT,
                                  const MaterializationUnit &MU) {
  auto &JD = RT.getJITDylib();
  const auto &InitSym = MU.getInitializerSymbol();
  if (!InitSym)
    return Error::success();

  RegisteredInitSymbols[&JD].add(InitSym,
                                 SymbolLookupFlags::WeaklyReferencedSymbol);
  LLVM_DEBUG({
    dbgs() << "MachOPlatform: Registered init symbol " << *InitSym << " for MU "
           << MU.getName() << "\n";
  });
  return Error::success();
}

Error MachOPlatform::notifyRemoving(ResourceTracker &RT) {
  llvm_unreachable("Not supported yet");
}

static void addAliases(ExecutionSession &ES, SymbolAliasMap &Aliases,
                       ArrayRef<std::pair<const char *, const char *>> AL) {
  for (auto &KV : AL) {
    auto AliasName = ES.intern(KV.first);
    assert(!Aliases.count(AliasName) && "Duplicate symbol name in alias map");
    Aliases[std::move(AliasName)] = {ES.intern(KV.second),
                                     JITSymbolFlags::Exported};
  }
}

SymbolAliasMap MachOPlatform::standardPlatformAliases(ExecutionSession &ES) {
  SymbolAliasMap Aliases;
  addAliases(ES, Aliases, requiredCXXAliases());
  addAliases(ES, Aliases, standardRuntimeUtilityAliases());
  return Aliases;
}

ArrayRef<std::pair<const char *, const char *>>
MachOPlatform::requiredCXXAliases() {
  static const std::pair<const char *, const char *> RequiredCXXAliases[] = {
      {"___cxa_atexit", "___orc_rt_macho_cxa_atexit"}};

  return ArrayRef<std::pair<const char *, const char *>>(RequiredCXXAliases);
}

ArrayRef<std::pair<const char *, const char *>>
MachOPlatform::standardRuntimeUtilityAliases() {
  static const std::pair<const char *, const char *>
      StandardRuntimeUtilityAliases[] = {
          {"___orc_rt_run_program", "___orc_rt_macho_run_program"},
          {"___orc_rt_log_error", "___orc_rt_log_error_to_stderr"}};

  return ArrayRef<std::pair<const char *, const char *>>(
      StandardRuntimeUtilityAliases);
}

bool MachOPlatform::isInitializerSection(StringRef SegName,
                                         StringRef SectName) {
  for (auto &Name : InitSectionNames) {
    if (Name.startswith(SegName) && Name.substr(7) == SectName)
      return true;
  }
  return false;
}

bool MachOPlatform::supportedTarget(const Triple &TT) {
  switch (TT.getArch()) {
  case Triple::aarch64:
  case Triple::x86_64:
    return true;
  default:
    return false;
  }
}

MachOPlatform::MachOPlatform(
    ExecutionSession &ES, ObjectLinkingLayer &ObjLinkingLayer,
    JITDylib &PlatformJD,
    std::unique_ptr<DefinitionGenerator> OrcRuntimeGenerator, Error &Err)
    : ES(ES), ObjLinkingLayer(ObjLinkingLayer),
      MachOHeaderStartSymbol(ES.intern("___dso_handle")) {
  ErrorAsOutParameter _(&Err);

  ObjLinkingLayer.addPlugin(std::make_unique<MachOPlatformPlugin>(*this));

  PlatformJD.addGenerator(std::move(OrcRuntimeGenerator));

  // Force linking of eh-frame registration functions.
  if (auto Err2 = lookupAndRecordAddrs(
          ES, LookupKind::Static, makeJITDylibSearchOrder(&PlatformJD),
          {{ES.intern("___orc_rt_macho_register_ehframe_section"),
            &orc_rt_macho_register_ehframe_section},
           {ES.intern("___orc_rt_macho_deregister_ehframe_section"),
            &orc_rt_macho_deregister_ehframe_section}})) {
    Err = std::move(Err2);
    return;
  }

  State = BootstrapPhase2;

  // PlatformJD hasn't been 'set-up' by the platform yet (since we're creating
  // the platform now), so set it up.
  if (auto E2 = setupJITDylib(PlatformJD)) {
    Err = std::move(E2);
    return;
  }

  RegisteredInitSymbols[&PlatformJD].add(
      MachOHeaderStartSymbol, SymbolLookupFlags::WeaklyReferencedSymbol);

  // Associate wrapper function tags with JIT-side function implementations.
  if (auto E2 = associateRuntimeSupportFunctions(PlatformJD)) {
    Err = std::move(E2);
    return;
  }

  // Lookup addresses of runtime functions callable by the platform,
  // call the platform bootstrap function to initialize the platform-state
  // object in the executor.
  if (auto E2 = bootstrapMachORuntime(PlatformJD)) {
    Err = std::move(E2);
    return;
  }

  State = Initialized;
}

Error MachOPlatform::associateRuntimeSupportFunctions(JITDylib &PlatformJD) {
  ExecutionSession::JITDispatchHandlerAssociationMap WFs;

  using GetInitializersSPSSig =
      SPSExpected<SPSMachOJITDylibInitializerSequence>(SPSString);
  WFs[ES.intern("___orc_rt_macho_get_initializers_tag")] =
      ES.wrapAsyncWithSPS<GetInitializersSPSSig>(
          this, &MachOPlatform::rt_getInitializers);

  using GetDeinitializersSPSSig =
      SPSExpected<SPSMachOJITDylibDeinitializerSequence>(SPSExecutorAddr);
  WFs[ES.intern("___orc_rt_macho_get_deinitializers_tag")] =
      ES.wrapAsyncWithSPS<GetDeinitializersSPSSig>(
          this, &MachOPlatform::rt_getDeinitializers);

  using LookupSymbolSPSSig =
      SPSExpected<SPSExecutorAddr>(SPSExecutorAddr, SPSString);
  WFs[ES.intern("___orc_rt_macho_symbol_lookup_tag")] =
      ES.wrapAsyncWithSPS<LookupSymbolSPSSig>(this,
                                              &MachOPlatform::rt_lookupSymbol);

  return ES.registerJITDispatchHandlers(PlatformJD, std::move(WFs));
}

void MachOPlatform::getInitializersBuildSequencePhase(
    SendInitializerSequenceFn SendResult, JITDylib &JD,
    std::vector<JITDylibSP> DFSLinkOrder) {
  MachOJITDylibInitializerSequence FullInitSeq;
  {
    std::lock_guard<std::mutex> Lock(PlatformMutex);
    for (auto &InitJD : reverse(DFSLinkOrder)) {
      LLVM_DEBUG({
        dbgs() << "MachOPlatform: Appending inits for \"" << InitJD->getName()
               << "\" to sequence\n";
      });
      auto ISItr = InitSeqs.find(InitJD.get());
      if (ISItr != InitSeqs.end()) {
        FullInitSeq.emplace_back(std::move(ISItr->second));
        InitSeqs.erase(ISItr);
      }
    }
  }

  SendResult(std::move(FullInitSeq));
}

void MachOPlatform::getInitializersLookupPhase(
    SendInitializerSequenceFn SendResult, JITDylib &JD) {

  auto DFSLinkOrder = JD.getDFSLinkOrder();
  DenseMap<JITDylib *, SymbolLookupSet> NewInitSymbols;
  ES.runSessionLocked([&]() {
    for (auto &InitJD : DFSLinkOrder) {
      auto RISItr = RegisteredInitSymbols.find(InitJD.get());
      if (RISItr != RegisteredInitSymbols.end()) {
        NewInitSymbols[InitJD.get()] = std::move(RISItr->second);
        RegisteredInitSymbols.erase(RISItr);
      }
    }
  });

  // If there are no further init symbols to look up then move on to the next
  // phase.
  if (NewInitSymbols.empty()) {
    getInitializersBuildSequencePhase(std::move(SendResult), JD,
                                      std::move(DFSLinkOrder));
    return;
  }

  // Otherwise issue a lookup and re-run this phase when it completes.
  lookupInitSymbolsAsync(
      [this, SendResult = std::move(SendResult), &JD](Error Err) mutable {
        if (Err)
          SendResult(std::move(Err));
        else
          getInitializersLookupPhase(std::move(SendResult), JD);
      },
      ES, std::move(NewInitSymbols));
}

void MachOPlatform::rt_getInitializers(SendInitializerSequenceFn SendResult,
                                       StringRef JDName) {
  LLVM_DEBUG({
    dbgs() << "MachOPlatform::rt_getInitializers(\"" << JDName << "\")\n";
  });

  JITDylib *JD = ES.getJITDylibByName(JDName);
  if (!JD) {
    LLVM_DEBUG({
      dbgs() << "  No such JITDylib \"" << JDName << "\". Sending error.\n";
    });
    SendResult(make_error<StringError>("No JITDylib named " + JDName,
                                       inconvertibleErrorCode()));
    return;
  }

  getInitializersLookupPhase(std::move(SendResult), *JD);
}

void MachOPlatform::rt_getDeinitializers(SendDeinitializerSequenceFn SendResult,
                                         ExecutorAddr Handle) {
  LLVM_DEBUG({
    dbgs() << "MachOPlatform::rt_getDeinitializers(\""
           << formatv("{0:x}", Handle.getValue()) << "\")\n";
  });

  JITDylib *JD = nullptr;

  {
    std::lock_guard<std::mutex> Lock(PlatformMutex);
    auto I = HeaderAddrToJITDylib.find(Handle);
    if (I != HeaderAddrToJITDylib.end())
      JD = I->second;
  }

  if (!JD) {
    LLVM_DEBUG({
      dbgs() << "  No JITDylib for handle "
             << formatv("{0:x}", Handle.getValue()) << "\n";
    });
    SendResult(make_error<StringError>("No JITDylib associated with handle " +
                                           formatv("{0:x}", Handle.getValue()),
                                       inconvertibleErrorCode()));
    return;
  }

  SendResult(MachOJITDylibDeinitializerSequence());
}

void MachOPlatform::rt_lookupSymbol(SendSymbolAddressFn SendResult,
                                    ExecutorAddr Handle, StringRef SymbolName) {
  LLVM_DEBUG({
    dbgs() << "MachOPlatform::rt_lookupSymbol(\""
           << formatv("{0:x}", Handle.getValue()) << "\")\n";
  });

  JITDylib *JD = nullptr;

  {
    std::lock_guard<std::mutex> Lock(PlatformMutex);
    auto I = HeaderAddrToJITDylib.find(Handle);
    if (I != HeaderAddrToJITDylib.end())
      JD = I->second;
  }

  if (!JD) {
    LLVM_DEBUG({
      dbgs() << "  No JITDylib for handle "
             << formatv("{0:x}", Handle.getValue()) << "\n";
    });
    SendResult(make_error<StringError>("No JITDylib associated with handle " +
                                           formatv("{0:x}", Handle.getValue()),
                                       inconvertibleErrorCode()));
    return;
  }

  // Use functor class to work around XL build compiler issue on AIX.
  class RtLookupNotifyComplete {
  public:
    RtLookupNotifyComplete(SendSymbolAddressFn &&SendResult)
        : SendResult(std::move(SendResult)) {}
    void operator()(Expected<SymbolMap> Result) {
      if (Result) {
        assert(Result->size() == 1 && "Unexpected result map count");
        SendResult(ExecutorAddr(Result->begin()->second.getAddress()));
      } else {
        SendResult(Result.takeError());
      }
    }

  private:
    SendSymbolAddressFn SendResult;
  };

  // FIXME: Proper mangling.
  auto MangledName = ("_" + SymbolName).str();
  ES.lookup(
      LookupKind::DLSym, {{JD, JITDylibLookupFlags::MatchExportedSymbolsOnly}},
      SymbolLookupSet(ES.intern(MangledName)), SymbolState::Ready,
      RtLookupNotifyComplete(std::move(SendResult)), NoDependenciesToRegister);
}

Error MachOPlatform::bootstrapMachORuntime(JITDylib &PlatformJD) {
  if (auto Err = lookupAndRecordAddrs(
          ES, LookupKind::Static, makeJITDylibSearchOrder(&PlatformJD),
          {{ES.intern("___orc_rt_macho_platform_bootstrap"),
            &orc_rt_macho_platform_bootstrap},
           {ES.intern("___orc_rt_macho_platform_shutdown"),
            &orc_rt_macho_platform_shutdown},
           {ES.intern("___orc_rt_macho_register_thread_data_section"),
            &orc_rt_macho_register_thread_data_section},
           {ES.intern("___orc_rt_macho_deregister_thread_data_section"),
            &orc_rt_macho_deregister_thread_data_section},
           {ES.intern("___orc_rt_macho_create_pthread_key"),
            &orc_rt_macho_create_pthread_key}}))
    return Err;

  return ES.callSPSWrapper<void()>(orc_rt_macho_platform_bootstrap);
}

Error MachOPlatform::registerInitInfo(
    JITDylib &JD, ExecutorAddr ObjCImageInfoAddr,
    ArrayRef<jitlink::Section *> InitSections) {

  std::unique_lock<std::mutex> Lock(PlatformMutex);

  MachOJITDylibInitializers *InitSeq = nullptr;
  {
    auto I = InitSeqs.find(&JD);
    if (I == InitSeqs.end()) {
      // If there's no init sequence entry yet then we need to look up the
      // header symbol to force creation of one.
      Lock.unlock();

      auto SearchOrder =
          JD.withLinkOrderDo([](const JITDylibSearchOrder &SO) { return SO; });
      if (auto Err = ES.lookup(SearchOrder, MachOHeaderStartSymbol).takeError())
        return Err;

      Lock.lock();
      I = InitSeqs.find(&JD);
      assert(I != InitSeqs.end() &&
             "Entry missing after header symbol lookup?");
    }
    InitSeq = &I->second;
  }

  InitSeq->ObjCImageInfoAddress = ObjCImageInfoAddr;

  for (auto *Sec : InitSections) {
    // FIXME: Avoid copy here.
    jitlink::SectionRange R(*Sec);
    InitSeq->InitSections[Sec->getName()].push_back(
        {ExecutorAddr(R.getStart()), ExecutorAddr(R.getEnd())});
  }

  return Error::success();
}

Expected<uint64_t> MachOPlatform::createPThreadKey() {
  if (!orc_rt_macho_create_pthread_key)
    return make_error<StringError>(
        "Attempting to create pthread key in target, but runtime support has "
        "not been loaded yet",
        inconvertibleErrorCode());

  Expected<uint64_t> Result(0);
  if (auto Err = ES.callSPSWrapper<SPSExpected<uint64_t>(void)>(
          orc_rt_macho_create_pthread_key, Result))
    return std::move(Err);
  return Result;
}

void MachOPlatform::MachOPlatformPlugin::modifyPassConfig(
    MaterializationResponsibility &MR, jitlink::LinkGraph &LG,
    jitlink::PassConfiguration &Config) {

  auto PS = MP.State.load();

  // --- Handle Initializers ---
  if (auto InitSymbol = MR.getInitializerSymbol()) {

    // If the initializer symbol is the MachOHeader start symbol then just
    // register it and then bail out -- the header materialization unit
    // definitely doesn't need any other passes.
    if (InitSymbol == MP.MachOHeaderStartSymbol) {
      Config.PostAllocationPasses.push_back([this, &MR](jitlink::LinkGraph &G) {
        return associateJITDylibHeaderSymbol(G, MR);
      });
      return;
    }

    // If the object contains an init symbol other than the header start symbol
    // then add passes to preserve, process and register the init
    // sections/symbols.
    Config.PrePrunePasses.push_back([this, &MR](jitlink::LinkGraph &G) {
      if (auto Err = preserveInitSections(G, MR))
        return Err;
      return processObjCImageInfo(G, MR);
    });

    Config.PostFixupPasses.push_back(
        [this, &JD = MR.getTargetJITDylib()](jitlink::LinkGraph &G) {
          return registerInitSections(G, JD);
        });
  }

  // --- Add passes for eh-frame and TLV support ---
  if (PS == MachOPlatform::BootstrapPhase1) {
    Config.PostFixupPasses.push_back(
        [this](jitlink::LinkGraph &G) { return registerEHSectionsPhase1(G); });
    return;
  }

  // Insert TLV lowering at the start of the PostPrunePasses, since we want
  // it to run before GOT/PLT lowering.
  Config.PostPrunePasses.insert(
      Config.PostPrunePasses.begin(),
      [this, &JD = MR.getTargetJITDylib()](jitlink::LinkGraph &G) {
        return fixTLVSectionsAndEdges(G, JD);
      });

  // Add a pass to register the final addresses of the eh-frame and TLV sections
  // with the runtime.
  Config.PostFixupPasses.push_back(
      [this](jitlink::LinkGraph &G) { return registerEHAndTLVSections(G); });
}

ObjectLinkingLayer::Plugin::SyntheticSymbolDependenciesMap
MachOPlatform::MachOPlatformPlugin::getSyntheticSymbolDependencies(
    MaterializationResponsibility &MR) {
  std::lock_guard<std::mutex> Lock(PluginMutex);
  auto I = InitSymbolDeps.find(&MR);
  if (I != InitSymbolDeps.end()) {
    SyntheticSymbolDependenciesMap Result;
    Result[MR.getInitializerSymbol()] = std::move(I->second);
    InitSymbolDeps.erase(&MR);
    return Result;
  }
  return SyntheticSymbolDependenciesMap();
}

Error MachOPlatform::MachOPlatformPlugin::associateJITDylibHeaderSymbol(
    jitlink::LinkGraph &G, MaterializationResponsibility &MR) {

  auto I = llvm::find_if(G.defined_symbols(), [this](jitlink::Symbol *Sym) {
    return Sym->getName() == *MP.MachOHeaderStartSymbol;
  });
  assert(I != G.defined_symbols().end() && "Missing MachO header start symbol");

  auto &JD = MR.getTargetJITDylib();
  std::lock_guard<std::mutex> Lock(MP.PlatformMutex);
  auto HeaderAddr = (*I)->getAddress();
  MP.HeaderAddrToJITDylib[HeaderAddr] = &JD;
  assert(!MP.InitSeqs.count(&JD) && "InitSeq entry for JD already exists");
  MP.InitSeqs.insert(
      std::make_pair(&JD, MachOJITDylibInitializers(JD.getName(), HeaderAddr)));
  return Error::success();
}

Error MachOPlatform::MachOPlatformPlugin::preserveInitSections(
    jitlink::LinkGraph &G, MaterializationResponsibility &MR) {

  JITLinkSymbolSet InitSectionSymbols;
  for (auto &InitSectionName : InitSectionNames) {
    // Skip non-init sections.
    auto *InitSection = G.findSectionByName(InitSectionName);
    if (!InitSection)
      continue;

    // Make a pass over live symbols in the section: those blocks are already
    // preserved.
    DenseSet<jitlink::Block *> AlreadyLiveBlocks;
    for (auto &Sym : InitSection->symbols()) {
      auto &B = Sym->getBlock();
      if (Sym->isLive() && Sym->getOffset() == 0 &&
          Sym->getSize() == B.getSize() && !AlreadyLiveBlocks.count(&B)) {
        InitSectionSymbols.insert(Sym);
        AlreadyLiveBlocks.insert(&B);
      }
    }

    // Add anonymous symbols to preserve any not-already-preserved blocks.
    for (auto *B : InitSection->blocks())
      if (!AlreadyLiveBlocks.count(B))
        InitSectionSymbols.insert(
            &G.addAnonymousSymbol(*B, 0, B->getSize(), false, true));
  }

  if (!InitSectionSymbols.empty()) {
    std::lock_guard<std::mutex> Lock(PluginMutex);
    InitSymbolDeps[&MR] = std::move(InitSectionSymbols);
  }

  return Error::success();
}

Error MachOPlatform::MachOPlatformPlugin::processObjCImageInfo(
    jitlink::LinkGraph &G, MaterializationResponsibility &MR) {

  // If there's an ObjC imagine info then either
  //   (1) It's the first __objc_imageinfo we've seen in this JITDylib. In
  //       this case we name and record it.
  // OR
  //   (2) We already have a recorded __objc_imageinfo for this JITDylib,
  //       in which case we just verify it.
  auto *ObjCImageInfo = G.findSectionByName(ObjCImageInfoSectionName);
  if (!ObjCImageInfo)
    return Error::success();

  auto ObjCImageInfoBlocks = ObjCImageInfo->blocks();

  // Check that the section is not empty if present.
  if (llvm::empty(ObjCImageInfoBlocks))
    return make_error<StringError>("Empty " + ObjCImageInfoSectionName +
                                       " section in " + G.getName(),
                                   inconvertibleErrorCode());

  // Check that there's only one block in the section.
  if (std::next(ObjCImageInfoBlocks.begin()) != ObjCImageInfoBlocks.end())
    return make_error<StringError>("Multiple blocks in " +
                                       ObjCImageInfoSectionName +
                                       " section in " + G.getName(),
                                   inconvertibleErrorCode());

  // Check that the __objc_imageinfo section is unreferenced.
  // FIXME: We could optimize this check if Symbols had a ref-count.
  for (auto &Sec : G.sections()) {
    if (&Sec != ObjCImageInfo)
      for (auto *B : Sec.blocks())
        for (auto &E : B->edges())
          if (E.getTarget().isDefined() &&
              &E.getTarget().getBlock().getSection() == ObjCImageInfo)
            return make_error<StringError>(ObjCImageInfoSectionName +
                                               " is referenced within file " +
                                               G.getName(),
                                           inconvertibleErrorCode());
  }

  auto &ObjCImageInfoBlock = **ObjCImageInfoBlocks.begin();
  auto *ObjCImageInfoData = ObjCImageInfoBlock.getContent().data();
  auto Version = support::endian::read32(ObjCImageInfoData, G.getEndianness());
  auto Flags =
      support::endian::read32(ObjCImageInfoData + 4, G.getEndianness());

  // Lock the mutex while we verify / update the ObjCImageInfos map.
  std::lock_guard<std::mutex> Lock(PluginMutex);

  auto ObjCImageInfoItr = ObjCImageInfos.find(&MR.getTargetJITDylib());
  if (ObjCImageInfoItr != ObjCImageInfos.end()) {
    // We've already registered an __objc_imageinfo section. Verify the
    // content of this new section matches, then delete it.
    if (ObjCImageInfoItr->second.first != Version)
      return make_error<StringError>(
          "ObjC version in " + G.getName() +
              " does not match first registered version",
          inconvertibleErrorCode());
    if (ObjCImageInfoItr->second.second != Flags)
      return make_error<StringError>("ObjC flags in " + G.getName() +
                                         " do not match first registered flags",
                                     inconvertibleErrorCode());

    // __objc_imageinfo is valid. Delete the block.
    for (auto *S : ObjCImageInfo->symbols())
      G.removeDefinedSymbol(*S);
    G.removeBlock(ObjCImageInfoBlock);
  } else {
    // We haven't registered an __objc_imageinfo section yet. Register and
    // move on. The section should already be marked no-dead-strip.
    ObjCImageInfos[&MR.getTargetJITDylib()] = std::make_pair(Version, Flags);
  }

  return Error::success();
}

Error MachOPlatform::MachOPlatformPlugin::registerInitSections(
    jitlink::LinkGraph &G, JITDylib &JD) {

  ExecutorAddr ObjCImageInfoAddr;
  SmallVector<jitlink::Section *> InitSections;

  if (auto *ObjCImageInfoSec = G.findSectionByName(ObjCImageInfoSectionName)) {
    if (auto Addr = jitlink::SectionRange(*ObjCImageInfoSec).getStart())
      ObjCImageInfoAddr = Addr;
  }

  for (auto InitSectionName : InitSectionNames)
    if (auto *Sec = G.findSectionByName(InitSectionName))
      InitSections.push_back(Sec);

  // Dump the scraped inits.
  LLVM_DEBUG({
    dbgs() << "MachOPlatform: Scraped " << G.getName() << " init sections:\n";
    if (ObjCImageInfoAddr)
      dbgs() << "  " << ObjCImageInfoSectionName << ": "
             << formatv("{0:x}", ObjCImageInfoAddr.getValue()) << "\n";
    for (auto *Sec : InitSections) {
      jitlink::SectionRange R(*Sec);
      dbgs() << "  " << Sec->getName() << ": "
             << formatv("[ {0:x} -- {1:x} ]", R.getStart(), R.getEnd()) << "\n";
    }
  });

  return MP.registerInitInfo(JD, ObjCImageInfoAddr, InitSections);
}

Error MachOPlatform::MachOPlatformPlugin::fixTLVSectionsAndEdges(
    jitlink::LinkGraph &G, JITDylib &JD) {

  // Rename external references to __tlv_bootstrap to ___orc_rt_tlv_get_addr.
  for (auto *Sym : G.external_symbols())
    if (Sym->getName() == "__tlv_bootstrap") {
      Sym->setName("___orc_rt_macho_tlv_get_addr");
      break;
    }

  // Store key in __thread_vars struct fields.
  if (auto *ThreadDataSec = G.findSectionByName(ThreadVarsSectionName)) {
    Optional<uint64_t> Key;
    {
      std::lock_guard<std::mutex> Lock(MP.PlatformMutex);
      auto I = MP.JITDylibToPThreadKey.find(&JD);
      if (I != MP.JITDylibToPThreadKey.end())
        Key = I->second;
    }

    if (!Key) {
      if (auto KeyOrErr = MP.createPThreadKey())
        Key = *KeyOrErr;
      else
        return KeyOrErr.takeError();
    }

    uint64_t PlatformKeyBits =
        support::endian::byte_swap(*Key, G.getEndianness());

    for (auto *B : ThreadDataSec->blocks()) {
      if (B->getSize() != 3 * G.getPointerSize())
        return make_error<StringError>("__thread_vars block at " +
                                           formatv("{0:x}", B->getAddress()) +
                                           " has unexpected size",
                                       inconvertibleErrorCode());

      auto NewBlockContent = G.allocateBuffer(B->getSize());
      llvm::copy(B->getContent(), NewBlockContent.data());
      memcpy(NewBlockContent.data() + G.getPointerSize(), &PlatformKeyBits,
             G.getPointerSize());
      B->setContent(NewBlockContent);
    }
  }

  // Transform any TLV edges into GOT edges.
  for (auto *B : G.blocks())
    for (auto &E : B->edges())
      if (E.getKind() ==
          jitlink::x86_64::RequestTLVPAndTransformToPCRel32TLVPLoadREXRelaxable)
        E.setKind(jitlink::x86_64::
                      RequestGOTAndTransformToPCRel32GOTLoadREXRelaxable);

  return Error::success();
}

Error MachOPlatform::MachOPlatformPlugin::registerEHAndTLVSections(
    jitlink::LinkGraph &G) {

  // Add a pass to register the final addresses of the eh-frame and TLV sections
  // with the runtime.
  if (auto *EHFrameSection = G.findSectionByName(EHFrameSectionName)) {
    jitlink::SectionRange R(*EHFrameSection);
    if (!R.empty())
<<<<<<< HEAD
      G.allocActions().push_back({{MP.orc_rt_macho_register_ehframe_section,
                                   R.getStart(), R.getSize()},
                                  {MP.orc_rt_macho_deregister_ehframe_section,
                                   R.getStart(), R.getSize()}});
=======
      G.allocActions().push_back(
          {cantFail(
               WrapperFunctionCall::Create<SPSArgList<SPSExecutorAddrRange>>(
                   MP.orc_rt_macho_register_ehframe_section, R.getRange())),
           cantFail(
               WrapperFunctionCall::Create<SPSArgList<SPSExecutorAddrRange>>(
                   MP.orc_rt_macho_deregister_ehframe_section, R.getRange()))});
>>>>>>> 1e8336c5
  }

  // Get a pointer to the thread data section if there is one. It will be used
  // below.
  jitlink::Section *ThreadDataSection =
      G.findSectionByName(ThreadDataSectionName);

  // Handle thread BSS section if there is one.
  if (auto *ThreadBSSSection = G.findSectionByName(ThreadBSSSectionName)) {
    // If there's already a thread data section in this graph then merge the
    // thread BSS section content into it, otherwise just treat the thread
    // BSS section as the thread data section.
    if (ThreadDataSection)
      G.mergeSections(*ThreadDataSection, *ThreadBSSSection);
    else
      ThreadDataSection = ThreadBSSSection;
  }

  // Having merged thread BSS (if present) and thread data (if present),
  // record the resulting section range.
  if (ThreadDataSection) {
    jitlink::SectionRange R(*ThreadDataSection);
    if (!R.empty()) {
      if (MP.State != MachOPlatform::Initialized)
        return make_error<StringError>("__thread_data section encountered, but "
                                       "MachOPlatform has not finished booting",
                                       inconvertibleErrorCode());

      G.allocActions().push_back(
<<<<<<< HEAD
          {{MP.orc_rt_macho_register_thread_data_section, R.getStart(),
            R.getSize()},
           {MP.orc_rt_macho_deregister_thread_data_section, R.getStart(),
            R.getSize()}});
=======
          {cantFail(
               WrapperFunctionCall::Create<SPSArgList<SPSExecutorAddrRange>>(
                   MP.orc_rt_macho_register_thread_data_section, R.getRange())),
           cantFail(
               WrapperFunctionCall::Create<SPSArgList<SPSExecutorAddrRange>>(
                   MP.orc_rt_macho_deregister_thread_data_section,
                   R.getRange()))});
>>>>>>> 1e8336c5
    }
  }
  return Error::success();
}

Error MachOPlatform::MachOPlatformPlugin::registerEHSectionsPhase1(
    jitlink::LinkGraph &G) {

  // If there's no eh-frame there's nothing to do.
  auto *EHFrameSection = G.findSectionByName(EHFrameSectionName);
  if (!EHFrameSection)
    return Error::success();

  // If the eh-frame section is empty there's nothing to do.
  jitlink::SectionRange R(*EHFrameSection);
  if (R.empty())
    return Error::success();

  // Since we're linking the object containing the registration code now the
  // addresses won't be ready in the platform. We'll have to find them in this
  // graph instead.
  ExecutorAddr orc_rt_macho_register_ehframe_section;
  ExecutorAddr orc_rt_macho_deregister_ehframe_section;
  for (auto *Sym : G.defined_symbols()) {
    if (!Sym->hasName())
      continue;
    if (Sym->getName() == "___orc_rt_macho_register_ehframe_section")
      orc_rt_macho_register_ehframe_section = ExecutorAddr(Sym->getAddress());
    else if (Sym->getName() == "___orc_rt_macho_deregister_ehframe_section")
      orc_rt_macho_deregister_ehframe_section = ExecutorAddr(Sym->getAddress());

    if (orc_rt_macho_register_ehframe_section &&
        orc_rt_macho_deregister_ehframe_section)
      break;
  }

  // If we failed to find the required functions then bail out.
  if (!orc_rt_macho_register_ehframe_section ||
      !orc_rt_macho_deregister_ehframe_section)
    return make_error<StringError>("Could not find eh-frame registration "
                                   "functions during platform bootstrap",
                                   inconvertibleErrorCode());

  // Otherwise, add allocation actions to the graph to register eh-frames for
  // this object.
  G.allocActions().push_back(
<<<<<<< HEAD
      {{orc_rt_macho_register_ehframe_section, R.getStart(), R.getSize()},
       {orc_rt_macho_deregister_ehframe_section, R.getStart(), R.getSize()}});
=======
      {cantFail(WrapperFunctionCall::Create<SPSArgList<SPSExecutorAddrRange>>(
           orc_rt_macho_register_ehframe_section, R.getRange())),
       cantFail(WrapperFunctionCall::Create<SPSArgList<SPSExecutorAddrRange>>(
           orc_rt_macho_deregister_ehframe_section, R.getRange()))});
>>>>>>> 1e8336c5

  return Error::success();
}

} // End namespace orc.
} // End namespace llvm.<|MERGE_RESOLUTION|>--- conflicted
+++ resolved
@@ -106,13 +106,8 @@
     auto HeaderContent = G.allocateString(
         StringRef(reinterpret_cast<const char *>(&Hdr), sizeof(Hdr)));
 
-<<<<<<< HEAD
-    return G.createContentBlock(HeaderSection, HeaderContent,
-                                orc::ExecutorAddr(), 8, 0);
-=======
     return G.createContentBlock(HeaderSection, HeaderContent, ExecutorAddr(), 8,
                                 0);
->>>>>>> 1e8336c5
   }
 
   static MaterializationUnit::Interface
@@ -885,12 +880,6 @@
   if (auto *EHFrameSection = G.findSectionByName(EHFrameSectionName)) {
     jitlink::SectionRange R(*EHFrameSection);
     if (!R.empty())
-<<<<<<< HEAD
-      G.allocActions().push_back({{MP.orc_rt_macho_register_ehframe_section,
-                                   R.getStart(), R.getSize()},
-                                  {MP.orc_rt_macho_deregister_ehframe_section,
-                                   R.getStart(), R.getSize()}});
-=======
       G.allocActions().push_back(
           {cantFail(
                WrapperFunctionCall::Create<SPSArgList<SPSExecutorAddrRange>>(
@@ -898,7 +887,6 @@
            cantFail(
                WrapperFunctionCall::Create<SPSArgList<SPSExecutorAddrRange>>(
                    MP.orc_rt_macho_deregister_ehframe_section, R.getRange()))});
->>>>>>> 1e8336c5
   }
 
   // Get a pointer to the thread data section if there is one. It will be used
@@ -928,12 +916,6 @@
                                        inconvertibleErrorCode());
 
       G.allocActions().push_back(
-<<<<<<< HEAD
-          {{MP.orc_rt_macho_register_thread_data_section, R.getStart(),
-            R.getSize()},
-           {MP.orc_rt_macho_deregister_thread_data_section, R.getStart(),
-            R.getSize()}});
-=======
           {cantFail(
                WrapperFunctionCall::Create<SPSArgList<SPSExecutorAddrRange>>(
                    MP.orc_rt_macho_register_thread_data_section, R.getRange())),
@@ -941,7 +923,6 @@
                WrapperFunctionCall::Create<SPSArgList<SPSExecutorAddrRange>>(
                    MP.orc_rt_macho_deregister_thread_data_section,
                    R.getRange()))});
->>>>>>> 1e8336c5
     }
   }
   return Error::success();
@@ -988,15 +969,10 @@
   // Otherwise, add allocation actions to the graph to register eh-frames for
   // this object.
   G.allocActions().push_back(
-<<<<<<< HEAD
-      {{orc_rt_macho_register_ehframe_section, R.getStart(), R.getSize()},
-       {orc_rt_macho_deregister_ehframe_section, R.getStart(), R.getSize()}});
-=======
       {cantFail(WrapperFunctionCall::Create<SPSArgList<SPSExecutorAddrRange>>(
            orc_rt_macho_register_ehframe_section, R.getRange())),
        cantFail(WrapperFunctionCall::Create<SPSArgList<SPSExecutorAddrRange>>(
            orc_rt_macho_deregister_ehframe_section, R.getRange()))});
->>>>>>> 1e8336c5
 
   return Error::success();
 }
