--- conflicted
+++ resolved
@@ -99,18 +99,11 @@
   if (!MCII)
     return;
 
-<<<<<<< HEAD
-  MCObjectFileInfo MOFI;
-  MCContext MCCtx(TT, MAI.get(), MRI.get(), &MOFI, STI.get());
-  MOFI.initMCObjectFileInfo(MCCtx, /*PIC=*/false);
-  MOFI.setSDKVersion(M.getSDKVersion());
-=======
   MCContext MCCtx(TT, MAI.get(), MRI.get(), STI.get());
   std::unique_ptr<MCObjectFileInfo> MOFI(
       T->createMCObjectFileInfo(MCCtx, /*PIC=*/false));
   MOFI->setSDKVersion(M.getSDKVersion());
   MCCtx.setObjectFileInfo(MOFI.get());
->>>>>>> 21f3f750
   RecordStreamer Streamer(MCCtx, M);
   T->createNullTargetStreamer(Streamer);
 
