//===- SIInstrInfo.cpp - SI Instruction Information  ----------------------===//
//
// Part of the LLVM Project, under the Apache License v2.0 with LLVM Exceptions.
// See https://llvm.org/LICENSE.txt for license information.
// SPDX-License-Identifier: Apache-2.0 WITH LLVM-exception
//
//===----------------------------------------------------------------------===//
//
/// \file
/// SI Implementation of TargetInstrInfo.
//
//===----------------------------------------------------------------------===//

#include "SIInstrInfo.h"
#include "AMDGPU.h"
#include "AMDGPUSubtarget.h"
#include "GCNHazardRecognizer.h"
#include "MCTargetDesc/AMDGPUMCTargetDesc.h"
#include "SIDefines.h"
#include "SIMachineFunctionInfo.h"
#include "SIRegisterInfo.h"
#include "Utils/AMDGPUBaseInfo.h"
#include "llvm/ADT/APInt.h"
#include "llvm/ADT/ArrayRef.h"
#include "llvm/ADT/SmallVector.h"
#include "llvm/ADT/StringRef.h"
#include "llvm/ADT/iterator_range.h"
#include "llvm/Analysis/MemoryLocation.h"
#include "llvm/Analysis/ValueTracking.h"
#include "llvm/CodeGen/LiveVariables.h"
#include "llvm/CodeGen/MachineBasicBlock.h"
#include "llvm/CodeGen/MachineDominators.h"
#include "llvm/CodeGen/MachineFrameInfo.h"
#include "llvm/CodeGen/MachineFunction.h"
#include "llvm/CodeGen/MachineInstr.h"
#include "llvm/CodeGen/MachineInstrBuilder.h"
#include "llvm/CodeGen/MachineInstrBundle.h"
#include "llvm/CodeGen/MachineMemOperand.h"
#include "llvm/CodeGen/MachineOperand.h"
#include "llvm/CodeGen/MachineRegisterInfo.h"
#include "llvm/CodeGen/RegisterScavenging.h"
#include "llvm/CodeGen/ScheduleDAG.h"
#include "llvm/CodeGen/SelectionDAGNodes.h"
#include "llvm/CodeGen/TargetOpcodes.h"
#include "llvm/CodeGen/TargetRegisterInfo.h"
#include "llvm/IR/DebugLoc.h"
#include "llvm/IR/DiagnosticInfo.h"
#include "llvm/IR/Function.h"
#include "llvm/IR/InlineAsm.h"
#include "llvm/IR/LLVMContext.h"
#include "llvm/MC/MCInstrDesc.h"
#include "llvm/Support/Casting.h"
#include "llvm/Support/CommandLine.h"
#include "llvm/Support/Compiler.h"
#include "llvm/Support/ErrorHandling.h"
#include "llvm/Support/MachineValueType.h"
#include "llvm/Support/MathExtras.h"
#include "llvm/Target/TargetMachine.h"
#include <cassert>
#include <cstdint>
#include <iterator>
#include <utility>

using namespace llvm;

#define DEBUG_TYPE "si-instr-info"

#define GET_INSTRINFO_CTOR_DTOR
#include "AMDGPUGenInstrInfo.inc"

namespace llvm {

class AAResults;

namespace AMDGPU {
#define GET_D16ImageDimIntrinsics_IMPL
#define GET_ImageDimIntrinsicTable_IMPL
#define GET_RsrcIntrinsics_IMPL
#include "AMDGPUGenSearchableTables.inc"
}
}


// Must be at least 4 to be able to branch over minimum unconditional branch
// code. This is only for making it possible to write reasonably small tests for
// long branches.
static cl::opt<unsigned>
BranchOffsetBits("amdgpu-s-branch-bits", cl::ReallyHidden, cl::init(16),
                 cl::desc("Restrict range of branch instructions (DEBUG)"));

static cl::opt<bool> Fix16BitCopies(
  "amdgpu-fix-16-bit-physreg-copies",
  cl::desc("Fix copies between 32 and 16 bit registers by extending to 32 bit"),
  cl::init(true),
  cl::ReallyHidden);

SIInstrInfo::SIInstrInfo(const GCNSubtarget &ST)
  : AMDGPUGenInstrInfo(AMDGPU::ADJCALLSTACKUP, AMDGPU::ADJCALLSTACKDOWN),
    RI(ST), ST(ST) {
  SchedModel.init(&ST);
}

//===----------------------------------------------------------------------===//
// TargetInstrInfo callbacks
//===----------------------------------------------------------------------===//

static unsigned getNumOperandsNoGlue(SDNode *Node) {
  unsigned N = Node->getNumOperands();
  while (N && Node->getOperand(N - 1).getValueType() == MVT::Glue)
    --N;
  return N;
}

/// Returns true if both nodes have the same value for the given
///        operand \p Op, or if both nodes do not have this operand.
static bool nodesHaveSameOperandValue(SDNode *N0, SDNode* N1, unsigned OpName) {
  unsigned Opc0 = N0->getMachineOpcode();
  unsigned Opc1 = N1->getMachineOpcode();

  int Op0Idx = AMDGPU::getNamedOperandIdx(Opc0, OpName);
  int Op1Idx = AMDGPU::getNamedOperandIdx(Opc1, OpName);

  if (Op0Idx == -1 && Op1Idx == -1)
    return true;


  if ((Op0Idx == -1 && Op1Idx != -1) ||
      (Op1Idx == -1 && Op0Idx != -1))
    return false;

  // getNamedOperandIdx returns the index for the MachineInstr's operands,
  // which includes the result as the first operand. We are indexing into the
  // MachineSDNode's operands, so we need to skip the result operand to get
  // the real index.
  --Op0Idx;
  --Op1Idx;

  return N0->getOperand(Op0Idx) == N1->getOperand(Op1Idx);
}

bool SIInstrInfo::isReallyTriviallyReMaterializable(const MachineInstr &MI,
                                                    AAResults *AA) const {
  // TODO: The generic check fails for VALU instructions that should be
  // rematerializable due to implicit reads of exec. We really want all of the
  // generic logic for this except for this.
  switch (MI.getOpcode()) {
  case AMDGPU::V_MOV_B32_e32:
  case AMDGPU::V_MOV_B32_e64:
  case AMDGPU::V_MOV_B64_PSEUDO:
  case AMDGPU::V_ACCVGPR_READ_B32:
  case AMDGPU::V_ACCVGPR_WRITE_B32:
    // No implicit operands.
    return MI.getNumOperands() == MI.getDesc().getNumOperands();
  default:
    return false;
  }
}

bool SIInstrInfo::areLoadsFromSameBasePtr(SDNode *Load0, SDNode *Load1,
                                          int64_t &Offset0,
                                          int64_t &Offset1) const {
  if (!Load0->isMachineOpcode() || !Load1->isMachineOpcode())
    return false;

  unsigned Opc0 = Load0->getMachineOpcode();
  unsigned Opc1 = Load1->getMachineOpcode();

  // Make sure both are actually loads.
  if (!get(Opc0).mayLoad() || !get(Opc1).mayLoad())
    return false;

  if (isDS(Opc0) && isDS(Opc1)) {

    // FIXME: Handle this case:
    if (getNumOperandsNoGlue(Load0) != getNumOperandsNoGlue(Load1))
      return false;

    // Check base reg.
    if (Load0->getOperand(0) != Load1->getOperand(0))
      return false;

    // Skip read2 / write2 variants for simplicity.
    // TODO: We should report true if the used offsets are adjacent (excluded
    // st64 versions).
    int Offset0Idx = AMDGPU::getNamedOperandIdx(Opc0, AMDGPU::OpName::offset);
    int Offset1Idx = AMDGPU::getNamedOperandIdx(Opc1, AMDGPU::OpName::offset);
    if (Offset0Idx == -1 || Offset1Idx == -1)
      return false;

    // XXX - be careful of datalesss loads
    // getNamedOperandIdx returns the index for MachineInstrs.  Since they
    // include the output in the operand list, but SDNodes don't, we need to
    // subtract the index by one.
    Offset0Idx -= get(Opc0).NumDefs;
    Offset1Idx -= get(Opc1).NumDefs;
    Offset0 = cast<ConstantSDNode>(Load0->getOperand(Offset0Idx))->getZExtValue();
    Offset1 = cast<ConstantSDNode>(Load1->getOperand(Offset1Idx))->getZExtValue();
    return true;
  }

  if (isSMRD(Opc0) && isSMRD(Opc1)) {
    // Skip time and cache invalidation instructions.
    if (AMDGPU::getNamedOperandIdx(Opc0, AMDGPU::OpName::sbase) == -1 ||
        AMDGPU::getNamedOperandIdx(Opc1, AMDGPU::OpName::sbase) == -1)
      return false;

    assert(getNumOperandsNoGlue(Load0) == getNumOperandsNoGlue(Load1));

    // Check base reg.
    if (Load0->getOperand(0) != Load1->getOperand(0))
      return false;

    const ConstantSDNode *Load0Offset =
        dyn_cast<ConstantSDNode>(Load0->getOperand(1));
    const ConstantSDNode *Load1Offset =
        dyn_cast<ConstantSDNode>(Load1->getOperand(1));

    if (!Load0Offset || !Load1Offset)
      return false;

    Offset0 = Load0Offset->getZExtValue();
    Offset1 = Load1Offset->getZExtValue();
    return true;
  }

  // MUBUF and MTBUF can access the same addresses.
  if ((isMUBUF(Opc0) || isMTBUF(Opc0)) && (isMUBUF(Opc1) || isMTBUF(Opc1))) {

    // MUBUF and MTBUF have vaddr at different indices.
    if (!nodesHaveSameOperandValue(Load0, Load1, AMDGPU::OpName::soffset) ||
        !nodesHaveSameOperandValue(Load0, Load1, AMDGPU::OpName::vaddr) ||
        !nodesHaveSameOperandValue(Load0, Load1, AMDGPU::OpName::srsrc))
      return false;

    int OffIdx0 = AMDGPU::getNamedOperandIdx(Opc0, AMDGPU::OpName::offset);
    int OffIdx1 = AMDGPU::getNamedOperandIdx(Opc1, AMDGPU::OpName::offset);

    if (OffIdx0 == -1 || OffIdx1 == -1)
      return false;

    // getNamedOperandIdx returns the index for MachineInstrs.  Since they
    // include the output in the operand list, but SDNodes don't, we need to
    // subtract the index by one.
    OffIdx0 -= get(Opc0).NumDefs;
    OffIdx1 -= get(Opc1).NumDefs;

    SDValue Off0 = Load0->getOperand(OffIdx0);
    SDValue Off1 = Load1->getOperand(OffIdx1);

    // The offset might be a FrameIndexSDNode.
    if (!isa<ConstantSDNode>(Off0) || !isa<ConstantSDNode>(Off1))
      return false;

    Offset0 = cast<ConstantSDNode>(Off0)->getZExtValue();
    Offset1 = cast<ConstantSDNode>(Off1)->getZExtValue();
    return true;
  }

  return false;
}

static bool isStride64(unsigned Opc) {
  switch (Opc) {
  case AMDGPU::DS_READ2ST64_B32:
  case AMDGPU::DS_READ2ST64_B64:
  case AMDGPU::DS_WRITE2ST64_B32:
  case AMDGPU::DS_WRITE2ST64_B64:
    return true;
  default:
    return false;
  }
}

bool SIInstrInfo::getMemOperandsWithOffsetWidth(
    const MachineInstr &LdSt, SmallVectorImpl<const MachineOperand *> &BaseOps,
    int64_t &Offset, bool &OffsetIsScalable, unsigned &Width,
    const TargetRegisterInfo *TRI) const {
  if (!LdSt.mayLoadOrStore())
    return false;

  unsigned Opc = LdSt.getOpcode();
  OffsetIsScalable = false;
  const MachineOperand *BaseOp, *OffsetOp;
  int DataOpIdx;

  if (isDS(LdSt)) {
    BaseOp = getNamedOperand(LdSt, AMDGPU::OpName::addr);
    OffsetOp = getNamedOperand(LdSt, AMDGPU::OpName::offset);
    if (OffsetOp) {
      // Normal, single offset LDS instruction.
      if (!BaseOp) {
        // DS_CONSUME/DS_APPEND use M0 for the base address.
        // TODO: find the implicit use operand for M0 and use that as BaseOp?
        return false;
      }
      BaseOps.push_back(BaseOp);
      Offset = OffsetOp->getImm();
      // Get appropriate operand, and compute width accordingly.
      DataOpIdx = AMDGPU::getNamedOperandIdx(Opc, AMDGPU::OpName::vdst);
      if (DataOpIdx == -1)
        DataOpIdx = AMDGPU::getNamedOperandIdx(Opc, AMDGPU::OpName::data0);
      Width = getOpSize(LdSt, DataOpIdx);
    } else {
      // The 2 offset instructions use offset0 and offset1 instead. We can treat
      // these as a load with a single offset if the 2 offsets are consecutive.
      // We will use this for some partially aligned loads.
      const MachineOperand *Offset0Op =
          getNamedOperand(LdSt, AMDGPU::OpName::offset0);
      const MachineOperand *Offset1Op =
          getNamedOperand(LdSt, AMDGPU::OpName::offset1);

      unsigned Offset0 = Offset0Op->getImm();
      unsigned Offset1 = Offset1Op->getImm();
      if (Offset0 + 1 != Offset1)
        return false;

      // Each of these offsets is in element sized units, so we need to convert
      // to bytes of the individual reads.

      unsigned EltSize;
      if (LdSt.mayLoad())
        EltSize = TRI->getRegSizeInBits(*getOpRegClass(LdSt, 0)) / 16;
      else {
        assert(LdSt.mayStore());
        int Data0Idx = AMDGPU::getNamedOperandIdx(Opc, AMDGPU::OpName::data0);
        EltSize = TRI->getRegSizeInBits(*getOpRegClass(LdSt, Data0Idx)) / 8;
      }

      if (isStride64(Opc))
        EltSize *= 64;

      BaseOps.push_back(BaseOp);
      Offset = EltSize * Offset0;
      // Get appropriate operand(s), and compute width accordingly.
      DataOpIdx = AMDGPU::getNamedOperandIdx(Opc, AMDGPU::OpName::vdst);
      if (DataOpIdx == -1) {
        DataOpIdx = AMDGPU::getNamedOperandIdx(Opc, AMDGPU::OpName::data0);
        Width = getOpSize(LdSt, DataOpIdx);
        DataOpIdx = AMDGPU::getNamedOperandIdx(Opc, AMDGPU::OpName::data1);
        Width += getOpSize(LdSt, DataOpIdx);
      } else {
        Width = getOpSize(LdSt, DataOpIdx);
      }
    }
    return true;
  }

  if (isMUBUF(LdSt) || isMTBUF(LdSt)) {
    const MachineOperand *SOffset = getNamedOperand(LdSt, AMDGPU::OpName::soffset);
    if (SOffset && SOffset->isReg()) {
      // We can only handle this if it's a stack access, as any other resource
      // would require reporting multiple base registers.
      const MachineOperand *AddrReg = getNamedOperand(LdSt, AMDGPU::OpName::vaddr);
      if (AddrReg && !AddrReg->isFI())
        return false;

      const MachineOperand *RSrc = getNamedOperand(LdSt, AMDGPU::OpName::srsrc);
      const SIMachineFunctionInfo *MFI
        = LdSt.getParent()->getParent()->getInfo<SIMachineFunctionInfo>();
      if (RSrc->getReg() != MFI->getScratchRSrcReg())
        return false;

      const MachineOperand *OffsetImm =
        getNamedOperand(LdSt, AMDGPU::OpName::offset);
      BaseOps.push_back(RSrc);
      BaseOps.push_back(SOffset);
      Offset = OffsetImm->getImm();
    } else {
      BaseOp = getNamedOperand(LdSt, AMDGPU::OpName::srsrc);
      if (!BaseOp) // e.g. BUFFER_WBINVL1_VOL
        return false;
      BaseOps.push_back(BaseOp);

      BaseOp = getNamedOperand(LdSt, AMDGPU::OpName::vaddr);
      if (BaseOp)
        BaseOps.push_back(BaseOp);

      const MachineOperand *OffsetImm =
          getNamedOperand(LdSt, AMDGPU::OpName::offset);
      Offset = OffsetImm->getImm();
      if (SOffset) // soffset can be an inline immediate.
        Offset += SOffset->getImm();
    }
    // Get appropriate operand, and compute width accordingly.
    DataOpIdx = AMDGPU::getNamedOperandIdx(Opc, AMDGPU::OpName::vdst);
    if (DataOpIdx == -1)
      DataOpIdx = AMDGPU::getNamedOperandIdx(Opc, AMDGPU::OpName::vdata);
    Width = getOpSize(LdSt, DataOpIdx);
    return true;
  }

  if (isMIMG(LdSt)) {
    int SRsrcIdx = AMDGPU::getNamedOperandIdx(Opc, AMDGPU::OpName::srsrc);
    BaseOps.push_back(&LdSt.getOperand(SRsrcIdx));
    int VAddr0Idx = AMDGPU::getNamedOperandIdx(Opc, AMDGPU::OpName::vaddr0);
    if (VAddr0Idx >= 0) {
      // GFX10 possible NSA encoding.
      for (int I = VAddr0Idx; I < SRsrcIdx; ++I)
        BaseOps.push_back(&LdSt.getOperand(I));
    } else {
      BaseOps.push_back(getNamedOperand(LdSt, AMDGPU::OpName::vaddr));
    }
    Offset = 0;
    // Get appropriate operand, and compute width accordingly.
    DataOpIdx = AMDGPU::getNamedOperandIdx(Opc, AMDGPU::OpName::vdata);
    Width = getOpSize(LdSt, DataOpIdx);
    return true;
  }

  if (isSMRD(LdSt)) {
    BaseOp = getNamedOperand(LdSt, AMDGPU::OpName::sbase);
    if (!BaseOp) // e.g. S_MEMTIME
      return false;
    BaseOps.push_back(BaseOp);
    OffsetOp = getNamedOperand(LdSt, AMDGPU::OpName::offset);
    Offset = OffsetOp ? OffsetOp->getImm() : 0;
    // Get appropriate operand, and compute width accordingly.
    DataOpIdx = AMDGPU::getNamedOperandIdx(Opc, AMDGPU::OpName::sdst);
    Width = getOpSize(LdSt, DataOpIdx);
    return true;
  }

  if (isFLAT(LdSt)) {
    // Instructions have either vaddr or saddr or both.
    BaseOp = getNamedOperand(LdSt, AMDGPU::OpName::vaddr);
    if (BaseOp)
      BaseOps.push_back(BaseOp);
    BaseOp = getNamedOperand(LdSt, AMDGPU::OpName::saddr);
    if (BaseOp)
      BaseOps.push_back(BaseOp);
    Offset = getNamedOperand(LdSt, AMDGPU::OpName::offset)->getImm();
    // Get appropriate operand, and compute width accordingly.
    DataOpIdx = AMDGPU::getNamedOperandIdx(Opc, AMDGPU::OpName::vdst);
    if (DataOpIdx == -1)
      DataOpIdx = AMDGPU::getNamedOperandIdx(Opc, AMDGPU::OpName::vdata);
    Width = getOpSize(LdSt, DataOpIdx);
    return true;
  }

  return false;
}

static bool memOpsHaveSameBasePtr(const MachineInstr &MI1,
                                  ArrayRef<const MachineOperand *> BaseOps1,
                                  const MachineInstr &MI2,
                                  ArrayRef<const MachineOperand *> BaseOps2) {
  // Only examine the first "base" operand of each instruction, on the
  // assumption that it represents the real base address of the memory access.
  // Other operands are typically offsets or indices from this base address.
  if (BaseOps1.front()->isIdenticalTo(*BaseOps2.front()))
    return true;

  if (!MI1.hasOneMemOperand() || !MI2.hasOneMemOperand())
    return false;

  auto MO1 = *MI1.memoperands_begin();
  auto MO2 = *MI2.memoperands_begin();
  if (MO1->getAddrSpace() != MO2->getAddrSpace())
    return false;

  auto Base1 = MO1->getValue();
  auto Base2 = MO2->getValue();
  if (!Base1 || !Base2)
    return false;
  Base1 = getUnderlyingObject(Base1);
  Base2 = getUnderlyingObject(Base2);

  if (isa<UndefValue>(Base1) || isa<UndefValue>(Base2))
    return false;

  return Base1 == Base2;
}

bool SIInstrInfo::shouldClusterMemOps(ArrayRef<const MachineOperand *> BaseOps1,
                                      ArrayRef<const MachineOperand *> BaseOps2,
                                      unsigned NumLoads,
                                      unsigned NumBytes) const {
  // If the mem ops (to be clustered) do not have the same base ptr, then they
  // should not be clustered
  assert(!BaseOps1.empty() && !BaseOps2.empty());
  const MachineInstr &FirstLdSt = *BaseOps1.front()->getParent();
  const MachineInstr &SecondLdSt = *BaseOps2.front()->getParent();
  if (!memOpsHaveSameBasePtr(FirstLdSt, BaseOps1, SecondLdSt, BaseOps2))
    return false;

  // In order to avoid regester pressure, on an average, the number of DWORDS
  // loaded together by all clustered mem ops should not exceed 8. This is an
  // empirical value based on certain observations and performance related
  // experiments.
  // The good thing about this heuristic is - it avoids clustering of too many
  // sub-word loads, and also avoids clustering of wide loads. Below is the
  // brief summary of how the heuristic behaves for various `LoadSize`.
  // (1) 1 <= LoadSize <= 4: cluster at max 8 mem ops
  // (2) 5 <= LoadSize <= 8: cluster at max 4 mem ops
  // (3) 9 <= LoadSize <= 12: cluster at max 2 mem ops
  // (4) 13 <= LoadSize <= 16: cluster at max 2 mem ops
  // (5) LoadSize >= 17: do not cluster
  const unsigned LoadSize = NumBytes / NumLoads;
  const unsigned NumDWORDs = ((LoadSize + 3) / 4) * NumLoads;
  return NumDWORDs <= 8;
}

// FIXME: This behaves strangely. If, for example, you have 32 load + stores,
// the first 16 loads will be interleaved with the stores, and the next 16 will
// be clustered as expected. It should really split into 2 16 store batches.
//
// Loads are clustered until this returns false, rather than trying to schedule
// groups of stores. This also means we have to deal with saying different
// address space loads should be clustered, and ones which might cause bank
// conflicts.
//
// This might be deprecated so it might not be worth that much effort to fix.
bool SIInstrInfo::shouldScheduleLoadsNear(SDNode *Load0, SDNode *Load1,
                                          int64_t Offset0, int64_t Offset1,
                                          unsigned NumLoads) const {
  assert(Offset1 > Offset0 &&
         "Second offset should be larger than first offset!");
  // If we have less than 16 loads in a row, and the offsets are within 64
  // bytes, then schedule together.

  // A cacheline is 64 bytes (for global memory).
  return (NumLoads <= 16 && (Offset1 - Offset0) < 64);
}

static void reportIllegalCopy(const SIInstrInfo *TII, MachineBasicBlock &MBB,
                              MachineBasicBlock::iterator MI,
                              const DebugLoc &DL, MCRegister DestReg,
                              MCRegister SrcReg, bool KillSrc,
                              const char *Msg = "illegal SGPR to VGPR copy") {
  MachineFunction *MF = MBB.getParent();
  DiagnosticInfoUnsupported IllegalCopy(MF->getFunction(), Msg, DL, DS_Error);
  LLVMContext &C = MF->getFunction().getContext();
  C.diagnose(IllegalCopy);

  BuildMI(MBB, MI, DL, TII->get(AMDGPU::SI_ILLEGAL_COPY), DestReg)
    .addReg(SrcReg, getKillRegState(KillSrc));
}

/// Handle copying from SGPR to AGPR, or from AGPR to AGPR. It is not possible
/// to directly copy, so an intermediate VGPR needs to be used.
static void indirectCopyToAGPR(const SIInstrInfo &TII,
                               MachineBasicBlock &MBB,
                               MachineBasicBlock::iterator MI,
                               const DebugLoc &DL, MCRegister DestReg,
                               MCRegister SrcReg, bool KillSrc,
                               RegScavenger &RS,
                               Register ImpDefSuperReg = Register(),
                               Register ImpUseSuperReg = Register()) {
  const SIRegisterInfo &RI = TII.getRegisterInfo();

  assert(AMDGPU::SReg_32RegClass.contains(SrcReg) ||
         AMDGPU::AGPR_32RegClass.contains(SrcReg));

  // First try to find defining accvgpr_write to avoid temporary registers.
  for (auto Def = MI, E = MBB.begin(); Def != E; ) {
    --Def;
    if (!Def->definesRegister(SrcReg, &RI))
      continue;
    if (Def->getOpcode() != AMDGPU::V_ACCVGPR_WRITE_B32)
      break;

    MachineOperand &DefOp = Def->getOperand(1);
    assert(DefOp.isReg() || DefOp.isImm());

    if (DefOp.isReg()) {
      // Check that register source operand if not clobbered before MI.
      // Immediate operands are always safe to propagate.
      bool SafeToPropagate = true;
      for (auto I = Def; I != MI && SafeToPropagate; ++I)
        if (I->modifiesRegister(DefOp.getReg(), &RI))
          SafeToPropagate = false;

      if (!SafeToPropagate)
        break;

      DefOp.setIsKill(false);
    }

    MachineInstrBuilder Builder =
      BuildMI(MBB, MI, DL, TII.get(AMDGPU::V_ACCVGPR_WRITE_B32), DestReg)
      .add(DefOp);
    if (ImpDefSuperReg)
      Builder.addReg(ImpDefSuperReg, RegState::Define | RegState::Implicit);

    if (ImpUseSuperReg) {
      Builder.addReg(ImpUseSuperReg,
                     getKillRegState(KillSrc) | RegState::Implicit);
    }

    return;
  }

  RS.enterBasicBlock(MBB);
  RS.forward(MI);

  // Ideally we want to have three registers for a long reg_sequence copy
  // to hide 2 waitstates between v_mov_b32 and accvgpr_write.
  unsigned MaxVGPRs = RI.getRegPressureLimit(&AMDGPU::VGPR_32RegClass,
                                             *MBB.getParent());

  // Registers in the sequence are allocated contiguously so we can just
  // use register number to pick one of three round-robin temps.
  unsigned RegNo = DestReg % 3;
  Register Tmp = RS.scavengeRegister(&AMDGPU::VGPR_32RegClass, 0);
  if (!Tmp)
    report_fatal_error("Cannot scavenge VGPR to copy to AGPR");
  RS.setRegUsed(Tmp);
  // Only loop through if there are any free registers left, otherwise
  // scavenger may report a fatal error without emergency spill slot
  // or spill with the slot.
  while (RegNo-- && RS.FindUnusedReg(&AMDGPU::VGPR_32RegClass)) {
    Register Tmp2 = RS.scavengeRegister(&AMDGPU::VGPR_32RegClass, 0);
    if (!Tmp2 || RI.getHWRegIndex(Tmp2) >= MaxVGPRs)
      break;
    Tmp = Tmp2;
    RS.setRegUsed(Tmp);
  }

  // Insert copy to temporary VGPR.
  unsigned TmpCopyOp = AMDGPU::V_MOV_B32_e32;
  if (AMDGPU::AGPR_32RegClass.contains(SrcReg)) {
    TmpCopyOp = AMDGPU::V_ACCVGPR_READ_B32;
  } else {
    assert(AMDGPU::SReg_32RegClass.contains(SrcReg));
  }

  MachineInstrBuilder UseBuilder = BuildMI(MBB, MI, DL, TII.get(TmpCopyOp), Tmp)
    .addReg(SrcReg, getKillRegState(KillSrc));
  if (ImpUseSuperReg) {
    UseBuilder.addReg(ImpUseSuperReg,
                      getKillRegState(KillSrc) | RegState::Implicit);
  }

  MachineInstrBuilder DefBuilder
    = BuildMI(MBB, MI, DL, TII.get(AMDGPU::V_ACCVGPR_WRITE_B32), DestReg)
    .addReg(Tmp, RegState::Kill);

  if (ImpDefSuperReg)
    DefBuilder.addReg(ImpDefSuperReg, RegState::Define | RegState::Implicit);
}

static void expandSGPRCopy(const SIInstrInfo &TII, MachineBasicBlock &MBB,
                           MachineBasicBlock::iterator MI, const DebugLoc &DL,
                           MCRegister DestReg, MCRegister SrcReg, bool KillSrc,
                           const TargetRegisterClass *RC, bool Forward) {
  const SIRegisterInfo &RI = TII.getRegisterInfo();
  ArrayRef<int16_t> BaseIndices = RI.getRegSplitParts(RC, 4);
  MachineBasicBlock::iterator I = MI;
  MachineInstr *FirstMI = nullptr, *LastMI = nullptr;

  for (unsigned Idx = 0; Idx < BaseIndices.size(); ++Idx) {
    int16_t SubIdx = BaseIndices[Idx];
    Register Reg = RI.getSubReg(DestReg, SubIdx);
    unsigned Opcode = AMDGPU::S_MOV_B32;

    // Is SGPR aligned? If so try to combine with next.
    Register Src = RI.getSubReg(SrcReg, SubIdx);
    bool AlignedDest = ((Reg - AMDGPU::SGPR0) % 2) == 0;
    bool AlignedSrc = ((Src - AMDGPU::SGPR0) % 2) == 0;
    if (AlignedDest && AlignedSrc && (Idx + 1 < BaseIndices.size())) {
      // Can use SGPR64 copy
      unsigned Channel = RI.getChannelFromSubReg(SubIdx);
      SubIdx = RI.getSubRegFromChannel(Channel, 2);
      Opcode = AMDGPU::S_MOV_B64;
      Idx++;
    }

    LastMI = BuildMI(MBB, I, DL, TII.get(Opcode), RI.getSubReg(DestReg, SubIdx))
                 .addReg(RI.getSubReg(SrcReg, SubIdx))
                 .addReg(SrcReg, RegState::Implicit);

    if (!FirstMI)
      FirstMI = LastMI;

    if (!Forward)
      I--;
  }

  assert(FirstMI && LastMI);
  if (!Forward)
    std::swap(FirstMI, LastMI);

  FirstMI->addOperand(
      MachineOperand::CreateReg(DestReg, true /*IsDef*/, true /*IsImp*/));

  if (KillSrc)
    LastMI->addRegisterKilled(SrcReg, &RI);
}

void SIInstrInfo::copyPhysReg(MachineBasicBlock &MBB,
                              MachineBasicBlock::iterator MI,
                              const DebugLoc &DL, MCRegister DestReg,
                              MCRegister SrcReg, bool KillSrc) const {
  const TargetRegisterClass *RC = RI.getPhysRegClass(DestReg);

  // FIXME: This is hack to resolve copies between 16 bit and 32 bit
  // registers until all patterns are fixed.
  if (Fix16BitCopies &&
      ((RI.getRegSizeInBits(*RC) == 16) ^
       (RI.getRegSizeInBits(*RI.getPhysRegClass(SrcReg)) == 16))) {
    MCRegister &RegToFix = (RI.getRegSizeInBits(*RC) == 16) ? DestReg : SrcReg;
    MCRegister Super = RI.get32BitRegister(RegToFix);
    assert(RI.getSubReg(Super, AMDGPU::lo16) == RegToFix);
    RegToFix = Super;

    if (DestReg == SrcReg) {
      // Insert empty bundle since ExpandPostRA expects an instruction here.
      BuildMI(MBB, MI, DL, get(AMDGPU::BUNDLE));
      return;
    }

    RC = RI.getPhysRegClass(DestReg);
  }

  if (RC == &AMDGPU::VGPR_32RegClass) {
    assert(AMDGPU::VGPR_32RegClass.contains(SrcReg) ||
           AMDGPU::SReg_32RegClass.contains(SrcReg) ||
           AMDGPU::AGPR_32RegClass.contains(SrcReg));
    unsigned Opc = AMDGPU::AGPR_32RegClass.contains(SrcReg) ?
                     AMDGPU::V_ACCVGPR_READ_B32 : AMDGPU::V_MOV_B32_e32;
    BuildMI(MBB, MI, DL, get(Opc), DestReg)
      .addReg(SrcReg, getKillRegState(KillSrc));
    return;
  }

  if (RC == &AMDGPU::SReg_32_XM0RegClass ||
      RC == &AMDGPU::SReg_32RegClass) {
    if (SrcReg == AMDGPU::SCC) {
      BuildMI(MBB, MI, DL, get(AMDGPU::S_CSELECT_B32), DestReg)
          .addImm(1)
          .addImm(0);
      return;
    }

    if (DestReg == AMDGPU::VCC_LO) {
      if (AMDGPU::SReg_32RegClass.contains(SrcReg)) {
        BuildMI(MBB, MI, DL, get(AMDGPU::S_MOV_B32), AMDGPU::VCC_LO)
          .addReg(SrcReg, getKillRegState(KillSrc));
      } else {
        // FIXME: Hack until VReg_1 removed.
        assert(AMDGPU::VGPR_32RegClass.contains(SrcReg));
        BuildMI(MBB, MI, DL, get(AMDGPU::V_CMP_NE_U32_e32))
          .addImm(0)
          .addReg(SrcReg, getKillRegState(KillSrc));
      }

      return;
    }

    if (!AMDGPU::SReg_32RegClass.contains(SrcReg)) {
      reportIllegalCopy(this, MBB, MI, DL, DestReg, SrcReg, KillSrc);
      return;
    }

    BuildMI(MBB, MI, DL, get(AMDGPU::S_MOV_B32), DestReg)
            .addReg(SrcReg, getKillRegState(KillSrc));
    return;
  }

  if (RC == &AMDGPU::SReg_64RegClass) {
    if (SrcReg == AMDGPU::SCC) {
      BuildMI(MBB, MI, DL, get(AMDGPU::S_CSELECT_B64), DestReg)
          .addImm(1)
          .addImm(0);
      return;
    }

    if (DestReg == AMDGPU::VCC) {
      if (AMDGPU::SReg_64RegClass.contains(SrcReg)) {
        BuildMI(MBB, MI, DL, get(AMDGPU::S_MOV_B64), AMDGPU::VCC)
          .addReg(SrcReg, getKillRegState(KillSrc));
      } else {
        // FIXME: Hack until VReg_1 removed.
        assert(AMDGPU::VGPR_32RegClass.contains(SrcReg));
        BuildMI(MBB, MI, DL, get(AMDGPU::V_CMP_NE_U32_e32))
          .addImm(0)
          .addReg(SrcReg, getKillRegState(KillSrc));
      }

      return;
    }

    if (!AMDGPU::SReg_64RegClass.contains(SrcReg)) {
      reportIllegalCopy(this, MBB, MI, DL, DestReg, SrcReg, KillSrc);
      return;
    }

    BuildMI(MBB, MI, DL, get(AMDGPU::S_MOV_B64), DestReg)
            .addReg(SrcReg, getKillRegState(KillSrc));
    return;
  }

  if (DestReg == AMDGPU::SCC) {
    // Copying 64-bit or 32-bit sources to SCC barely makes sense,
    // but SelectionDAG emits such copies for i1 sources.
    if (AMDGPU::SReg_64RegClass.contains(SrcReg)) {
      // This copy can only be produced by patterns
      // with explicit SCC, which are known to be enabled
      // only for subtargets with S_CMP_LG_U64 present.
      assert(ST.hasScalarCompareEq64());
      BuildMI(MBB, MI, DL, get(AMDGPU::S_CMP_LG_U64))
          .addReg(SrcReg, getKillRegState(KillSrc))
          .addImm(0);
    } else {
      assert(AMDGPU::SReg_32RegClass.contains(SrcReg));
      BuildMI(MBB, MI, DL, get(AMDGPU::S_CMP_LG_U32))
          .addReg(SrcReg, getKillRegState(KillSrc))
          .addImm(0);
    }

    return;
  }


  if (RC == &AMDGPU::AGPR_32RegClass) {
    if (AMDGPU::VGPR_32RegClass.contains(SrcReg)) {
      BuildMI(MBB, MI, DL, get(AMDGPU::V_ACCVGPR_WRITE_B32), DestReg)
        .addReg(SrcReg, getKillRegState(KillSrc));
      return;
    }

    // FIXME: Pass should maintain scavenger to avoid scan through the block on
    // every AGPR spill.
    RegScavenger RS;
    indirectCopyToAGPR(*this, MBB, MI, DL, DestReg, SrcReg, KillSrc, RS);
    return;
  }

  if (RI.getRegSizeInBits(*RC) == 16) {
    assert(AMDGPU::VGPR_LO16RegClass.contains(SrcReg) ||
           AMDGPU::VGPR_HI16RegClass.contains(SrcReg) ||
           AMDGPU::SReg_LO16RegClass.contains(SrcReg) ||
           AMDGPU::AGPR_LO16RegClass.contains(SrcReg));

    bool IsSGPRDst = AMDGPU::SReg_LO16RegClass.contains(DestReg);
    bool IsSGPRSrc = AMDGPU::SReg_LO16RegClass.contains(SrcReg);
    bool IsAGPRDst = AMDGPU::AGPR_LO16RegClass.contains(DestReg);
    bool IsAGPRSrc = AMDGPU::AGPR_LO16RegClass.contains(SrcReg);
    bool DstLow = AMDGPU::VGPR_LO16RegClass.contains(DestReg) ||
                  AMDGPU::SReg_LO16RegClass.contains(DestReg) ||
                  AMDGPU::AGPR_LO16RegClass.contains(DestReg);
    bool SrcLow = AMDGPU::VGPR_LO16RegClass.contains(SrcReg) ||
                  AMDGPU::SReg_LO16RegClass.contains(SrcReg) ||
                  AMDGPU::AGPR_LO16RegClass.contains(SrcReg);
    MCRegister NewDestReg = RI.get32BitRegister(DestReg);
    MCRegister NewSrcReg = RI.get32BitRegister(SrcReg);

    if (IsSGPRDst) {
      if (!IsSGPRSrc) {
        reportIllegalCopy(this, MBB, MI, DL, DestReg, SrcReg, KillSrc);
        return;
      }

      BuildMI(MBB, MI, DL, get(AMDGPU::S_MOV_B32), NewDestReg)
        .addReg(NewSrcReg, getKillRegState(KillSrc));
      return;
    }

    if (IsAGPRDst || IsAGPRSrc) {
      if (!DstLow || !SrcLow) {
        reportIllegalCopy(this, MBB, MI, DL, DestReg, SrcReg, KillSrc,
                          "Cannot use hi16 subreg with an AGPR!");
      }

      copyPhysReg(MBB, MI, DL, NewDestReg, NewSrcReg, KillSrc);
      return;
    }

    if (IsSGPRSrc && !ST.hasSDWAScalar()) {
      if (!DstLow || !SrcLow) {
        reportIllegalCopy(this, MBB, MI, DL, DestReg, SrcReg, KillSrc,
                          "Cannot use hi16 subreg on VI!");
      }

      BuildMI(MBB, MI, DL, get(AMDGPU::V_MOV_B32_e32), NewDestReg)
        .addReg(NewSrcReg, getKillRegState(KillSrc));
      return;
    }

    auto MIB = BuildMI(MBB, MI, DL, get(AMDGPU::V_MOV_B32_sdwa), NewDestReg)
      .addImm(0) // src0_modifiers
      .addReg(NewSrcReg)
      .addImm(0) // clamp
      .addImm(DstLow ? AMDGPU::SDWA::SdwaSel::WORD_0
                     : AMDGPU::SDWA::SdwaSel::WORD_1)
      .addImm(AMDGPU::SDWA::DstUnused::UNUSED_PRESERVE)
      .addImm(SrcLow ? AMDGPU::SDWA::SdwaSel::WORD_0
                     : AMDGPU::SDWA::SdwaSel::WORD_1)
      .addReg(NewDestReg, RegState::Implicit | RegState::Undef);
    // First implicit operand is $exec.
    MIB->tieOperands(0, MIB->getNumOperands() - 1);
    return;
  }

  const bool Forward = RI.getHWRegIndex(DestReg) <= RI.getHWRegIndex(SrcReg);
  if (RI.isSGPRClass(RC)) {
    if (!RI.isSGPRClass(RI.getPhysRegClass(SrcReg))) {
      reportIllegalCopy(this, MBB, MI, DL, DestReg, SrcReg, KillSrc);
      return;
    }
    expandSGPRCopy(*this, MBB, MI, DL, DestReg, SrcReg, KillSrc, RC, Forward);
    return;
  }

  unsigned Opcode = AMDGPU::V_MOV_B32_e32;
  if (RI.hasAGPRs(RC)) {
    Opcode = RI.hasVGPRs(RI.getPhysRegClass(SrcReg)) ?
      AMDGPU::V_ACCVGPR_WRITE_B32 : AMDGPU::INSTRUCTION_LIST_END;
  } else if (RI.hasVGPRs(RC) && RI.hasAGPRs(RI.getPhysRegClass(SrcReg))) {
    Opcode = AMDGPU::V_ACCVGPR_READ_B32;
  }

  // For the cases where we need an intermediate instruction/temporary register
  // (destination is an AGPR), we need a scavenger.
  //
  // FIXME: The pass should maintain this for us so we don't have to re-scan the
  // whole block for every handled copy.
  std::unique_ptr<RegScavenger> RS;
  if (Opcode == AMDGPU::INSTRUCTION_LIST_END)
    RS.reset(new RegScavenger());

  ArrayRef<int16_t> SubIndices = RI.getRegSplitParts(RC, 4);

  // If there is an overlap, we can't kill the super-register on the last
  // instruction, since it will also kill the components made live by this def.
  const bool CanKillSuperReg = KillSrc && !RI.regsOverlap(SrcReg, DestReg);

  for (unsigned Idx = 0; Idx < SubIndices.size(); ++Idx) {
    unsigned SubIdx;
    if (Forward)
      SubIdx = SubIndices[Idx];
    else
      SubIdx = SubIndices[SubIndices.size() - Idx - 1];

    bool UseKill = CanKillSuperReg && Idx == SubIndices.size() - 1;

    if (Opcode == AMDGPU::INSTRUCTION_LIST_END) {
      Register ImpDefSuper = Idx == 0 ? Register(DestReg) : Register();
      Register ImpUseSuper = SrcReg;
      indirectCopyToAGPR(*this, MBB, MI, DL, RI.getSubReg(DestReg, SubIdx),
                         RI.getSubReg(SrcReg, SubIdx), UseKill, *RS,
                         ImpDefSuper, ImpUseSuper);
    } else {
      MachineInstrBuilder Builder =
        BuildMI(MBB, MI, DL, get(Opcode), RI.getSubReg(DestReg, SubIdx))
        .addReg(RI.getSubReg(SrcReg, SubIdx));
      if (Idx == 0)
        Builder.addReg(DestReg, RegState::Define | RegState::Implicit);

      Builder.addReg(SrcReg, getKillRegState(UseKill) | RegState::Implicit);
    }
  }
}

int SIInstrInfo::commuteOpcode(unsigned Opcode) const {
  int NewOpc;

  // Try to map original to commuted opcode
  NewOpc = AMDGPU::getCommuteRev(Opcode);
  if (NewOpc != -1)
    // Check if the commuted (REV) opcode exists on the target.
    return pseudoToMCOpcode(NewOpc) != -1 ? NewOpc : -1;

  // Try to map commuted to original opcode
  NewOpc = AMDGPU::getCommuteOrig(Opcode);
  if (NewOpc != -1)
    // Check if the original (non-REV) opcode exists on the target.
    return pseudoToMCOpcode(NewOpc) != -1 ? NewOpc : -1;

  return Opcode;
}

void SIInstrInfo::materializeImmediate(MachineBasicBlock &MBB,
                                       MachineBasicBlock::iterator MI,
                                       const DebugLoc &DL, unsigned DestReg,
                                       int64_t Value) const {
  MachineRegisterInfo &MRI = MBB.getParent()->getRegInfo();
  const TargetRegisterClass *RegClass = MRI.getRegClass(DestReg);
  if (RegClass == &AMDGPU::SReg_32RegClass ||
      RegClass == &AMDGPU::SGPR_32RegClass ||
      RegClass == &AMDGPU::SReg_32_XM0RegClass ||
      RegClass == &AMDGPU::SReg_32_XM0_XEXECRegClass) {
    BuildMI(MBB, MI, DL, get(AMDGPU::S_MOV_B32), DestReg)
      .addImm(Value);
    return;
  }

  if (RegClass == &AMDGPU::SReg_64RegClass ||
      RegClass == &AMDGPU::SGPR_64RegClass ||
      RegClass == &AMDGPU::SReg_64_XEXECRegClass) {
    BuildMI(MBB, MI, DL, get(AMDGPU::S_MOV_B64), DestReg)
      .addImm(Value);
    return;
  }

  if (RegClass == &AMDGPU::VGPR_32RegClass) {
    BuildMI(MBB, MI, DL, get(AMDGPU::V_MOV_B32_e32), DestReg)
      .addImm(Value);
    return;
  }
  if (RegClass == &AMDGPU::VReg_64RegClass) {
    BuildMI(MBB, MI, DL, get(AMDGPU::V_MOV_B64_PSEUDO), DestReg)
      .addImm(Value);
    return;
  }

  unsigned EltSize = 4;
  unsigned Opcode = AMDGPU::V_MOV_B32_e32;
  if (RI.isSGPRClass(RegClass)) {
    if (RI.getRegSizeInBits(*RegClass) > 32) {
      Opcode =  AMDGPU::S_MOV_B64;
      EltSize = 8;
    } else {
      Opcode = AMDGPU::S_MOV_B32;
      EltSize = 4;
    }
  }

  ArrayRef<int16_t> SubIndices = RI.getRegSplitParts(RegClass, EltSize);
  for (unsigned Idx = 0; Idx < SubIndices.size(); ++Idx) {
    int64_t IdxValue = Idx == 0 ? Value : 0;

    MachineInstrBuilder Builder = BuildMI(MBB, MI, DL,
      get(Opcode), RI.getSubReg(DestReg, SubIndices[Idx]));
    Builder.addImm(IdxValue);
  }
}

const TargetRegisterClass *
SIInstrInfo::getPreferredSelectRegClass(unsigned Size) const {
  return &AMDGPU::VGPR_32RegClass;
}

void SIInstrInfo::insertVectorSelect(MachineBasicBlock &MBB,
                                     MachineBasicBlock::iterator I,
                                     const DebugLoc &DL, Register DstReg,
                                     ArrayRef<MachineOperand> Cond,
                                     Register TrueReg,
                                     Register FalseReg) const {
  MachineRegisterInfo &MRI = MBB.getParent()->getRegInfo();
  const TargetRegisterClass *BoolXExecRC =
    RI.getRegClass(AMDGPU::SReg_1_XEXECRegClassID);
  assert(MRI.getRegClass(DstReg) == &AMDGPU::VGPR_32RegClass &&
         "Not a VGPR32 reg");

  if (Cond.size() == 1) {
    Register SReg = MRI.createVirtualRegister(BoolXExecRC);
    BuildMI(MBB, I, DL, get(AMDGPU::COPY), SReg)
      .add(Cond[0]);
    BuildMI(MBB, I, DL, get(AMDGPU::V_CNDMASK_B32_e64), DstReg)
      .addImm(0)
      .addReg(FalseReg)
      .addImm(0)
      .addReg(TrueReg)
      .addReg(SReg);
  } else if (Cond.size() == 2) {
    assert(Cond[0].isImm() && "Cond[0] is not an immediate");
    switch (Cond[0].getImm()) {
    case SIInstrInfo::SCC_TRUE: {
      Register SReg = MRI.createVirtualRegister(BoolXExecRC);
      BuildMI(MBB, I, DL, get(ST.isWave32() ? AMDGPU::S_CSELECT_B32
                                            : AMDGPU::S_CSELECT_B64), SReg)
        .addImm(1)
        .addImm(0);
      BuildMI(MBB, I, DL, get(AMDGPU::V_CNDMASK_B32_e64), DstReg)
        .addImm(0)
        .addReg(FalseReg)
        .addImm(0)
        .addReg(TrueReg)
        .addReg(SReg);
      break;
    }
    case SIInstrInfo::SCC_FALSE: {
      Register SReg = MRI.createVirtualRegister(BoolXExecRC);
      BuildMI(MBB, I, DL, get(ST.isWave32() ? AMDGPU::S_CSELECT_B32
                                            : AMDGPU::S_CSELECT_B64), SReg)
        .addImm(0)
        .addImm(1);
      BuildMI(MBB, I, DL, get(AMDGPU::V_CNDMASK_B32_e64), DstReg)
        .addImm(0)
        .addReg(FalseReg)
        .addImm(0)
        .addReg(TrueReg)
        .addReg(SReg);
      break;
    }
    case SIInstrInfo::VCCNZ: {
      MachineOperand RegOp = Cond[1];
      RegOp.setImplicit(false);
      Register SReg = MRI.createVirtualRegister(BoolXExecRC);
      BuildMI(MBB, I, DL, get(AMDGPU::COPY), SReg)
        .add(RegOp);
      BuildMI(MBB, I, DL, get(AMDGPU::V_CNDMASK_B32_e64), DstReg)
          .addImm(0)
          .addReg(FalseReg)
          .addImm(0)
          .addReg(TrueReg)
          .addReg(SReg);
      break;
    }
    case SIInstrInfo::VCCZ: {
      MachineOperand RegOp = Cond[1];
      RegOp.setImplicit(false);
      Register SReg = MRI.createVirtualRegister(BoolXExecRC);
      BuildMI(MBB, I, DL, get(AMDGPU::COPY), SReg)
        .add(RegOp);
      BuildMI(MBB, I, DL, get(AMDGPU::V_CNDMASK_B32_e64), DstReg)
          .addImm(0)
          .addReg(TrueReg)
          .addImm(0)
          .addReg(FalseReg)
          .addReg(SReg);
      break;
    }
    case SIInstrInfo::EXECNZ: {
      Register SReg = MRI.createVirtualRegister(BoolXExecRC);
      Register SReg2 = MRI.createVirtualRegister(RI.getBoolRC());
      BuildMI(MBB, I, DL, get(ST.isWave32() ? AMDGPU::S_OR_SAVEEXEC_B32
                                            : AMDGPU::S_OR_SAVEEXEC_B64), SReg2)
        .addImm(0);
      BuildMI(MBB, I, DL, get(ST.isWave32() ? AMDGPU::S_CSELECT_B32
                                            : AMDGPU::S_CSELECT_B64), SReg)
        .addImm(1)
        .addImm(0);
      BuildMI(MBB, I, DL, get(AMDGPU::V_CNDMASK_B32_e64), DstReg)
        .addImm(0)
        .addReg(FalseReg)
        .addImm(0)
        .addReg(TrueReg)
        .addReg(SReg);
      break;
    }
    case SIInstrInfo::EXECZ: {
      Register SReg = MRI.createVirtualRegister(BoolXExecRC);
      Register SReg2 = MRI.createVirtualRegister(RI.getBoolRC());
      BuildMI(MBB, I, DL, get(ST.isWave32() ? AMDGPU::S_OR_SAVEEXEC_B32
                                            : AMDGPU::S_OR_SAVEEXEC_B64), SReg2)
        .addImm(0);
      BuildMI(MBB, I, DL, get(ST.isWave32() ? AMDGPU::S_CSELECT_B32
                                            : AMDGPU::S_CSELECT_B64), SReg)
        .addImm(0)
        .addImm(1);
      BuildMI(MBB, I, DL, get(AMDGPU::V_CNDMASK_B32_e64), DstReg)
        .addImm(0)
        .addReg(FalseReg)
        .addImm(0)
        .addReg(TrueReg)
        .addReg(SReg);
      llvm_unreachable("Unhandled branch predicate EXECZ");
      break;
    }
    default:
      llvm_unreachable("invalid branch predicate");
    }
  } else {
    llvm_unreachable("Can only handle Cond size 1 or 2");
  }
}

Register SIInstrInfo::insertEQ(MachineBasicBlock *MBB,
                               MachineBasicBlock::iterator I,
                               const DebugLoc &DL,
                               Register SrcReg, int Value) const {
  MachineRegisterInfo &MRI = MBB->getParent()->getRegInfo();
  Register Reg = MRI.createVirtualRegister(RI.getBoolRC());
  BuildMI(*MBB, I, DL, get(AMDGPU::V_CMP_EQ_I32_e64), Reg)
    .addImm(Value)
    .addReg(SrcReg);

  return Reg;
}

Register SIInstrInfo::insertNE(MachineBasicBlock *MBB,
                               MachineBasicBlock::iterator I,
                               const DebugLoc &DL,
                               Register SrcReg, int Value) const {
  MachineRegisterInfo &MRI = MBB->getParent()->getRegInfo();
  Register Reg = MRI.createVirtualRegister(RI.getBoolRC());
  BuildMI(*MBB, I, DL, get(AMDGPU::V_CMP_NE_I32_e64), Reg)
    .addImm(Value)
    .addReg(SrcReg);

  return Reg;
}

unsigned SIInstrInfo::getMovOpcode(const TargetRegisterClass *DstRC) const {

  if (RI.hasAGPRs(DstRC))
    return AMDGPU::COPY;
  if (RI.getRegSizeInBits(*DstRC) == 32) {
    return RI.isSGPRClass(DstRC) ? AMDGPU::S_MOV_B32 : AMDGPU::V_MOV_B32_e32;
  } else if (RI.getRegSizeInBits(*DstRC) == 64 && RI.isSGPRClass(DstRC)) {
    return AMDGPU::S_MOV_B64;
  } else if (RI.getRegSizeInBits(*DstRC) == 64 && !RI.isSGPRClass(DstRC)) {
    return  AMDGPU::V_MOV_B64_PSEUDO;
  }
  return AMDGPU::COPY;
}

const MCInstrDesc &
SIInstrInfo::getIndirectGPRIDXPseudo(unsigned VecSize,
                                     bool IsIndirectSrc) const {
  if (IsIndirectSrc) {
    if (VecSize <= 32) // 4 bytes
      return get(AMDGPU::V_INDIRECT_REG_READ_GPR_IDX_B32_V1);
    if (VecSize <= 64) // 8 bytes
      return get(AMDGPU::V_INDIRECT_REG_READ_GPR_IDX_B32_V2);
    if (VecSize <= 96) // 12 bytes
      return get(AMDGPU::V_INDIRECT_REG_READ_GPR_IDX_B32_V3);
    if (VecSize <= 128) // 16 bytes
      return get(AMDGPU::V_INDIRECT_REG_READ_GPR_IDX_B32_V4);
    if (VecSize <= 160) // 20 bytes
      return get(AMDGPU::V_INDIRECT_REG_READ_GPR_IDX_B32_V5);
    if (VecSize <= 256) // 32 bytes
      return get(AMDGPU::V_INDIRECT_REG_READ_GPR_IDX_B32_V8);
    if (VecSize <= 512) // 64 bytes
      return get(AMDGPU::V_INDIRECT_REG_READ_GPR_IDX_B32_V16);
    if (VecSize <= 1024) // 128 bytes
      return get(AMDGPU::V_INDIRECT_REG_READ_GPR_IDX_B32_V32);

    llvm_unreachable("unsupported size for IndirectRegReadGPRIDX pseudos");
  }

<<<<<<< HEAD
  if (VecSize <= 32) // 4 bytes
    return get(AMDGPU::V_INDIRECT_REG_WRITE_GPR_IDX_B32_V1);
  if (VecSize <= 64) // 8 bytes
    return get(AMDGPU::V_INDIRECT_REG_WRITE_GPR_IDX_B32_V2);
  if (VecSize <= 96) // 12 bytes
    return get(AMDGPU::V_INDIRECT_REG_WRITE_GPR_IDX_B32_V3);
  if (VecSize <= 128) // 16 bytes
    return get(AMDGPU::V_INDIRECT_REG_WRITE_GPR_IDX_B32_V4);
  if (VecSize <= 160) // 20 bytes
    return get(AMDGPU::V_INDIRECT_REG_WRITE_GPR_IDX_B32_V5);
  if (VecSize <= 256) // 32 bytes
    return get(AMDGPU::V_INDIRECT_REG_WRITE_GPR_IDX_B32_V8);
  if (VecSize <= 512) // 64 bytes
    return get(AMDGPU::V_INDIRECT_REG_WRITE_GPR_IDX_B32_V16);
  if (VecSize <= 1024) // 128 bytes
    return get(AMDGPU::V_INDIRECT_REG_WRITE_GPR_IDX_B32_V32);

  llvm_unreachable("unsupported size for IndirectRegWriteGPRIDX pseudos");
}

static unsigned getIndirectVGPRWriteMovRelPseudoOpc(unsigned VecSize) {
  if (VecSize <= 32) // 4 bytes
    return AMDGPU::V_INDIRECT_REG_WRITE_MOVREL_B32_V1;
  if (VecSize <= 64) // 8 bytes
    return AMDGPU::V_INDIRECT_REG_WRITE_MOVREL_B32_V2;
  if (VecSize <= 96) // 12 bytes
    return AMDGPU::V_INDIRECT_REG_WRITE_MOVREL_B32_V3;
  if (VecSize <= 128) // 16 bytes
    return AMDGPU::V_INDIRECT_REG_WRITE_MOVREL_B32_V4;
  if (VecSize <= 160) // 20 bytes
    return AMDGPU::V_INDIRECT_REG_WRITE_MOVREL_B32_V5;
  if (VecSize <= 256) // 32 bytes
    return AMDGPU::V_INDIRECT_REG_WRITE_MOVREL_B32_V8;
  if (VecSize <= 512) // 64 bytes
    return AMDGPU::V_INDIRECT_REG_WRITE_MOVREL_B32_V16;
  if (VecSize <= 1024) // 128 bytes
=======
  if (VecSize <= 32) // 4 bytes
    return get(AMDGPU::V_INDIRECT_REG_WRITE_GPR_IDX_B32_V1);
  if (VecSize <= 64) // 8 bytes
    return get(AMDGPU::V_INDIRECT_REG_WRITE_GPR_IDX_B32_V2);
  if (VecSize <= 96) // 12 bytes
    return get(AMDGPU::V_INDIRECT_REG_WRITE_GPR_IDX_B32_V3);
  if (VecSize <= 128) // 16 bytes
    return get(AMDGPU::V_INDIRECT_REG_WRITE_GPR_IDX_B32_V4);
  if (VecSize <= 160) // 20 bytes
    return get(AMDGPU::V_INDIRECT_REG_WRITE_GPR_IDX_B32_V5);
  if (VecSize <= 256) // 32 bytes
    return get(AMDGPU::V_INDIRECT_REG_WRITE_GPR_IDX_B32_V8);
  if (VecSize <= 512) // 64 bytes
    return get(AMDGPU::V_INDIRECT_REG_WRITE_GPR_IDX_B32_V16);
  if (VecSize <= 1024) // 128 bytes
    return get(AMDGPU::V_INDIRECT_REG_WRITE_GPR_IDX_B32_V32);

  llvm_unreachable("unsupported size for IndirectRegWriteGPRIDX pseudos");
}

static unsigned getIndirectVGPRWriteMovRelPseudoOpc(unsigned VecSize) {
  if (VecSize <= 32) // 4 bytes
    return AMDGPU::V_INDIRECT_REG_WRITE_MOVREL_B32_V1;
  if (VecSize <= 64) // 8 bytes
    return AMDGPU::V_INDIRECT_REG_WRITE_MOVREL_B32_V2;
  if (VecSize <= 96) // 12 bytes
    return AMDGPU::V_INDIRECT_REG_WRITE_MOVREL_B32_V3;
  if (VecSize <= 128) // 16 bytes
    return AMDGPU::V_INDIRECT_REG_WRITE_MOVREL_B32_V4;
  if (VecSize <= 160) // 20 bytes
    return AMDGPU::V_INDIRECT_REG_WRITE_MOVREL_B32_V5;
  if (VecSize <= 256) // 32 bytes
    return AMDGPU::V_INDIRECT_REG_WRITE_MOVREL_B32_V8;
  if (VecSize <= 512) // 64 bytes
    return AMDGPU::V_INDIRECT_REG_WRITE_MOVREL_B32_V16;
  if (VecSize <= 1024) // 128 bytes
>>>>>>> e1e3308f
    return AMDGPU::V_INDIRECT_REG_WRITE_MOVREL_B32_V32;

  llvm_unreachable("unsupported size for IndirectRegWrite pseudos");
}

static unsigned getIndirectSGPRWriteMovRelPseudo32(unsigned VecSize) {
  if (VecSize <= 32) // 4 bytes
    return AMDGPU::S_INDIRECT_REG_WRITE_MOVREL_B32_V1;
  if (VecSize <= 64) // 8 bytes
    return AMDGPU::S_INDIRECT_REG_WRITE_MOVREL_B32_V2;
  if (VecSize <= 96) // 12 bytes
    return AMDGPU::S_INDIRECT_REG_WRITE_MOVREL_B32_V3;
  if (VecSize <= 128) // 16 bytes
    return AMDGPU::S_INDIRECT_REG_WRITE_MOVREL_B32_V4;
  if (VecSize <= 160) // 20 bytes
    return AMDGPU::S_INDIRECT_REG_WRITE_MOVREL_B32_V5;
  if (VecSize <= 256) // 32 bytes
    return AMDGPU::S_INDIRECT_REG_WRITE_MOVREL_B32_V8;
  if (VecSize <= 512) // 64 bytes
    return AMDGPU::S_INDIRECT_REG_WRITE_MOVREL_B32_V16;
  if (VecSize <= 1024) // 128 bytes
    return AMDGPU::S_INDIRECT_REG_WRITE_MOVREL_B32_V32;

  llvm_unreachable("unsupported size for IndirectRegWrite pseudos");
}

static unsigned getIndirectSGPRWriteMovRelPseudo64(unsigned VecSize) {
  if (VecSize <= 64) // 8 bytes
    return AMDGPU::S_INDIRECT_REG_WRITE_MOVREL_B64_V1;
  if (VecSize <= 128) // 16 bytes
    return AMDGPU::S_INDIRECT_REG_WRITE_MOVREL_B64_V2;
  if (VecSize <= 256) // 32 bytes
    return AMDGPU::S_INDIRECT_REG_WRITE_MOVREL_B64_V4;
  if (VecSize <= 512) // 64 bytes
    return AMDGPU::S_INDIRECT_REG_WRITE_MOVREL_B64_V8;
  if (VecSize <= 1024) // 128 bytes
    return AMDGPU::S_INDIRECT_REG_WRITE_MOVREL_B64_V16;

  llvm_unreachable("unsupported size for IndirectRegWrite pseudos");
}

const MCInstrDesc &
SIInstrInfo::getIndirectRegWriteMovRelPseudo(unsigned VecSize, unsigned EltSize,
                                             bool IsSGPR) const {
  if (IsSGPR) {
    switch (EltSize) {
    case 32:
      return get(getIndirectSGPRWriteMovRelPseudo32(VecSize));
    case 64:
      return get(getIndirectSGPRWriteMovRelPseudo64(VecSize));
    default:
      llvm_unreachable("invalid reg indexing elt size");
    }
  }

  assert(EltSize == 32 && "invalid reg indexing elt size");
  return get(getIndirectVGPRWriteMovRelPseudoOpc(VecSize));
}

static unsigned getSGPRSpillSaveOpcode(unsigned Size) {
  switch (Size) {
  case 4:
    return AMDGPU::SI_SPILL_S32_SAVE;
  case 8:
    return AMDGPU::SI_SPILL_S64_SAVE;
  case 12:
    return AMDGPU::SI_SPILL_S96_SAVE;
  case 16:
    return AMDGPU::SI_SPILL_S128_SAVE;
  case 20:
    return AMDGPU::SI_SPILL_S160_SAVE;
  case 24:
    return AMDGPU::SI_SPILL_S192_SAVE;
  case 32:
    return AMDGPU::SI_SPILL_S256_SAVE;
  case 64:
    return AMDGPU::SI_SPILL_S512_SAVE;
  case 128:
    return AMDGPU::SI_SPILL_S1024_SAVE;
  default:
    llvm_unreachable("unknown register size");
  }
}

static unsigned getVGPRSpillSaveOpcode(unsigned Size) {
  switch (Size) {
  case 4:
    return AMDGPU::SI_SPILL_V32_SAVE;
  case 8:
    return AMDGPU::SI_SPILL_V64_SAVE;
  case 12:
    return AMDGPU::SI_SPILL_V96_SAVE;
  case 16:
    return AMDGPU::SI_SPILL_V128_SAVE;
  case 20:
    return AMDGPU::SI_SPILL_V160_SAVE;
  case 24:
    return AMDGPU::SI_SPILL_V192_SAVE;
  case 32:
    return AMDGPU::SI_SPILL_V256_SAVE;
  case 64:
    return AMDGPU::SI_SPILL_V512_SAVE;
  case 128:
    return AMDGPU::SI_SPILL_V1024_SAVE;
  default:
    llvm_unreachable("unknown register size");
  }
}

static unsigned getAGPRSpillSaveOpcode(unsigned Size) {
  switch (Size) {
  case 4:
    return AMDGPU::SI_SPILL_A32_SAVE;
  case 8:
    return AMDGPU::SI_SPILL_A64_SAVE;
  case 12:
    return AMDGPU::SI_SPILL_A96_SAVE;
  case 16:
    return AMDGPU::SI_SPILL_A128_SAVE;
  case 20:
    return AMDGPU::SI_SPILL_A160_SAVE;
  case 24:
    return AMDGPU::SI_SPILL_A192_SAVE;
  case 32:
    return AMDGPU::SI_SPILL_A256_SAVE;
  case 64:
    return AMDGPU::SI_SPILL_A512_SAVE;
  case 128:
    return AMDGPU::SI_SPILL_A1024_SAVE;
  default:
    llvm_unreachable("unknown register size");
  }
}

void SIInstrInfo::storeRegToStackSlot(MachineBasicBlock &MBB,
                                      MachineBasicBlock::iterator MI,
                                      Register SrcReg, bool isKill,
                                      int FrameIndex,
                                      const TargetRegisterClass *RC,
                                      const TargetRegisterInfo *TRI) const {
  MachineFunction *MF = MBB.getParent();
  SIMachineFunctionInfo *MFI = MF->getInfo<SIMachineFunctionInfo>();
  MachineFrameInfo &FrameInfo = MF->getFrameInfo();
  const DebugLoc &DL = MBB.findDebugLoc(MI);

  MachinePointerInfo PtrInfo
    = MachinePointerInfo::getFixedStack(*MF, FrameIndex);
  MachineMemOperand *MMO = MF->getMachineMemOperand(
      PtrInfo, MachineMemOperand::MOStore, FrameInfo.getObjectSize(FrameIndex),
      FrameInfo.getObjectAlign(FrameIndex));
  unsigned SpillSize = TRI->getSpillSize(*RC);

  if (RI.isSGPRClass(RC)) {
    MFI->setHasSpilledSGPRs();
    assert(SrcReg != AMDGPU::M0 && "m0 should not be spilled");
    assert(SrcReg != AMDGPU::EXEC_LO && SrcReg != AMDGPU::EXEC_HI &&
           SrcReg != AMDGPU::EXEC && "exec should not be spilled");

    // We are only allowed to create one new instruction when spilling
    // registers, so we need to use pseudo instruction for spilling SGPRs.
    const MCInstrDesc &OpDesc = get(getSGPRSpillSaveOpcode(SpillSize));

    // The SGPR spill/restore instructions only work on number sgprs, so we need
    // to make sure we are using the correct register class.
    if (SrcReg.isVirtual() && SpillSize == 4) {
      MachineRegisterInfo &MRI = MF->getRegInfo();
      MRI.constrainRegClass(SrcReg, &AMDGPU::SReg_32_XM0_XEXECRegClass);
    }

    BuildMI(MBB, MI, DL, OpDesc)
      .addReg(SrcReg, getKillRegState(isKill)) // data
      .addFrameIndex(FrameIndex)               // addr
      .addMemOperand(MMO)
      .addReg(MFI->getStackPtrOffsetReg(), RegState::Implicit);

    if (RI.spillSGPRToVGPR())
      FrameInfo.setStackID(FrameIndex, TargetStackID::SGPRSpill);
    return;
  }

  unsigned Opcode = RI.hasAGPRs(RC) ? getAGPRSpillSaveOpcode(SpillSize)
                                    : getVGPRSpillSaveOpcode(SpillSize);
  MFI->setHasSpilledVGPRs();

  BuildMI(MBB, MI, DL, get(Opcode))
    .addReg(SrcReg, getKillRegState(isKill)) // data
    .addFrameIndex(FrameIndex)               // addr
    .addReg(MFI->getStackPtrOffsetReg())     // scratch_offset
    .addImm(0)                               // offset
    .addMemOperand(MMO);
}

static unsigned getSGPRSpillRestoreOpcode(unsigned Size) {
  switch (Size) {
  case 4:
    return AMDGPU::SI_SPILL_S32_RESTORE;
  case 8:
    return AMDGPU::SI_SPILL_S64_RESTORE;
  case 12:
    return AMDGPU::SI_SPILL_S96_RESTORE;
  case 16:
    return AMDGPU::SI_SPILL_S128_RESTORE;
  case 20:
    return AMDGPU::SI_SPILL_S160_RESTORE;
  case 24:
    return AMDGPU::SI_SPILL_S192_RESTORE;
  case 32:
    return AMDGPU::SI_SPILL_S256_RESTORE;
  case 64:
    return AMDGPU::SI_SPILL_S512_RESTORE;
  case 128:
    return AMDGPU::SI_SPILL_S1024_RESTORE;
  default:
    llvm_unreachable("unknown register size");
  }
}

static unsigned getVGPRSpillRestoreOpcode(unsigned Size) {
  switch (Size) {
  case 4:
    return AMDGPU::SI_SPILL_V32_RESTORE;
  case 8:
    return AMDGPU::SI_SPILL_V64_RESTORE;
  case 12:
    return AMDGPU::SI_SPILL_V96_RESTORE;
  case 16:
    return AMDGPU::SI_SPILL_V128_RESTORE;
  case 20:
    return AMDGPU::SI_SPILL_V160_RESTORE;
  case 24:
    return AMDGPU::SI_SPILL_V192_RESTORE;
  case 32:
    return AMDGPU::SI_SPILL_V256_RESTORE;
  case 64:
    return AMDGPU::SI_SPILL_V512_RESTORE;
  case 128:
    return AMDGPU::SI_SPILL_V1024_RESTORE;
  default:
    llvm_unreachable("unknown register size");
  }
}

static unsigned getAGPRSpillRestoreOpcode(unsigned Size) {
  switch (Size) {
  case 4:
    return AMDGPU::SI_SPILL_A32_RESTORE;
  case 8:
    return AMDGPU::SI_SPILL_A64_RESTORE;
  case 12:
    return AMDGPU::SI_SPILL_A96_RESTORE;
  case 16:
    return AMDGPU::SI_SPILL_A128_RESTORE;
  case 20:
    return AMDGPU::SI_SPILL_A160_RESTORE;
  case 24:
    return AMDGPU::SI_SPILL_A192_RESTORE;
  case 32:
    return AMDGPU::SI_SPILL_A256_RESTORE;
  case 64:
    return AMDGPU::SI_SPILL_A512_RESTORE;
  case 128:
    return AMDGPU::SI_SPILL_A1024_RESTORE;
  default:
    llvm_unreachable("unknown register size");
  }
}

void SIInstrInfo::loadRegFromStackSlot(MachineBasicBlock &MBB,
                                       MachineBasicBlock::iterator MI,
                                       Register DestReg, int FrameIndex,
                                       const TargetRegisterClass *RC,
                                       const TargetRegisterInfo *TRI) const {
  MachineFunction *MF = MBB.getParent();
  SIMachineFunctionInfo *MFI = MF->getInfo<SIMachineFunctionInfo>();
  MachineFrameInfo &FrameInfo = MF->getFrameInfo();
  const DebugLoc &DL = MBB.findDebugLoc(MI);
  unsigned SpillSize = TRI->getSpillSize(*RC);

  MachinePointerInfo PtrInfo
    = MachinePointerInfo::getFixedStack(*MF, FrameIndex);

  MachineMemOperand *MMO = MF->getMachineMemOperand(
      PtrInfo, MachineMemOperand::MOLoad, FrameInfo.getObjectSize(FrameIndex),
      FrameInfo.getObjectAlign(FrameIndex));

  if (RI.isSGPRClass(RC)) {
    MFI->setHasSpilledSGPRs();
    assert(DestReg != AMDGPU::M0 && "m0 should not be reloaded into");
    assert(DestReg != AMDGPU::EXEC_LO && DestReg != AMDGPU::EXEC_HI &&
           DestReg != AMDGPU::EXEC && "exec should not be spilled");

    // FIXME: Maybe this should not include a memoperand because it will be
    // lowered to non-memory instructions.
    const MCInstrDesc &OpDesc = get(getSGPRSpillRestoreOpcode(SpillSize));
    if (DestReg.isVirtual() && SpillSize == 4) {
      MachineRegisterInfo &MRI = MF->getRegInfo();
      MRI.constrainRegClass(DestReg, &AMDGPU::SReg_32_XM0_XEXECRegClass);
    }

    if (RI.spillSGPRToVGPR())
      FrameInfo.setStackID(FrameIndex, TargetStackID::SGPRSpill);
    BuildMI(MBB, MI, DL, OpDesc, DestReg)
      .addFrameIndex(FrameIndex) // addr
      .addMemOperand(MMO)
      .addReg(MFI->getStackPtrOffsetReg(), RegState::Implicit);

    return;
  }

  unsigned Opcode = RI.hasAGPRs(RC) ? getAGPRSpillRestoreOpcode(SpillSize)
                                    : getVGPRSpillRestoreOpcode(SpillSize);
  BuildMI(MBB, MI, DL, get(Opcode), DestReg)
    .addFrameIndex(FrameIndex)        // vaddr
    .addReg(MFI->getStackPtrOffsetReg()) // scratch_offset
    .addImm(0)                           // offset
    .addMemOperand(MMO);
}

void SIInstrInfo::insertNoop(MachineBasicBlock &MBB,
                             MachineBasicBlock::iterator MI) const {
  insertNoops(MBB, MI, 1);
}

void SIInstrInfo::insertNoops(MachineBasicBlock &MBB,
                              MachineBasicBlock::iterator MI,
                              unsigned Quantity) const {
  DebugLoc DL = MBB.findDebugLoc(MI);
  while (Quantity > 0) {
    unsigned Arg = std::min(Quantity, 8u);
    Quantity -= Arg;
    BuildMI(MBB, MI, DL, get(AMDGPU::S_NOP)).addImm(Arg - 1);
  }
}

void SIInstrInfo::insertReturn(MachineBasicBlock &MBB) const {
  auto MF = MBB.getParent();
  SIMachineFunctionInfo *Info = MF->getInfo<SIMachineFunctionInfo>();

  assert(Info->isEntryFunction());

  if (MBB.succ_empty()) {
    bool HasNoTerminator = MBB.getFirstTerminator() == MBB.end();
    if (HasNoTerminator) {
      if (Info->returnsVoid()) {
        BuildMI(MBB, MBB.end(), DebugLoc(), get(AMDGPU::S_ENDPGM)).addImm(0);
      } else {
        BuildMI(MBB, MBB.end(), DebugLoc(), get(AMDGPU::SI_RETURN_TO_EPILOG));
      }
    }
  }
}

unsigned SIInstrInfo::getNumWaitStates(const MachineInstr &MI) {
  switch (MI.getOpcode()) {
  default: return 1; // FIXME: Do wait states equal cycles?

  case AMDGPU::S_NOP:
    return MI.getOperand(0).getImm() + 1;
  }
}

bool SIInstrInfo::expandPostRAPseudo(MachineInstr &MI) const {
  MachineBasicBlock &MBB = *MI.getParent();
  DebugLoc DL = MBB.findDebugLoc(MI);
  switch (MI.getOpcode()) {
  default: return TargetInstrInfo::expandPostRAPseudo(MI);
  case AMDGPU::S_MOV_B64_term:
    // This is only a terminator to get the correct spill code placement during
    // register allocation.
    MI.setDesc(get(AMDGPU::S_MOV_B64));
    break;

  case AMDGPU::S_MOV_B32_term:
    // This is only a terminator to get the correct spill code placement during
    // register allocation.
    MI.setDesc(get(AMDGPU::S_MOV_B32));
    break;

  case AMDGPU::S_XOR_B64_term:
    // This is only a terminator to get the correct spill code placement during
    // register allocation.
    MI.setDesc(get(AMDGPU::S_XOR_B64));
    break;

  case AMDGPU::S_XOR_B32_term:
    // This is only a terminator to get the correct spill code placement during
    // register allocation.
    MI.setDesc(get(AMDGPU::S_XOR_B32));
    break;
  case AMDGPU::S_OR_B64_term:
    // This is only a terminator to get the correct spill code placement during
    // register allocation.
    MI.setDesc(get(AMDGPU::S_OR_B64));
    break;
  case AMDGPU::S_OR_B32_term:
    // This is only a terminator to get the correct spill code placement during
    // register allocation.
    MI.setDesc(get(AMDGPU::S_OR_B32));
    break;

  case AMDGPU::S_ANDN2_B64_term:
    // This is only a terminator to get the correct spill code placement during
    // register allocation.
    MI.setDesc(get(AMDGPU::S_ANDN2_B64));
    break;

  case AMDGPU::S_ANDN2_B32_term:
    // This is only a terminator to get the correct spill code placement during
    // register allocation.
    MI.setDesc(get(AMDGPU::S_ANDN2_B32));
    break;

  case AMDGPU::V_MOV_B64_PSEUDO: {
    Register Dst = MI.getOperand(0).getReg();
    Register DstLo = RI.getSubReg(Dst, AMDGPU::sub0);
    Register DstHi = RI.getSubReg(Dst, AMDGPU::sub1);

    const MachineOperand &SrcOp = MI.getOperand(1);
    // FIXME: Will this work for 64-bit floating point immediates?
    assert(!SrcOp.isFPImm());
    if (SrcOp.isImm()) {
      APInt Imm(64, SrcOp.getImm());
      BuildMI(MBB, MI, DL, get(AMDGPU::V_MOV_B32_e32), DstLo)
        .addImm(Imm.getLoBits(32).getZExtValue())
        .addReg(Dst, RegState::Implicit | RegState::Define);
      BuildMI(MBB, MI, DL, get(AMDGPU::V_MOV_B32_e32), DstHi)
        .addImm(Imm.getHiBits(32).getZExtValue())
        .addReg(Dst, RegState::Implicit | RegState::Define);
    } else {
      assert(SrcOp.isReg());
      BuildMI(MBB, MI, DL, get(AMDGPU::V_MOV_B32_e32), DstLo)
        .addReg(RI.getSubReg(SrcOp.getReg(), AMDGPU::sub0))
        .addReg(Dst, RegState::Implicit | RegState::Define);
      BuildMI(MBB, MI, DL, get(AMDGPU::V_MOV_B32_e32), DstHi)
        .addReg(RI.getSubReg(SrcOp.getReg(), AMDGPU::sub1))
        .addReg(Dst, RegState::Implicit | RegState::Define);
    }
    MI.eraseFromParent();
    break;
  }
  case AMDGPU::V_MOV_B64_DPP_PSEUDO: {
    expandMovDPP64(MI);
    break;
  }
  case AMDGPU::V_SET_INACTIVE_B32: {
    unsigned NotOpc = ST.isWave32() ? AMDGPU::S_NOT_B32 : AMDGPU::S_NOT_B64;
    unsigned Exec = ST.isWave32() ? AMDGPU::EXEC_LO : AMDGPU::EXEC;
    BuildMI(MBB, MI, DL, get(NotOpc), Exec)
      .addReg(Exec);
    BuildMI(MBB, MI, DL, get(AMDGPU::V_MOV_B32_e32), MI.getOperand(0).getReg())
      .add(MI.getOperand(2));
    BuildMI(MBB, MI, DL, get(NotOpc), Exec)
      .addReg(Exec);
    MI.eraseFromParent();
    break;
  }
  case AMDGPU::V_SET_INACTIVE_B64: {
    unsigned NotOpc = ST.isWave32() ? AMDGPU::S_NOT_B32 : AMDGPU::S_NOT_B64;
    unsigned Exec = ST.isWave32() ? AMDGPU::EXEC_LO : AMDGPU::EXEC;
    BuildMI(MBB, MI, DL, get(NotOpc), Exec)
      .addReg(Exec);
    MachineInstr *Copy = BuildMI(MBB, MI, DL, get(AMDGPU::V_MOV_B64_PSEUDO),
                                 MI.getOperand(0).getReg())
      .add(MI.getOperand(2));
    expandPostRAPseudo(*Copy);
    BuildMI(MBB, MI, DL, get(NotOpc), Exec)
      .addReg(Exec);
    MI.eraseFromParent();
    break;
  }
  case AMDGPU::V_INDIRECT_REG_WRITE_MOVREL_B32_V1:
  case AMDGPU::V_INDIRECT_REG_WRITE_MOVREL_B32_V2:
  case AMDGPU::V_INDIRECT_REG_WRITE_MOVREL_B32_V3:
  case AMDGPU::V_INDIRECT_REG_WRITE_MOVREL_B32_V4:
  case AMDGPU::V_INDIRECT_REG_WRITE_MOVREL_B32_V5:
  case AMDGPU::V_INDIRECT_REG_WRITE_MOVREL_B32_V8:
  case AMDGPU::V_INDIRECT_REG_WRITE_MOVREL_B32_V16:
  case AMDGPU::V_INDIRECT_REG_WRITE_MOVREL_B32_V32:
  case AMDGPU::S_INDIRECT_REG_WRITE_MOVREL_B32_V1:
  case AMDGPU::S_INDIRECT_REG_WRITE_MOVREL_B32_V2:
  case AMDGPU::S_INDIRECT_REG_WRITE_MOVREL_B32_V3:
  case AMDGPU::S_INDIRECT_REG_WRITE_MOVREL_B32_V4:
  case AMDGPU::S_INDIRECT_REG_WRITE_MOVREL_B32_V5:
  case AMDGPU::S_INDIRECT_REG_WRITE_MOVREL_B32_V8:
  case AMDGPU::S_INDIRECT_REG_WRITE_MOVREL_B32_V16:
  case AMDGPU::S_INDIRECT_REG_WRITE_MOVREL_B32_V32:
  case AMDGPU::S_INDIRECT_REG_WRITE_MOVREL_B64_V1:
  case AMDGPU::S_INDIRECT_REG_WRITE_MOVREL_B64_V2:
  case AMDGPU::S_INDIRECT_REG_WRITE_MOVREL_B64_V4:
  case AMDGPU::S_INDIRECT_REG_WRITE_MOVREL_B64_V8:
  case AMDGPU::S_INDIRECT_REG_WRITE_MOVREL_B64_V16: {
    const TargetRegisterClass *EltRC = getOpRegClass(MI, 2);

    unsigned Opc;
    if (RI.hasVGPRs(EltRC)) {
      Opc = AMDGPU::V_MOVRELD_B32_e32;
    } else {
      Opc = RI.getRegSizeInBits(*EltRC) == 64 ? AMDGPU::S_MOVRELD_B64
                                              : AMDGPU::S_MOVRELD_B32;
    }

    const MCInstrDesc &OpDesc = get(Opc);
    Register VecReg = MI.getOperand(0).getReg();
    bool IsUndef = MI.getOperand(1).isUndef();
    unsigned SubReg = MI.getOperand(3).getImm();
    assert(VecReg == MI.getOperand(1).getReg());

    MachineInstrBuilder MIB =
      BuildMI(MBB, MI, DL, OpDesc)
        .addReg(RI.getSubReg(VecReg, SubReg), RegState::Undef)
        .add(MI.getOperand(2))
        .addReg(VecReg, RegState::ImplicitDefine)
        .addReg(VecReg, RegState::Implicit | (IsUndef ? RegState::Undef : 0));

    const int ImpDefIdx =
      OpDesc.getNumOperands() + OpDesc.getNumImplicitUses();
    const int ImpUseIdx = ImpDefIdx + 1;
    MIB->tieOperands(ImpDefIdx, ImpUseIdx);
    MI.eraseFromParent();
    break;
  }
  case AMDGPU::V_INDIRECT_REG_WRITE_GPR_IDX_B32_V1:
  case AMDGPU::V_INDIRECT_REG_WRITE_GPR_IDX_B32_V2:
  case AMDGPU::V_INDIRECT_REG_WRITE_GPR_IDX_B32_V3:
  case AMDGPU::V_INDIRECT_REG_WRITE_GPR_IDX_B32_V4:
  case AMDGPU::V_INDIRECT_REG_WRITE_GPR_IDX_B32_V5:
  case AMDGPU::V_INDIRECT_REG_WRITE_GPR_IDX_B32_V8:
  case AMDGPU::V_INDIRECT_REG_WRITE_GPR_IDX_B32_V16:
  case AMDGPU::V_INDIRECT_REG_WRITE_GPR_IDX_B32_V32: {
    assert(ST.useVGPRIndexMode());
    Register VecReg = MI.getOperand(0).getReg();
    bool IsUndef = MI.getOperand(1).isUndef();
    Register Idx = MI.getOperand(3).getReg();
    Register SubReg = MI.getOperand(4).getImm();

    MachineInstr *SetOn = BuildMI(MBB, MI, DL, get(AMDGPU::S_SET_GPR_IDX_ON))
                              .addReg(Idx)
                              .addImm(AMDGPU::VGPRIndexMode::DST_ENABLE);
    SetOn->getOperand(3).setIsUndef();

    const MCInstrDesc &OpDesc = get(AMDGPU::V_MOV_B32_indirect);
    MachineInstrBuilder MIB =
        BuildMI(MBB, MI, DL, OpDesc)
            .addReg(RI.getSubReg(VecReg, SubReg), RegState::Undef)
            .add(MI.getOperand(2))
            .addReg(VecReg, RegState::ImplicitDefine)
            .addReg(VecReg,
                    RegState::Implicit | (IsUndef ? RegState::Undef : 0));

    const int ImpDefIdx = OpDesc.getNumOperands() + OpDesc.getNumImplicitUses();
    const int ImpUseIdx = ImpDefIdx + 1;
    MIB->tieOperands(ImpDefIdx, ImpUseIdx);

    MachineInstr *SetOff = BuildMI(MBB, MI, DL, get(AMDGPU::S_SET_GPR_IDX_OFF));

    finalizeBundle(MBB, SetOn->getIterator(), std::next(SetOff->getIterator()));

    MI.eraseFromParent();
    break;
  }
  case AMDGPU::V_INDIRECT_REG_READ_GPR_IDX_B32_V1:
  case AMDGPU::V_INDIRECT_REG_READ_GPR_IDX_B32_V2:
  case AMDGPU::V_INDIRECT_REG_READ_GPR_IDX_B32_V3:
  case AMDGPU::V_INDIRECT_REG_READ_GPR_IDX_B32_V4:
  case AMDGPU::V_INDIRECT_REG_READ_GPR_IDX_B32_V5:
  case AMDGPU::V_INDIRECT_REG_READ_GPR_IDX_B32_V8:
  case AMDGPU::V_INDIRECT_REG_READ_GPR_IDX_B32_V16:
  case AMDGPU::V_INDIRECT_REG_READ_GPR_IDX_B32_V32: {
    assert(ST.useVGPRIndexMode());
    Register Dst = MI.getOperand(0).getReg();
    Register VecReg = MI.getOperand(1).getReg();
    bool IsUndef = MI.getOperand(1).isUndef();
    Register Idx = MI.getOperand(2).getReg();
    Register SubReg = MI.getOperand(3).getImm();

    MachineInstr *SetOn = BuildMI(MBB, MI, DL, get(AMDGPU::S_SET_GPR_IDX_ON))
                              .addReg(Idx)
                              .addImm(AMDGPU::VGPRIndexMode::SRC0_ENABLE);
    SetOn->getOperand(3).setIsUndef();

    BuildMI(MBB, MI, DL, get(AMDGPU::V_MOV_B32_e32))
        .addDef(Dst)
        .addReg(RI.getSubReg(VecReg, SubReg), RegState::Undef)
        .addReg(VecReg, RegState::Implicit | (IsUndef ? RegState::Undef : 0))
        .addReg(AMDGPU::M0, RegState::Implicit);

    MachineInstr *SetOff = BuildMI(MBB, MI, DL, get(AMDGPU::S_SET_GPR_IDX_OFF));

    finalizeBundle(MBB, SetOn->getIterator(), std::next(SetOff->getIterator()));

    MI.eraseFromParent();
    break;
  }
  case AMDGPU::SI_PC_ADD_REL_OFFSET: {
    MachineFunction &MF = *MBB.getParent();
    Register Reg = MI.getOperand(0).getReg();
    Register RegLo = RI.getSubReg(Reg, AMDGPU::sub0);
    Register RegHi = RI.getSubReg(Reg, AMDGPU::sub1);

    // Create a bundle so these instructions won't be re-ordered by the
    // post-RA scheduler.
    MIBundleBuilder Bundler(MBB, MI);
    Bundler.append(BuildMI(MF, DL, get(AMDGPU::S_GETPC_B64), Reg));

    // Add 32-bit offset from this instruction to the start of the
    // constant data.
    Bundler.append(BuildMI(MF, DL, get(AMDGPU::S_ADD_U32), RegLo)
                       .addReg(RegLo)
                       .add(MI.getOperand(1)));

    MachineInstrBuilder MIB = BuildMI(MF, DL, get(AMDGPU::S_ADDC_U32), RegHi)
                                  .addReg(RegHi);
    MIB.add(MI.getOperand(2));

    Bundler.append(MIB);
    finalizeBundle(MBB, Bundler.begin());

    MI.eraseFromParent();
    break;
  }
  case AMDGPU::ENTER_WWM: {
    // This only gets its own opcode so that SIPreAllocateWWMRegs can tell when
    // WWM is entered.
    MI.setDesc(get(ST.isWave32() ? AMDGPU::S_OR_SAVEEXEC_B32
                                 : AMDGPU::S_OR_SAVEEXEC_B64));
    break;
  }
  case AMDGPU::EXIT_WWM: {
    // This only gets its own opcode so that SIPreAllocateWWMRegs can tell when
    // WWM is exited.
    MI.setDesc(get(ST.isWave32() ? AMDGPU::S_MOV_B32 : AMDGPU::S_MOV_B64));
    break;
  }
  }
  return true;
}

std::pair<MachineInstr*, MachineInstr*>
SIInstrInfo::expandMovDPP64(MachineInstr &MI) const {
  assert (MI.getOpcode() == AMDGPU::V_MOV_B64_DPP_PSEUDO);

  MachineBasicBlock &MBB = *MI.getParent();
  DebugLoc DL = MBB.findDebugLoc(MI);
  MachineFunction *MF = MBB.getParent();
  MachineRegisterInfo &MRI = MF->getRegInfo();
  Register Dst = MI.getOperand(0).getReg();
  unsigned Part = 0;
  MachineInstr *Split[2];


  for (auto Sub : { AMDGPU::sub0, AMDGPU::sub1 }) {
    auto MovDPP = BuildMI(MBB, MI, DL, get(AMDGPU::V_MOV_B32_dpp));
    if (Dst.isPhysical()) {
      MovDPP.addDef(RI.getSubReg(Dst, Sub));
    } else {
      assert(MRI.isSSA());
      auto Tmp = MRI.createVirtualRegister(&AMDGPU::VGPR_32RegClass);
      MovDPP.addDef(Tmp);
    }

    for (unsigned I = 1; I <= 2; ++I) { // old and src operands.
      const MachineOperand &SrcOp = MI.getOperand(I);
      assert(!SrcOp.isFPImm());
      if (SrcOp.isImm()) {
        APInt Imm(64, SrcOp.getImm());
        Imm.ashrInPlace(Part * 32);
        MovDPP.addImm(Imm.getLoBits(32).getZExtValue());
      } else {
        assert(SrcOp.isReg());
        Register Src = SrcOp.getReg();
        if (Src.isPhysical())
          MovDPP.addReg(RI.getSubReg(Src, Sub));
        else
          MovDPP.addReg(Src, SrcOp.isUndef() ? RegState::Undef : 0, Sub);
      }
    }

    for (unsigned I = 3; I < MI.getNumExplicitOperands(); ++I)
      MovDPP.addImm(MI.getOperand(I).getImm());

    Split[Part] = MovDPP;
    ++Part;
  }

  if (Dst.isVirtual())
    BuildMI(MBB, MI, DL, get(AMDGPU::REG_SEQUENCE), Dst)
      .addReg(Split[0]->getOperand(0).getReg())
      .addImm(AMDGPU::sub0)
      .addReg(Split[1]->getOperand(0).getReg())
      .addImm(AMDGPU::sub1);

  MI.eraseFromParent();
  return std::make_pair(Split[0], Split[1]);
}

bool SIInstrInfo::swapSourceModifiers(MachineInstr &MI,
                                      MachineOperand &Src0,
                                      unsigned Src0OpName,
                                      MachineOperand &Src1,
                                      unsigned Src1OpName) const {
  MachineOperand *Src0Mods = getNamedOperand(MI, Src0OpName);
  if (!Src0Mods)
    return false;

  MachineOperand *Src1Mods = getNamedOperand(MI, Src1OpName);
  assert(Src1Mods &&
         "All commutable instructions have both src0 and src1 modifiers");

  int Src0ModsVal = Src0Mods->getImm();
  int Src1ModsVal = Src1Mods->getImm();

  Src1Mods->setImm(Src0ModsVal);
  Src0Mods->setImm(Src1ModsVal);
  return true;
}

static MachineInstr *swapRegAndNonRegOperand(MachineInstr &MI,
                                             MachineOperand &RegOp,
                                             MachineOperand &NonRegOp) {
  Register Reg = RegOp.getReg();
  unsigned SubReg = RegOp.getSubReg();
  bool IsKill = RegOp.isKill();
  bool IsDead = RegOp.isDead();
  bool IsUndef = RegOp.isUndef();
  bool IsDebug = RegOp.isDebug();

  if (NonRegOp.isImm())
    RegOp.ChangeToImmediate(NonRegOp.getImm());
  else if (NonRegOp.isFI())
    RegOp.ChangeToFrameIndex(NonRegOp.getIndex());
  else if (NonRegOp.isGlobal()) {
    RegOp.ChangeToGA(NonRegOp.getGlobal(), NonRegOp.getOffset(),
                     NonRegOp.getTargetFlags());
  } else
    return nullptr;

  // Make sure we don't reinterpret a subreg index in the target flags.
  RegOp.setTargetFlags(NonRegOp.getTargetFlags());

  NonRegOp.ChangeToRegister(Reg, false, false, IsKill, IsDead, IsUndef, IsDebug);
  NonRegOp.setSubReg(SubReg);

  return &MI;
}

MachineInstr *SIInstrInfo::commuteInstructionImpl(MachineInstr &MI, bool NewMI,
                                                  unsigned Src0Idx,
                                                  unsigned Src1Idx) const {
  assert(!NewMI && "this should never be used");

  unsigned Opc = MI.getOpcode();
  int CommutedOpcode = commuteOpcode(Opc);
  if (CommutedOpcode == -1)
    return nullptr;

  assert(AMDGPU::getNamedOperandIdx(Opc, AMDGPU::OpName::src0) ==
           static_cast<int>(Src0Idx) &&
         AMDGPU::getNamedOperandIdx(Opc, AMDGPU::OpName::src1) ==
           static_cast<int>(Src1Idx) &&
         "inconsistency with findCommutedOpIndices");

  MachineOperand &Src0 = MI.getOperand(Src0Idx);
  MachineOperand &Src1 = MI.getOperand(Src1Idx);

  MachineInstr *CommutedMI = nullptr;
  if (Src0.isReg() && Src1.isReg()) {
    if (isOperandLegal(MI, Src1Idx, &Src0)) {
      // Be sure to copy the source modifiers to the right place.
      CommutedMI
        = TargetInstrInfo::commuteInstructionImpl(MI, NewMI, Src0Idx, Src1Idx);
    }

  } else if (Src0.isReg() && !Src1.isReg()) {
    // src0 should always be able to support any operand type, so no need to
    // check operand legality.
    CommutedMI = swapRegAndNonRegOperand(MI, Src0, Src1);
  } else if (!Src0.isReg() && Src1.isReg()) {
    if (isOperandLegal(MI, Src1Idx, &Src0))
      CommutedMI = swapRegAndNonRegOperand(MI, Src1, Src0);
  } else {
    // FIXME: Found two non registers to commute. This does happen.
    return nullptr;
  }

  if (CommutedMI) {
    swapSourceModifiers(MI, Src0, AMDGPU::OpName::src0_modifiers,
                        Src1, AMDGPU::OpName::src1_modifiers);

    CommutedMI->setDesc(get(CommutedOpcode));
  }

  return CommutedMI;
}

// This needs to be implemented because the source modifiers may be inserted
// between the true commutable operands, and the base
// TargetInstrInfo::commuteInstruction uses it.
bool SIInstrInfo::findCommutedOpIndices(const MachineInstr &MI,
                                        unsigned &SrcOpIdx0,
                                        unsigned &SrcOpIdx1) const {
  return findCommutedOpIndices(MI.getDesc(), SrcOpIdx0, SrcOpIdx1);
}

bool SIInstrInfo::findCommutedOpIndices(MCInstrDesc Desc, unsigned &SrcOpIdx0,
                                        unsigned &SrcOpIdx1) const {
  if (!Desc.isCommutable())
    return false;

  unsigned Opc = Desc.getOpcode();
  int Src0Idx = AMDGPU::getNamedOperandIdx(Opc, AMDGPU::OpName::src0);
  if (Src0Idx == -1)
    return false;

  int Src1Idx = AMDGPU::getNamedOperandIdx(Opc, AMDGPU::OpName::src1);
  if (Src1Idx == -1)
    return false;

  return fixCommutedOpIndices(SrcOpIdx0, SrcOpIdx1, Src0Idx, Src1Idx);
}

bool SIInstrInfo::isBranchOffsetInRange(unsigned BranchOp,
                                        int64_t BrOffset) const {
  // BranchRelaxation should never have to check s_setpc_b64 because its dest
  // block is unanalyzable.
  assert(BranchOp != AMDGPU::S_SETPC_B64);

  // Convert to dwords.
  BrOffset /= 4;

  // The branch instructions do PC += signext(SIMM16 * 4) + 4, so the offset is
  // from the next instruction.
  BrOffset -= 1;

  return isIntN(BranchOffsetBits, BrOffset);
}

MachineBasicBlock *SIInstrInfo::getBranchDestBlock(
  const MachineInstr &MI) const {
  if (MI.getOpcode() == AMDGPU::S_SETPC_B64) {
    // This would be a difficult analysis to perform, but can always be legal so
    // there's no need to analyze it.
    return nullptr;
  }

  return MI.getOperand(0).getMBB();
}

unsigned SIInstrInfo::insertIndirectBranch(MachineBasicBlock &MBB,
                                           MachineBasicBlock &DestBB,
                                           const DebugLoc &DL,
                                           int64_t BrOffset,
                                           RegScavenger *RS) const {
  assert(RS && "RegScavenger required for long branching");
  assert(MBB.empty() &&
         "new block should be inserted for expanding unconditional branch");
  assert(MBB.pred_size() == 1);

  MachineFunction *MF = MBB.getParent();
  MachineRegisterInfo &MRI = MF->getRegInfo();

  // FIXME: Virtual register workaround for RegScavenger not working with empty
  // blocks.
  Register PCReg = MRI.createVirtualRegister(&AMDGPU::SReg_64RegClass);

  auto I = MBB.end();

  // We need to compute the offset relative to the instruction immediately after
  // s_getpc_b64. Insert pc arithmetic code before last terminator.
  MachineInstr *GetPC = BuildMI(MBB, I, DL, get(AMDGPU::S_GETPC_B64), PCReg);

  // TODO: Handle > 32-bit block address.
  if (BrOffset >= 0) {
    BuildMI(MBB, I, DL, get(AMDGPU::S_ADD_U32))
      .addReg(PCReg, RegState::Define, AMDGPU::sub0)
      .addReg(PCReg, 0, AMDGPU::sub0)
      .addMBB(&DestBB, MO_LONG_BRANCH_FORWARD);
    BuildMI(MBB, I, DL, get(AMDGPU::S_ADDC_U32))
      .addReg(PCReg, RegState::Define, AMDGPU::sub1)
      .addReg(PCReg, 0, AMDGPU::sub1)
      .addImm(0);
  } else {
    // Backwards branch.
    BuildMI(MBB, I, DL, get(AMDGPU::S_SUB_U32))
      .addReg(PCReg, RegState::Define, AMDGPU::sub0)
      .addReg(PCReg, 0, AMDGPU::sub0)
      .addMBB(&DestBB, MO_LONG_BRANCH_BACKWARD);
    BuildMI(MBB, I, DL, get(AMDGPU::S_SUBB_U32))
      .addReg(PCReg, RegState::Define, AMDGPU::sub1)
      .addReg(PCReg, 0, AMDGPU::sub1)
      .addImm(0);
  }

  // Insert the indirect branch after the other terminator.
  BuildMI(&MBB, DL, get(AMDGPU::S_SETPC_B64))
    .addReg(PCReg);

  // FIXME: If spilling is necessary, this will fail because this scavenger has
  // no emergency stack slots. It is non-trivial to spill in this situation,
  // because the restore code needs to be specially placed after the
  // jump. BranchRelaxation then needs to be made aware of the newly inserted
  // block.
  //
  // If a spill is needed for the pc register pair, we need to insert a spill
  // restore block right before the destination block, and insert a short branch
  // into the old destination block's fallthrough predecessor.
  // e.g.:
  //
  // s_cbranch_scc0 skip_long_branch:
  //
  // long_branch_bb:
  //   spill s[8:9]
  //   s_getpc_b64 s[8:9]
  //   s_add_u32 s8, s8, restore_bb
  //   s_addc_u32 s9, s9, 0
  //   s_setpc_b64 s[8:9]
  //
  // skip_long_branch:
  //   foo;
  //
  // .....
  //
  // dest_bb_fallthrough_predecessor:
  // bar;
  // s_branch dest_bb
  //
  // restore_bb:
  //  restore s[8:9]
  //  fallthrough dest_bb
  ///
  // dest_bb:
  //   buzz;

  RS->enterBasicBlockEnd(MBB);
  Register Scav = RS->scavengeRegisterBackwards(
    AMDGPU::SReg_64RegClass,
    MachineBasicBlock::iterator(GetPC), false, 0);
  MRI.replaceRegWith(PCReg, Scav);
  MRI.clearVirtRegs();
  RS->setRegUsed(Scav);

  return 4 + 8 + 4 + 4;
}

unsigned SIInstrInfo::getBranchOpcode(SIInstrInfo::BranchPredicate Cond) {
  switch (Cond) {
  case SIInstrInfo::SCC_TRUE:
    return AMDGPU::S_CBRANCH_SCC1;
  case SIInstrInfo::SCC_FALSE:
    return AMDGPU::S_CBRANCH_SCC0;
  case SIInstrInfo::VCCNZ:
    return AMDGPU::S_CBRANCH_VCCNZ;
  case SIInstrInfo::VCCZ:
    return AMDGPU::S_CBRANCH_VCCZ;
  case SIInstrInfo::EXECNZ:
    return AMDGPU::S_CBRANCH_EXECNZ;
  case SIInstrInfo::EXECZ:
    return AMDGPU::S_CBRANCH_EXECZ;
  default:
    llvm_unreachable("invalid branch predicate");
  }
}

SIInstrInfo::BranchPredicate SIInstrInfo::getBranchPredicate(unsigned Opcode) {
  switch (Opcode) {
  case AMDGPU::S_CBRANCH_SCC0:
    return SCC_FALSE;
  case AMDGPU::S_CBRANCH_SCC1:
    return SCC_TRUE;
  case AMDGPU::S_CBRANCH_VCCNZ:
    return VCCNZ;
  case AMDGPU::S_CBRANCH_VCCZ:
    return VCCZ;
  case AMDGPU::S_CBRANCH_EXECNZ:
    return EXECNZ;
  case AMDGPU::S_CBRANCH_EXECZ:
    return EXECZ;
  default:
    return INVALID_BR;
  }
}

bool SIInstrInfo::analyzeBranchImpl(MachineBasicBlock &MBB,
                                    MachineBasicBlock::iterator I,
                                    MachineBasicBlock *&TBB,
                                    MachineBasicBlock *&FBB,
                                    SmallVectorImpl<MachineOperand> &Cond,
                                    bool AllowModify) const {
  if (I->getOpcode() == AMDGPU::S_BRANCH) {
    // Unconditional Branch
    TBB = I->getOperand(0).getMBB();
    return false;
  }

  MachineBasicBlock *CondBB = nullptr;

  if (I->getOpcode() == AMDGPU::SI_NON_UNIFORM_BRCOND_PSEUDO) {
    CondBB = I->getOperand(1).getMBB();
    Cond.push_back(I->getOperand(0));
  } else {
    BranchPredicate Pred = getBranchPredicate(I->getOpcode());
    if (Pred == INVALID_BR)
      return true;

    CondBB = I->getOperand(0).getMBB();
    Cond.push_back(MachineOperand::CreateImm(Pred));
    Cond.push_back(I->getOperand(1)); // Save the branch register.
  }
  ++I;

  if (I == MBB.end()) {
    // Conditional branch followed by fall-through.
    TBB = CondBB;
    return false;
  }

  if (I->getOpcode() == AMDGPU::S_BRANCH) {
    TBB = CondBB;
    FBB = I->getOperand(0).getMBB();
    return false;
  }

  return true;
}

bool SIInstrInfo::analyzeBranch(MachineBasicBlock &MBB, MachineBasicBlock *&TBB,
                                MachineBasicBlock *&FBB,
                                SmallVectorImpl<MachineOperand> &Cond,
                                bool AllowModify) const {
  MachineBasicBlock::iterator I = MBB.getFirstTerminator();
  auto E = MBB.end();
  if (I == E)
    return false;

  // Skip over the instructions that are artificially terminators for special
  // exec management.
  while (I != E && !I->isBranch() && !I->isReturn() &&
         I->getOpcode() != AMDGPU::SI_MASK_BRANCH) {
    switch (I->getOpcode()) {
    case AMDGPU::SI_MASK_BRANCH:
    case AMDGPU::S_MOV_B64_term:
    case AMDGPU::S_XOR_B64_term:
    case AMDGPU::S_OR_B64_term:
    case AMDGPU::S_ANDN2_B64_term:
    case AMDGPU::S_MOV_B32_term:
    case AMDGPU::S_XOR_B32_term:
    case AMDGPU::S_OR_B32_term:
    case AMDGPU::S_ANDN2_B32_term:
      break;
    case AMDGPU::SI_IF:
    case AMDGPU::SI_ELSE:
    case AMDGPU::SI_KILL_I1_TERMINATOR:
    case AMDGPU::SI_KILL_F32_COND_IMM_TERMINATOR:
      // FIXME: It's messy that these need to be considered here at all.
      return true;
    default:
      llvm_unreachable("unexpected non-branch terminator inst");
    }

    ++I;
  }

  if (I == E)
    return false;

  if (I->getOpcode() != AMDGPU::SI_MASK_BRANCH)
    return analyzeBranchImpl(MBB, I, TBB, FBB, Cond, AllowModify);

  ++I;

  // TODO: Should be able to treat as fallthrough?
  if (I == MBB.end())
    return true;

  if (analyzeBranchImpl(MBB, I, TBB, FBB, Cond, AllowModify))
    return true;

  MachineBasicBlock *MaskBrDest = I->getOperand(0).getMBB();

  // Specifically handle the case where the conditional branch is to the same
  // destination as the mask branch. e.g.
  //
  // si_mask_branch BB8
  // s_cbranch_execz BB8
  // s_cbranch BB9
  //
  // This is required to understand divergent loops which may need the branches
  // to be relaxed.
  if (TBB != MaskBrDest || Cond.empty())
    return true;

  auto Pred = Cond[0].getImm();
  return (Pred != EXECZ && Pred != EXECNZ);
}

unsigned SIInstrInfo::removeBranch(MachineBasicBlock &MBB,
                                   int *BytesRemoved) const {
  MachineBasicBlock::iterator I = MBB.getFirstTerminator();

  unsigned Count = 0;
  unsigned RemovedSize = 0;
  while (I != MBB.end()) {
    MachineBasicBlock::iterator Next = std::next(I);
    if (I->getOpcode() == AMDGPU::SI_MASK_BRANCH) {
      I = Next;
      continue;
    }

    RemovedSize += getInstSizeInBytes(*I);
    I->eraseFromParent();
    ++Count;
    I = Next;
  }

  if (BytesRemoved)
    *BytesRemoved = RemovedSize;

  return Count;
}

// Copy the flags onto the implicit condition register operand.
static void preserveCondRegFlags(MachineOperand &CondReg,
                                 const MachineOperand &OrigCond) {
  CondReg.setIsUndef(OrigCond.isUndef());
  CondReg.setIsKill(OrigCond.isKill());
}

unsigned SIInstrInfo::insertBranch(MachineBasicBlock &MBB,
                                   MachineBasicBlock *TBB,
                                   MachineBasicBlock *FBB,
                                   ArrayRef<MachineOperand> Cond,
                                   const DebugLoc &DL,
                                   int *BytesAdded) const {
  if (!FBB && Cond.empty()) {
    BuildMI(&MBB, DL, get(AMDGPU::S_BRANCH))
      .addMBB(TBB);
    if (BytesAdded)
      *BytesAdded = ST.hasOffset3fBug() ? 8 : 4;
    return 1;
  }

  if(Cond.size() == 1 && Cond[0].isReg()) {
     BuildMI(&MBB, DL, get(AMDGPU::SI_NON_UNIFORM_BRCOND_PSEUDO))
       .add(Cond[0])
       .addMBB(TBB);
     return 1;
  }

  assert(TBB && Cond[0].isImm());

  unsigned Opcode
    = getBranchOpcode(static_cast<BranchPredicate>(Cond[0].getImm()));

  if (!FBB) {
    Cond[1].isUndef();
    MachineInstr *CondBr =
      BuildMI(&MBB, DL, get(Opcode))
      .addMBB(TBB);

    // Copy the flags onto the implicit condition register operand.
    preserveCondRegFlags(CondBr->getOperand(1), Cond[1]);
    fixImplicitOperands(*CondBr);

    if (BytesAdded)
      *BytesAdded = ST.hasOffset3fBug() ? 8 : 4;
    return 1;
  }

  assert(TBB && FBB);

  MachineInstr *CondBr =
    BuildMI(&MBB, DL, get(Opcode))
    .addMBB(TBB);
  BuildMI(&MBB, DL, get(AMDGPU::S_BRANCH))
    .addMBB(FBB);

  MachineOperand &CondReg = CondBr->getOperand(1);
  CondReg.setIsUndef(Cond[1].isUndef());
  CondReg.setIsKill(Cond[1].isKill());

  if (BytesAdded)
    *BytesAdded = ST.hasOffset3fBug() ? 16 : 8;

  return 2;
}

bool SIInstrInfo::reverseBranchCondition(
  SmallVectorImpl<MachineOperand> &Cond) const {
  if (Cond.size() != 2) {
    return true;
  }

  if (Cond[0].isImm()) {
    Cond[0].setImm(-Cond[0].getImm());
    return false;
  }

  return true;
}

bool SIInstrInfo::canInsertSelect(const MachineBasicBlock &MBB,
                                  ArrayRef<MachineOperand> Cond,
                                  Register DstReg, Register TrueReg,
                                  Register FalseReg, int &CondCycles,
                                  int &TrueCycles, int &FalseCycles) const {
  switch (Cond[0].getImm()) {
  case VCCNZ:
  case VCCZ: {
    const MachineRegisterInfo &MRI = MBB.getParent()->getRegInfo();
    const TargetRegisterClass *RC = MRI.getRegClass(TrueReg);
    if (MRI.getRegClass(FalseReg) != RC)
      return false;

    int NumInsts = AMDGPU::getRegBitWidth(RC->getID()) / 32;
    CondCycles = TrueCycles = FalseCycles = NumInsts; // ???

    // Limit to equal cost for branch vs. N v_cndmask_b32s.
    return RI.hasVGPRs(RC) && NumInsts <= 6;
  }
  case SCC_TRUE:
  case SCC_FALSE: {
    // FIXME: We could insert for VGPRs if we could replace the original compare
    // with a vector one.
    const MachineRegisterInfo &MRI = MBB.getParent()->getRegInfo();
    const TargetRegisterClass *RC = MRI.getRegClass(TrueReg);
    if (MRI.getRegClass(FalseReg) != RC)
      return false;

    int NumInsts = AMDGPU::getRegBitWidth(RC->getID()) / 32;

    // Multiples of 8 can do s_cselect_b64
    if (NumInsts % 2 == 0)
      NumInsts /= 2;

    CondCycles = TrueCycles = FalseCycles = NumInsts; // ???
    return RI.isSGPRClass(RC);
  }
  default:
    return false;
  }
}

void SIInstrInfo::insertSelect(MachineBasicBlock &MBB,
                               MachineBasicBlock::iterator I, const DebugLoc &DL,
                               Register DstReg, ArrayRef<MachineOperand> Cond,
                               Register TrueReg, Register FalseReg) const {
  BranchPredicate Pred = static_cast<BranchPredicate>(Cond[0].getImm());
  if (Pred == VCCZ || Pred == SCC_FALSE) {
    Pred = static_cast<BranchPredicate>(-Pred);
    std::swap(TrueReg, FalseReg);
  }

  MachineRegisterInfo &MRI = MBB.getParent()->getRegInfo();
  const TargetRegisterClass *DstRC = MRI.getRegClass(DstReg);
  unsigned DstSize = RI.getRegSizeInBits(*DstRC);

  if (DstSize == 32) {
    MachineInstr *Select;
    if (Pred == SCC_TRUE) {
      Select = BuildMI(MBB, I, DL, get(AMDGPU::S_CSELECT_B32), DstReg)
        .addReg(TrueReg)
        .addReg(FalseReg);
    } else {
      // Instruction's operands are backwards from what is expected.
      Select = BuildMI(MBB, I, DL, get(AMDGPU::V_CNDMASK_B32_e32), DstReg)
        .addReg(FalseReg)
        .addReg(TrueReg);
    }

    preserveCondRegFlags(Select->getOperand(3), Cond[1]);
    return;
  }

  if (DstSize == 64 && Pred == SCC_TRUE) {
    MachineInstr *Select =
      BuildMI(MBB, I, DL, get(AMDGPU::S_CSELECT_B64), DstReg)
      .addReg(TrueReg)
      .addReg(FalseReg);

    preserveCondRegFlags(Select->getOperand(3), Cond[1]);
    return;
  }

  static const int16_t Sub0_15[] = {
    AMDGPU::sub0, AMDGPU::sub1, AMDGPU::sub2, AMDGPU::sub3,
    AMDGPU::sub4, AMDGPU::sub5, AMDGPU::sub6, AMDGPU::sub7,
    AMDGPU::sub8, AMDGPU::sub9, AMDGPU::sub10, AMDGPU::sub11,
    AMDGPU::sub12, AMDGPU::sub13, AMDGPU::sub14, AMDGPU::sub15,
  };

  static const int16_t Sub0_15_64[] = {
    AMDGPU::sub0_sub1, AMDGPU::sub2_sub3,
    AMDGPU::sub4_sub5, AMDGPU::sub6_sub7,
    AMDGPU::sub8_sub9, AMDGPU::sub10_sub11,
    AMDGPU::sub12_sub13, AMDGPU::sub14_sub15,
  };

  unsigned SelOp = AMDGPU::V_CNDMASK_B32_e32;
  const TargetRegisterClass *EltRC = &AMDGPU::VGPR_32RegClass;
  const int16_t *SubIndices = Sub0_15;
  int NElts = DstSize / 32;

  // 64-bit select is only available for SALU.
  // TODO: Split 96-bit into 64-bit and 32-bit, not 3x 32-bit.
  if (Pred == SCC_TRUE) {
    if (NElts % 2) {
      SelOp = AMDGPU::S_CSELECT_B32;
      EltRC = &AMDGPU::SGPR_32RegClass;
    } else {
      SelOp = AMDGPU::S_CSELECT_B64;
      EltRC = &AMDGPU::SGPR_64RegClass;
      SubIndices = Sub0_15_64;
      NElts /= 2;
    }
  }

  MachineInstrBuilder MIB = BuildMI(
    MBB, I, DL, get(AMDGPU::REG_SEQUENCE), DstReg);

  I = MIB->getIterator();

  SmallVector<Register, 8> Regs;
  for (int Idx = 0; Idx != NElts; ++Idx) {
    Register DstElt = MRI.createVirtualRegister(EltRC);
    Regs.push_back(DstElt);

    unsigned SubIdx = SubIndices[Idx];

    MachineInstr *Select;
    if (SelOp == AMDGPU::V_CNDMASK_B32_e32) {
      Select =
        BuildMI(MBB, I, DL, get(SelOp), DstElt)
        .addReg(FalseReg, 0, SubIdx)
        .addReg(TrueReg, 0, SubIdx);
    } else {
      Select =
        BuildMI(MBB, I, DL, get(SelOp), DstElt)
        .addReg(TrueReg, 0, SubIdx)
        .addReg(FalseReg, 0, SubIdx);
    }

    preserveCondRegFlags(Select->getOperand(3), Cond[1]);
    fixImplicitOperands(*Select);

    MIB.addReg(DstElt)
       .addImm(SubIdx);
  }
}

bool SIInstrInfo::isFoldableCopy(const MachineInstr &MI) const {
  switch (MI.getOpcode()) {
  case AMDGPU::V_MOV_B32_e32:
  case AMDGPU::V_MOV_B32_e64:
  case AMDGPU::V_MOV_B64_PSEUDO: {
    // If there are additional implicit register operands, this may be used for
    // register indexing so the source register operand isn't simply copied.
    unsigned NumOps = MI.getDesc().getNumOperands() +
      MI.getDesc().getNumImplicitUses();

    return MI.getNumOperands() == NumOps;
  }
  case AMDGPU::S_MOV_B32:
  case AMDGPU::S_MOV_B64:
  case AMDGPU::COPY:
  case AMDGPU::V_ACCVGPR_WRITE_B32:
  case AMDGPU::V_ACCVGPR_READ_B32:
    return true;
  default:
    return false;
  }
}

unsigned SIInstrInfo::getAddressSpaceForPseudoSourceKind(
    unsigned Kind) const {
  switch(Kind) {
  case PseudoSourceValue::Stack:
  case PseudoSourceValue::FixedStack:
    return AMDGPUAS::PRIVATE_ADDRESS;
  case PseudoSourceValue::ConstantPool:
  case PseudoSourceValue::GOT:
  case PseudoSourceValue::JumpTable:
  case PseudoSourceValue::GlobalValueCallEntry:
  case PseudoSourceValue::ExternalSymbolCallEntry:
  case PseudoSourceValue::TargetCustom:
    return AMDGPUAS::CONSTANT_ADDRESS;
  }
  return AMDGPUAS::FLAT_ADDRESS;
}

static void removeModOperands(MachineInstr &MI) {
  unsigned Opc = MI.getOpcode();
  int Src0ModIdx = AMDGPU::getNamedOperandIdx(Opc,
                                              AMDGPU::OpName::src0_modifiers);
  int Src1ModIdx = AMDGPU::getNamedOperandIdx(Opc,
                                              AMDGPU::OpName::src1_modifiers);
  int Src2ModIdx = AMDGPU::getNamedOperandIdx(Opc,
                                              AMDGPU::OpName::src2_modifiers);

  MI.RemoveOperand(Src2ModIdx);
  MI.RemoveOperand(Src1ModIdx);
  MI.RemoveOperand(Src0ModIdx);
}

bool SIInstrInfo::FoldImmediate(MachineInstr &UseMI, MachineInstr &DefMI,
                                Register Reg, MachineRegisterInfo *MRI) const {
  if (!MRI->hasOneNonDBGUse(Reg))
    return false;

  switch (DefMI.getOpcode()) {
  default:
    return false;
  case AMDGPU::S_MOV_B64:
    // TODO: We could fold 64-bit immediates, but this get compilicated
    // when there are sub-registers.
    return false;

  case AMDGPU::V_MOV_B32_e32:
  case AMDGPU::S_MOV_B32:
  case AMDGPU::V_ACCVGPR_WRITE_B32:
    break;
  }

  const MachineOperand *ImmOp = getNamedOperand(DefMI, AMDGPU::OpName::src0);
  assert(ImmOp);
  // FIXME: We could handle FrameIndex values here.
  if (!ImmOp->isImm())
    return false;

  unsigned Opc = UseMI.getOpcode();
  if (Opc == AMDGPU::COPY) {
    Register DstReg = UseMI.getOperand(0).getReg();
    bool Is16Bit = getOpSize(UseMI, 0) == 2;
    bool isVGPRCopy = RI.isVGPR(*MRI, DstReg);
    unsigned NewOpc = isVGPRCopy ? AMDGPU::V_MOV_B32_e32 : AMDGPU::S_MOV_B32;
    APInt Imm(32, ImmOp->getImm());

    if (UseMI.getOperand(1).getSubReg() == AMDGPU::hi16)
      Imm = Imm.ashr(16);

    if (RI.isAGPR(*MRI, DstReg)) {
      if (!isInlineConstant(Imm))
        return false;
      NewOpc = AMDGPU::V_ACCVGPR_WRITE_B32;
    }

    if (Is16Bit) {
       if (isVGPRCopy)
         return false; // Do not clobber vgpr_hi16

       if (DstReg.isVirtual() &&
           UseMI.getOperand(0).getSubReg() != AMDGPU::lo16)
         return false;

      UseMI.getOperand(0).setSubReg(0);
      if (DstReg.isPhysical()) {
        DstReg = RI.get32BitRegister(DstReg);
        UseMI.getOperand(0).setReg(DstReg);
      }
      assert(UseMI.getOperand(1).getReg().isVirtual());
    }

    UseMI.setDesc(get(NewOpc));
    UseMI.getOperand(1).ChangeToImmediate(Imm.getSExtValue());
    UseMI.addImplicitDefUseOperands(*UseMI.getParent()->getParent());
    return true;
  }

  if (Opc == AMDGPU::V_MAD_F32 || Opc == AMDGPU::V_MAC_F32_e64 ||
      Opc == AMDGPU::V_MAD_F16 || Opc == AMDGPU::V_MAC_F16_e64 ||
      Opc == AMDGPU::V_FMA_F32 || Opc == AMDGPU::V_FMAC_F32_e64 ||
      Opc == AMDGPU::V_FMA_F16 || Opc == AMDGPU::V_FMAC_F16_e64) {
    // Don't fold if we are using source or output modifiers. The new VOP2
    // instructions don't have them.
    if (hasAnyModifiersSet(UseMI))
      return false;

    // If this is a free constant, there's no reason to do this.
    // TODO: We could fold this here instead of letting SIFoldOperands do it
    // later.
    MachineOperand *Src0 = getNamedOperand(UseMI, AMDGPU::OpName::src0);

    // Any src operand can be used for the legality check.
    if (isInlineConstant(UseMI, *Src0, *ImmOp))
      return false;

    bool IsF32 = Opc == AMDGPU::V_MAD_F32 || Opc == AMDGPU::V_MAC_F32_e64 ||
                 Opc == AMDGPU::V_FMA_F32 || Opc == AMDGPU::V_FMAC_F32_e64;
    bool IsFMA = Opc == AMDGPU::V_FMA_F32 || Opc == AMDGPU::V_FMAC_F32_e64 ||
                 Opc == AMDGPU::V_FMA_F16 || Opc == AMDGPU::V_FMAC_F16_e64;
    MachineOperand *Src1 = getNamedOperand(UseMI, AMDGPU::OpName::src1);
    MachineOperand *Src2 = getNamedOperand(UseMI, AMDGPU::OpName::src2);

    // Multiplied part is the constant: Use v_madmk_{f16, f32}.
    // We should only expect these to be on src0 due to canonicalizations.
    if (Src0->isReg() && Src0->getReg() == Reg) {
      if (!Src1->isReg() || RI.isSGPRClass(MRI->getRegClass(Src1->getReg())))
        return false;

      if (!Src2->isReg() || RI.isSGPRClass(MRI->getRegClass(Src2->getReg())))
        return false;

      unsigned NewOpc =
        IsFMA ? (IsF32 ? AMDGPU::V_FMAMK_F32 : AMDGPU::V_FMAMK_F16)
              : (IsF32 ? AMDGPU::V_MADMK_F32 : AMDGPU::V_MADMK_F16);
      if (pseudoToMCOpcode(NewOpc) == -1)
        return false;

      // We need to swap operands 0 and 1 since madmk constant is at operand 1.

      const int64_t Imm = ImmOp->getImm();

      // FIXME: This would be a lot easier if we could return a new instruction
      // instead of having to modify in place.

      // Remove these first since they are at the end.
      UseMI.RemoveOperand(
          AMDGPU::getNamedOperandIdx(Opc, AMDGPU::OpName::omod));
      UseMI.RemoveOperand(
          AMDGPU::getNamedOperandIdx(Opc, AMDGPU::OpName::clamp));

      Register Src1Reg = Src1->getReg();
      unsigned Src1SubReg = Src1->getSubReg();
      Src0->setReg(Src1Reg);
      Src0->setSubReg(Src1SubReg);
      Src0->setIsKill(Src1->isKill());

      if (Opc == AMDGPU::V_MAC_F32_e64 ||
          Opc == AMDGPU::V_MAC_F16_e64 ||
          Opc == AMDGPU::V_FMAC_F32_e64 ||
          Opc == AMDGPU::V_FMAC_F16_e64)
        UseMI.untieRegOperand(
            AMDGPU::getNamedOperandIdx(Opc, AMDGPU::OpName::src2));

      Src1->ChangeToImmediate(Imm);

      removeModOperands(UseMI);
      UseMI.setDesc(get(NewOpc));

      bool DeleteDef = MRI->hasOneNonDBGUse(Reg);
      if (DeleteDef)
        DefMI.eraseFromParent();

      return true;
    }

    // Added part is the constant: Use v_madak_{f16, f32}.
    if (Src2->isReg() && Src2->getReg() == Reg) {
      // Not allowed to use constant bus for another operand.
      // We can however allow an inline immediate as src0.
      bool Src0Inlined = false;
      if (Src0->isReg()) {
        // Try to inline constant if possible.
        // If the Def moves immediate and the use is single
        // We are saving VGPR here.
        MachineInstr *Def = MRI->getUniqueVRegDef(Src0->getReg());
        if (Def && Def->isMoveImmediate() &&
          isInlineConstant(Def->getOperand(1)) &&
          MRI->hasOneUse(Src0->getReg())) {
          Src0->ChangeToImmediate(Def->getOperand(1).getImm());
          Src0Inlined = true;
        } else if ((Src0->getReg().isPhysical() &&
                    (ST.getConstantBusLimit(Opc) <= 1 &&
                     RI.isSGPRClass(RI.getPhysRegClass(Src0->getReg())))) ||
                   (Src0->getReg().isVirtual() &&
                    (ST.getConstantBusLimit(Opc) <= 1 &&
                     RI.isSGPRClass(MRI->getRegClass(Src0->getReg())))))
          return false;
          // VGPR is okay as Src0 - fallthrough
      }

      if (Src1->isReg() && !Src0Inlined ) {
        // We have one slot for inlinable constant so far - try to fill it
        MachineInstr *Def = MRI->getUniqueVRegDef(Src1->getReg());
        if (Def && Def->isMoveImmediate() &&
            isInlineConstant(Def->getOperand(1)) &&
            MRI->hasOneUse(Src1->getReg()) &&
            commuteInstruction(UseMI)) {
            Src0->ChangeToImmediate(Def->getOperand(1).getImm());
        } else if ((Src1->getReg().isPhysical() &&
                    RI.isSGPRClass(RI.getPhysRegClass(Src1->getReg()))) ||
                   (Src1->getReg().isVirtual() &&
                    RI.isSGPRClass(MRI->getRegClass(Src1->getReg()))))
          return false;
          // VGPR is okay as Src1 - fallthrough
      }

      unsigned NewOpc =
        IsFMA ? (IsF32 ? AMDGPU::V_FMAAK_F32 : AMDGPU::V_FMAAK_F16)
              : (IsF32 ? AMDGPU::V_MADAK_F32 : AMDGPU::V_MADAK_F16);
      if (pseudoToMCOpcode(NewOpc) == -1)
        return false;

      const int64_t Imm = ImmOp->getImm();

      // FIXME: This would be a lot easier if we could return a new instruction
      // instead of having to modify in place.

      // Remove these first since they are at the end.
      UseMI.RemoveOperand(
          AMDGPU::getNamedOperandIdx(Opc, AMDGPU::OpName::omod));
      UseMI.RemoveOperand(
          AMDGPU::getNamedOperandIdx(Opc, AMDGPU::OpName::clamp));

      if (Opc == AMDGPU::V_MAC_F32_e64 ||
          Opc == AMDGPU::V_MAC_F16_e64 ||
          Opc == AMDGPU::V_FMAC_F32_e64 ||
          Opc == AMDGPU::V_FMAC_F16_e64)
        UseMI.untieRegOperand(
            AMDGPU::getNamedOperandIdx(Opc, AMDGPU::OpName::src2));

      // ChangingToImmediate adds Src2 back to the instruction.
      Src2->ChangeToImmediate(Imm);

      // These come before src2.
      removeModOperands(UseMI);
      UseMI.setDesc(get(NewOpc));
      // It might happen that UseMI was commuted
      // and we now have SGPR as SRC1. If so 2 inlined
      // constant and SGPR are illegal.
      legalizeOperands(UseMI);

      bool DeleteDef = MRI->hasOneNonDBGUse(Reg);
      if (DeleteDef)
        DefMI.eraseFromParent();

      return true;
    }
  }

  return false;
}

static bool
memOpsHaveSameBaseOperands(ArrayRef<const MachineOperand *> BaseOps1,
                           ArrayRef<const MachineOperand *> BaseOps2) {
  if (BaseOps1.size() != BaseOps2.size())
    return false;
  for (size_t I = 0, E = BaseOps1.size(); I < E; ++I) {
    if (!BaseOps1[I]->isIdenticalTo(*BaseOps2[I]))
      return false;
  }
  return true;
}

static bool offsetsDoNotOverlap(int WidthA, int OffsetA,
                                int WidthB, int OffsetB) {
  int LowOffset = OffsetA < OffsetB ? OffsetA : OffsetB;
  int HighOffset = OffsetA < OffsetB ? OffsetB : OffsetA;
  int LowWidth = (LowOffset == OffsetA) ? WidthA : WidthB;
  return LowOffset + LowWidth <= HighOffset;
}

bool SIInstrInfo::checkInstOffsetsDoNotOverlap(const MachineInstr &MIa,
                                               const MachineInstr &MIb) const {
  SmallVector<const MachineOperand *, 4> BaseOps0, BaseOps1;
  int64_t Offset0, Offset1;
  unsigned Dummy0, Dummy1;
  bool Offset0IsScalable, Offset1IsScalable;
  if (!getMemOperandsWithOffsetWidth(MIa, BaseOps0, Offset0, Offset0IsScalable,
                                     Dummy0, &RI) ||
      !getMemOperandsWithOffsetWidth(MIb, BaseOps1, Offset1, Offset1IsScalable,
                                     Dummy1, &RI))
    return false;

  if (!memOpsHaveSameBaseOperands(BaseOps0, BaseOps1))
    return false;

  if (!MIa.hasOneMemOperand() || !MIb.hasOneMemOperand()) {
    // FIXME: Handle ds_read2 / ds_write2.
    return false;
  }
  unsigned Width0 = MIa.memoperands().front()->getSize();
  unsigned Width1 = MIb.memoperands().front()->getSize();
  return offsetsDoNotOverlap(Width0, Offset0, Width1, Offset1);
}

bool SIInstrInfo::areMemAccessesTriviallyDisjoint(const MachineInstr &MIa,
                                                  const MachineInstr &MIb) const {
  assert(MIa.mayLoadOrStore() &&
         "MIa must load from or modify a memory location");
  assert(MIb.mayLoadOrStore() &&
         "MIb must load from or modify a memory location");

  if (MIa.hasUnmodeledSideEffects() || MIb.hasUnmodeledSideEffects())
    return false;

  // XXX - Can we relax this between address spaces?
  if (MIa.hasOrderedMemoryRef() || MIb.hasOrderedMemoryRef())
    return false;

  // TODO: Should we check the address space from the MachineMemOperand? That
  // would allow us to distinguish objects we know don't alias based on the
  // underlying address space, even if it was lowered to a different one,
  // e.g. private accesses lowered to use MUBUF instructions on a scratch
  // buffer.
  if (isDS(MIa)) {
    if (isDS(MIb))
      return checkInstOffsetsDoNotOverlap(MIa, MIb);

    return !isFLAT(MIb) || isSegmentSpecificFLAT(MIb);
  }

  if (isMUBUF(MIa) || isMTBUF(MIa)) {
    if (isMUBUF(MIb) || isMTBUF(MIb))
      return checkInstOffsetsDoNotOverlap(MIa, MIb);

    return !isFLAT(MIb) && !isSMRD(MIb);
  }

  if (isSMRD(MIa)) {
    if (isSMRD(MIb))
      return checkInstOffsetsDoNotOverlap(MIa, MIb);

    return !isFLAT(MIb) && !isMUBUF(MIb) && !isMTBUF(MIb);
  }

  if (isFLAT(MIa)) {
    if (isFLAT(MIb))
      return checkInstOffsetsDoNotOverlap(MIa, MIb);

    return false;
  }

  return false;
}

static int64_t getFoldableImm(const MachineOperand* MO) {
  if (!MO->isReg())
    return false;
  const MachineFunction *MF = MO->getParent()->getParent()->getParent();
  const MachineRegisterInfo &MRI = MF->getRegInfo();
  auto Def = MRI.getUniqueVRegDef(MO->getReg());
  if (Def && Def->getOpcode() == AMDGPU::V_MOV_B32_e32 &&
      Def->getOperand(1).isImm())
    return Def->getOperand(1).getImm();
  return AMDGPU::NoRegister;
}

static void updateLiveVariables(LiveVariables *LV, MachineInstr &MI,
                                MachineInstr &NewMI) {
  if (LV) {
    unsigned NumOps = MI.getNumOperands();
    for (unsigned I = 1; I < NumOps; ++I) {
      MachineOperand &Op = MI.getOperand(I);
      if (Op.isReg() && Op.isKill())
        LV->replaceKillInstruction(Op.getReg(), MI, NewMI);
    }
  }
}

MachineInstr *SIInstrInfo::convertToThreeAddress(MachineFunction::iterator &MBB,
                                                 MachineInstr &MI,
                                                 LiveVariables *LV) const {
  unsigned Opc = MI.getOpcode();
  bool IsF16 = false;
  bool IsFMA = Opc == AMDGPU::V_FMAC_F32_e32 || Opc == AMDGPU::V_FMAC_F32_e64 ||
               Opc == AMDGPU::V_FMAC_F16_e32 || Opc == AMDGPU::V_FMAC_F16_e64;

  switch (Opc) {
  default:
    return nullptr;
  case AMDGPU::V_MAC_F16_e64:
  case AMDGPU::V_FMAC_F16_e64:
    IsF16 = true;
    LLVM_FALLTHROUGH;
  case AMDGPU::V_MAC_F32_e64:
  case AMDGPU::V_FMAC_F32_e64:
    break;
  case AMDGPU::V_MAC_F16_e32:
  case AMDGPU::V_FMAC_F16_e32:
    IsF16 = true;
    LLVM_FALLTHROUGH;
  case AMDGPU::V_MAC_F32_e32:
  case AMDGPU::V_FMAC_F32_e32: {
    int Src0Idx = AMDGPU::getNamedOperandIdx(MI.getOpcode(),
                                             AMDGPU::OpName::src0);
    const MachineOperand *Src0 = &MI.getOperand(Src0Idx);
    if (!Src0->isReg() && !Src0->isImm())
      return nullptr;

    if (Src0->isImm() && !isInlineConstant(MI, Src0Idx, *Src0))
      return nullptr;

    break;
  }
  }

  const MachineOperand *Dst = getNamedOperand(MI, AMDGPU::OpName::vdst);
  const MachineOperand *Src0 = getNamedOperand(MI, AMDGPU::OpName::src0);
  const MachineOperand *Src0Mods =
    getNamedOperand(MI, AMDGPU::OpName::src0_modifiers);
  const MachineOperand *Src1 = getNamedOperand(MI, AMDGPU::OpName::src1);
  const MachineOperand *Src1Mods =
    getNamedOperand(MI, AMDGPU::OpName::src1_modifiers);
  const MachineOperand *Src2 = getNamedOperand(MI, AMDGPU::OpName::src2);
  const MachineOperand *Clamp = getNamedOperand(MI, AMDGPU::OpName::clamp);
  const MachineOperand *Omod = getNamedOperand(MI, AMDGPU::OpName::omod);
  MachineInstrBuilder MIB;

  if (!Src0Mods && !Src1Mods && !Clamp && !Omod &&
      // If we have an SGPR input, we will violate the constant bus restriction.
      (ST.getConstantBusLimit(Opc) > 1 || !Src0->isReg() ||
       !RI.isSGPRReg(MBB->getParent()->getRegInfo(), Src0->getReg()))) {
    if (auto Imm = getFoldableImm(Src2)) {
      unsigned NewOpc =
          IsFMA ? (IsF16 ? AMDGPU::V_FMAAK_F16 : AMDGPU::V_FMAAK_F32)
                : (IsF16 ? AMDGPU::V_MADAK_F16 : AMDGPU::V_MADAK_F32);
      if (pseudoToMCOpcode(NewOpc) != -1) {
        MIB = BuildMI(*MBB, MI, MI.getDebugLoc(), get(NewOpc))
                  .add(*Dst)
                  .add(*Src0)
                  .add(*Src1)
                  .addImm(Imm);
        updateLiveVariables(LV, MI, *MIB);
        return MIB;
      }
    }
    unsigned NewOpc = IsFMA
                          ? (IsF16 ? AMDGPU::V_FMAMK_F16 : AMDGPU::V_FMAMK_F32)
                          : (IsF16 ? AMDGPU::V_MADMK_F16 : AMDGPU::V_MADMK_F32);
    if (auto Imm = getFoldableImm(Src1)) {
      if (pseudoToMCOpcode(NewOpc) != -1) {
        MIB = BuildMI(*MBB, MI, MI.getDebugLoc(), get(NewOpc))
                  .add(*Dst)
                  .add(*Src0)
                  .addImm(Imm)
                  .add(*Src2);
        updateLiveVariables(LV, MI, *MIB);
        return MIB;
      }
    }
    if (auto Imm = getFoldableImm(Src0)) {
      if (pseudoToMCOpcode(NewOpc) != -1 &&
          isOperandLegal(
              MI, AMDGPU::getNamedOperandIdx(NewOpc, AMDGPU::OpName::src0),
              Src1)) {
        MIB = BuildMI(*MBB, MI, MI.getDebugLoc(), get(NewOpc))
                  .add(*Dst)
                  .add(*Src1)
                  .addImm(Imm)
                  .add(*Src2);
        updateLiveVariables(LV, MI, *MIB);
        return MIB;
      }
    }
  }

  unsigned NewOpc = IsFMA ? (IsF16 ? AMDGPU::V_FMA_F16 : AMDGPU::V_FMA_F32)
                          : (IsF16 ? AMDGPU::V_MAD_F16 : AMDGPU::V_MAD_F32);
  if (pseudoToMCOpcode(NewOpc) == -1)
    return nullptr;

  MIB = BuildMI(*MBB, MI, MI.getDebugLoc(), get(NewOpc))
            .add(*Dst)
            .addImm(Src0Mods ? Src0Mods->getImm() : 0)
            .add(*Src0)
            .addImm(Src1Mods ? Src1Mods->getImm() : 0)
            .add(*Src1)
            .addImm(0) // Src mods
            .add(*Src2)
            .addImm(Clamp ? Clamp->getImm() : 0)
            .addImm(Omod ? Omod->getImm() : 0);
  updateLiveVariables(LV, MI, *MIB);
  return MIB;
}

// It's not generally safe to move VALU instructions across these since it will
// start using the register as a base index rather than directly.
// XXX - Why isn't hasSideEffects sufficient for these?
static bool changesVGPRIndexingMode(const MachineInstr &MI) {
  switch (MI.getOpcode()) {
  case AMDGPU::S_SET_GPR_IDX_ON:
  case AMDGPU::S_SET_GPR_IDX_MODE:
  case AMDGPU::S_SET_GPR_IDX_OFF:
    return true;
  default:
    return false;
  }
}

bool SIInstrInfo::isSchedulingBoundary(const MachineInstr &MI,
                                       const MachineBasicBlock *MBB,
                                       const MachineFunction &MF) const {
  // Skipping the check for SP writes in the base implementation. The reason it
  // was added was apparently due to compile time concerns.
  //
  // TODO: Do we really want this barrier? It triggers unnecessary hazard nops
  // but is probably avoidable.

  // Copied from base implementation.
  // Terminators and labels can't be scheduled around.
  if (MI.isTerminator() || MI.isPosition())
    return true;

  // INLINEASM_BR can jump to another block
  if (MI.getOpcode() == TargetOpcode::INLINEASM_BR)
    return true;

  // Target-independent instructions do not have an implicit-use of EXEC, even
  // when they operate on VGPRs. Treating EXEC modifications as scheduling
  // boundaries prevents incorrect movements of such instructions.
  return MI.modifiesRegister(AMDGPU::EXEC, &RI) ||
         MI.getOpcode() == AMDGPU::S_SETREG_IMM32_B32 ||
         MI.getOpcode() == AMDGPU::S_SETREG_B32 ||
         changesVGPRIndexingMode(MI);
}

bool SIInstrInfo::isAlwaysGDS(uint16_t Opcode) const {
  return Opcode == AMDGPU::DS_ORDERED_COUNT ||
         Opcode == AMDGPU::DS_GWS_INIT ||
         Opcode == AMDGPU::DS_GWS_SEMA_V ||
         Opcode == AMDGPU::DS_GWS_SEMA_BR ||
         Opcode == AMDGPU::DS_GWS_SEMA_P ||
         Opcode == AMDGPU::DS_GWS_SEMA_RELEASE_ALL ||
         Opcode == AMDGPU::DS_GWS_BARRIER;
}

bool SIInstrInfo::modifiesModeRegister(const MachineInstr &MI) {
  // Skip the full operand and register alias search modifiesRegister
  // does. There's only a handful of instructions that touch this, it's only an
  // implicit def, and doesn't alias any other registers.
  if (const MCPhysReg *ImpDef = MI.getDesc().getImplicitDefs()) {
    for (; ImpDef && *ImpDef; ++ImpDef) {
      if (*ImpDef == AMDGPU::MODE)
        return true;
    }
  }

  return false;
}

bool SIInstrInfo::hasUnwantedEffectsWhenEXECEmpty(const MachineInstr &MI) const {
  unsigned Opcode = MI.getOpcode();

  if (MI.mayStore() && isSMRD(MI))
    return true; // scalar store or atomic

  // This will terminate the function when other lanes may need to continue.
  if (MI.isReturn())
    return true;

  // These instructions cause shader I/O that may cause hardware lockups
  // when executed with an empty EXEC mask.
  //
  // Note: exp with VM = DONE = 0 is automatically skipped by hardware when
  //       EXEC = 0, but checking for that case here seems not worth it
  //       given the typical code patterns.
  if (Opcode == AMDGPU::S_SENDMSG || Opcode == AMDGPU::S_SENDMSGHALT ||
      isEXP(Opcode) ||
      Opcode == AMDGPU::DS_ORDERED_COUNT || Opcode == AMDGPU::S_TRAP ||
      Opcode == AMDGPU::DS_GWS_INIT || Opcode == AMDGPU::DS_GWS_BARRIER)
    return true;

  if (MI.isCall() || MI.isInlineAsm())
    return true; // conservative assumption

  // A mode change is a scalar operation that influences vector instructions.
  if (modifiesModeRegister(MI))
    return true;

  // These are like SALU instructions in terms of effects, so it's questionable
  // whether we should return true for those.
  //
  // However, executing them with EXEC = 0 causes them to operate on undefined
  // data, which we avoid by returning true here.
  if (Opcode == AMDGPU::V_READFIRSTLANE_B32 ||
      Opcode == AMDGPU::V_READLANE_B32 || Opcode == AMDGPU::V_WRITELANE_B32)
    return true;

  return false;
}

bool SIInstrInfo::mayReadEXEC(const MachineRegisterInfo &MRI,
                              const MachineInstr &MI) const {
  if (MI.isMetaInstruction())
    return false;

  // This won't read exec if this is an SGPR->SGPR copy.
  if (MI.isCopyLike()) {
    if (!RI.isSGPRReg(MRI, MI.getOperand(0).getReg()))
      return true;

    // Make sure this isn't copying exec as a normal operand
    return MI.readsRegister(AMDGPU::EXEC, &RI);
  }

  // Make a conservative assumption about the callee.
  if (MI.isCall())
    return true;

  // Be conservative with any unhandled generic opcodes.
  if (!isTargetSpecificOpcode(MI.getOpcode()))
    return true;

  return !isSALU(MI) || MI.readsRegister(AMDGPU::EXEC, &RI);
}

bool SIInstrInfo::isInlineConstant(const APInt &Imm) const {
  switch (Imm.getBitWidth()) {
  case 1: // This likely will be a condition code mask.
    return true;

  case 32:
    return AMDGPU::isInlinableLiteral32(Imm.getSExtValue(),
                                        ST.hasInv2PiInlineImm());
  case 64:
    return AMDGPU::isInlinableLiteral64(Imm.getSExtValue(),
                                        ST.hasInv2PiInlineImm());
  case 16:
    return ST.has16BitInsts() &&
           AMDGPU::isInlinableLiteral16(Imm.getSExtValue(),
                                        ST.hasInv2PiInlineImm());
  default:
    llvm_unreachable("invalid bitwidth");
  }
}

bool SIInstrInfo::isInlineConstant(const MachineOperand &MO,
                                   uint8_t OperandType) const {
  if (!MO.isImm() ||
      OperandType < AMDGPU::OPERAND_SRC_FIRST ||
      OperandType > AMDGPU::OPERAND_SRC_LAST)
    return false;

  // MachineOperand provides no way to tell the true operand size, since it only
  // records a 64-bit value. We need to know the size to determine if a 32-bit
  // floating point immediate bit pattern is legal for an integer immediate. It
  // would be for any 32-bit integer operand, but would not be for a 64-bit one.

  int64_t Imm = MO.getImm();
  switch (OperandType) {
  case AMDGPU::OPERAND_REG_IMM_INT32:
  case AMDGPU::OPERAND_REG_IMM_FP32:
  case AMDGPU::OPERAND_REG_INLINE_C_INT32:
  case AMDGPU::OPERAND_REG_INLINE_C_FP32:
  case AMDGPU::OPERAND_REG_INLINE_AC_INT32:
  case AMDGPU::OPERAND_REG_INLINE_AC_FP32: {
    int32_t Trunc = static_cast<int32_t>(Imm);
    return AMDGPU::isInlinableLiteral32(Trunc, ST.hasInv2PiInlineImm());
  }
  case AMDGPU::OPERAND_REG_IMM_INT64:
  case AMDGPU::OPERAND_REG_IMM_FP64:
  case AMDGPU::OPERAND_REG_INLINE_C_INT64:
  case AMDGPU::OPERAND_REG_INLINE_C_FP64:
    return AMDGPU::isInlinableLiteral64(MO.getImm(),
                                        ST.hasInv2PiInlineImm());
  case AMDGPU::OPERAND_REG_IMM_INT16:
  case AMDGPU::OPERAND_REG_INLINE_C_INT16:
  case AMDGPU::OPERAND_REG_INLINE_AC_INT16:
    // We would expect inline immediates to not be concerned with an integer/fp
    // distinction. However, in the case of 16-bit integer operations, the
    // "floating point" values appear to not work. It seems read the low 16-bits
    // of 32-bit immediates, which happens to always work for the integer
    // values.
    //
    // See llvm bugzilla 46302.
    //
    // TODO: Theoretically we could use op-sel to use the high bits of the
    // 32-bit FP values.
    return AMDGPU::isInlinableIntLiteral(Imm);
  case AMDGPU::OPERAND_REG_IMM_V2INT16:
  case AMDGPU::OPERAND_REG_INLINE_C_V2INT16:
  case AMDGPU::OPERAND_REG_INLINE_AC_V2INT16:
    // This suffers the same problem as the scalar 16-bit cases.
    return AMDGPU::isInlinableIntLiteralV216(Imm);
  case AMDGPU::OPERAND_REG_IMM_FP16:
  case AMDGPU::OPERAND_REG_INLINE_C_FP16:
  case AMDGPU::OPERAND_REG_INLINE_AC_FP16: {
    if (isInt<16>(Imm) || isUInt<16>(Imm)) {
      // A few special case instructions have 16-bit operands on subtargets
      // where 16-bit instructions are not legal.
      // TODO: Do the 32-bit immediates work? We shouldn't really need to handle
      // constants in these cases
      int16_t Trunc = static_cast<int16_t>(Imm);
      return ST.has16BitInsts() &&
             AMDGPU::isInlinableLiteral16(Trunc, ST.hasInv2PiInlineImm());
    }

    return false;
  }
  case AMDGPU::OPERAND_REG_IMM_V2FP16:
  case AMDGPU::OPERAND_REG_INLINE_C_V2FP16:
  case AMDGPU::OPERAND_REG_INLINE_AC_V2FP16: {
    uint32_t Trunc = static_cast<uint32_t>(Imm);
    return AMDGPU::isInlinableLiteralV216(Trunc, ST.hasInv2PiInlineImm());
  }
  default:
    llvm_unreachable("invalid bitwidth");
  }
}

bool SIInstrInfo::isLiteralConstantLike(const MachineOperand &MO,
                                        const MCOperandInfo &OpInfo) const {
  switch (MO.getType()) {
  case MachineOperand::MO_Register:
    return false;
  case MachineOperand::MO_Immediate:
    return !isInlineConstant(MO, OpInfo);
  case MachineOperand::MO_FrameIndex:
  case MachineOperand::MO_MachineBasicBlock:
  case MachineOperand::MO_ExternalSymbol:
  case MachineOperand::MO_GlobalAddress:
  case MachineOperand::MO_MCSymbol:
    return true;
  default:
    llvm_unreachable("unexpected operand type");
  }
}

static bool compareMachineOp(const MachineOperand &Op0,
                             const MachineOperand &Op1) {
  if (Op0.getType() != Op1.getType())
    return false;

  switch (Op0.getType()) {
  case MachineOperand::MO_Register:
    return Op0.getReg() == Op1.getReg();
  case MachineOperand::MO_Immediate:
    return Op0.getImm() == Op1.getImm();
  default:
    llvm_unreachable("Didn't expect to be comparing these operand types");
  }
}

bool SIInstrInfo::isImmOperandLegal(const MachineInstr &MI, unsigned OpNo,
                                    const MachineOperand &MO) const {
  const MCInstrDesc &InstDesc = MI.getDesc();
  const MCOperandInfo &OpInfo = InstDesc.OpInfo[OpNo];

  assert(MO.isImm() || MO.isTargetIndex() || MO.isFI() || MO.isGlobal());

  if (OpInfo.OperandType == MCOI::OPERAND_IMMEDIATE)
    return true;

  if (OpInfo.RegClass < 0)
    return false;

  if (MO.isImm() && isInlineConstant(MO, OpInfo)) {
    if (isMAI(MI) && ST.hasMFMAInlineLiteralBug() &&
        OpNo ==(unsigned)AMDGPU::getNamedOperandIdx(MI.getOpcode(),
                                                    AMDGPU::OpName::src2))
      return false;
    return RI.opCanUseInlineConstant(OpInfo.OperandType);
  }

  if (!RI.opCanUseLiteralConstant(OpInfo.OperandType))
    return false;

  if (!isVOP3(MI) || !AMDGPU::isSISrcOperand(InstDesc, OpNo))
    return true;

  return ST.hasVOP3Literal();
}

bool SIInstrInfo::hasVALU32BitEncoding(unsigned Opcode) const {
  int Op32 = AMDGPU::getVOPe32(Opcode);
  if (Op32 == -1)
    return false;

  return pseudoToMCOpcode(Op32) != -1;
}

bool SIInstrInfo::hasModifiers(unsigned Opcode) const {
  // The src0_modifier operand is present on all instructions
  // that have modifiers.

  return AMDGPU::getNamedOperandIdx(Opcode,
                                    AMDGPU::OpName::src0_modifiers) != -1;
}

bool SIInstrInfo::hasModifiersSet(const MachineInstr &MI,
                                  unsigned OpName) const {
  const MachineOperand *Mods = getNamedOperand(MI, OpName);
  return Mods && Mods->getImm();
}

bool SIInstrInfo::hasAnyModifiersSet(const MachineInstr &MI) const {
  return hasModifiersSet(MI, AMDGPU::OpName::src0_modifiers) ||
         hasModifiersSet(MI, AMDGPU::OpName::src1_modifiers) ||
         hasModifiersSet(MI, AMDGPU::OpName::src2_modifiers) ||
         hasModifiersSet(MI, AMDGPU::OpName::clamp) ||
         hasModifiersSet(MI, AMDGPU::OpName::omod);
}

bool SIInstrInfo::canShrink(const MachineInstr &MI,
                            const MachineRegisterInfo &MRI) const {
  const MachineOperand *Src2 = getNamedOperand(MI, AMDGPU::OpName::src2);
  // Can't shrink instruction with three operands.
  // FIXME: v_cndmask_b32 has 3 operands and is shrinkable, but we need to add
  // a special case for it.  It can only be shrunk if the third operand
  // is vcc, and src0_modifiers and src1_modifiers are not set.
  // We should handle this the same way we handle vopc, by addding
  // a register allocation hint pre-regalloc and then do the shrinking
  // post-regalloc.
  if (Src2) {
    switch (MI.getOpcode()) {
      default: return false;

      case AMDGPU::V_ADDC_U32_e64:
      case AMDGPU::V_SUBB_U32_e64:
      case AMDGPU::V_SUBBREV_U32_e64: {
        const MachineOperand *Src1
          = getNamedOperand(MI, AMDGPU::OpName::src1);
        if (!Src1->isReg() || !RI.isVGPR(MRI, Src1->getReg()))
          return false;
        // Additional verification is needed for sdst/src2.
        return true;
      }
      case AMDGPU::V_MAC_F32_e64:
      case AMDGPU::V_MAC_F16_e64:
      case AMDGPU::V_FMAC_F32_e64:
      case AMDGPU::V_FMAC_F16_e64:
        if (!Src2->isReg() || !RI.isVGPR(MRI, Src2->getReg()) ||
            hasModifiersSet(MI, AMDGPU::OpName::src2_modifiers))
          return false;
        break;

      case AMDGPU::V_CNDMASK_B32_e64:
        break;
    }
  }

  const MachineOperand *Src1 = getNamedOperand(MI, AMDGPU::OpName::src1);
  if (Src1 && (!Src1->isReg() || !RI.isVGPR(MRI, Src1->getReg()) ||
               hasModifiersSet(MI, AMDGPU::OpName::src1_modifiers)))
    return false;

  // We don't need to check src0, all input types are legal, so just make sure
  // src0 isn't using any modifiers.
  if (hasModifiersSet(MI, AMDGPU::OpName::src0_modifiers))
    return false;

  // Can it be shrunk to a valid 32 bit opcode?
  if (!hasVALU32BitEncoding(MI.getOpcode()))
    return false;

  // Check output modifiers
  return !hasModifiersSet(MI, AMDGPU::OpName::omod) &&
         !hasModifiersSet(MI, AMDGPU::OpName::clamp);
}

// Set VCC operand with all flags from \p Orig, except for setting it as
// implicit.
static void copyFlagsToImplicitVCC(MachineInstr &MI,
                                   const MachineOperand &Orig) {

  for (MachineOperand &Use : MI.implicit_operands()) {
    if (Use.isUse() &&
        (Use.getReg() == AMDGPU::VCC || Use.getReg() == AMDGPU::VCC_LO)) {
      Use.setIsUndef(Orig.isUndef());
      Use.setIsKill(Orig.isKill());
      return;
    }
  }
}

MachineInstr *SIInstrInfo::buildShrunkInst(MachineInstr &MI,
                                           unsigned Op32) const {
  MachineBasicBlock *MBB = MI.getParent();;
  MachineInstrBuilder Inst32 =
    BuildMI(*MBB, MI, MI.getDebugLoc(), get(Op32))
    .setMIFlags(MI.getFlags());

  // Add the dst operand if the 32-bit encoding also has an explicit $vdst.
  // For VOPC instructions, this is replaced by an implicit def of vcc.
  int Op32DstIdx = AMDGPU::getNamedOperandIdx(Op32, AMDGPU::OpName::vdst);
  if (Op32DstIdx != -1) {
    // dst
    Inst32.add(MI.getOperand(0));
  } else {
    assert(((MI.getOperand(0).getReg() == AMDGPU::VCC) ||
            (MI.getOperand(0).getReg() == AMDGPU::VCC_LO)) &&
           "Unexpected case");
  }

  Inst32.add(*getNamedOperand(MI, AMDGPU::OpName::src0));

  const MachineOperand *Src1 = getNamedOperand(MI, AMDGPU::OpName::src1);
  if (Src1)
    Inst32.add(*Src1);

  const MachineOperand *Src2 = getNamedOperand(MI, AMDGPU::OpName::src2);

  if (Src2) {
    int Op32Src2Idx = AMDGPU::getNamedOperandIdx(Op32, AMDGPU::OpName::src2);
    if (Op32Src2Idx != -1) {
      Inst32.add(*Src2);
    } else {
      // In the case of V_CNDMASK_B32_e32, the explicit operand src2 is
      // replaced with an implicit read of vcc or vcc_lo. The implicit read
      // of vcc was already added during the initial BuildMI, but we
      // 1) may need to change vcc to vcc_lo to preserve the original register
      // 2) have to preserve the original flags.
      fixImplicitOperands(*Inst32);
      copyFlagsToImplicitVCC(*Inst32, *Src2);
    }
  }

  return Inst32;
}

bool SIInstrInfo::usesConstantBus(const MachineRegisterInfo &MRI,
                                  const MachineOperand &MO,
                                  const MCOperandInfo &OpInfo) const {
  // Literal constants use the constant bus.
  //if (isLiteralConstantLike(MO, OpInfo))
  // return true;
  if (MO.isImm())
    return !isInlineConstant(MO, OpInfo);

  if (!MO.isReg())
    return true; // Misc other operands like FrameIndex

  if (!MO.isUse())
    return false;

  if (MO.getReg().isVirtual())
    return RI.isSGPRClass(MRI.getRegClass(MO.getReg()));

  // Null is free
  if (MO.getReg() == AMDGPU::SGPR_NULL)
    return false;

  // SGPRs use the constant bus
  if (MO.isImplicit()) {
    return MO.getReg() == AMDGPU::M0 ||
           MO.getReg() == AMDGPU::VCC ||
           MO.getReg() == AMDGPU::VCC_LO;
  } else {
    return AMDGPU::SReg_32RegClass.contains(MO.getReg()) ||
           AMDGPU::SReg_64RegClass.contains(MO.getReg());
  }
}

static Register findImplicitSGPRRead(const MachineInstr &MI) {
  for (const MachineOperand &MO : MI.implicit_operands()) {
    // We only care about reads.
    if (MO.isDef())
      continue;

    switch (MO.getReg()) {
    case AMDGPU::VCC:
    case AMDGPU::VCC_LO:
    case AMDGPU::VCC_HI:
    case AMDGPU::M0:
    case AMDGPU::FLAT_SCR:
      return MO.getReg();

    default:
      break;
    }
  }

  return AMDGPU::NoRegister;
}

static bool shouldReadExec(const MachineInstr &MI) {
  if (SIInstrInfo::isVALU(MI)) {
    switch (MI.getOpcode()) {
    case AMDGPU::V_READLANE_B32:
    case AMDGPU::V_WRITELANE_B32:
      return false;
    }

    return true;
  }

  if (MI.isPreISelOpcode() ||
      SIInstrInfo::isGenericOpcode(MI.getOpcode()) ||
      SIInstrInfo::isSALU(MI) ||
      SIInstrInfo::isSMRD(MI))
    return false;

  return true;
}

static bool isSubRegOf(const SIRegisterInfo &TRI,
                       const MachineOperand &SuperVec,
                       const MachineOperand &SubReg) {
  if (SubReg.getReg().isPhysical())
    return TRI.isSubRegister(SuperVec.getReg(), SubReg.getReg());

  return SubReg.getSubReg() != AMDGPU::NoSubRegister &&
         SubReg.getReg() == SuperVec.getReg();
}

bool SIInstrInfo::verifyInstruction(const MachineInstr &MI,
                                    StringRef &ErrInfo) const {
  uint16_t Opcode = MI.getOpcode();
  if (SIInstrInfo::isGenericOpcode(MI.getOpcode()))
    return true;

  const MachineFunction *MF = MI.getParent()->getParent();
  const MachineRegisterInfo &MRI = MF->getRegInfo();

  int Src0Idx = AMDGPU::getNamedOperandIdx(Opcode, AMDGPU::OpName::src0);
  int Src1Idx = AMDGPU::getNamedOperandIdx(Opcode, AMDGPU::OpName::src1);
  int Src2Idx = AMDGPU::getNamedOperandIdx(Opcode, AMDGPU::OpName::src2);

  // Make sure the number of operands is correct.
  const MCInstrDesc &Desc = get(Opcode);
  if (!Desc.isVariadic() &&
      Desc.getNumOperands() != MI.getNumExplicitOperands()) {
    ErrInfo = "Instruction has wrong number of operands.";
    return false;
  }

  if (MI.isInlineAsm()) {
    // Verify register classes for inlineasm constraints.
    for (unsigned I = InlineAsm::MIOp_FirstOperand, E = MI.getNumOperands();
         I != E; ++I) {
      const TargetRegisterClass *RC = MI.getRegClassConstraint(I, this, &RI);
      if (!RC)
        continue;

      const MachineOperand &Op = MI.getOperand(I);
      if (!Op.isReg())
        continue;

      Register Reg = Op.getReg();
      if (!Reg.isVirtual() && !RC->contains(Reg)) {
        ErrInfo = "inlineasm operand has incorrect register class.";
        return false;
      }
    }

    return true;
  }

  if (isMIMG(MI) && MI.memoperands_empty() && MI.mayLoadOrStore()) {
    ErrInfo = "missing memory operand from MIMG instruction.";
    return false;
  }

  // Make sure the register classes are correct.
  for (int i = 0, e = Desc.getNumOperands(); i != e; ++i) {
    if (MI.getOperand(i).isFPImm()) {
      ErrInfo = "FPImm Machine Operands are not supported. ISel should bitcast "
                "all fp values to integers.";
      return false;
    }

    int RegClass = Desc.OpInfo[i].RegClass;

    switch (Desc.OpInfo[i].OperandType) {
    case MCOI::OPERAND_REGISTER:
      if (MI.getOperand(i).isImm() || MI.getOperand(i).isGlobal()) {
        ErrInfo = "Illegal immediate value for operand.";
        return false;
      }
      break;
    case AMDGPU::OPERAND_REG_IMM_INT32:
    case AMDGPU::OPERAND_REG_IMM_FP32:
      break;
    case AMDGPU::OPERAND_REG_INLINE_C_INT32:
    case AMDGPU::OPERAND_REG_INLINE_C_FP32:
    case AMDGPU::OPERAND_REG_INLINE_C_INT64:
    case AMDGPU::OPERAND_REG_INLINE_C_FP64:
    case AMDGPU::OPERAND_REG_INLINE_C_INT16:
    case AMDGPU::OPERAND_REG_INLINE_C_FP16:
    case AMDGPU::OPERAND_REG_INLINE_AC_INT32:
    case AMDGPU::OPERAND_REG_INLINE_AC_FP32:
    case AMDGPU::OPERAND_REG_INLINE_AC_INT16:
    case AMDGPU::OPERAND_REG_INLINE_AC_FP16: {
      const MachineOperand &MO = MI.getOperand(i);
      if (!MO.isReg() && (!MO.isImm() || !isInlineConstant(MI, i))) {
        ErrInfo = "Illegal immediate value for operand.";
        return false;
      }
      break;
    }
    case MCOI::OPERAND_IMMEDIATE:
    case AMDGPU::OPERAND_KIMM32:
      // Check if this operand is an immediate.
      // FrameIndex operands will be replaced by immediates, so they are
      // allowed.
      if (!MI.getOperand(i).isImm() && !MI.getOperand(i).isFI()) {
        ErrInfo = "Expected immediate, but got non-immediate";
        return false;
      }
      LLVM_FALLTHROUGH;
    default:
      continue;
    }

    if (!MI.getOperand(i).isReg())
      continue;

    if (RegClass != -1) {
      Register Reg = MI.getOperand(i).getReg();
      if (Reg == AMDGPU::NoRegister || Reg.isVirtual())
        continue;

      const TargetRegisterClass *RC = RI.getRegClass(RegClass);
      if (!RC->contains(Reg)) {
        ErrInfo = "Operand has incorrect register class.";
        return false;
      }
    }
  }

  // Verify SDWA
  if (isSDWA(MI)) {
    if (!ST.hasSDWA()) {
      ErrInfo = "SDWA is not supported on this target";
      return false;
    }

    int DstIdx = AMDGPU::getNamedOperandIdx(Opcode, AMDGPU::OpName::vdst);

    const int OpIndicies[] = { DstIdx, Src0Idx, Src1Idx, Src2Idx };

    for (int OpIdx: OpIndicies) {
      if (OpIdx == -1)
        continue;
      const MachineOperand &MO = MI.getOperand(OpIdx);

      if (!ST.hasSDWAScalar()) {
        // Only VGPRS on VI
        if (!MO.isReg() || !RI.hasVGPRs(RI.getRegClassForReg(MRI, MO.getReg()))) {
          ErrInfo = "Only VGPRs allowed as operands in SDWA instructions on VI";
          return false;
        }
      } else {
        // No immediates on GFX9
        if (!MO.isReg()) {
          ErrInfo =
            "Only reg allowed as operands in SDWA instructions on GFX9+";
          return false;
        }
      }
    }

    if (!ST.hasSDWAOmod()) {
      // No omod allowed on VI
      const MachineOperand *OMod = getNamedOperand(MI, AMDGPU::OpName::omod);
      if (OMod != nullptr &&
        (!OMod->isImm() || OMod->getImm() != 0)) {
        ErrInfo = "OMod not allowed in SDWA instructions on VI";
        return false;
      }
    }

    uint16_t BasicOpcode = AMDGPU::getBasicFromSDWAOp(Opcode);
    if (isVOPC(BasicOpcode)) {
      if (!ST.hasSDWASdst() && DstIdx != -1) {
        // Only vcc allowed as dst on VI for VOPC
        const MachineOperand &Dst = MI.getOperand(DstIdx);
        if (!Dst.isReg() || Dst.getReg() != AMDGPU::VCC) {
          ErrInfo = "Only VCC allowed as dst in SDWA instructions on VI";
          return false;
        }
      } else if (!ST.hasSDWAOutModsVOPC()) {
        // No clamp allowed on GFX9 for VOPC
        const MachineOperand *Clamp = getNamedOperand(MI, AMDGPU::OpName::clamp);
        if (Clamp && (!Clamp->isImm() || Clamp->getImm() != 0)) {
          ErrInfo = "Clamp not allowed in VOPC SDWA instructions on VI";
          return false;
        }

        // No omod allowed on GFX9 for VOPC
        const MachineOperand *OMod = getNamedOperand(MI, AMDGPU::OpName::omod);
        if (OMod && (!OMod->isImm() || OMod->getImm() != 0)) {
          ErrInfo = "OMod not allowed in VOPC SDWA instructions on VI";
          return false;
        }
      }
    }

    const MachineOperand *DstUnused = getNamedOperand(MI, AMDGPU::OpName::dst_unused);
    if (DstUnused && DstUnused->isImm() &&
        DstUnused->getImm() == AMDGPU::SDWA::UNUSED_PRESERVE) {
      const MachineOperand &Dst = MI.getOperand(DstIdx);
      if (!Dst.isReg() || !Dst.isTied()) {
        ErrInfo = "Dst register should have tied register";
        return false;
      }

      const MachineOperand &TiedMO =
          MI.getOperand(MI.findTiedOperandIdx(DstIdx));
      if (!TiedMO.isReg() || !TiedMO.isImplicit() || !TiedMO.isUse()) {
        ErrInfo =
            "Dst register should be tied to implicit use of preserved register";
        return false;
      } else if (TiedMO.getReg().isPhysical() &&
                 Dst.getReg() != TiedMO.getReg()) {
        ErrInfo = "Dst register should use same physical register as preserved";
        return false;
      }
    }
  }

  // Verify MIMG
  if (isMIMG(MI.getOpcode()) && !MI.mayStore()) {
    // Ensure that the return type used is large enough for all the options
    // being used TFE/LWE require an extra result register.
    const MachineOperand *DMask = getNamedOperand(MI, AMDGPU::OpName::dmask);
    if (DMask) {
      uint64_t DMaskImm = DMask->getImm();
      uint32_t RegCount =
          isGather4(MI.getOpcode()) ? 4 : countPopulation(DMaskImm);
      const MachineOperand *TFE = getNamedOperand(MI, AMDGPU::OpName::tfe);
      const MachineOperand *LWE = getNamedOperand(MI, AMDGPU::OpName::lwe);
      const MachineOperand *D16 = getNamedOperand(MI, AMDGPU::OpName::d16);

      // Adjust for packed 16 bit values
      if (D16 && D16->getImm() && !ST.hasUnpackedD16VMem())
        RegCount >>= 1;

      // Adjust if using LWE or TFE
      if ((LWE && LWE->getImm()) || (TFE && TFE->getImm()))
        RegCount += 1;

      const uint32_t DstIdx =
          AMDGPU::getNamedOperandIdx(MI.getOpcode(), AMDGPU::OpName::vdata);
      const MachineOperand &Dst = MI.getOperand(DstIdx);
      if (Dst.isReg()) {
        const TargetRegisterClass *DstRC = getOpRegClass(MI, DstIdx);
        uint32_t DstSize = RI.getRegSizeInBits(*DstRC) / 32;
        if (RegCount > DstSize) {
          ErrInfo = "MIMG instruction returns too many registers for dst "
                    "register class";
          return false;
        }
      }
    }
  }

  // Verify VOP*. Ignore multiple sgpr operands on writelane.
  if (Desc.getOpcode() != AMDGPU::V_WRITELANE_B32
      && (isVOP1(MI) || isVOP2(MI) || isVOP3(MI) || isVOPC(MI) || isSDWA(MI))) {
    // Only look at the true operands. Only a real operand can use the constant
    // bus, and we don't want to check pseudo-operands like the source modifier
    // flags.
    const int OpIndices[] = { Src0Idx, Src1Idx, Src2Idx };

    unsigned ConstantBusCount = 0;
    unsigned LiteralCount = 0;

    if (AMDGPU::getNamedOperandIdx(Opcode, AMDGPU::OpName::imm) != -1)
      ++ConstantBusCount;

    SmallVector<Register, 2> SGPRsUsed;
    Register SGPRUsed;

    for (int OpIdx : OpIndices) {
      if (OpIdx == -1)
        break;
      const MachineOperand &MO = MI.getOperand(OpIdx);
      if (usesConstantBus(MRI, MO, MI.getDesc().OpInfo[OpIdx])) {
        if (MO.isReg()) {
          SGPRUsed = MO.getReg();
          if (llvm::all_of(SGPRsUsed, [SGPRUsed](unsigned SGPR) {
                return SGPRUsed != SGPR;
              })) {
            ++ConstantBusCount;
            SGPRsUsed.push_back(SGPRUsed);
          }
        } else {
          ++ConstantBusCount;
          ++LiteralCount;
        }
      }
    }

    SGPRUsed = findImplicitSGPRRead(MI);
    if (SGPRUsed != AMDGPU::NoRegister) {
      // Implicit uses may safely overlap true overands
      if (llvm::all_of(SGPRsUsed, [this, SGPRUsed](unsigned SGPR) {
            return !RI.regsOverlap(SGPRUsed, SGPR);
          })) {
        ++ConstantBusCount;
        SGPRsUsed.push_back(SGPRUsed);
      }
    }

    // v_writelane_b32 is an exception from constant bus restriction:
    // vsrc0 can be sgpr, const or m0 and lane select sgpr, m0 or inline-const
    if (ConstantBusCount > ST.getConstantBusLimit(Opcode) &&
        Opcode != AMDGPU::V_WRITELANE_B32) {
      ErrInfo = "VOP* instruction violates constant bus restriction";
      return false;
    }

    if (isVOP3(MI) && LiteralCount) {
      if (!ST.hasVOP3Literal()) {
        ErrInfo = "VOP3 instruction uses literal";
        return false;
      }
      if (LiteralCount > 1) {
        ErrInfo = "VOP3 instruction uses more than one literal";
        return false;
      }
    }
  }

  // Special case for writelane - this can break the multiple constant bus rule,
  // but still can't use more than one SGPR register
  if (Desc.getOpcode() == AMDGPU::V_WRITELANE_B32) {
    unsigned SGPRCount = 0;
    Register SGPRUsed = AMDGPU::NoRegister;

    for (int OpIdx : {Src0Idx, Src1Idx, Src2Idx}) {
      if (OpIdx == -1)
        break;

      const MachineOperand &MO = MI.getOperand(OpIdx);

      if (usesConstantBus(MRI, MO, MI.getDesc().OpInfo[OpIdx])) {
        if (MO.isReg() && MO.getReg() != AMDGPU::M0) {
          if (MO.getReg() != SGPRUsed)
            ++SGPRCount;
          SGPRUsed = MO.getReg();
        }
      }
      if (SGPRCount > ST.getConstantBusLimit(Opcode)) {
        ErrInfo = "WRITELANE instruction violates constant bus restriction";
        return false;
      }
    }
  }

  // Verify misc. restrictions on specific instructions.
  if (Desc.getOpcode() == AMDGPU::V_DIV_SCALE_F32 ||
      Desc.getOpcode() == AMDGPU::V_DIV_SCALE_F64) {
    const MachineOperand &Src0 = MI.getOperand(Src0Idx);
    const MachineOperand &Src1 = MI.getOperand(Src1Idx);
    const MachineOperand &Src2 = MI.getOperand(Src2Idx);
    if (Src0.isReg() && Src1.isReg() && Src2.isReg()) {
      if (!compareMachineOp(Src0, Src1) &&
          !compareMachineOp(Src0, Src2)) {
        ErrInfo = "v_div_scale_{f32|f64} require src0 = src1 or src2";
        return false;
      }
    }
    if ((getNamedOperand(MI, AMDGPU::OpName::src0_modifiers)->getImm() &
         SISrcMods::ABS) ||
        (getNamedOperand(MI, AMDGPU::OpName::src1_modifiers)->getImm() &
         SISrcMods::ABS) ||
        (getNamedOperand(MI, AMDGPU::OpName::src2_modifiers)->getImm() &
         SISrcMods::ABS)) {
      ErrInfo = "ABS not allowed in VOP3B instructions";
      return false;
    }
  }

  if (isSOP2(MI) || isSOPC(MI)) {
    const MachineOperand &Src0 = MI.getOperand(Src0Idx);
    const MachineOperand &Src1 = MI.getOperand(Src1Idx);
    unsigned Immediates = 0;

    if (!Src0.isReg() &&
        !isInlineConstant(Src0, Desc.OpInfo[Src0Idx].OperandType))
      Immediates++;
    if (!Src1.isReg() &&
        !isInlineConstant(Src1, Desc.OpInfo[Src1Idx].OperandType))
      Immediates++;

    if (Immediates > 1) {
      ErrInfo = "SOP2/SOPC instruction requires too many immediate constants";
      return false;
    }
  }

  if (isSOPK(MI)) {
    auto Op = getNamedOperand(MI, AMDGPU::OpName::simm16);
    if (Desc.isBranch()) {
      if (!Op->isMBB()) {
        ErrInfo = "invalid branch target for SOPK instruction";
        return false;
      }
    } else {
      uint64_t Imm = Op->getImm();
      if (sopkIsZext(MI)) {
        if (!isUInt<16>(Imm)) {
          ErrInfo = "invalid immediate for SOPK instruction";
          return false;
        }
      } else {
        if (!isInt<16>(Imm)) {
          ErrInfo = "invalid immediate for SOPK instruction";
          return false;
        }
      }
    }
  }

  if (Desc.getOpcode() == AMDGPU::V_MOVRELS_B32_e32 ||
      Desc.getOpcode() == AMDGPU::V_MOVRELS_B32_e64 ||
      Desc.getOpcode() == AMDGPU::V_MOVRELD_B32_e32 ||
      Desc.getOpcode() == AMDGPU::V_MOVRELD_B32_e64) {
    const bool IsDst = Desc.getOpcode() == AMDGPU::V_MOVRELD_B32_e32 ||
                       Desc.getOpcode() == AMDGPU::V_MOVRELD_B32_e64;

    const unsigned StaticNumOps = Desc.getNumOperands() +
      Desc.getNumImplicitUses();
    const unsigned NumImplicitOps = IsDst ? 2 : 1;

    // Allow additional implicit operands. This allows a fixup done by the post
    // RA scheduler where the main implicit operand is killed and implicit-defs
    // are added for sub-registers that remain live after this instruction.
    if (MI.getNumOperands() < StaticNumOps + NumImplicitOps) {
      ErrInfo = "missing implicit register operands";
      return false;
    }

    const MachineOperand *Dst = getNamedOperand(MI, AMDGPU::OpName::vdst);
    if (IsDst) {
      if (!Dst->isUse()) {
        ErrInfo = "v_movreld_b32 vdst should be a use operand";
        return false;
      }

      unsigned UseOpIdx;
      if (!MI.isRegTiedToUseOperand(StaticNumOps, &UseOpIdx) ||
          UseOpIdx != StaticNumOps + 1) {
        ErrInfo = "movrel implicit operands should be tied";
        return false;
      }
    }

    const MachineOperand &Src0 = MI.getOperand(Src0Idx);
    const MachineOperand &ImpUse
      = MI.getOperand(StaticNumOps + NumImplicitOps - 1);
    if (!ImpUse.isReg() || !ImpUse.isUse() ||
        !isSubRegOf(RI, ImpUse, IsDst ? *Dst : Src0)) {
      ErrInfo = "src0 should be subreg of implicit vector use";
      return false;
    }
  }

  // Make sure we aren't losing exec uses in the td files. This mostly requires
  // being careful when using let Uses to try to add other use registers.
  if (shouldReadExec(MI)) {
    if (!MI.hasRegisterImplicitUseOperand(AMDGPU::EXEC)) {
      ErrInfo = "VALU instruction does not implicitly read exec mask";
      return false;
    }
  }

  if (isSMRD(MI)) {
    if (MI.mayStore()) {
      // The register offset form of scalar stores may only use m0 as the
      // soffset register.
      const MachineOperand *Soff = getNamedOperand(MI, AMDGPU::OpName::soff);
      if (Soff && Soff->getReg() != AMDGPU::M0) {
        ErrInfo = "scalar stores must use m0 as offset register";
        return false;
      }
    }
  }

  if (isFLAT(MI) && !ST.hasFlatInstOffsets()) {
    const MachineOperand *Offset = getNamedOperand(MI, AMDGPU::OpName::offset);
    if (Offset->getImm() != 0) {
      ErrInfo = "subtarget does not support offsets in flat instructions";
      return false;
    }
  }

  if (isMIMG(MI)) {
    const MachineOperand *DimOp = getNamedOperand(MI, AMDGPU::OpName::dim);
    if (DimOp) {
      int VAddr0Idx = AMDGPU::getNamedOperandIdx(Opcode,
                                                 AMDGPU::OpName::vaddr0);
      int SRsrcIdx = AMDGPU::getNamedOperandIdx(Opcode, AMDGPU::OpName::srsrc);
      const AMDGPU::MIMGInfo *Info = AMDGPU::getMIMGInfo(Opcode);
      const AMDGPU::MIMGBaseOpcodeInfo *BaseOpcode =
          AMDGPU::getMIMGBaseOpcodeInfo(Info->BaseOpcode);
      const AMDGPU::MIMGDimInfo *Dim =
          AMDGPU::getMIMGDimInfoByEncoding(DimOp->getImm());

      if (!Dim) {
        ErrInfo = "dim is out of range";
        return false;
      }

      bool IsA16 = false;
      if (ST.hasR128A16()) {
        const MachineOperand *R128A16 = getNamedOperand(MI, AMDGPU::OpName::r128);
        IsA16 = R128A16->getImm() != 0;
      } else if (ST.hasGFX10A16()) {
        const MachineOperand *A16 = getNamedOperand(MI, AMDGPU::OpName::a16);
        IsA16 = A16->getImm() != 0;
      }

      bool PackDerivatives = IsA16 || BaseOpcode->G16;
      bool IsNSA = SRsrcIdx - VAddr0Idx > 1;

      unsigned AddrWords = BaseOpcode->NumExtraArgs;
      unsigned AddrComponents = (BaseOpcode->Coordinates ? Dim->NumCoords : 0) +
                                (BaseOpcode->LodOrClampOrMip ? 1 : 0);
      if (IsA16)
        AddrWords += (AddrComponents + 1) / 2;
      else
        AddrWords += AddrComponents;

      if (BaseOpcode->Gradients) {
        if (PackDerivatives)
          // There are two gradients per coordinate, we pack them separately.
          // For the 3d case, we get (dy/du, dx/du) (-, dz/du) (dy/dv, dx/dv) (-, dz/dv)
          AddrWords += (Dim->NumGradients / 2 + 1) / 2 * 2;
        else
          AddrWords += Dim->NumGradients;
      }

      unsigned VAddrWords;
      if (IsNSA) {
        VAddrWords = SRsrcIdx - VAddr0Idx;
      } else {
        const TargetRegisterClass *RC = getOpRegClass(MI, VAddr0Idx);
        VAddrWords = MRI.getTargetRegisterInfo()->getRegSizeInBits(*RC) / 32;
        if (AddrWords > 8)
          AddrWords = 16;
        else if (AddrWords > 4)
          AddrWords = 8;
        else if (AddrWords == 4)
          AddrWords = 4;
        else if (AddrWords == 3)
          AddrWords = 3;
      }

      if (VAddrWords != AddrWords) {
        LLVM_DEBUG(dbgs() << "bad vaddr size, expected " << AddrWords
                          << " but got " << VAddrWords << "\n");
        ErrInfo = "bad vaddr size";
        return false;
      }
    }
  }

  const MachineOperand *DppCt = getNamedOperand(MI, AMDGPU::OpName::dpp_ctrl);
  if (DppCt) {
    using namespace AMDGPU::DPP;

    unsigned DC = DppCt->getImm();
    if (DC == DppCtrl::DPP_UNUSED1 || DC == DppCtrl::DPP_UNUSED2 ||
        DC == DppCtrl::DPP_UNUSED3 || DC > DppCtrl::DPP_LAST ||
        (DC >= DppCtrl::DPP_UNUSED4_FIRST && DC <= DppCtrl::DPP_UNUSED4_LAST) ||
        (DC >= DppCtrl::DPP_UNUSED5_FIRST && DC <= DppCtrl::DPP_UNUSED5_LAST) ||
        (DC >= DppCtrl::DPP_UNUSED6_FIRST && DC <= DppCtrl::DPP_UNUSED6_LAST) ||
        (DC >= DppCtrl::DPP_UNUSED7_FIRST && DC <= DppCtrl::DPP_UNUSED7_LAST) ||
        (DC >= DppCtrl::DPP_UNUSED8_FIRST && DC <= DppCtrl::DPP_UNUSED8_LAST)) {
      ErrInfo = "Invalid dpp_ctrl value";
      return false;
    }
    if (DC >= DppCtrl::WAVE_SHL1 && DC <= DppCtrl::WAVE_ROR1 &&
        ST.getGeneration() >= AMDGPUSubtarget::GFX10) {
      ErrInfo = "Invalid dpp_ctrl value: "
                "wavefront shifts are not supported on GFX10+";
      return false;
    }
    if (DC >= DppCtrl::BCAST15 && DC <= DppCtrl::BCAST31 &&
        ST.getGeneration() >= AMDGPUSubtarget::GFX10) {
      ErrInfo = "Invalid dpp_ctrl value: "
                "broadcasts are not supported on GFX10+";
      return false;
    }
    if (DC >= DppCtrl::ROW_SHARE_FIRST && DC <= DppCtrl::ROW_XMASK_LAST &&
        ST.getGeneration() < AMDGPUSubtarget::GFX10) {
      ErrInfo = "Invalid dpp_ctrl value: "
                "row_share and row_xmask are not supported before GFX10";
      return false;
    }
  }

  return true;
}

unsigned SIInstrInfo::getVALUOp(const MachineInstr &MI) const {
  switch (MI.getOpcode()) {
  default: return AMDGPU::INSTRUCTION_LIST_END;
  case AMDGPU::REG_SEQUENCE: return AMDGPU::REG_SEQUENCE;
  case AMDGPU::COPY: return AMDGPU::COPY;
  case AMDGPU::PHI: return AMDGPU::PHI;
  case AMDGPU::INSERT_SUBREG: return AMDGPU::INSERT_SUBREG;
  case AMDGPU::WQM: return AMDGPU::WQM;
  case AMDGPU::SOFT_WQM: return AMDGPU::SOFT_WQM;
  case AMDGPU::WWM: return AMDGPU::WWM;
  case AMDGPU::S_MOV_B32: {
    const MachineRegisterInfo &MRI = MI.getParent()->getParent()->getRegInfo();
    return MI.getOperand(1).isReg() ||
           RI.isAGPR(MRI, MI.getOperand(0).getReg()) ?
           AMDGPU::COPY : AMDGPU::V_MOV_B32_e32;
  }
  case AMDGPU::S_ADD_I32:
    return ST.hasAddNoCarry() ? AMDGPU::V_ADD_U32_e64 : AMDGPU::V_ADD_CO_U32_e32;
  case AMDGPU::S_ADDC_U32:
    return AMDGPU::V_ADDC_U32_e32;
  case AMDGPU::S_SUB_I32:
    return ST.hasAddNoCarry() ? AMDGPU::V_SUB_U32_e64 : AMDGPU::V_SUB_CO_U32_e32;
    // FIXME: These are not consistently handled, and selected when the carry is
    // used.
  case AMDGPU::S_ADD_U32:
    return AMDGPU::V_ADD_CO_U32_e32;
  case AMDGPU::S_SUB_U32:
    return AMDGPU::V_SUB_CO_U32_e32;
  case AMDGPU::S_SUBB_U32: return AMDGPU::V_SUBB_U32_e32;
  case AMDGPU::S_MUL_I32: return AMDGPU::V_MUL_LO_U32;
  case AMDGPU::S_MUL_HI_U32: return AMDGPU::V_MUL_HI_U32;
  case AMDGPU::S_MUL_HI_I32: return AMDGPU::V_MUL_HI_I32;
  case AMDGPU::S_AND_B32: return AMDGPU::V_AND_B32_e64;
  case AMDGPU::S_OR_B32: return AMDGPU::V_OR_B32_e64;
  case AMDGPU::S_XOR_B32: return AMDGPU::V_XOR_B32_e64;
  case AMDGPU::S_XNOR_B32:
    return ST.hasDLInsts() ? AMDGPU::V_XNOR_B32_e64 : AMDGPU::INSTRUCTION_LIST_END;
  case AMDGPU::S_MIN_I32: return AMDGPU::V_MIN_I32_e64;
  case AMDGPU::S_MIN_U32: return AMDGPU::V_MIN_U32_e64;
  case AMDGPU::S_MAX_I32: return AMDGPU::V_MAX_I32_e64;
  case AMDGPU::S_MAX_U32: return AMDGPU::V_MAX_U32_e64;
  case AMDGPU::S_ASHR_I32: return AMDGPU::V_ASHR_I32_e32;
  case AMDGPU::S_ASHR_I64: return AMDGPU::V_ASHR_I64;
  case AMDGPU::S_LSHL_B32: return AMDGPU::V_LSHL_B32_e32;
  case AMDGPU::S_LSHL_B64: return AMDGPU::V_LSHL_B64;
  case AMDGPU::S_LSHR_B32: return AMDGPU::V_LSHR_B32_e32;
  case AMDGPU::S_LSHR_B64: return AMDGPU::V_LSHR_B64;
  case AMDGPU::S_SEXT_I32_I8: return AMDGPU::V_BFE_I32;
  case AMDGPU::S_SEXT_I32_I16: return AMDGPU::V_BFE_I32;
  case AMDGPU::S_BFE_U32: return AMDGPU::V_BFE_U32;
  case AMDGPU::S_BFE_I32: return AMDGPU::V_BFE_I32;
  case AMDGPU::S_BFM_B32: return AMDGPU::V_BFM_B32_e64;
  case AMDGPU::S_BREV_B32: return AMDGPU::V_BFREV_B32_e32;
  case AMDGPU::S_NOT_B32: return AMDGPU::V_NOT_B32_e32;
  case AMDGPU::S_NOT_B64: return AMDGPU::V_NOT_B32_e32;
  case AMDGPU::S_CMP_EQ_I32: return AMDGPU::V_CMP_EQ_I32_e32;
  case AMDGPU::S_CMP_LG_I32: return AMDGPU::V_CMP_NE_I32_e32;
  case AMDGPU::S_CMP_GT_I32: return AMDGPU::V_CMP_GT_I32_e32;
  case AMDGPU::S_CMP_GE_I32: return AMDGPU::V_CMP_GE_I32_e32;
  case AMDGPU::S_CMP_LT_I32: return AMDGPU::V_CMP_LT_I32_e32;
  case AMDGPU::S_CMP_LE_I32: return AMDGPU::V_CMP_LE_I32_e32;
  case AMDGPU::S_CMP_EQ_U32: return AMDGPU::V_CMP_EQ_U32_e32;
  case AMDGPU::S_CMP_LG_U32: return AMDGPU::V_CMP_NE_U32_e32;
  case AMDGPU::S_CMP_GT_U32: return AMDGPU::V_CMP_GT_U32_e32;
  case AMDGPU::S_CMP_GE_U32: return AMDGPU::V_CMP_GE_U32_e32;
  case AMDGPU::S_CMP_LT_U32: return AMDGPU::V_CMP_LT_U32_e32;
  case AMDGPU::S_CMP_LE_U32: return AMDGPU::V_CMP_LE_U32_e32;
  case AMDGPU::S_CMP_EQ_U64: return AMDGPU::V_CMP_EQ_U64_e32;
  case AMDGPU::S_CMP_LG_U64: return AMDGPU::V_CMP_NE_U64_e32;
  case AMDGPU::S_BCNT1_I32_B32: return AMDGPU::V_BCNT_U32_B32_e64;
  case AMDGPU::S_FF1_I32_B32: return AMDGPU::V_FFBL_B32_e32;
  case AMDGPU::S_FLBIT_I32_B32: return AMDGPU::V_FFBH_U32_e32;
  case AMDGPU::S_FLBIT_I32: return AMDGPU::V_FFBH_I32_e64;
  case AMDGPU::S_CBRANCH_SCC0: return AMDGPU::S_CBRANCH_VCCZ;
  case AMDGPU::S_CBRANCH_SCC1: return AMDGPU::S_CBRANCH_VCCNZ;
  }
  llvm_unreachable(
      "Unexpected scalar opcode without corresponding vector one!");
}

const TargetRegisterClass *SIInstrInfo::getOpRegClass(const MachineInstr &MI,
                                                      unsigned OpNo) const {
  const MachineRegisterInfo &MRI = MI.getParent()->getParent()->getRegInfo();
  const MCInstrDesc &Desc = get(MI.getOpcode());
  if (MI.isVariadic() || OpNo >= Desc.getNumOperands() ||
      Desc.OpInfo[OpNo].RegClass == -1) {
    Register Reg = MI.getOperand(OpNo).getReg();

    if (Reg.isVirtual())
      return MRI.getRegClass(Reg);
    return RI.getPhysRegClass(Reg);
  }

  unsigned RCID = Desc.OpInfo[OpNo].RegClass;
  return RI.getRegClass(RCID);
}

void SIInstrInfo::legalizeOpWithMove(MachineInstr &MI, unsigned OpIdx) const {
  MachineBasicBlock::iterator I = MI;
  MachineBasicBlock *MBB = MI.getParent();
  MachineOperand &MO = MI.getOperand(OpIdx);
  MachineRegisterInfo &MRI = MBB->getParent()->getRegInfo();
  unsigned RCID = get(MI.getOpcode()).OpInfo[OpIdx].RegClass;
  const TargetRegisterClass *RC = RI.getRegClass(RCID);
  unsigned Size = RI.getRegSizeInBits(*RC);
  unsigned Opcode = (Size == 64) ? AMDGPU::V_MOV_B64_PSEUDO : AMDGPU::V_MOV_B32_e32;
  if (MO.isReg())
    Opcode = AMDGPU::COPY;
  else if (RI.isSGPRClass(RC))
    Opcode = (Size == 64) ? AMDGPU::S_MOV_B64 : AMDGPU::S_MOV_B32;

  const TargetRegisterClass *VRC = RI.getEquivalentVGPRClass(RC);
  if (RI.getCommonSubClass(&AMDGPU::VReg_64RegClass, VRC))
    VRC = &AMDGPU::VReg_64RegClass;
  else
    VRC = &AMDGPU::VGPR_32RegClass;

  Register Reg = MRI.createVirtualRegister(VRC);
  DebugLoc DL = MBB->findDebugLoc(I);
  BuildMI(*MI.getParent(), I, DL, get(Opcode), Reg).add(MO);
  MO.ChangeToRegister(Reg, false);
}

unsigned SIInstrInfo::buildExtractSubReg(MachineBasicBlock::iterator MI,
                                         MachineRegisterInfo &MRI,
                                         MachineOperand &SuperReg,
                                         const TargetRegisterClass *SuperRC,
                                         unsigned SubIdx,
                                         const TargetRegisterClass *SubRC)
                                         const {
  MachineBasicBlock *MBB = MI->getParent();
  DebugLoc DL = MI->getDebugLoc();
  Register SubReg = MRI.createVirtualRegister(SubRC);

  if (SuperReg.getSubReg() == AMDGPU::NoSubRegister) {
    BuildMI(*MBB, MI, DL, get(TargetOpcode::COPY), SubReg)
      .addReg(SuperReg.getReg(), 0, SubIdx);
    return SubReg;
  }

  // Just in case the super register is itself a sub-register, copy it to a new
  // value so we don't need to worry about merging its subreg index with the
  // SubIdx passed to this function. The register coalescer should be able to
  // eliminate this extra copy.
  Register NewSuperReg = MRI.createVirtualRegister(SuperRC);

  BuildMI(*MBB, MI, DL, get(TargetOpcode::COPY), NewSuperReg)
    .addReg(SuperReg.getReg(), 0, SuperReg.getSubReg());

  BuildMI(*MBB, MI, DL, get(TargetOpcode::COPY), SubReg)
    .addReg(NewSuperReg, 0, SubIdx);

  return SubReg;
}

MachineOperand SIInstrInfo::buildExtractSubRegOrImm(
  MachineBasicBlock::iterator MII,
  MachineRegisterInfo &MRI,
  MachineOperand &Op,
  const TargetRegisterClass *SuperRC,
  unsigned SubIdx,
  const TargetRegisterClass *SubRC) const {
  if (Op.isImm()) {
    if (SubIdx == AMDGPU::sub0)
      return MachineOperand::CreateImm(static_cast<int32_t>(Op.getImm()));
    if (SubIdx == AMDGPU::sub1)
      return MachineOperand::CreateImm(static_cast<int32_t>(Op.getImm() >> 32));

    llvm_unreachable("Unhandled register index for immediate");
  }

  unsigned SubReg = buildExtractSubReg(MII, MRI, Op, SuperRC,
                                       SubIdx, SubRC);
  return MachineOperand::CreateReg(SubReg, false);
}

// Change the order of operands from (0, 1, 2) to (0, 2, 1)
void SIInstrInfo::swapOperands(MachineInstr &Inst) const {
  assert(Inst.getNumExplicitOperands() == 3);
  MachineOperand Op1 = Inst.getOperand(1);
  Inst.RemoveOperand(1);
  Inst.addOperand(Op1);
}

bool SIInstrInfo::isLegalRegOperand(const MachineRegisterInfo &MRI,
                                    const MCOperandInfo &OpInfo,
                                    const MachineOperand &MO) const {
  if (!MO.isReg())
    return false;

  Register Reg = MO.getReg();

  const TargetRegisterClass *DRC = RI.getRegClass(OpInfo.RegClass);
  if (Reg.isPhysical())
    return DRC->contains(Reg);

  const TargetRegisterClass *RC = MRI.getRegClass(Reg);

  if (MO.getSubReg()) {
    const MachineFunction *MF = MO.getParent()->getParent()->getParent();
    const TargetRegisterClass *SuperRC = RI.getLargestLegalSuperClass(RC, *MF);
    if (!SuperRC)
      return false;

    DRC = RI.getMatchingSuperRegClass(SuperRC, DRC, MO.getSubReg());
    if (!DRC)
      return false;
  }
  return RC->hasSuperClassEq(DRC);
}

bool SIInstrInfo::isLegalVSrcOperand(const MachineRegisterInfo &MRI,
                                     const MCOperandInfo &OpInfo,
                                     const MachineOperand &MO) const {
  if (MO.isReg())
    return isLegalRegOperand(MRI, OpInfo, MO);

  // Handle non-register types that are treated like immediates.
  assert(MO.isImm() || MO.isTargetIndex() || MO.isFI() || MO.isGlobal());
  return true;
}

bool SIInstrInfo::isOperandLegal(const MachineInstr &MI, unsigned OpIdx,
                                 const MachineOperand *MO) const {
  const MachineFunction &MF = *MI.getParent()->getParent();
  const MachineRegisterInfo &MRI = MF.getRegInfo();
  const MCInstrDesc &InstDesc = MI.getDesc();
  const MCOperandInfo &OpInfo = InstDesc.OpInfo[OpIdx];
  const TargetRegisterClass *DefinedRC =
      OpInfo.RegClass != -1 ? RI.getRegClass(OpInfo.RegClass) : nullptr;
  if (!MO)
    MO = &MI.getOperand(OpIdx);

  int ConstantBusLimit = ST.getConstantBusLimit(MI.getOpcode());
  int VOP3LiteralLimit = ST.hasVOP3Literal() ? 1 : 0;
  if (isVALU(MI) && usesConstantBus(MRI, *MO, OpInfo)) {
    if (isVOP3(MI) && isLiteralConstantLike(*MO, OpInfo) && !VOP3LiteralLimit--)
      return false;

    SmallDenseSet<RegSubRegPair> SGPRsUsed;
    if (MO->isReg())
      SGPRsUsed.insert(RegSubRegPair(MO->getReg(), MO->getSubReg()));

    for (unsigned i = 0, e = MI.getNumOperands(); i != e; ++i) {
      if (i == OpIdx)
        continue;
      const MachineOperand &Op = MI.getOperand(i);
      if (Op.isReg()) {
        RegSubRegPair SGPR(Op.getReg(), Op.getSubReg());
        if (!SGPRsUsed.count(SGPR) &&
            usesConstantBus(MRI, Op, InstDesc.OpInfo[i])) {
          if (--ConstantBusLimit <= 0)
            return false;
          SGPRsUsed.insert(SGPR);
        }
      } else if (InstDesc.OpInfo[i].OperandType == AMDGPU::OPERAND_KIMM32) {
        if (--ConstantBusLimit <= 0)
          return false;
      } else if (isVOP3(MI) && AMDGPU::isSISrcOperand(InstDesc, i) &&
                 isLiteralConstantLike(Op, InstDesc.OpInfo[i])) {
        if (!VOP3LiteralLimit--)
          return false;
        if (--ConstantBusLimit <= 0)
          return false;
      }
    }
  }

  if (MO->isReg()) {
    assert(DefinedRC);
    return isLegalRegOperand(MRI, OpInfo, *MO);
  }

  // Handle non-register types that are treated like immediates.
  assert(MO->isImm() || MO->isTargetIndex() || MO->isFI() || MO->isGlobal());

  if (!DefinedRC) {
    // This operand expects an immediate.
    return true;
  }

  return isImmOperandLegal(MI, OpIdx, *MO);
}

void SIInstrInfo::legalizeOperandsVOP2(MachineRegisterInfo &MRI,
                                       MachineInstr &MI) const {
  unsigned Opc = MI.getOpcode();
  const MCInstrDesc &InstrDesc = get(Opc);

  int Src0Idx = AMDGPU::getNamedOperandIdx(Opc, AMDGPU::OpName::src0);
  MachineOperand &Src0 = MI.getOperand(Src0Idx);

  int Src1Idx = AMDGPU::getNamedOperandIdx(Opc, AMDGPU::OpName::src1);
  MachineOperand &Src1 = MI.getOperand(Src1Idx);

  // If there is an implicit SGPR use such as VCC use for v_addc_u32/v_subb_u32
  // we need to only have one constant bus use before GFX10.
  bool HasImplicitSGPR = findImplicitSGPRRead(MI) != AMDGPU::NoRegister;
  if (HasImplicitSGPR && ST.getConstantBusLimit(Opc) <= 1 &&
      Src0.isReg() && (RI.isSGPRReg(MRI, Src0.getReg()) ||
       isLiteralConstantLike(Src0, InstrDesc.OpInfo[Src0Idx])))
    legalizeOpWithMove(MI, Src0Idx);

  // Special case: V_WRITELANE_B32 accepts only immediate or SGPR operands for
  // both the value to write (src0) and lane select (src1).  Fix up non-SGPR
  // src0/src1 with V_READFIRSTLANE.
  if (Opc == AMDGPU::V_WRITELANE_B32) {
    const DebugLoc &DL = MI.getDebugLoc();
    if (Src0.isReg() && RI.isVGPR(MRI, Src0.getReg())) {
      Register Reg = MRI.createVirtualRegister(&AMDGPU::SReg_32_XM0RegClass);
      BuildMI(*MI.getParent(), MI, DL, get(AMDGPU::V_READFIRSTLANE_B32), Reg)
          .add(Src0);
      Src0.ChangeToRegister(Reg, false);
    }
    if (Src1.isReg() && RI.isVGPR(MRI, Src1.getReg())) {
      Register Reg = MRI.createVirtualRegister(&AMDGPU::SReg_32_XM0RegClass);
      const DebugLoc &DL = MI.getDebugLoc();
      BuildMI(*MI.getParent(), MI, DL, get(AMDGPU::V_READFIRSTLANE_B32), Reg)
          .add(Src1);
      Src1.ChangeToRegister(Reg, false);
    }
    return;
  }

  // No VOP2 instructions support AGPRs.
  if (Src0.isReg() && RI.isAGPR(MRI, Src0.getReg()))
    legalizeOpWithMove(MI, Src0Idx);

  if (Src1.isReg() && RI.isAGPR(MRI, Src1.getReg()))
    legalizeOpWithMove(MI, Src1Idx);

  // VOP2 src0 instructions support all operand types, so we don't need to check
  // their legality. If src1 is already legal, we don't need to do anything.
  if (isLegalRegOperand(MRI, InstrDesc.OpInfo[Src1Idx], Src1))
    return;

  // Special case: V_READLANE_B32 accepts only immediate or SGPR operands for
  // lane select. Fix up using V_READFIRSTLANE, since we assume that the lane
  // select is uniform.
  if (Opc == AMDGPU::V_READLANE_B32 && Src1.isReg() &&
      RI.isVGPR(MRI, Src1.getReg())) {
    Register Reg = MRI.createVirtualRegister(&AMDGPU::SReg_32_XM0RegClass);
    const DebugLoc &DL = MI.getDebugLoc();
    BuildMI(*MI.getParent(), MI, DL, get(AMDGPU::V_READFIRSTLANE_B32), Reg)
        .add(Src1);
    Src1.ChangeToRegister(Reg, false);
    return;
  }

  // We do not use commuteInstruction here because it is too aggressive and will
  // commute if it is possible. We only want to commute here if it improves
  // legality. This can be called a fairly large number of times so don't waste
  // compile time pointlessly swapping and checking legality again.
  if (HasImplicitSGPR || !MI.isCommutable()) {
    legalizeOpWithMove(MI, Src1Idx);
    return;
  }

  // If src0 can be used as src1, commuting will make the operands legal.
  // Otherwise we have to give up and insert a move.
  //
  // TODO: Other immediate-like operand kinds could be commuted if there was a
  // MachineOperand::ChangeTo* for them.
  if ((!Src1.isImm() && !Src1.isReg()) ||
      !isLegalRegOperand(MRI, InstrDesc.OpInfo[Src1Idx], Src0)) {
    legalizeOpWithMove(MI, Src1Idx);
    return;
  }

  int CommutedOpc = commuteOpcode(MI);
  if (CommutedOpc == -1) {
    legalizeOpWithMove(MI, Src1Idx);
    return;
  }

  MI.setDesc(get(CommutedOpc));

  Register Src0Reg = Src0.getReg();
  unsigned Src0SubReg = Src0.getSubReg();
  bool Src0Kill = Src0.isKill();

  if (Src1.isImm())
    Src0.ChangeToImmediate(Src1.getImm());
  else if (Src1.isReg()) {
    Src0.ChangeToRegister(Src1.getReg(), false, false, Src1.isKill());
    Src0.setSubReg(Src1.getSubReg());
  } else
    llvm_unreachable("Should only have register or immediate operands");

  Src1.ChangeToRegister(Src0Reg, false, false, Src0Kill);
  Src1.setSubReg(Src0SubReg);
  fixImplicitOperands(MI);
}

// Legalize VOP3 operands. All operand types are supported for any operand
// but only one literal constant and only starting from GFX10.
void SIInstrInfo::legalizeOperandsVOP3(MachineRegisterInfo &MRI,
                                       MachineInstr &MI) const {
  unsigned Opc = MI.getOpcode();

  int VOP3Idx[3] = {
    AMDGPU::getNamedOperandIdx(Opc, AMDGPU::OpName::src0),
    AMDGPU::getNamedOperandIdx(Opc, AMDGPU::OpName::src1),
    AMDGPU::getNamedOperandIdx(Opc, AMDGPU::OpName::src2)
  };

  if (Opc == AMDGPU::V_PERMLANE16_B32 ||
      Opc == AMDGPU::V_PERMLANEX16_B32) {
    // src1 and src2 must be scalar
    MachineOperand &Src1 = MI.getOperand(VOP3Idx[1]);
    MachineOperand &Src2 = MI.getOperand(VOP3Idx[2]);
    const DebugLoc &DL = MI.getDebugLoc();
    if (Src1.isReg() && !RI.isSGPRClass(MRI.getRegClass(Src1.getReg()))) {
      Register Reg = MRI.createVirtualRegister(&AMDGPU::SReg_32_XM0RegClass);
      BuildMI(*MI.getParent(), MI, DL, get(AMDGPU::V_READFIRSTLANE_B32), Reg)
        .add(Src1);
      Src1.ChangeToRegister(Reg, false);
    }
    if (Src2.isReg() && !RI.isSGPRClass(MRI.getRegClass(Src2.getReg()))) {
      Register Reg = MRI.createVirtualRegister(&AMDGPU::SReg_32_XM0RegClass);
      BuildMI(*MI.getParent(), MI, DL, get(AMDGPU::V_READFIRSTLANE_B32), Reg)
        .add(Src2);
      Src2.ChangeToRegister(Reg, false);
    }
  }

  // Find the one SGPR operand we are allowed to use.
  int ConstantBusLimit = ST.getConstantBusLimit(Opc);
  int LiteralLimit = ST.hasVOP3Literal() ? 1 : 0;
  SmallDenseSet<unsigned> SGPRsUsed;
  Register SGPRReg = findUsedSGPR(MI, VOP3Idx);
  if (SGPRReg != AMDGPU::NoRegister) {
    SGPRsUsed.insert(SGPRReg);
    --ConstantBusLimit;
  }

  for (unsigned i = 0; i < 3; ++i) {
    int Idx = VOP3Idx[i];
    if (Idx == -1)
      break;
    MachineOperand &MO = MI.getOperand(Idx);

    if (!MO.isReg()) {
      if (!isLiteralConstantLike(MO, get(Opc).OpInfo[Idx]))
        continue;

      if (LiteralLimit > 0 && ConstantBusLimit > 0) {
        --LiteralLimit;
        --ConstantBusLimit;
        continue;
      }

      --LiteralLimit;
      --ConstantBusLimit;
      legalizeOpWithMove(MI, Idx);
      continue;
    }

    if (RI.hasAGPRs(MRI.getRegClass(MO.getReg())) &&
        !isOperandLegal(MI, Idx, &MO)) {
      legalizeOpWithMove(MI, Idx);
      continue;
    }

    if (!RI.isSGPRClass(MRI.getRegClass(MO.getReg())))
      continue; // VGPRs are legal

    // We can use one SGPR in each VOP3 instruction prior to GFX10
    // and two starting from GFX10.
    if (SGPRsUsed.count(MO.getReg()))
      continue;
    if (ConstantBusLimit > 0) {
      SGPRsUsed.insert(MO.getReg());
      --ConstantBusLimit;
      continue;
    }

    // If we make it this far, then the operand is not legal and we must
    // legalize it.
    legalizeOpWithMove(MI, Idx);
  }
}

Register SIInstrInfo::readlaneVGPRToSGPR(Register SrcReg, MachineInstr &UseMI,
                                         MachineRegisterInfo &MRI) const {
  const TargetRegisterClass *VRC = MRI.getRegClass(SrcReg);
  const TargetRegisterClass *SRC = RI.getEquivalentSGPRClass(VRC);
  Register DstReg = MRI.createVirtualRegister(SRC);
  unsigned SubRegs = RI.getRegSizeInBits(*VRC) / 32;

  if (RI.hasAGPRs(VRC)) {
    VRC = RI.getEquivalentVGPRClass(VRC);
    Register NewSrcReg = MRI.createVirtualRegister(VRC);
    BuildMI(*UseMI.getParent(), UseMI, UseMI.getDebugLoc(),
            get(TargetOpcode::COPY), NewSrcReg)
        .addReg(SrcReg);
    SrcReg = NewSrcReg;
  }

  if (SubRegs == 1) {
    BuildMI(*UseMI.getParent(), UseMI, UseMI.getDebugLoc(),
            get(AMDGPU::V_READFIRSTLANE_B32), DstReg)
        .addReg(SrcReg);
    return DstReg;
  }

  SmallVector<unsigned, 8> SRegs;
  for (unsigned i = 0; i < SubRegs; ++i) {
    Register SGPR = MRI.createVirtualRegister(&AMDGPU::SGPR_32RegClass);
    BuildMI(*UseMI.getParent(), UseMI, UseMI.getDebugLoc(),
            get(AMDGPU::V_READFIRSTLANE_B32), SGPR)
        .addReg(SrcReg, 0, RI.getSubRegFromChannel(i));
    SRegs.push_back(SGPR);
  }

  MachineInstrBuilder MIB =
      BuildMI(*UseMI.getParent(), UseMI, UseMI.getDebugLoc(),
              get(AMDGPU::REG_SEQUENCE), DstReg);
  for (unsigned i = 0; i < SubRegs; ++i) {
    MIB.addReg(SRegs[i]);
    MIB.addImm(RI.getSubRegFromChannel(i));
  }
  return DstReg;
}

void SIInstrInfo::legalizeOperandsSMRD(MachineRegisterInfo &MRI,
                                       MachineInstr &MI) const {

  // If the pointer is store in VGPRs, then we need to move them to
  // SGPRs using v_readfirstlane.  This is safe because we only select
  // loads with uniform pointers to SMRD instruction so we know the
  // pointer value is uniform.
  MachineOperand *SBase = getNamedOperand(MI, AMDGPU::OpName::sbase);
  if (SBase && !RI.isSGPRClass(MRI.getRegClass(SBase->getReg()))) {
    Register SGPR = readlaneVGPRToSGPR(SBase->getReg(), MI, MRI);
    SBase->setReg(SGPR);
  }
  MachineOperand *SOff = getNamedOperand(MI, AMDGPU::OpName::soff);
  if (SOff && !RI.isSGPRClass(MRI.getRegClass(SOff->getReg()))) {
    Register SGPR = readlaneVGPRToSGPR(SOff->getReg(), MI, MRI);
    SOff->setReg(SGPR);
  }
}

// FIXME: Remove this when SelectionDAG is obsoleted.
void SIInstrInfo::legalizeOperandsFLAT(MachineRegisterInfo &MRI,
                                       MachineInstr &MI) const {
  if (!isSegmentSpecificFLAT(MI))
    return;

  // Fixup SGPR operands in VGPRs. We only select these when the DAG divergence
  // thinks they are uniform, so a readfirstlane should be valid.
  MachineOperand *SAddr = getNamedOperand(MI, AMDGPU::OpName::saddr);
  if (!SAddr || RI.isSGPRClass(MRI.getRegClass(SAddr->getReg())))
    return;

  Register ToSGPR = readlaneVGPRToSGPR(SAddr->getReg(), MI, MRI);
  SAddr->setReg(ToSGPR);
}

void SIInstrInfo::legalizeGenericOperand(MachineBasicBlock &InsertMBB,
                                         MachineBasicBlock::iterator I,
                                         const TargetRegisterClass *DstRC,
                                         MachineOperand &Op,
                                         MachineRegisterInfo &MRI,
                                         const DebugLoc &DL) const {
  Register OpReg = Op.getReg();
  unsigned OpSubReg = Op.getSubReg();

  const TargetRegisterClass *OpRC = RI.getSubClassWithSubReg(
      RI.getRegClassForReg(MRI, OpReg), OpSubReg);

  // Check if operand is already the correct register class.
  if (DstRC == OpRC)
    return;

  Register DstReg = MRI.createVirtualRegister(DstRC);
  MachineInstr *Copy =
      BuildMI(InsertMBB, I, DL, get(AMDGPU::COPY), DstReg).add(Op);

  Op.setReg(DstReg);
  Op.setSubReg(0);

  MachineInstr *Def = MRI.getVRegDef(OpReg);
  if (!Def)
    return;

  // Try to eliminate the copy if it is copying an immediate value.
  if (Def->isMoveImmediate() && DstRC != &AMDGPU::VReg_1RegClass)
    FoldImmediate(*Copy, *Def, OpReg, &MRI);

  bool ImpDef = Def->isImplicitDef();
  while (!ImpDef && Def && Def->isCopy()) {
    if (Def->getOperand(1).getReg().isPhysical())
      break;
    Def = MRI.getUniqueVRegDef(Def->getOperand(1).getReg());
    ImpDef = Def && Def->isImplicitDef();
  }
  if (!RI.isSGPRClass(DstRC) && !Copy->readsRegister(AMDGPU::EXEC, &RI) &&
      !ImpDef)
    Copy->addOperand(MachineOperand::CreateReg(AMDGPU::EXEC, false, true));
}

// Emit the actual waterfall loop, executing the wrapped instruction for each
// unique value of \p Rsrc across all lanes. In the best case we execute 1
// iteration, in the worst case we execute 64 (once per lane).
static void
emitLoadSRsrcFromVGPRLoop(const SIInstrInfo &TII, MachineRegisterInfo &MRI,
                          MachineBasicBlock &OrigBB, MachineBasicBlock &LoopBB,
                          const DebugLoc &DL, MachineOperand &Rsrc) {
  MachineFunction &MF = *OrigBB.getParent();
  const GCNSubtarget &ST = MF.getSubtarget<GCNSubtarget>();
  const SIRegisterInfo *TRI = ST.getRegisterInfo();
  unsigned Exec = ST.isWave32() ? AMDGPU::EXEC_LO : AMDGPU::EXEC;
  unsigned SaveExecOpc =
      ST.isWave32() ? AMDGPU::S_AND_SAVEEXEC_B32 : AMDGPU::S_AND_SAVEEXEC_B64;
  unsigned XorTermOpc =
      ST.isWave32() ? AMDGPU::S_XOR_B32_term : AMDGPU::S_XOR_B64_term;
  unsigned AndOpc =
      ST.isWave32() ? AMDGPU::S_AND_B32 : AMDGPU::S_AND_B64;
  const auto *BoolXExecRC = TRI->getRegClass(AMDGPU::SReg_1_XEXECRegClassID);

  MachineBasicBlock::iterator I = LoopBB.begin();

  SmallVector<Register, 8> ReadlanePieces;
  Register CondReg = AMDGPU::NoRegister;

  Register VRsrc = Rsrc.getReg();
  unsigned VRsrcUndef = getUndefRegState(Rsrc.isUndef());

  unsigned RegSize = TRI->getRegSizeInBits(Rsrc.getReg(), MRI);
  unsigned NumSubRegs =  RegSize / 32;
  assert(NumSubRegs % 2 == 0 && NumSubRegs <= 32 && "Unhandled register size");

  for (unsigned Idx = 0; Idx < NumSubRegs; Idx += 2) {

    Register CurRegLo = MRI.createVirtualRegister(&AMDGPU::SGPR_32RegClass);
    Register CurRegHi = MRI.createVirtualRegister(&AMDGPU::SGPR_32RegClass);

    // Read the next variant <- also loop target.
    BuildMI(LoopBB, I, DL, TII.get(AMDGPU::V_READFIRSTLANE_B32), CurRegLo)
            .addReg(VRsrc, VRsrcUndef, TRI->getSubRegFromChannel(Idx));

    // Read the next variant <- also loop target.
    BuildMI(LoopBB, I, DL, TII.get(AMDGPU::V_READFIRSTLANE_B32), CurRegHi)
            .addReg(VRsrc, VRsrcUndef, TRI->getSubRegFromChannel(Idx + 1));

    ReadlanePieces.push_back(CurRegLo);
    ReadlanePieces.push_back(CurRegHi);

    // Comparison is to be done as 64-bit.
    Register CurReg = MRI.createVirtualRegister(&AMDGPU::SGPR_64RegClass);
    BuildMI(LoopBB, I, DL, TII.get(AMDGPU::REG_SEQUENCE), CurReg)
            .addReg(CurRegLo)
            .addImm(AMDGPU::sub0)
            .addReg(CurRegHi)
            .addImm(AMDGPU::sub1);

    Register NewCondReg = MRI.createVirtualRegister(BoolXExecRC);
    auto Cmp =
        BuildMI(LoopBB, I, DL, TII.get(AMDGPU::V_CMP_EQ_U64_e64), NewCondReg)
            .addReg(CurReg);
    if (NumSubRegs <= 2)
      Cmp.addReg(VRsrc);
    else
      Cmp.addReg(VRsrc, VRsrcUndef, TRI->getSubRegFromChannel(Idx, 2));

    // Combine the comparision results with AND.
    if (CondReg == AMDGPU::NoRegister) // First.
      CondReg = NewCondReg;
    else { // If not the first, we create an AND.
      Register AndReg = MRI.createVirtualRegister(BoolXExecRC);
      BuildMI(LoopBB, I, DL, TII.get(AndOpc), AndReg)
              .addReg(CondReg)
              .addReg(NewCondReg);
      CondReg = AndReg;
    }
  } // End for loop.

  auto SRsrcRC = TRI->getEquivalentSGPRClass(MRI.getRegClass(VRsrc));
  Register SRsrc = MRI.createVirtualRegister(SRsrcRC);

  // Build scalar Rsrc.
  auto Merge = BuildMI(LoopBB, I, DL, TII.get(AMDGPU::REG_SEQUENCE), SRsrc);
  unsigned Channel = 0;
  for (Register Piece : ReadlanePieces) {
    Merge.addReg(Piece)
         .addImm(TRI->getSubRegFromChannel(Channel++));
  }

  // Update Rsrc operand to use the SGPR Rsrc.
  Rsrc.setReg(SRsrc);
  Rsrc.setIsKill(true);

  Register SaveExec = MRI.createVirtualRegister(BoolXExecRC);
  MRI.setSimpleHint(SaveExec, CondReg);

  // Update EXEC to matching lanes, saving original to SaveExec.
  BuildMI(LoopBB, I, DL, TII.get(SaveExecOpc), SaveExec)
      .addReg(CondReg, RegState::Kill);

  // The original instruction is here; we insert the terminators after it.
  I = LoopBB.end();

  // Update EXEC, switch all done bits to 0 and all todo bits to 1.
  BuildMI(LoopBB, I, DL, TII.get(XorTermOpc), Exec)
      .addReg(Exec)
      .addReg(SaveExec);

  BuildMI(LoopBB, I, DL, TII.get(AMDGPU::S_CBRANCH_EXECNZ)).addMBB(&LoopBB);
}

// Build a waterfall loop around \p MI, replacing the VGPR \p Rsrc register
// with SGPRs by iterating over all unique values across all lanes.
// Returns the loop basic block that now contains \p MI.
static MachineBasicBlock *
loadSRsrcFromVGPR(const SIInstrInfo &TII, MachineInstr &MI,
                  MachineOperand &Rsrc, MachineDominatorTree *MDT,
                  MachineBasicBlock::iterator Begin = nullptr,
                  MachineBasicBlock::iterator End = nullptr) {
  MachineBasicBlock &MBB = *MI.getParent();
  MachineFunction &MF = *MBB.getParent();
  const GCNSubtarget &ST = MF.getSubtarget<GCNSubtarget>();
  const SIRegisterInfo *TRI = ST.getRegisterInfo();
  MachineRegisterInfo &MRI = MF.getRegInfo();
  if (!Begin.isValid())
    Begin = &MI;
  if (!End.isValid()) {
    End = &MI;
    ++End;
  }
  const DebugLoc &DL = MI.getDebugLoc();
  unsigned Exec = ST.isWave32() ? AMDGPU::EXEC_LO : AMDGPU::EXEC;
  unsigned MovExecOpc = ST.isWave32() ? AMDGPU::S_MOV_B32 : AMDGPU::S_MOV_B64;
  const auto *BoolXExecRC = TRI->getRegClass(AMDGPU::SReg_1_XEXECRegClassID);

  Register SaveExec = MRI.createVirtualRegister(BoolXExecRC);

  // Save the EXEC mask
  BuildMI(MBB, Begin, DL, TII.get(MovExecOpc), SaveExec).addReg(Exec);

  // Killed uses in the instruction we are waterfalling around will be
  // incorrect due to the added control-flow.
  MachineBasicBlock::iterator AfterMI = MI;
  ++AfterMI;
  for (auto I = Begin; I != AfterMI; I++) {
    for (auto &MO : I->uses()) {
      if (MO.isReg() && MO.isUse()) {
        MRI.clearKillFlags(MO.getReg());
      }
    }
  }

  // To insert the loop we need to split the block. Move everything after this
  // point to a new block, and insert a new empty block between the two.
  MachineBasicBlock *LoopBB = MF.CreateMachineBasicBlock();
  MachineBasicBlock *RemainderBB = MF.CreateMachineBasicBlock();
  MachineFunction::iterator MBBI(MBB);
  ++MBBI;

  MF.insert(MBBI, LoopBB);
  MF.insert(MBBI, RemainderBB);

  LoopBB->addSuccessor(LoopBB);
  LoopBB->addSuccessor(RemainderBB);

  // Move Begin to MI to the LoopBB, and the remainder of the block to
  // RemainderBB.
  RemainderBB->transferSuccessorsAndUpdatePHIs(&MBB);
  RemainderBB->splice(RemainderBB->begin(), &MBB, End, MBB.end());
  LoopBB->splice(LoopBB->begin(), &MBB, Begin, MBB.end());

  MBB.addSuccessor(LoopBB);

  // Update dominators. We know that MBB immediately dominates LoopBB, that
  // LoopBB immediately dominates RemainderBB, and that RemainderBB immediately
  // dominates all of the successors transferred to it from MBB that MBB used
  // to properly dominate.
  if (MDT) {
    MDT->addNewBlock(LoopBB, &MBB);
    MDT->addNewBlock(RemainderBB, LoopBB);
    for (auto &Succ : RemainderBB->successors()) {
      if (MDT->properlyDominates(&MBB, Succ)) {
        MDT->changeImmediateDominator(Succ, RemainderBB);
      }
    }
  }

  emitLoadSRsrcFromVGPRLoop(TII, MRI, MBB, *LoopBB, DL, Rsrc);

  // Restore the EXEC mask
  MachineBasicBlock::iterator First = RemainderBB->begin();
  BuildMI(*RemainderBB, First, DL, TII.get(MovExecOpc), Exec).addReg(SaveExec);
  return LoopBB;
}

// Extract pointer from Rsrc and return a zero-value Rsrc replacement.
static std::tuple<unsigned, unsigned>
extractRsrcPtr(const SIInstrInfo &TII, MachineInstr &MI, MachineOperand &Rsrc) {
  MachineBasicBlock &MBB = *MI.getParent();
  MachineFunction &MF = *MBB.getParent();
  MachineRegisterInfo &MRI = MF.getRegInfo();

  // Extract the ptr from the resource descriptor.
  unsigned RsrcPtr =
      TII.buildExtractSubReg(MI, MRI, Rsrc, &AMDGPU::VReg_128RegClass,
                             AMDGPU::sub0_sub1, &AMDGPU::VReg_64RegClass);

  // Create an empty resource descriptor
  Register Zero64 = MRI.createVirtualRegister(&AMDGPU::SReg_64RegClass);
  Register SRsrcFormatLo = MRI.createVirtualRegister(&AMDGPU::SGPR_32RegClass);
  Register SRsrcFormatHi = MRI.createVirtualRegister(&AMDGPU::SGPR_32RegClass);
  Register NewSRsrc = MRI.createVirtualRegister(&AMDGPU::SGPR_128RegClass);
  uint64_t RsrcDataFormat = TII.getDefaultRsrcDataFormat();

  // Zero64 = 0
  BuildMI(MBB, MI, MI.getDebugLoc(), TII.get(AMDGPU::S_MOV_B64), Zero64)
      .addImm(0);

  // SRsrcFormatLo = RSRC_DATA_FORMAT{31-0}
  BuildMI(MBB, MI, MI.getDebugLoc(), TII.get(AMDGPU::S_MOV_B32), SRsrcFormatLo)
      .addImm(RsrcDataFormat & 0xFFFFFFFF);

  // SRsrcFormatHi = RSRC_DATA_FORMAT{63-32}
  BuildMI(MBB, MI, MI.getDebugLoc(), TII.get(AMDGPU::S_MOV_B32), SRsrcFormatHi)
      .addImm(RsrcDataFormat >> 32);

  // NewSRsrc = {Zero64, SRsrcFormat}
  BuildMI(MBB, MI, MI.getDebugLoc(), TII.get(AMDGPU::REG_SEQUENCE), NewSRsrc)
      .addReg(Zero64)
      .addImm(AMDGPU::sub0_sub1)
      .addReg(SRsrcFormatLo)
      .addImm(AMDGPU::sub2)
      .addReg(SRsrcFormatHi)
      .addImm(AMDGPU::sub3);

  return std::make_tuple(RsrcPtr, NewSRsrc);
}

MachineBasicBlock *
SIInstrInfo::legalizeOperands(MachineInstr &MI,
                              MachineDominatorTree *MDT) const {
  MachineFunction &MF = *MI.getParent()->getParent();
  MachineRegisterInfo &MRI = MF.getRegInfo();
  MachineBasicBlock *CreatedBB = nullptr;

  // Legalize VOP2
  if (isVOP2(MI) || isVOPC(MI)) {
    legalizeOperandsVOP2(MRI, MI);
    return CreatedBB;
  }

  // Legalize VOP3
  if (isVOP3(MI)) {
    legalizeOperandsVOP3(MRI, MI);
    return CreatedBB;
  }

  // Legalize SMRD
  if (isSMRD(MI)) {
    legalizeOperandsSMRD(MRI, MI);
    return CreatedBB;
  }

  // Legalize FLAT
  if (isFLAT(MI)) {
    legalizeOperandsFLAT(MRI, MI);
    return CreatedBB;
  }

  // Legalize REG_SEQUENCE and PHI
  // The register class of the operands much be the same type as the register
  // class of the output.
  if (MI.getOpcode() == AMDGPU::PHI) {
    const TargetRegisterClass *RC = nullptr, *SRC = nullptr, *VRC = nullptr;
    for (unsigned i = 1, e = MI.getNumOperands(); i != e; i += 2) {
      if (!MI.getOperand(i).isReg() || !MI.getOperand(i).getReg().isVirtual())
        continue;
      const TargetRegisterClass *OpRC =
          MRI.getRegClass(MI.getOperand(i).getReg());
      if (RI.hasVectorRegisters(OpRC)) {
        VRC = OpRC;
      } else {
        SRC = OpRC;
      }
    }

    // If any of the operands are VGPR registers, then they all most be
    // otherwise we will create illegal VGPR->SGPR copies when legalizing
    // them.
    if (VRC || !RI.isSGPRClass(getOpRegClass(MI, 0))) {
      if (!VRC) {
        assert(SRC);
        if (getOpRegClass(MI, 0) == &AMDGPU::VReg_1RegClass) {
          VRC = &AMDGPU::VReg_1RegClass;
        } else
          VRC = RI.hasAGPRs(getOpRegClass(MI, 0))
                    ? RI.getEquivalentAGPRClass(SRC)
                    : RI.getEquivalentVGPRClass(SRC);
      } else {
          VRC = RI.hasAGPRs(getOpRegClass(MI, 0))
                    ? RI.getEquivalentAGPRClass(VRC)
                    : RI.getEquivalentVGPRClass(VRC);
      }
      RC = VRC;
    } else {
      RC = SRC;
    }

    // Update all the operands so they have the same type.
    for (unsigned I = 1, E = MI.getNumOperands(); I != E; I += 2) {
      MachineOperand &Op = MI.getOperand(I);
      if (!Op.isReg() || !Op.getReg().isVirtual())
        continue;

      // MI is a PHI instruction.
      MachineBasicBlock *InsertBB = MI.getOperand(I + 1).getMBB();
      MachineBasicBlock::iterator Insert = InsertBB->getFirstTerminator();

      // Avoid creating no-op copies with the same src and dst reg class.  These
      // confuse some of the machine passes.
      legalizeGenericOperand(*InsertBB, Insert, RC, Op, MRI, MI.getDebugLoc());
    }
  }

  // REG_SEQUENCE doesn't really require operand legalization, but if one has a
  // VGPR dest type and SGPR sources, insert copies so all operands are
  // VGPRs. This seems to help operand folding / the register coalescer.
  if (MI.getOpcode() == AMDGPU::REG_SEQUENCE) {
    MachineBasicBlock *MBB = MI.getParent();
    const TargetRegisterClass *DstRC = getOpRegClass(MI, 0);
    if (RI.hasVGPRs(DstRC)) {
      // Update all the operands so they are VGPR register classes. These may
      // not be the same register class because REG_SEQUENCE supports mixing
      // subregister index types e.g. sub0_sub1 + sub2 + sub3
      for (unsigned I = 1, E = MI.getNumOperands(); I != E; I += 2) {
        MachineOperand &Op = MI.getOperand(I);
        if (!Op.isReg() || !Op.getReg().isVirtual())
          continue;

        const TargetRegisterClass *OpRC = MRI.getRegClass(Op.getReg());
        const TargetRegisterClass *VRC = RI.getEquivalentVGPRClass(OpRC);
        if (VRC == OpRC)
          continue;

        legalizeGenericOperand(*MBB, MI, VRC, Op, MRI, MI.getDebugLoc());
        Op.setIsKill();
      }
    }

    return CreatedBB;
  }

  // Legalize INSERT_SUBREG
  // src0 must have the same register class as dst
  if (MI.getOpcode() == AMDGPU::INSERT_SUBREG) {
    Register Dst = MI.getOperand(0).getReg();
    Register Src0 = MI.getOperand(1).getReg();
    const TargetRegisterClass *DstRC = MRI.getRegClass(Dst);
    const TargetRegisterClass *Src0RC = MRI.getRegClass(Src0);
    if (DstRC != Src0RC) {
      MachineBasicBlock *MBB = MI.getParent();
      MachineOperand &Op = MI.getOperand(1);
      legalizeGenericOperand(*MBB, MI, DstRC, Op, MRI, MI.getDebugLoc());
    }
    return CreatedBB;
  }

  // Legalize SI_INIT_M0
  if (MI.getOpcode() == AMDGPU::SI_INIT_M0) {
    MachineOperand &Src = MI.getOperand(0);
    if (Src.isReg() && RI.hasVectorRegisters(MRI.getRegClass(Src.getReg())))
      Src.setReg(readlaneVGPRToSGPR(Src.getReg(), MI, MRI));
    return CreatedBB;
  }

  // Legalize MIMG and MUBUF/MTBUF for shaders.
  //
  // Shaders only generate MUBUF/MTBUF instructions via intrinsics or via
  // scratch memory access. In both cases, the legalization never involves
  // conversion to the addr64 form.
  if (isMIMG(MI) || (AMDGPU::isGraphics(MF.getFunction().getCallingConv()) &&
                     (isMUBUF(MI) || isMTBUF(MI)))) {
    MachineOperand *SRsrc = getNamedOperand(MI, AMDGPU::OpName::srsrc);
    if (SRsrc && !RI.isSGPRClass(MRI.getRegClass(SRsrc->getReg())))
      CreatedBB = loadSRsrcFromVGPR(*this, MI, *SRsrc, MDT);

    MachineOperand *SSamp = getNamedOperand(MI, AMDGPU::OpName::ssamp);
    if (SSamp && !RI.isSGPRClass(MRI.getRegClass(SSamp->getReg())))
      CreatedBB = loadSRsrcFromVGPR(*this, MI, *SSamp, MDT);

    return CreatedBB;
  }

  // Legalize SI_CALL
  if (MI.getOpcode() == AMDGPU::SI_CALL_ISEL) {
    MachineOperand *Dest = &MI.getOperand(0);
    if (!RI.isSGPRClass(MRI.getRegClass(Dest->getReg()))) {
      // Move everything between ADJCALLSTACKUP and ADJCALLSTACKDOWN and
      // following copies, we also need to move copies from and to physical
      // registers into the loop block.
      unsigned FrameSetupOpcode = getCallFrameSetupOpcode();
      unsigned FrameDestroyOpcode = getCallFrameDestroyOpcode();

      // Also move the copies to physical registers into the loop block
      MachineBasicBlock &MBB = *MI.getParent();
      MachineBasicBlock::iterator Start(&MI);
      while (Start->getOpcode() != FrameSetupOpcode)
        --Start;
      MachineBasicBlock::iterator End(&MI);
      while (End->getOpcode() != FrameDestroyOpcode)
        ++End;
      // Also include following copies of the return value
      ++End;
      while (End != MBB.end() && End->isCopy() && End->getOperand(1).isReg() &&
             MI.definesRegister(End->getOperand(1).getReg()))
        ++End;
      CreatedBB = loadSRsrcFromVGPR(*this, MI, *Dest, MDT, Start, End);
    }
  }

  // Legalize MUBUF* instructions.
  int RsrcIdx =
      AMDGPU::getNamedOperandIdx(MI.getOpcode(), AMDGPU::OpName::srsrc);
  if (RsrcIdx != -1) {
    // We have an MUBUF instruction
    MachineOperand *Rsrc = &MI.getOperand(RsrcIdx);
    unsigned RsrcRC = get(MI.getOpcode()).OpInfo[RsrcIdx].RegClass;
    if (RI.getCommonSubClass(MRI.getRegClass(Rsrc->getReg()),
                             RI.getRegClass(RsrcRC))) {
      // The operands are legal.
      // FIXME: We may need to legalize operands besided srsrc.
      return CreatedBB;
    }

    // Legalize a VGPR Rsrc.
    //
    // If the instruction is _ADDR64, we can avoid a waterfall by extracting
    // the base pointer from the VGPR Rsrc, adding it to the VAddr, then using
    // a zero-value SRsrc.
    //
    // If the instruction is _OFFSET (both idxen and offen disabled), and we
    // support ADDR64 instructions, we can convert to ADDR64 and do the same as
    // above.
    //
    // Otherwise we are on non-ADDR64 hardware, and/or we have
    // idxen/offen/bothen and we fall back to a waterfall loop.

    MachineBasicBlock &MBB = *MI.getParent();

    MachineOperand *VAddr = getNamedOperand(MI, AMDGPU::OpName::vaddr);
    if (VAddr && AMDGPU::getIfAddr64Inst(MI.getOpcode()) != -1) {
      // This is already an ADDR64 instruction so we need to add the pointer
      // extracted from the resource descriptor to the current value of VAddr.
      Register NewVAddrLo = MRI.createVirtualRegister(&AMDGPU::VGPR_32RegClass);
      Register NewVAddrHi = MRI.createVirtualRegister(&AMDGPU::VGPR_32RegClass);
      Register NewVAddr = MRI.createVirtualRegister(&AMDGPU::VReg_64RegClass);

      const auto *BoolXExecRC = RI.getRegClass(AMDGPU::SReg_1_XEXECRegClassID);
      Register CondReg0 = MRI.createVirtualRegister(BoolXExecRC);
      Register CondReg1 = MRI.createVirtualRegister(BoolXExecRC);

      unsigned RsrcPtr, NewSRsrc;
      std::tie(RsrcPtr, NewSRsrc) = extractRsrcPtr(*this, MI, *Rsrc);

      // NewVaddrLo = RsrcPtr:sub0 + VAddr:sub0
      const DebugLoc &DL = MI.getDebugLoc();
      BuildMI(MBB, MI, DL, get(AMDGPU::V_ADD_CO_U32_e64), NewVAddrLo)
        .addDef(CondReg0)
        .addReg(RsrcPtr, 0, AMDGPU::sub0)
        .addReg(VAddr->getReg(), 0, AMDGPU::sub0)
        .addImm(0);

      // NewVaddrHi = RsrcPtr:sub1 + VAddr:sub1
      BuildMI(MBB, MI, DL, get(AMDGPU::V_ADDC_U32_e64), NewVAddrHi)
        .addDef(CondReg1, RegState::Dead)
        .addReg(RsrcPtr, 0, AMDGPU::sub1)
        .addReg(VAddr->getReg(), 0, AMDGPU::sub1)
        .addReg(CondReg0, RegState::Kill)
        .addImm(0);

      // NewVaddr = {NewVaddrHi, NewVaddrLo}
      BuildMI(MBB, MI, MI.getDebugLoc(), get(AMDGPU::REG_SEQUENCE), NewVAddr)
          .addReg(NewVAddrLo)
          .addImm(AMDGPU::sub0)
          .addReg(NewVAddrHi)
          .addImm(AMDGPU::sub1);

      VAddr->setReg(NewVAddr);
      Rsrc->setReg(NewSRsrc);
    } else if (!VAddr && ST.hasAddr64()) {
      // This instructions is the _OFFSET variant, so we need to convert it to
      // ADDR64.
      assert(ST.getGeneration() < AMDGPUSubtarget::VOLCANIC_ISLANDS &&
             "FIXME: Need to emit flat atomics here");

      unsigned RsrcPtr, NewSRsrc;
      std::tie(RsrcPtr, NewSRsrc) = extractRsrcPtr(*this, MI, *Rsrc);

      Register NewVAddr = MRI.createVirtualRegister(&AMDGPU::VReg_64RegClass);
      MachineOperand *VData = getNamedOperand(MI, AMDGPU::OpName::vdata);
      MachineOperand *Offset = getNamedOperand(MI, AMDGPU::OpName::offset);
      MachineOperand *SOffset = getNamedOperand(MI, AMDGPU::OpName::soffset);
      unsigned Addr64Opcode = AMDGPU::getAddr64Inst(MI.getOpcode());

      // Atomics rith return have have an additional tied operand and are
      // missing some of the special bits.
      MachineOperand *VDataIn = getNamedOperand(MI, AMDGPU::OpName::vdata_in);
      MachineInstr *Addr64;

      if (!VDataIn) {
        // Regular buffer load / store.
        MachineInstrBuilder MIB =
            BuildMI(MBB, MI, MI.getDebugLoc(), get(Addr64Opcode))
                .add(*VData)
                .addReg(NewVAddr)
                .addReg(NewSRsrc)
                .add(*SOffset)
                .add(*Offset);

        // Atomics do not have this operand.
        if (const MachineOperand *GLC =
                getNamedOperand(MI, AMDGPU::OpName::glc)) {
          MIB.addImm(GLC->getImm());
        }
        if (const MachineOperand *DLC =
                getNamedOperand(MI, AMDGPU::OpName::dlc)) {
          MIB.addImm(DLC->getImm());
        }

        MIB.addImm(getNamedImmOperand(MI, AMDGPU::OpName::slc));

        if (const MachineOperand *TFE =
                getNamedOperand(MI, AMDGPU::OpName::tfe)) {
          MIB.addImm(TFE->getImm());
        }

        MIB.addImm(getNamedImmOperand(MI, AMDGPU::OpName::swz));

        MIB.cloneMemRefs(MI);
        Addr64 = MIB;
      } else {
        // Atomics with return.
        Addr64 = BuildMI(MBB, MI, MI.getDebugLoc(), get(Addr64Opcode))
                     .add(*VData)
                     .add(*VDataIn)
                     .addReg(NewVAddr)
                     .addReg(NewSRsrc)
                     .add(*SOffset)
                     .add(*Offset)
                     .addImm(getNamedImmOperand(MI, AMDGPU::OpName::slc))
                     .cloneMemRefs(MI);
      }

      MI.removeFromParent();

      // NewVaddr = {NewVaddrHi, NewVaddrLo}
      BuildMI(MBB, Addr64, Addr64->getDebugLoc(), get(AMDGPU::REG_SEQUENCE),
              NewVAddr)
          .addReg(RsrcPtr, 0, AMDGPU::sub0)
          .addImm(AMDGPU::sub0)
          .addReg(RsrcPtr, 0, AMDGPU::sub1)
          .addImm(AMDGPU::sub1);
    } else {
      // This is another variant; legalize Rsrc with waterfall loop from VGPRs
      // to SGPRs.
      CreatedBB = loadSRsrcFromVGPR(*this, MI, *Rsrc, MDT);
      return CreatedBB;
    }
  }
  return CreatedBB;
}

MachineBasicBlock *SIInstrInfo::moveToVALU(MachineInstr &TopInst,
                                           MachineDominatorTree *MDT) const {
  SetVectorType Worklist;
  Worklist.insert(&TopInst);
  MachineBasicBlock *CreatedBB = nullptr;
  MachineBasicBlock *CreatedBBTmp = nullptr;

  while (!Worklist.empty()) {
    MachineInstr &Inst = *Worklist.pop_back_val();
    MachineBasicBlock *MBB = Inst.getParent();
    MachineRegisterInfo &MRI = MBB->getParent()->getRegInfo();

    unsigned Opcode = Inst.getOpcode();
    unsigned NewOpcode = getVALUOp(Inst);

    // Handle some special cases
    switch (Opcode) {
    default:
      break;
    case AMDGPU::S_ADD_U64_PSEUDO:
    case AMDGPU::S_SUB_U64_PSEUDO:
      splitScalar64BitAddSub(Worklist, Inst, MDT);
      Inst.eraseFromParent();
      continue;
    case AMDGPU::S_ADD_I32:
    case AMDGPU::S_SUB_I32: {
      // FIXME: The u32 versions currently selected use the carry.
      bool Changed;
      std::tie(Changed, CreatedBBTmp) = moveScalarAddSub(Worklist, Inst, MDT);
      if (CreatedBBTmp && TopInst.getParent() == CreatedBBTmp)
        CreatedBB = CreatedBBTmp;
      if (Changed)
        continue;

      // Default handling
      break;
    }
    case AMDGPU::S_AND_B64:
      splitScalar64BitBinaryOp(Worklist, Inst, AMDGPU::S_AND_B32, MDT);
      Inst.eraseFromParent();
      continue;

    case AMDGPU::S_OR_B64:
      splitScalar64BitBinaryOp(Worklist, Inst, AMDGPU::S_OR_B32, MDT);
      Inst.eraseFromParent();
      continue;

    case AMDGPU::S_XOR_B64:
      splitScalar64BitBinaryOp(Worklist, Inst, AMDGPU::S_XOR_B32, MDT);
      Inst.eraseFromParent();
      continue;

    case AMDGPU::S_NAND_B64:
      splitScalar64BitBinaryOp(Worklist, Inst, AMDGPU::S_NAND_B32, MDT);
      Inst.eraseFromParent();
      continue;

    case AMDGPU::S_NOR_B64:
      splitScalar64BitBinaryOp(Worklist, Inst, AMDGPU::S_NOR_B32, MDT);
      Inst.eraseFromParent();
      continue;

    case AMDGPU::S_XNOR_B64:
      if (ST.hasDLInsts())
        splitScalar64BitBinaryOp(Worklist, Inst, AMDGPU::S_XNOR_B32, MDT);
      else
        splitScalar64BitXnor(Worklist, Inst, MDT);
      Inst.eraseFromParent();
      continue;

    case AMDGPU::S_ANDN2_B64:
      splitScalar64BitBinaryOp(Worklist, Inst, AMDGPU::S_ANDN2_B32, MDT);
      Inst.eraseFromParent();
      continue;

    case AMDGPU::S_ORN2_B64:
      splitScalar64BitBinaryOp(Worklist, Inst, AMDGPU::S_ORN2_B32, MDT);
      Inst.eraseFromParent();
      continue;

    case AMDGPU::S_NOT_B64:
      splitScalar64BitUnaryOp(Worklist, Inst, AMDGPU::S_NOT_B32);
      Inst.eraseFromParent();
      continue;

    case AMDGPU::S_BCNT1_I32_B64:
      splitScalar64BitBCNT(Worklist, Inst);
      Inst.eraseFromParent();
      continue;

    case AMDGPU::S_BFE_I64:
      splitScalar64BitBFE(Worklist, Inst);
      Inst.eraseFromParent();
      continue;

    case AMDGPU::S_LSHL_B32:
      if (ST.hasOnlyRevVALUShifts()) {
        NewOpcode = AMDGPU::V_LSHLREV_B32_e64;
        swapOperands(Inst);
      }
      break;
    case AMDGPU::S_ASHR_I32:
      if (ST.hasOnlyRevVALUShifts()) {
        NewOpcode = AMDGPU::V_ASHRREV_I32_e64;
        swapOperands(Inst);
      }
      break;
    case AMDGPU::S_LSHR_B32:
      if (ST.hasOnlyRevVALUShifts()) {
        NewOpcode = AMDGPU::V_LSHRREV_B32_e64;
        swapOperands(Inst);
      }
      break;
    case AMDGPU::S_LSHL_B64:
      if (ST.hasOnlyRevVALUShifts()) {
        NewOpcode = AMDGPU::V_LSHLREV_B64;
        swapOperands(Inst);
      }
      break;
    case AMDGPU::S_ASHR_I64:
      if (ST.hasOnlyRevVALUShifts()) {
        NewOpcode = AMDGPU::V_ASHRREV_I64;
        swapOperands(Inst);
      }
      break;
    case AMDGPU::S_LSHR_B64:
      if (ST.hasOnlyRevVALUShifts()) {
        NewOpcode = AMDGPU::V_LSHRREV_B64;
        swapOperands(Inst);
      }
      break;

    case AMDGPU::S_ABS_I32:
      lowerScalarAbs(Worklist, Inst);
      Inst.eraseFromParent();
      continue;

    case AMDGPU::S_CBRANCH_SCC0:
    case AMDGPU::S_CBRANCH_SCC1:
      // Clear unused bits of vcc
      if (ST.isWave32())
        BuildMI(*MBB, Inst, Inst.getDebugLoc(), get(AMDGPU::S_AND_B32),
                AMDGPU::VCC_LO)
            .addReg(AMDGPU::EXEC_LO)
            .addReg(AMDGPU::VCC_LO);
      else
        BuildMI(*MBB, Inst, Inst.getDebugLoc(), get(AMDGPU::S_AND_B64),
                AMDGPU::VCC)
            .addReg(AMDGPU::EXEC)
            .addReg(AMDGPU::VCC);
      break;

    case AMDGPU::S_BFE_U64:
    case AMDGPU::S_BFM_B64:
      llvm_unreachable("Moving this op to VALU not implemented");

    case AMDGPU::S_PACK_LL_B32_B16:
    case AMDGPU::S_PACK_LH_B32_B16:
    case AMDGPU::S_PACK_HH_B32_B16:
      movePackToVALU(Worklist, MRI, Inst);
      Inst.eraseFromParent();
      continue;

    case AMDGPU::S_XNOR_B32:
      lowerScalarXnor(Worklist, Inst);
      Inst.eraseFromParent();
      continue;

    case AMDGPU::S_NAND_B32:
      splitScalarNotBinop(Worklist, Inst, AMDGPU::S_AND_B32);
      Inst.eraseFromParent();
      continue;

    case AMDGPU::S_NOR_B32:
      splitScalarNotBinop(Worklist, Inst, AMDGPU::S_OR_B32);
      Inst.eraseFromParent();
      continue;

    case AMDGPU::S_ANDN2_B32:
      splitScalarBinOpN2(Worklist, Inst, AMDGPU::S_AND_B32);
      Inst.eraseFromParent();
      continue;

    case AMDGPU::S_ORN2_B32:
      splitScalarBinOpN2(Worklist, Inst, AMDGPU::S_OR_B32);
      Inst.eraseFromParent();
      continue;

    // TODO: remove as soon as everything is ready
    // to replace VGPR to SGPR copy with V_READFIRSTLANEs.
    // S_ADD/SUB_CO_PSEUDO as well as S_UADDO/USUBO_PSEUDO
    // can only be selected from the uniform SDNode.
    case AMDGPU::S_ADD_CO_PSEUDO:
    case AMDGPU::S_SUB_CO_PSEUDO: {
      unsigned Opc = (Inst.getOpcode() == AMDGPU::S_ADD_CO_PSEUDO)
                         ? AMDGPU::V_ADDC_U32_e64
                         : AMDGPU::V_SUBB_U32_e64;
      const auto *CarryRC = RI.getRegClass(AMDGPU::SReg_1_XEXECRegClassID);

      Register CarryInReg = Inst.getOperand(4).getReg();
      if (!MRI.constrainRegClass(CarryInReg, CarryRC)) {
        Register NewCarryReg = MRI.createVirtualRegister(CarryRC);
        BuildMI(*MBB, &Inst, Inst.getDebugLoc(), get(AMDGPU::COPY), NewCarryReg)
            .addReg(CarryInReg);
      }

      Register CarryOutReg = Inst.getOperand(1).getReg();

      Register DestReg = MRI.createVirtualRegister(RI.getEquivalentVGPRClass(
          MRI.getRegClass(Inst.getOperand(0).getReg())));
      MachineInstr *CarryOp =
          BuildMI(*MBB, &Inst, Inst.getDebugLoc(), get(Opc), DestReg)
              .addReg(CarryOutReg, RegState::Define)
              .add(Inst.getOperand(2))
              .add(Inst.getOperand(3))
              .addReg(CarryInReg)
              .addImm(0);
      CreatedBBTmp = legalizeOperands(*CarryOp);
      if (CreatedBBTmp && TopInst.getParent() == CreatedBBTmp)
        CreatedBB = CreatedBBTmp;
      MRI.replaceRegWith(Inst.getOperand(0).getReg(), DestReg);
      addUsersToMoveToVALUWorklist(DestReg, MRI, Worklist);
      Inst.eraseFromParent();
    }
      continue;
    case AMDGPU::S_UADDO_PSEUDO:
    case AMDGPU::S_USUBO_PSEUDO: {
      const DebugLoc &DL = Inst.getDebugLoc();
      MachineOperand &Dest0 = Inst.getOperand(0);
      MachineOperand &Dest1 = Inst.getOperand(1);
      MachineOperand &Src0 = Inst.getOperand(2);
      MachineOperand &Src1 = Inst.getOperand(3);

      unsigned Opc = (Inst.getOpcode() == AMDGPU::S_UADDO_PSEUDO)
                         ? AMDGPU::V_ADD_CO_U32_e64
                         : AMDGPU::V_SUB_CO_U32_e64;
      const TargetRegisterClass *NewRC =
          RI.getEquivalentVGPRClass(MRI.getRegClass(Dest0.getReg()));
      Register DestReg = MRI.createVirtualRegister(NewRC);
      MachineInstr *NewInstr = BuildMI(*MBB, &Inst, DL, get(Opc), DestReg)
                                   .addReg(Dest1.getReg(), RegState::Define)
                                   .add(Src0)
                                   .add(Src1)
                                   .addImm(0); // clamp bit

      CreatedBBTmp = legalizeOperands(*NewInstr, MDT);
      if (CreatedBBTmp && TopInst.getParent() == CreatedBBTmp)
        CreatedBB = CreatedBBTmp;

      MRI.replaceRegWith(Dest0.getReg(), DestReg);
      addUsersToMoveToVALUWorklist(NewInstr->getOperand(0).getReg(), MRI,
                                   Worklist);
      Inst.eraseFromParent();
    }
      continue;

    case AMDGPU::S_CSELECT_B32:
    case AMDGPU::S_CSELECT_B64:
      lowerSelect(Worklist, Inst, MDT);
      Inst.eraseFromParent();
      continue;
    }

    if (NewOpcode == AMDGPU::INSTRUCTION_LIST_END) {
      // We cannot move this instruction to the VALU, so we should try to
      // legalize its operands instead.
      CreatedBBTmp = legalizeOperands(Inst, MDT);
      if (CreatedBBTmp && TopInst.getParent() == CreatedBBTmp)
        CreatedBB = CreatedBBTmp;
      continue;
    }

    // Use the new VALU Opcode.
    const MCInstrDesc &NewDesc = get(NewOpcode);
    Inst.setDesc(NewDesc);

    // Remove any references to SCC. Vector instructions can't read from it, and
    // We're just about to add the implicit use / defs of VCC, and we don't want
    // both.
    for (unsigned i = Inst.getNumOperands() - 1; i > 0; --i) {
      MachineOperand &Op = Inst.getOperand(i);
      if (Op.isReg() && Op.getReg() == AMDGPU::SCC) {
        // Only propagate through live-def of SCC.
        if (Op.isDef() && !Op.isDead())
          addSCCDefUsersToVALUWorklist(Op, Inst, Worklist);
        Inst.RemoveOperand(i);
      }
    }

    if (Opcode == AMDGPU::S_SEXT_I32_I8 || Opcode == AMDGPU::S_SEXT_I32_I16) {
      // We are converting these to a BFE, so we need to add the missing
      // operands for the size and offset.
      unsigned Size = (Opcode == AMDGPU::S_SEXT_I32_I8) ? 8 : 16;
      Inst.addOperand(MachineOperand::CreateImm(0));
      Inst.addOperand(MachineOperand::CreateImm(Size));

    } else if (Opcode == AMDGPU::S_BCNT1_I32_B32) {
      // The VALU version adds the second operand to the result, so insert an
      // extra 0 operand.
      Inst.addOperand(MachineOperand::CreateImm(0));
    }

    Inst.addImplicitDefUseOperands(*Inst.getParent()->getParent());
    fixImplicitOperands(Inst);

    if (Opcode == AMDGPU::S_BFE_I32 || Opcode == AMDGPU::S_BFE_U32) {
      const MachineOperand &OffsetWidthOp = Inst.getOperand(2);
      // If we need to move this to VGPRs, we need to unpack the second operand
      // back into the 2 separate ones for bit offset and width.
      assert(OffsetWidthOp.isImm() &&
             "Scalar BFE is only implemented for constant width and offset");
      uint32_t Imm = OffsetWidthOp.getImm();

      uint32_t Offset = Imm & 0x3f; // Extract bits [5:0].
      uint32_t BitWidth = (Imm & 0x7f0000) >> 16; // Extract bits [22:16].
      Inst.RemoveOperand(2);                     // Remove old immediate.
      Inst.addOperand(MachineOperand::CreateImm(Offset));
      Inst.addOperand(MachineOperand::CreateImm(BitWidth));
    }

    bool HasDst = Inst.getOperand(0).isReg() && Inst.getOperand(0).isDef();
    unsigned NewDstReg = AMDGPU::NoRegister;
    if (HasDst) {
      Register DstReg = Inst.getOperand(0).getReg();
      if (DstReg.isPhysical())
        continue;

      // Update the destination register class.
      const TargetRegisterClass *NewDstRC = getDestEquivalentVGPRClass(Inst);
      if (!NewDstRC)
        continue;

      if (Inst.isCopy() && Inst.getOperand(1).getReg().isVirtual() &&
          NewDstRC == RI.getRegClassForReg(MRI, Inst.getOperand(1).getReg())) {
        // Instead of creating a copy where src and dst are the same register
        // class, we just replace all uses of dst with src.  These kinds of
        // copies interfere with the heuristics MachineSink uses to decide
        // whether or not to split a critical edge.  Since the pass assumes
        // that copies will end up as machine instructions and not be
        // eliminated.
        addUsersToMoveToVALUWorklist(DstReg, MRI, Worklist);
        MRI.replaceRegWith(DstReg, Inst.getOperand(1).getReg());
        MRI.clearKillFlags(Inst.getOperand(1).getReg());
        Inst.getOperand(0).setReg(DstReg);

        // Make sure we don't leave around a dead VGPR->SGPR copy. Normally
        // these are deleted later, but at -O0 it would leave a suspicious
        // looking illegal copy of an undef register.
        for (unsigned I = Inst.getNumOperands() - 1; I != 0; --I)
          Inst.RemoveOperand(I);
        Inst.setDesc(get(AMDGPU::IMPLICIT_DEF));
        continue;
      }

      NewDstReg = MRI.createVirtualRegister(NewDstRC);
      MRI.replaceRegWith(DstReg, NewDstReg);
    }

    // Legalize the operands
    CreatedBBTmp = legalizeOperands(Inst, MDT);
    if (CreatedBBTmp && TopInst.getParent() == CreatedBBTmp)
      CreatedBB = CreatedBBTmp;

    if (HasDst)
     addUsersToMoveToVALUWorklist(NewDstReg, MRI, Worklist);
  }
  return CreatedBB;
}

// Add/sub require special handling to deal with carry outs.
std::pair<bool, MachineBasicBlock *>
SIInstrInfo::moveScalarAddSub(SetVectorType &Worklist, MachineInstr &Inst,
                              MachineDominatorTree *MDT) const {
  if (ST.hasAddNoCarry()) {
    // Assume there is no user of scc since we don't select this in that case.
    // Since scc isn't used, it doesn't really matter if the i32 or u32 variant
    // is used.

    MachineBasicBlock &MBB = *Inst.getParent();
    MachineRegisterInfo &MRI = MBB.getParent()->getRegInfo();

    Register OldDstReg = Inst.getOperand(0).getReg();
    Register ResultReg = MRI.createVirtualRegister(&AMDGPU::VGPR_32RegClass);

    unsigned Opc = Inst.getOpcode();
    assert(Opc == AMDGPU::S_ADD_I32 || Opc == AMDGPU::S_SUB_I32);

    unsigned NewOpc = Opc == AMDGPU::S_ADD_I32 ?
      AMDGPU::V_ADD_U32_e64 : AMDGPU::V_SUB_U32_e64;

    assert(Inst.getOperand(3).getReg() == AMDGPU::SCC);
    Inst.RemoveOperand(3);

    Inst.setDesc(get(NewOpc));
    Inst.addOperand(MachineOperand::CreateImm(0)); // clamp bit
    Inst.addImplicitDefUseOperands(*MBB.getParent());
    MRI.replaceRegWith(OldDstReg, ResultReg);
    MachineBasicBlock *NewBB = legalizeOperands(Inst, MDT);

    addUsersToMoveToVALUWorklist(ResultReg, MRI, Worklist);
    return std::make_pair(true, NewBB);
  }

  return std::make_pair(false, nullptr);
}

void SIInstrInfo::lowerSelect(SetVectorType &Worklist, MachineInstr &Inst,
                              MachineDominatorTree *MDT) const {

  MachineBasicBlock &MBB = *Inst.getParent();
  MachineRegisterInfo &MRI = MBB.getParent()->getRegInfo();
  MachineBasicBlock::iterator MII = Inst;
  DebugLoc DL = Inst.getDebugLoc();

  MachineOperand &Dest = Inst.getOperand(0);
  MachineOperand &Src0 = Inst.getOperand(1);
  MachineOperand &Src1 = Inst.getOperand(2);
  MachineOperand &Cond = Inst.getOperand(3);

  Register SCCSource = Cond.getReg();
  // Find SCC def, and if that is a copy (SCC = COPY reg) then use reg instead.
  if (!Cond.isUndef()) {
    for (MachineInstr &CandI :
         make_range(std::next(MachineBasicBlock::reverse_iterator(Inst)),
                    Inst.getParent()->rend())) {
      if (CandI.findRegisterDefOperandIdx(AMDGPU::SCC, false, false, &RI) !=
          -1) {
        if (CandI.isCopy() && CandI.getOperand(0).getReg() == AMDGPU::SCC) {
          SCCSource = CandI.getOperand(1).getReg();
        }
        break;
      }
    }
  }

  // If this is a trivial select where the condition is effectively not SCC
  // (SCCSource is a source of copy to SCC), then the select is semantically
  // equivalent to copying SCCSource. Hence, there is no need to create
  // V_CNDMASK, we can just use that and bail out.
  if ((SCCSource != AMDGPU::SCC) && Src0.isImm() && (Src0.getImm() == -1) &&
      Src1.isImm() && (Src1.getImm() == 0)) {
    MRI.replaceRegWith(Dest.getReg(), SCCSource);
    return;
  }

  const TargetRegisterClass *TC = ST.getWavefrontSize() == 64
                                      ? &AMDGPU::SReg_64_XEXECRegClass
                                      : &AMDGPU::SReg_32_XM0_XEXECRegClass;
  Register CopySCC = MRI.createVirtualRegister(TC);

  if (SCCSource == AMDGPU::SCC) {
    // Insert a trivial select instead of creating a copy, because a copy from
    // SCC would semantically mean just copying a single bit, but we may need
    // the result to be a vector condition mask that needs preserving.
    unsigned Opcode = (ST.getWavefrontSize() == 64) ? AMDGPU::S_CSELECT_B64
                                                    : AMDGPU::S_CSELECT_B32;
    auto NewSelect =
        BuildMI(MBB, MII, DL, get(Opcode), CopySCC).addImm(-1).addImm(0);
    NewSelect->getOperand(3).setIsUndef(Cond.isUndef());
  } else {
    BuildMI(MBB, MII, DL, get(AMDGPU::COPY), CopySCC).addReg(SCCSource);
  }

  Register ResultReg = MRI.createVirtualRegister(&AMDGPU::VGPR_32RegClass);

  auto UpdatedInst =
      BuildMI(MBB, MII, DL, get(AMDGPU::V_CNDMASK_B32_e64), ResultReg)
          .addImm(0)
          .add(Src1) // False
          .addImm(0)
          .add(Src0) // True
          .addReg(CopySCC);

  MRI.replaceRegWith(Dest.getReg(), ResultReg);
  legalizeOperands(*UpdatedInst, MDT);
  addUsersToMoveToVALUWorklist(ResultReg, MRI, Worklist);
}

void SIInstrInfo::lowerScalarAbs(SetVectorType &Worklist,
                                 MachineInstr &Inst) const {
  MachineBasicBlock &MBB = *Inst.getParent();
  MachineRegisterInfo &MRI = MBB.getParent()->getRegInfo();
  MachineBasicBlock::iterator MII = Inst;
  DebugLoc DL = Inst.getDebugLoc();

  MachineOperand &Dest = Inst.getOperand(0);
  MachineOperand &Src = Inst.getOperand(1);
  Register TmpReg = MRI.createVirtualRegister(&AMDGPU::VGPR_32RegClass);
  Register ResultReg = MRI.createVirtualRegister(&AMDGPU::VGPR_32RegClass);

  unsigned SubOp = ST.hasAddNoCarry() ?
    AMDGPU::V_SUB_U32_e32 : AMDGPU::V_SUB_CO_U32_e32;

  BuildMI(MBB, MII, DL, get(SubOp), TmpReg)
    .addImm(0)
    .addReg(Src.getReg());

  BuildMI(MBB, MII, DL, get(AMDGPU::V_MAX_I32_e64), ResultReg)
    .addReg(Src.getReg())
    .addReg(TmpReg);

  MRI.replaceRegWith(Dest.getReg(), ResultReg);
  addUsersToMoveToVALUWorklist(ResultReg, MRI, Worklist);
}

void SIInstrInfo::lowerScalarXnor(SetVectorType &Worklist,
                                  MachineInstr &Inst) const {
  MachineBasicBlock &MBB = *Inst.getParent();
  MachineRegisterInfo &MRI = MBB.getParent()->getRegInfo();
  MachineBasicBlock::iterator MII = Inst;
  const DebugLoc &DL = Inst.getDebugLoc();

  MachineOperand &Dest = Inst.getOperand(0);
  MachineOperand &Src0 = Inst.getOperand(1);
  MachineOperand &Src1 = Inst.getOperand(2);

  if (ST.hasDLInsts()) {
    Register NewDest = MRI.createVirtualRegister(&AMDGPU::VGPR_32RegClass);
    legalizeGenericOperand(MBB, MII, &AMDGPU::VGPR_32RegClass, Src0, MRI, DL);
    legalizeGenericOperand(MBB, MII, &AMDGPU::VGPR_32RegClass, Src1, MRI, DL);

    BuildMI(MBB, MII, DL, get(AMDGPU::V_XNOR_B32_e64), NewDest)
      .add(Src0)
      .add(Src1);

    MRI.replaceRegWith(Dest.getReg(), NewDest);
    addUsersToMoveToVALUWorklist(NewDest, MRI, Worklist);
  } else {
    // Using the identity !(x ^ y) == (!x ^ y) == (x ^ !y), we can
    // invert either source and then perform the XOR. If either source is a
    // scalar register, then we can leave the inversion on the scalar unit to
    // acheive a better distrubution of scalar and vector instructions.
    bool Src0IsSGPR = Src0.isReg() &&
                      RI.isSGPRClass(MRI.getRegClass(Src0.getReg()));
    bool Src1IsSGPR = Src1.isReg() &&
                      RI.isSGPRClass(MRI.getRegClass(Src1.getReg()));
    MachineInstr *Xor;
    Register Temp = MRI.createVirtualRegister(&AMDGPU::SReg_32RegClass);
    Register NewDest = MRI.createVirtualRegister(&AMDGPU::SReg_32RegClass);

    // Build a pair of scalar instructions and add them to the work list.
    // The next iteration over the work list will lower these to the vector
    // unit as necessary.
    if (Src0IsSGPR) {
      BuildMI(MBB, MII, DL, get(AMDGPU::S_NOT_B32), Temp).add(Src0);
      Xor = BuildMI(MBB, MII, DL, get(AMDGPU::S_XOR_B32), NewDest)
      .addReg(Temp)
      .add(Src1);
    } else if (Src1IsSGPR) {
      BuildMI(MBB, MII, DL, get(AMDGPU::S_NOT_B32), Temp).add(Src1);
      Xor = BuildMI(MBB, MII, DL, get(AMDGPU::S_XOR_B32), NewDest)
      .add(Src0)
      .addReg(Temp);
    } else {
      Xor = BuildMI(MBB, MII, DL, get(AMDGPU::S_XOR_B32), Temp)
        .add(Src0)
        .add(Src1);
      MachineInstr *Not =
          BuildMI(MBB, MII, DL, get(AMDGPU::S_NOT_B32), NewDest).addReg(Temp);
      Worklist.insert(Not);
    }

    MRI.replaceRegWith(Dest.getReg(), NewDest);

    Worklist.insert(Xor);

    addUsersToMoveToVALUWorklist(NewDest, MRI, Worklist);
  }
}

void SIInstrInfo::splitScalarNotBinop(SetVectorType &Worklist,
                                      MachineInstr &Inst,
                                      unsigned Opcode) const {
  MachineBasicBlock &MBB = *Inst.getParent();
  MachineRegisterInfo &MRI = MBB.getParent()->getRegInfo();
  MachineBasicBlock::iterator MII = Inst;
  const DebugLoc &DL = Inst.getDebugLoc();

  MachineOperand &Dest = Inst.getOperand(0);
  MachineOperand &Src0 = Inst.getOperand(1);
  MachineOperand &Src1 = Inst.getOperand(2);

  Register NewDest = MRI.createVirtualRegister(&AMDGPU::SReg_32RegClass);
  Register Interm = MRI.createVirtualRegister(&AMDGPU::SReg_32RegClass);

  MachineInstr &Op = *BuildMI(MBB, MII, DL, get(Opcode), Interm)
    .add(Src0)
    .add(Src1);

  MachineInstr &Not = *BuildMI(MBB, MII, DL, get(AMDGPU::S_NOT_B32), NewDest)
    .addReg(Interm);

  Worklist.insert(&Op);
  Worklist.insert(&Not);

  MRI.replaceRegWith(Dest.getReg(), NewDest);
  addUsersToMoveToVALUWorklist(NewDest, MRI, Worklist);
}

void SIInstrInfo::splitScalarBinOpN2(SetVectorType& Worklist,
                                     MachineInstr &Inst,
                                     unsigned Opcode) const {
  MachineBasicBlock &MBB = *Inst.getParent();
  MachineRegisterInfo &MRI = MBB.getParent()->getRegInfo();
  MachineBasicBlock::iterator MII = Inst;
  const DebugLoc &DL = Inst.getDebugLoc();

  MachineOperand &Dest = Inst.getOperand(0);
  MachineOperand &Src0 = Inst.getOperand(1);
  MachineOperand &Src1 = Inst.getOperand(2);

  Register NewDest = MRI.createVirtualRegister(&AMDGPU::SReg_32_XM0RegClass);
  Register Interm = MRI.createVirtualRegister(&AMDGPU::SReg_32_XM0RegClass);

  MachineInstr &Not = *BuildMI(MBB, MII, DL, get(AMDGPU::S_NOT_B32), Interm)
    .add(Src1);

  MachineInstr &Op = *BuildMI(MBB, MII, DL, get(Opcode), NewDest)
    .add(Src0)
    .addReg(Interm);

  Worklist.insert(&Not);
  Worklist.insert(&Op);

  MRI.replaceRegWith(Dest.getReg(), NewDest);
  addUsersToMoveToVALUWorklist(NewDest, MRI, Worklist);
}

void SIInstrInfo::splitScalar64BitUnaryOp(
    SetVectorType &Worklist, MachineInstr &Inst,
    unsigned Opcode) const {
  MachineBasicBlock &MBB = *Inst.getParent();
  MachineRegisterInfo &MRI = MBB.getParent()->getRegInfo();

  MachineOperand &Dest = Inst.getOperand(0);
  MachineOperand &Src0 = Inst.getOperand(1);
  DebugLoc DL = Inst.getDebugLoc();

  MachineBasicBlock::iterator MII = Inst;

  const MCInstrDesc &InstDesc = get(Opcode);
  const TargetRegisterClass *Src0RC = Src0.isReg() ?
    MRI.getRegClass(Src0.getReg()) :
    &AMDGPU::SGPR_32RegClass;

  const TargetRegisterClass *Src0SubRC = RI.getSubRegClass(Src0RC, AMDGPU::sub0);

  MachineOperand SrcReg0Sub0 = buildExtractSubRegOrImm(MII, MRI, Src0, Src0RC,
                                                       AMDGPU::sub0, Src0SubRC);

  const TargetRegisterClass *DestRC = MRI.getRegClass(Dest.getReg());
  const TargetRegisterClass *NewDestRC = RI.getEquivalentVGPRClass(DestRC);
  const TargetRegisterClass *NewDestSubRC = RI.getSubRegClass(NewDestRC, AMDGPU::sub0);

  Register DestSub0 = MRI.createVirtualRegister(NewDestSubRC);
  MachineInstr &LoHalf = *BuildMI(MBB, MII, DL, InstDesc, DestSub0).add(SrcReg0Sub0);

  MachineOperand SrcReg0Sub1 = buildExtractSubRegOrImm(MII, MRI, Src0, Src0RC,
                                                       AMDGPU::sub1, Src0SubRC);

  Register DestSub1 = MRI.createVirtualRegister(NewDestSubRC);
  MachineInstr &HiHalf = *BuildMI(MBB, MII, DL, InstDesc, DestSub1).add(SrcReg0Sub1);

  Register FullDestReg = MRI.createVirtualRegister(NewDestRC);
  BuildMI(MBB, MII, DL, get(TargetOpcode::REG_SEQUENCE), FullDestReg)
    .addReg(DestSub0)
    .addImm(AMDGPU::sub0)
    .addReg(DestSub1)
    .addImm(AMDGPU::sub1);

  MRI.replaceRegWith(Dest.getReg(), FullDestReg);

  Worklist.insert(&LoHalf);
  Worklist.insert(&HiHalf);

  // We don't need to legalizeOperands here because for a single operand, src0
  // will support any kind of input.

  // Move all users of this moved value.
  addUsersToMoveToVALUWorklist(FullDestReg, MRI, Worklist);
}

void SIInstrInfo::splitScalar64BitAddSub(SetVectorType &Worklist,
                                         MachineInstr &Inst,
                                         MachineDominatorTree *MDT) const {
  bool IsAdd = (Inst.getOpcode() == AMDGPU::S_ADD_U64_PSEUDO);

  MachineBasicBlock &MBB = *Inst.getParent();
  MachineRegisterInfo &MRI = MBB.getParent()->getRegInfo();
  const auto *CarryRC = RI.getRegClass(AMDGPU::SReg_1_XEXECRegClassID);

  Register FullDestReg = MRI.createVirtualRegister(&AMDGPU::VReg_64RegClass);
  Register DestSub0 = MRI.createVirtualRegister(&AMDGPU::VGPR_32RegClass);
  Register DestSub1 = MRI.createVirtualRegister(&AMDGPU::VGPR_32RegClass);

  Register CarryReg = MRI.createVirtualRegister(CarryRC);
  Register DeadCarryReg = MRI.createVirtualRegister(CarryRC);

  MachineOperand &Dest = Inst.getOperand(0);
  MachineOperand &Src0 = Inst.getOperand(1);
  MachineOperand &Src1 = Inst.getOperand(2);
  const DebugLoc &DL = Inst.getDebugLoc();
  MachineBasicBlock::iterator MII = Inst;

  const TargetRegisterClass *Src0RC = MRI.getRegClass(Src0.getReg());
  const TargetRegisterClass *Src1RC = MRI.getRegClass(Src1.getReg());
  const TargetRegisterClass *Src0SubRC = RI.getSubRegClass(Src0RC, AMDGPU::sub0);
  const TargetRegisterClass *Src1SubRC = RI.getSubRegClass(Src1RC, AMDGPU::sub0);

  MachineOperand SrcReg0Sub0 = buildExtractSubRegOrImm(MII, MRI, Src0, Src0RC,
                                                       AMDGPU::sub0, Src0SubRC);
  MachineOperand SrcReg1Sub0 = buildExtractSubRegOrImm(MII, MRI, Src1, Src1RC,
                                                       AMDGPU::sub0, Src1SubRC);


  MachineOperand SrcReg0Sub1 = buildExtractSubRegOrImm(MII, MRI, Src0, Src0RC,
                                                       AMDGPU::sub1, Src0SubRC);
  MachineOperand SrcReg1Sub1 = buildExtractSubRegOrImm(MII, MRI, Src1, Src1RC,
                                                       AMDGPU::sub1, Src1SubRC);

  unsigned LoOpc = IsAdd ? AMDGPU::V_ADD_CO_U32_e64 : AMDGPU::V_SUB_CO_U32_e64;
  MachineInstr *LoHalf =
    BuildMI(MBB, MII, DL, get(LoOpc), DestSub0)
    .addReg(CarryReg, RegState::Define)
    .add(SrcReg0Sub0)
    .add(SrcReg1Sub0)
    .addImm(0); // clamp bit

  unsigned HiOpc = IsAdd ? AMDGPU::V_ADDC_U32_e64 : AMDGPU::V_SUBB_U32_e64;
  MachineInstr *HiHalf =
    BuildMI(MBB, MII, DL, get(HiOpc), DestSub1)
    .addReg(DeadCarryReg, RegState::Define | RegState::Dead)
    .add(SrcReg0Sub1)
    .add(SrcReg1Sub1)
    .addReg(CarryReg, RegState::Kill)
    .addImm(0); // clamp bit

  BuildMI(MBB, MII, DL, get(TargetOpcode::REG_SEQUENCE), FullDestReg)
    .addReg(DestSub0)
    .addImm(AMDGPU::sub0)
    .addReg(DestSub1)
    .addImm(AMDGPU::sub1);

  MRI.replaceRegWith(Dest.getReg(), FullDestReg);

  // Try to legalize the operands in case we need to swap the order to keep it
  // valid.
  legalizeOperands(*LoHalf, MDT);
  legalizeOperands(*HiHalf, MDT);

  // Move all users of this moved vlaue.
  addUsersToMoveToVALUWorklist(FullDestReg, MRI, Worklist);
}

void SIInstrInfo::splitScalar64BitBinaryOp(SetVectorType &Worklist,
                                           MachineInstr &Inst, unsigned Opcode,
                                           MachineDominatorTree *MDT) const {
  MachineBasicBlock &MBB = *Inst.getParent();
  MachineRegisterInfo &MRI = MBB.getParent()->getRegInfo();

  MachineOperand &Dest = Inst.getOperand(0);
  MachineOperand &Src0 = Inst.getOperand(1);
  MachineOperand &Src1 = Inst.getOperand(2);
  DebugLoc DL = Inst.getDebugLoc();

  MachineBasicBlock::iterator MII = Inst;

  const MCInstrDesc &InstDesc = get(Opcode);
  const TargetRegisterClass *Src0RC = Src0.isReg() ?
    MRI.getRegClass(Src0.getReg()) :
    &AMDGPU::SGPR_32RegClass;

  const TargetRegisterClass *Src0SubRC = RI.getSubRegClass(Src0RC, AMDGPU::sub0);
  const TargetRegisterClass *Src1RC = Src1.isReg() ?
    MRI.getRegClass(Src1.getReg()) :
    &AMDGPU::SGPR_32RegClass;

  const TargetRegisterClass *Src1SubRC = RI.getSubRegClass(Src1RC, AMDGPU::sub0);

  MachineOperand SrcReg0Sub0 = buildExtractSubRegOrImm(MII, MRI, Src0, Src0RC,
                                                       AMDGPU::sub0, Src0SubRC);
  MachineOperand SrcReg1Sub0 = buildExtractSubRegOrImm(MII, MRI, Src1, Src1RC,
                                                       AMDGPU::sub0, Src1SubRC);
  MachineOperand SrcReg0Sub1 = buildExtractSubRegOrImm(MII, MRI, Src0, Src0RC,
                                                       AMDGPU::sub1, Src0SubRC);
  MachineOperand SrcReg1Sub1 = buildExtractSubRegOrImm(MII, MRI, Src1, Src1RC,
                                                       AMDGPU::sub1, Src1SubRC);

  const TargetRegisterClass *DestRC = MRI.getRegClass(Dest.getReg());
  const TargetRegisterClass *NewDestRC = RI.getEquivalentVGPRClass(DestRC);
  const TargetRegisterClass *NewDestSubRC = RI.getSubRegClass(NewDestRC, AMDGPU::sub0);

  Register DestSub0 = MRI.createVirtualRegister(NewDestSubRC);
  MachineInstr &LoHalf = *BuildMI(MBB, MII, DL, InstDesc, DestSub0)
                              .add(SrcReg0Sub0)
                              .add(SrcReg1Sub0);

  Register DestSub1 = MRI.createVirtualRegister(NewDestSubRC);
  MachineInstr &HiHalf = *BuildMI(MBB, MII, DL, InstDesc, DestSub1)
                              .add(SrcReg0Sub1)
                              .add(SrcReg1Sub1);

  Register FullDestReg = MRI.createVirtualRegister(NewDestRC);
  BuildMI(MBB, MII, DL, get(TargetOpcode::REG_SEQUENCE), FullDestReg)
    .addReg(DestSub0)
    .addImm(AMDGPU::sub0)
    .addReg(DestSub1)
    .addImm(AMDGPU::sub1);

  MRI.replaceRegWith(Dest.getReg(), FullDestReg);

  Worklist.insert(&LoHalf);
  Worklist.insert(&HiHalf);

  // Move all users of this moved vlaue.
  addUsersToMoveToVALUWorklist(FullDestReg, MRI, Worklist);
}

void SIInstrInfo::splitScalar64BitXnor(SetVectorType &Worklist,
                                       MachineInstr &Inst,
                                       MachineDominatorTree *MDT) const {
  MachineBasicBlock &MBB = *Inst.getParent();
  MachineRegisterInfo &MRI = MBB.getParent()->getRegInfo();

  MachineOperand &Dest = Inst.getOperand(0);
  MachineOperand &Src0 = Inst.getOperand(1);
  MachineOperand &Src1 = Inst.getOperand(2);
  const DebugLoc &DL = Inst.getDebugLoc();

  MachineBasicBlock::iterator MII = Inst;

  const TargetRegisterClass *DestRC = MRI.getRegClass(Dest.getReg());

  Register Interm = MRI.createVirtualRegister(&AMDGPU::SReg_64RegClass);

  MachineOperand* Op0;
  MachineOperand* Op1;

  if (Src0.isReg() && RI.isSGPRReg(MRI, Src0.getReg())) {
    Op0 = &Src0;
    Op1 = &Src1;
  } else {
    Op0 = &Src1;
    Op1 = &Src0;
  }

  BuildMI(MBB, MII, DL, get(AMDGPU::S_NOT_B64), Interm)
    .add(*Op0);

  Register NewDest = MRI.createVirtualRegister(DestRC);

  MachineInstr &Xor = *BuildMI(MBB, MII, DL, get(AMDGPU::S_XOR_B64), NewDest)
    .addReg(Interm)
    .add(*Op1);

  MRI.replaceRegWith(Dest.getReg(), NewDest);

  Worklist.insert(&Xor);
}

void SIInstrInfo::splitScalar64BitBCNT(
    SetVectorType &Worklist, MachineInstr &Inst) const {
  MachineBasicBlock &MBB = *Inst.getParent();
  MachineRegisterInfo &MRI = MBB.getParent()->getRegInfo();

  MachineBasicBlock::iterator MII = Inst;
  const DebugLoc &DL = Inst.getDebugLoc();

  MachineOperand &Dest = Inst.getOperand(0);
  MachineOperand &Src = Inst.getOperand(1);

  const MCInstrDesc &InstDesc = get(AMDGPU::V_BCNT_U32_B32_e64);
  const TargetRegisterClass *SrcRC = Src.isReg() ?
    MRI.getRegClass(Src.getReg()) :
    &AMDGPU::SGPR_32RegClass;

  Register MidReg = MRI.createVirtualRegister(&AMDGPU::VGPR_32RegClass);
  Register ResultReg = MRI.createVirtualRegister(&AMDGPU::VGPR_32RegClass);

  const TargetRegisterClass *SrcSubRC = RI.getSubRegClass(SrcRC, AMDGPU::sub0);

  MachineOperand SrcRegSub0 = buildExtractSubRegOrImm(MII, MRI, Src, SrcRC,
                                                      AMDGPU::sub0, SrcSubRC);
  MachineOperand SrcRegSub1 = buildExtractSubRegOrImm(MII, MRI, Src, SrcRC,
                                                      AMDGPU::sub1, SrcSubRC);

  BuildMI(MBB, MII, DL, InstDesc, MidReg).add(SrcRegSub0).addImm(0);

  BuildMI(MBB, MII, DL, InstDesc, ResultReg).add(SrcRegSub1).addReg(MidReg);

  MRI.replaceRegWith(Dest.getReg(), ResultReg);

  // We don't need to legalize operands here. src0 for etiher instruction can be
  // an SGPR, and the second input is unused or determined here.
  addUsersToMoveToVALUWorklist(ResultReg, MRI, Worklist);
}

void SIInstrInfo::splitScalar64BitBFE(SetVectorType &Worklist,
                                      MachineInstr &Inst) const {
  MachineBasicBlock &MBB = *Inst.getParent();
  MachineRegisterInfo &MRI = MBB.getParent()->getRegInfo();
  MachineBasicBlock::iterator MII = Inst;
  const DebugLoc &DL = Inst.getDebugLoc();

  MachineOperand &Dest = Inst.getOperand(0);
  uint32_t Imm = Inst.getOperand(2).getImm();
  uint32_t Offset = Imm & 0x3f; // Extract bits [5:0].
  uint32_t BitWidth = (Imm & 0x7f0000) >> 16; // Extract bits [22:16].

  (void) Offset;

  // Only sext_inreg cases handled.
  assert(Inst.getOpcode() == AMDGPU::S_BFE_I64 && BitWidth <= 32 &&
         Offset == 0 && "Not implemented");

  if (BitWidth < 32) {
    Register MidRegLo = MRI.createVirtualRegister(&AMDGPU::VGPR_32RegClass);
    Register MidRegHi = MRI.createVirtualRegister(&AMDGPU::VGPR_32RegClass);
    Register ResultReg = MRI.createVirtualRegister(&AMDGPU::VReg_64RegClass);

    BuildMI(MBB, MII, DL, get(AMDGPU::V_BFE_I32), MidRegLo)
        .addReg(Inst.getOperand(1).getReg(), 0, AMDGPU::sub0)
        .addImm(0)
        .addImm(BitWidth);

    BuildMI(MBB, MII, DL, get(AMDGPU::V_ASHRREV_I32_e32), MidRegHi)
      .addImm(31)
      .addReg(MidRegLo);

    BuildMI(MBB, MII, DL, get(TargetOpcode::REG_SEQUENCE), ResultReg)
      .addReg(MidRegLo)
      .addImm(AMDGPU::sub0)
      .addReg(MidRegHi)
      .addImm(AMDGPU::sub1);

    MRI.replaceRegWith(Dest.getReg(), ResultReg);
    addUsersToMoveToVALUWorklist(ResultReg, MRI, Worklist);
    return;
  }

  MachineOperand &Src = Inst.getOperand(1);
  Register TmpReg = MRI.createVirtualRegister(&AMDGPU::VGPR_32RegClass);
  Register ResultReg = MRI.createVirtualRegister(&AMDGPU::VReg_64RegClass);

  BuildMI(MBB, MII, DL, get(AMDGPU::V_ASHRREV_I32_e64), TmpReg)
    .addImm(31)
    .addReg(Src.getReg(), 0, AMDGPU::sub0);

  BuildMI(MBB, MII, DL, get(TargetOpcode::REG_SEQUENCE), ResultReg)
    .addReg(Src.getReg(), 0, AMDGPU::sub0)
    .addImm(AMDGPU::sub0)
    .addReg(TmpReg)
    .addImm(AMDGPU::sub1);

  MRI.replaceRegWith(Dest.getReg(), ResultReg);
  addUsersToMoveToVALUWorklist(ResultReg, MRI, Worklist);
}

void SIInstrInfo::addUsersToMoveToVALUWorklist(
  Register DstReg,
  MachineRegisterInfo &MRI,
  SetVectorType &Worklist) const {
  for (MachineRegisterInfo::use_iterator I = MRI.use_begin(DstReg),
         E = MRI.use_end(); I != E;) {
    MachineInstr &UseMI = *I->getParent();

    unsigned OpNo = 0;

    switch (UseMI.getOpcode()) {
    case AMDGPU::COPY:
    case AMDGPU::WQM:
    case AMDGPU::SOFT_WQM:
    case AMDGPU::WWM:
    case AMDGPU::REG_SEQUENCE:
    case AMDGPU::PHI:
    case AMDGPU::INSERT_SUBREG:
      break;
    default:
      OpNo = I.getOperandNo();
      break;
    }

    if (!RI.hasVectorRegisters(getOpRegClass(UseMI, OpNo))) {
      Worklist.insert(&UseMI);

      do {
        ++I;
      } while (I != E && I->getParent() == &UseMI);
    } else {
      ++I;
    }
  }
}

void SIInstrInfo::movePackToVALU(SetVectorType &Worklist,
                                 MachineRegisterInfo &MRI,
                                 MachineInstr &Inst) const {
  Register ResultReg = MRI.createVirtualRegister(&AMDGPU::VGPR_32RegClass);
  MachineBasicBlock *MBB = Inst.getParent();
  MachineOperand &Src0 = Inst.getOperand(1);
  MachineOperand &Src1 = Inst.getOperand(2);
  const DebugLoc &DL = Inst.getDebugLoc();

  switch (Inst.getOpcode()) {
  case AMDGPU::S_PACK_LL_B32_B16: {
    Register ImmReg = MRI.createVirtualRegister(&AMDGPU::VGPR_32RegClass);
    Register TmpReg = MRI.createVirtualRegister(&AMDGPU::VGPR_32RegClass);

    // FIXME: Can do a lot better if we know the high bits of src0 or src1 are
    // 0.
    BuildMI(*MBB, Inst, DL, get(AMDGPU::V_MOV_B32_e32), ImmReg)
      .addImm(0xffff);

    BuildMI(*MBB, Inst, DL, get(AMDGPU::V_AND_B32_e64), TmpReg)
      .addReg(ImmReg, RegState::Kill)
      .add(Src0);

    BuildMI(*MBB, Inst, DL, get(AMDGPU::V_LSHL_OR_B32), ResultReg)
      .add(Src1)
      .addImm(16)
      .addReg(TmpReg, RegState::Kill);
    break;
  }
  case AMDGPU::S_PACK_LH_B32_B16: {
    Register ImmReg = MRI.createVirtualRegister(&AMDGPU::VGPR_32RegClass);
    BuildMI(*MBB, Inst, DL, get(AMDGPU::V_MOV_B32_e32), ImmReg)
      .addImm(0xffff);
    BuildMI(*MBB, Inst, DL, get(AMDGPU::V_BFI_B32), ResultReg)
      .addReg(ImmReg, RegState::Kill)
      .add(Src0)
      .add(Src1);
    break;
  }
  case AMDGPU::S_PACK_HH_B32_B16: {
    Register ImmReg = MRI.createVirtualRegister(&AMDGPU::VGPR_32RegClass);
    Register TmpReg = MRI.createVirtualRegister(&AMDGPU::VGPR_32RegClass);
    BuildMI(*MBB, Inst, DL, get(AMDGPU::V_LSHRREV_B32_e64), TmpReg)
      .addImm(16)
      .add(Src0);
    BuildMI(*MBB, Inst, DL, get(AMDGPU::V_MOV_B32_e32), ImmReg)
      .addImm(0xffff0000);
    BuildMI(*MBB, Inst, DL, get(AMDGPU::V_AND_OR_B32), ResultReg)
      .add(Src1)
      .addReg(ImmReg, RegState::Kill)
      .addReg(TmpReg, RegState::Kill);
    break;
  }
  default:
    llvm_unreachable("unhandled s_pack_* instruction");
  }

  MachineOperand &Dest = Inst.getOperand(0);
  MRI.replaceRegWith(Dest.getReg(), ResultReg);
  addUsersToMoveToVALUWorklist(ResultReg, MRI, Worklist);
}

void SIInstrInfo::addSCCDefUsersToVALUWorklist(MachineOperand &Op,
                                               MachineInstr &SCCDefInst,
                                               SetVectorType &Worklist) const {
  bool SCCUsedImplicitly = false;

  // Ensure that def inst defines SCC, which is still live.
  assert(Op.isReg() && Op.getReg() == AMDGPU::SCC && Op.isDef() &&
         !Op.isDead() && Op.getParent() == &SCCDefInst);
  SmallVector<MachineInstr *, 4> CopyToDelete;
  // This assumes that all the users of SCC are in the same block
  // as the SCC def.
  for (MachineInstr &MI : // Skip the def inst itself.
       make_range(std::next(MachineBasicBlock::iterator(SCCDefInst)),
                  SCCDefInst.getParent()->end())) {
    // Check if SCC is used first.
    if (MI.findRegisterUseOperandIdx(AMDGPU::SCC, false, &RI) != -1) {
      if (MI.isCopy()) {
        MachineRegisterInfo &MRI = MI.getParent()->getParent()->getRegInfo();
        Register DestReg = MI.getOperand(0).getReg();

        for (auto &User : MRI.use_nodbg_instructions(DestReg)) {
          if ((User.getOpcode() == AMDGPU::S_ADD_CO_PSEUDO) ||
              (User.getOpcode() == AMDGPU::S_SUB_CO_PSEUDO)) {
            User.getOperand(4).setReg(RI.getVCC());
            Worklist.insert(&User);
          } else if (User.getOpcode() == AMDGPU::V_CNDMASK_B32_e64) {
            User.getOperand(5).setReg(RI.getVCC());
            // No need to add to Worklist.
          }
        }
        CopyToDelete.push_back(&MI);
      } else {
        if (MI.getOpcode() == AMDGPU::S_CSELECT_B32 ||
            MI.getOpcode() == AMDGPU::S_CSELECT_B64) {
          // This is an implicit use of SCC and it is really expected by
          // the SCC users to handle.
          // We cannot preserve the edge to the user so add the explicit
          // copy: SCC = COPY VCC.
          // The copy will be cleaned up during the processing of the user
          // in lowerSelect.
          SCCUsedImplicitly = true;
        }

        Worklist.insert(&MI);
      }
    }
    // Exit if we find another SCC def.
    if (MI.findRegisterDefOperandIdx(AMDGPU::SCC, false, false, &RI) != -1)
      break;
  }
  for (auto &Copy : CopyToDelete)
    Copy->eraseFromParent();

  if (SCCUsedImplicitly) {
    BuildMI(*SCCDefInst.getParent(), std::next(SCCDefInst.getIterator()),
            SCCDefInst.getDebugLoc(), get(AMDGPU::COPY), AMDGPU::SCC)
        .addReg(RI.getVCC());
  }
}

const TargetRegisterClass *SIInstrInfo::getDestEquivalentVGPRClass(
  const MachineInstr &Inst) const {
  const TargetRegisterClass *NewDstRC = getOpRegClass(Inst, 0);

  switch (Inst.getOpcode()) {
  // For target instructions, getOpRegClass just returns the virtual register
  // class associated with the operand, so we need to find an equivalent VGPR
  // register class in order to move the instruction to the VALU.
  case AMDGPU::COPY:
  case AMDGPU::PHI:
  case AMDGPU::REG_SEQUENCE:
  case AMDGPU::INSERT_SUBREG:
  case AMDGPU::WQM:
  case AMDGPU::SOFT_WQM:
  case AMDGPU::WWM: {
    const TargetRegisterClass *SrcRC = getOpRegClass(Inst, 1);
    if (RI.hasAGPRs(SrcRC)) {
      if (RI.hasAGPRs(NewDstRC))
        return nullptr;

      switch (Inst.getOpcode()) {
      case AMDGPU::PHI:
      case AMDGPU::REG_SEQUENCE:
      case AMDGPU::INSERT_SUBREG:
        NewDstRC = RI.getEquivalentAGPRClass(NewDstRC);
        break;
      default:
        NewDstRC = RI.getEquivalentVGPRClass(NewDstRC);
      }

      if (!NewDstRC)
        return nullptr;
    } else {
      if (RI.hasVGPRs(NewDstRC) || NewDstRC == &AMDGPU::VReg_1RegClass)
        return nullptr;

      NewDstRC = RI.getEquivalentVGPRClass(NewDstRC);
      if (!NewDstRC)
        return nullptr;
    }

    return NewDstRC;
  }
  default:
    return NewDstRC;
  }
}

// Find the one SGPR operand we are allowed to use.
Register SIInstrInfo::findUsedSGPR(const MachineInstr &MI,
                                   int OpIndices[3]) const {
  const MCInstrDesc &Desc = MI.getDesc();

  // Find the one SGPR operand we are allowed to use.
  //
  // First we need to consider the instruction's operand requirements before
  // legalizing. Some operands are required to be SGPRs, such as implicit uses
  // of VCC, but we are still bound by the constant bus requirement to only use
  // one.
  //
  // If the operand's class is an SGPR, we can never move it.

  Register SGPRReg = findImplicitSGPRRead(MI);
  if (SGPRReg != AMDGPU::NoRegister)
    return SGPRReg;

  Register UsedSGPRs[3] = { AMDGPU::NoRegister };
  const MachineRegisterInfo &MRI = MI.getParent()->getParent()->getRegInfo();

  for (unsigned i = 0; i < 3; ++i) {
    int Idx = OpIndices[i];
    if (Idx == -1)
      break;

    const MachineOperand &MO = MI.getOperand(Idx);
    if (!MO.isReg())
      continue;

    // Is this operand statically required to be an SGPR based on the operand
    // constraints?
    const TargetRegisterClass *OpRC = RI.getRegClass(Desc.OpInfo[Idx].RegClass);
    bool IsRequiredSGPR = RI.isSGPRClass(OpRC);
    if (IsRequiredSGPR)
      return MO.getReg();

    // If this could be a VGPR or an SGPR, Check the dynamic register class.
    Register Reg = MO.getReg();
    const TargetRegisterClass *RegRC = MRI.getRegClass(Reg);
    if (RI.isSGPRClass(RegRC))
      UsedSGPRs[i] = Reg;
  }

  // We don't have a required SGPR operand, so we have a bit more freedom in
  // selecting operands to move.

  // Try to select the most used SGPR. If an SGPR is equal to one of the
  // others, we choose that.
  //
  // e.g.
  // V_FMA_F32 v0, s0, s0, s0 -> No moves
  // V_FMA_F32 v0, s0, s1, s0 -> Move s1

  // TODO: If some of the operands are 64-bit SGPRs and some 32, we should
  // prefer those.

  if (UsedSGPRs[0] != AMDGPU::NoRegister) {
    if (UsedSGPRs[0] == UsedSGPRs[1] || UsedSGPRs[0] == UsedSGPRs[2])
      SGPRReg = UsedSGPRs[0];
  }

  if (SGPRReg == AMDGPU::NoRegister && UsedSGPRs[1] != AMDGPU::NoRegister) {
    if (UsedSGPRs[1] == UsedSGPRs[2])
      SGPRReg = UsedSGPRs[1];
  }

  return SGPRReg;
}

MachineOperand *SIInstrInfo::getNamedOperand(MachineInstr &MI,
                                             unsigned OperandName) const {
  int Idx = AMDGPU::getNamedOperandIdx(MI.getOpcode(), OperandName);
  if (Idx == -1)
    return nullptr;

  return &MI.getOperand(Idx);
}

uint64_t SIInstrInfo::getDefaultRsrcDataFormat() const {
  if (ST.getGeneration() >= AMDGPUSubtarget::GFX10) {
    return (22ULL << 44) | // IMG_FORMAT_32_FLOAT
           (1ULL << 56) | // RESOURCE_LEVEL = 1
           (3ULL << 60); // OOB_SELECT = 3
  }

  uint64_t RsrcDataFormat = AMDGPU::RSRC_DATA_FORMAT;
  if (ST.isAmdHsaOS()) {
    // Set ATC = 1. GFX9 doesn't have this bit.
    if (ST.getGeneration() <= AMDGPUSubtarget::VOLCANIC_ISLANDS)
      RsrcDataFormat |= (1ULL << 56);

    // Set MTYPE = 2 (MTYPE_UC = uncached). GFX9 doesn't have this.
    // BTW, it disables TC L2 and therefore decreases performance.
    if (ST.getGeneration() == AMDGPUSubtarget::VOLCANIC_ISLANDS)
      RsrcDataFormat |= (2ULL << 59);
  }

  return RsrcDataFormat;
}

uint64_t SIInstrInfo::getScratchRsrcWords23() const {
  uint64_t Rsrc23 = getDefaultRsrcDataFormat() |
                    AMDGPU::RSRC_TID_ENABLE |
                    0xffffffff; // Size;

  // GFX9 doesn't have ELEMENT_SIZE.
  if (ST.getGeneration() <= AMDGPUSubtarget::VOLCANIC_ISLANDS) {
    uint64_t EltSizeValue = Log2_32(ST.getMaxPrivateElementSize(true)) - 1;
    Rsrc23 |= EltSizeValue << AMDGPU::RSRC_ELEMENT_SIZE_SHIFT;
  }

  // IndexStride = 64 / 32.
  uint64_t IndexStride = ST.getWavefrontSize() == 64 ? 3 : 2;
  Rsrc23 |= IndexStride << AMDGPU::RSRC_INDEX_STRIDE_SHIFT;

  // If TID_ENABLE is set, DATA_FORMAT specifies stride bits [14:17].
  // Clear them unless we want a huge stride.
  if (ST.getGeneration() >= AMDGPUSubtarget::VOLCANIC_ISLANDS &&
      ST.getGeneration() <= AMDGPUSubtarget::GFX9)
    Rsrc23 &= ~AMDGPU::RSRC_DATA_FORMAT;

  return Rsrc23;
}

bool SIInstrInfo::isLowLatencyInstruction(const MachineInstr &MI) const {
  unsigned Opc = MI.getOpcode();

  return isSMRD(Opc);
}

bool SIInstrInfo::isHighLatencyDef(int Opc) const {
  return get(Opc).mayLoad() &&
         (isMUBUF(Opc) || isMTBUF(Opc) || isMIMG(Opc) || isFLAT(Opc));
}

unsigned SIInstrInfo::isStackAccess(const MachineInstr &MI,
                                    int &FrameIndex) const {
  const MachineOperand *Addr = getNamedOperand(MI, AMDGPU::OpName::vaddr);
  if (!Addr || !Addr->isFI())
    return AMDGPU::NoRegister;

  assert(!MI.memoperands_empty() &&
         (*MI.memoperands_begin())->getAddrSpace() == AMDGPUAS::PRIVATE_ADDRESS);

  FrameIndex = Addr->getIndex();
  return getNamedOperand(MI, AMDGPU::OpName::vdata)->getReg();
}

unsigned SIInstrInfo::isSGPRStackAccess(const MachineInstr &MI,
                                        int &FrameIndex) const {
  const MachineOperand *Addr = getNamedOperand(MI, AMDGPU::OpName::addr);
  assert(Addr && Addr->isFI());
  FrameIndex = Addr->getIndex();
  return getNamedOperand(MI, AMDGPU::OpName::data)->getReg();
}

unsigned SIInstrInfo::isLoadFromStackSlot(const MachineInstr &MI,
                                          int &FrameIndex) const {
  if (!MI.mayLoad())
    return AMDGPU::NoRegister;

  if (isMUBUF(MI) || isVGPRSpill(MI))
    return isStackAccess(MI, FrameIndex);

  if (isSGPRSpill(MI))
    return isSGPRStackAccess(MI, FrameIndex);

  return AMDGPU::NoRegister;
}

unsigned SIInstrInfo::isStoreToStackSlot(const MachineInstr &MI,
                                         int &FrameIndex) const {
  if (!MI.mayStore())
    return AMDGPU::NoRegister;

  if (isMUBUF(MI) || isVGPRSpill(MI))
    return isStackAccess(MI, FrameIndex);

  if (isSGPRSpill(MI))
    return isSGPRStackAccess(MI, FrameIndex);

  return AMDGPU::NoRegister;
}

unsigned SIInstrInfo::getInstBundleSize(const MachineInstr &MI) const {
  unsigned Size = 0;
  MachineBasicBlock::const_instr_iterator I = MI.getIterator();
  MachineBasicBlock::const_instr_iterator E = MI.getParent()->instr_end();
  while (++I != E && I->isInsideBundle()) {
    assert(!I->isBundle() && "No nested bundle!");
    Size += getInstSizeInBytes(*I);
  }

  return Size;
}

unsigned SIInstrInfo::getInstSizeInBytes(const MachineInstr &MI) const {
  unsigned Opc = MI.getOpcode();
  const MCInstrDesc &Desc = getMCOpcodeFromPseudo(Opc);
  unsigned DescSize = Desc.getSize();

  // If we have a definitive size, we can use it. Otherwise we need to inspect
  // the operands to know the size.
  if (isFixedSize(MI)) {
    unsigned Size = DescSize;

    // If we hit the buggy offset, an extra nop will be inserted in MC so
    // estimate the worst case.
    if (MI.isBranch() && ST.hasOffset3fBug())
      Size += 4;

    return Size;
  }

  // 4-byte instructions may have a 32-bit literal encoded after them. Check
  // operands that coud ever be literals.
  if (isVALU(MI) || isSALU(MI)) {
    int Src0Idx = AMDGPU::getNamedOperandIdx(Opc, AMDGPU::OpName::src0);
    if (Src0Idx == -1)
      return DescSize; // No operands.

    if (isLiteralConstantLike(MI.getOperand(Src0Idx), Desc.OpInfo[Src0Idx]))
      return isVOP3(MI) ? 12 : (DescSize + 4);

    int Src1Idx = AMDGPU::getNamedOperandIdx(Opc, AMDGPU::OpName::src1);
    if (Src1Idx == -1)
      return DescSize;

    if (isLiteralConstantLike(MI.getOperand(Src1Idx), Desc.OpInfo[Src1Idx]))
      return isVOP3(MI) ? 12 : (DescSize + 4);

    int Src2Idx = AMDGPU::getNamedOperandIdx(Opc, AMDGPU::OpName::src2);
    if (Src2Idx == -1)
      return DescSize;

    if (isLiteralConstantLike(MI.getOperand(Src2Idx), Desc.OpInfo[Src2Idx]))
      return isVOP3(MI) ? 12 : (DescSize + 4);

    return DescSize;
  }

  // Check whether we have extra NSA words.
  if (isMIMG(MI)) {
    int VAddr0Idx = AMDGPU::getNamedOperandIdx(Opc, AMDGPU::OpName::vaddr0);
    if (VAddr0Idx < 0)
      return 8;

    int RSrcIdx = AMDGPU::getNamedOperandIdx(Opc, AMDGPU::OpName::srsrc);
    return 8 + 4 * ((RSrcIdx - VAddr0Idx + 2) / 4);
  }

  switch (Opc) {
  case TargetOpcode::IMPLICIT_DEF:
  case TargetOpcode::KILL:
  case TargetOpcode::DBG_VALUE:
  case TargetOpcode::EH_LABEL:
    return 0;
  case TargetOpcode::BUNDLE:
    return getInstBundleSize(MI);
  case TargetOpcode::INLINEASM:
  case TargetOpcode::INLINEASM_BR: {
    const MachineFunction *MF = MI.getParent()->getParent();
    const char *AsmStr = MI.getOperand(0).getSymbolName();
    return getInlineAsmLength(AsmStr, *MF->getTarget().getMCAsmInfo(), &ST);
  }
  default:
    return DescSize;
  }
}

bool SIInstrInfo::mayAccessFlatAddressSpace(const MachineInstr &MI) const {
  if (!isFLAT(MI))
    return false;

  if (MI.memoperands_empty())
    return true;

  for (const MachineMemOperand *MMO : MI.memoperands()) {
    if (MMO->getAddrSpace() == AMDGPUAS::FLAT_ADDRESS)
      return true;
  }
  return false;
}

bool SIInstrInfo::isNonUniformBranchInstr(MachineInstr &Branch) const {
  return Branch.getOpcode() == AMDGPU::SI_NON_UNIFORM_BRCOND_PSEUDO;
}

void SIInstrInfo::convertNonUniformIfRegion(MachineBasicBlock *IfEntry,
                                            MachineBasicBlock *IfEnd) const {
  MachineBasicBlock::iterator TI = IfEntry->getFirstTerminator();
  assert(TI != IfEntry->end());

  MachineInstr *Branch = &(*TI);
  MachineFunction *MF = IfEntry->getParent();
  MachineRegisterInfo &MRI = IfEntry->getParent()->getRegInfo();

  if (Branch->getOpcode() == AMDGPU::SI_NON_UNIFORM_BRCOND_PSEUDO) {
    Register DstReg = MRI.createVirtualRegister(RI.getBoolRC());
    MachineInstr *SIIF =
        BuildMI(*MF, Branch->getDebugLoc(), get(AMDGPU::SI_IF), DstReg)
            .add(Branch->getOperand(0))
            .add(Branch->getOperand(1));
    MachineInstr *SIEND =
        BuildMI(*MF, Branch->getDebugLoc(), get(AMDGPU::SI_END_CF))
            .addReg(DstReg);

    IfEntry->erase(TI);
    IfEntry->insert(IfEntry->end(), SIIF);
    IfEnd->insert(IfEnd->getFirstNonPHI(), SIEND);
  }
}

void SIInstrInfo::convertNonUniformLoopRegion(
    MachineBasicBlock *LoopEntry, MachineBasicBlock *LoopEnd) const {
  MachineBasicBlock::iterator TI = LoopEnd->getFirstTerminator();
  // We expect 2 terminators, one conditional and one unconditional.
  assert(TI != LoopEnd->end());

  MachineInstr *Branch = &(*TI);
  MachineFunction *MF = LoopEnd->getParent();
  MachineRegisterInfo &MRI = LoopEnd->getParent()->getRegInfo();

  if (Branch->getOpcode() == AMDGPU::SI_NON_UNIFORM_BRCOND_PSEUDO) {

    Register DstReg = MRI.createVirtualRegister(RI.getBoolRC());
    Register BackEdgeReg = MRI.createVirtualRegister(RI.getBoolRC());
    MachineInstrBuilder HeaderPHIBuilder =
        BuildMI(*(MF), Branch->getDebugLoc(), get(TargetOpcode::PHI), DstReg);
    for (MachineBasicBlock::pred_iterator PI = LoopEntry->pred_begin(),
                                          E = LoopEntry->pred_end();
         PI != E; ++PI) {
      if (*PI == LoopEnd) {
        HeaderPHIBuilder.addReg(BackEdgeReg);
      } else {
        MachineBasicBlock *PMBB = *PI;
        Register ZeroReg = MRI.createVirtualRegister(RI.getBoolRC());
        materializeImmediate(*PMBB, PMBB->getFirstTerminator(), DebugLoc(),
                             ZeroReg, 0);
        HeaderPHIBuilder.addReg(ZeroReg);
      }
      HeaderPHIBuilder.addMBB(*PI);
    }
    MachineInstr *HeaderPhi = HeaderPHIBuilder;
    MachineInstr *SIIFBREAK = BuildMI(*(MF), Branch->getDebugLoc(),
                                      get(AMDGPU::SI_IF_BREAK), BackEdgeReg)
                                  .addReg(DstReg)
                                  .add(Branch->getOperand(0));
    MachineInstr *SILOOP =
        BuildMI(*(MF), Branch->getDebugLoc(), get(AMDGPU::SI_LOOP))
            .addReg(BackEdgeReg)
            .addMBB(LoopEntry);

    LoopEntry->insert(LoopEntry->begin(), HeaderPhi);
    LoopEnd->erase(TI);
    LoopEnd->insert(LoopEnd->end(), SIIFBREAK);
    LoopEnd->insert(LoopEnd->end(), SILOOP);
  }
}

ArrayRef<std::pair<int, const char *>>
SIInstrInfo::getSerializableTargetIndices() const {
  static const std::pair<int, const char *> TargetIndices[] = {
      {AMDGPU::TI_CONSTDATA_START, "amdgpu-constdata-start"},
      {AMDGPU::TI_SCRATCH_RSRC_DWORD0, "amdgpu-scratch-rsrc-dword0"},
      {AMDGPU::TI_SCRATCH_RSRC_DWORD1, "amdgpu-scratch-rsrc-dword1"},
      {AMDGPU::TI_SCRATCH_RSRC_DWORD2, "amdgpu-scratch-rsrc-dword2"},
      {AMDGPU::TI_SCRATCH_RSRC_DWORD3, "amdgpu-scratch-rsrc-dword3"}};
  return makeArrayRef(TargetIndices);
}

/// This is used by the post-RA scheduler (SchedulePostRAList.cpp).  The
/// post-RA version of misched uses CreateTargetMIHazardRecognizer.
ScheduleHazardRecognizer *
SIInstrInfo::CreateTargetPostRAHazardRecognizer(const InstrItineraryData *II,
                                            const ScheduleDAG *DAG) const {
  return new GCNHazardRecognizer(DAG->MF);
}

/// This is the hazard recognizer used at -O0 by the PostRAHazardRecognizer
/// pass.
ScheduleHazardRecognizer *
SIInstrInfo::CreateTargetPostRAHazardRecognizer(const MachineFunction &MF) const {
  return new GCNHazardRecognizer(MF);
}

std::pair<unsigned, unsigned>
SIInstrInfo::decomposeMachineOperandsTargetFlags(unsigned TF) const {
  return std::make_pair(TF & MO_MASK, TF & ~MO_MASK);
}

ArrayRef<std::pair<unsigned, const char *>>
SIInstrInfo::getSerializableDirectMachineOperandTargetFlags() const {
  static const std::pair<unsigned, const char *> TargetFlags[] = {
    { MO_GOTPCREL, "amdgpu-gotprel" },
    { MO_GOTPCREL32_LO, "amdgpu-gotprel32-lo" },
    { MO_GOTPCREL32_HI, "amdgpu-gotprel32-hi" },
    { MO_REL32_LO, "amdgpu-rel32-lo" },
    { MO_REL32_HI, "amdgpu-rel32-hi" },
    { MO_ABS32_LO, "amdgpu-abs32-lo" },
    { MO_ABS32_HI, "amdgpu-abs32-hi" },
  };

  return makeArrayRef(TargetFlags);
}

bool SIInstrInfo::isBasicBlockPrologue(const MachineInstr &MI) const {
  return !MI.isTerminator() && MI.getOpcode() != AMDGPU::COPY &&
         MI.modifiesRegister(AMDGPU::EXEC, &RI);
}

MachineInstrBuilder
SIInstrInfo::getAddNoCarry(MachineBasicBlock &MBB,
                           MachineBasicBlock::iterator I,
                           const DebugLoc &DL,
                           Register DestReg) const {
  if (ST.hasAddNoCarry())
    return BuildMI(MBB, I, DL, get(AMDGPU::V_ADD_U32_e64), DestReg);

  MachineRegisterInfo &MRI = MBB.getParent()->getRegInfo();
  Register UnusedCarry = MRI.createVirtualRegister(RI.getBoolRC());
  MRI.setRegAllocationHint(UnusedCarry, 0, RI.getVCC());

  return BuildMI(MBB, I, DL, get(AMDGPU::V_ADD_CO_U32_e64), DestReg)
           .addReg(UnusedCarry, RegState::Define | RegState::Dead);
}

MachineInstrBuilder SIInstrInfo::getAddNoCarry(MachineBasicBlock &MBB,
                                               MachineBasicBlock::iterator I,
                                               const DebugLoc &DL,
                                               Register DestReg,
                                               RegScavenger &RS) const {
  if (ST.hasAddNoCarry())
    return BuildMI(MBB, I, DL, get(AMDGPU::V_ADD_U32_e32), DestReg);

  // If available, prefer to use vcc.
  Register UnusedCarry = !RS.isRegUsed(AMDGPU::VCC)
                             ? Register(RI.getVCC())
                             : RS.scavengeRegister(RI.getBoolRC(), I, 0, false);

  // TODO: Users need to deal with this.
  if (!UnusedCarry.isValid())
    return MachineInstrBuilder();

  return BuildMI(MBB, I, DL, get(AMDGPU::V_ADD_CO_U32_e64), DestReg)
           .addReg(UnusedCarry, RegState::Define | RegState::Dead);
}

bool SIInstrInfo::isKillTerminator(unsigned Opcode) {
  switch (Opcode) {
  case AMDGPU::SI_KILL_F32_COND_IMM_TERMINATOR:
  case AMDGPU::SI_KILL_I1_TERMINATOR:
    return true;
  default:
    return false;
  }
}

const MCInstrDesc &SIInstrInfo::getKillTerminatorFromPseudo(unsigned Opcode) const {
  switch (Opcode) {
  case AMDGPU::SI_KILL_F32_COND_IMM_PSEUDO:
    return get(AMDGPU::SI_KILL_F32_COND_IMM_TERMINATOR);
  case AMDGPU::SI_KILL_I1_PSEUDO:
    return get(AMDGPU::SI_KILL_I1_TERMINATOR);
  default:
    llvm_unreachable("invalid opcode, expected SI_KILL_*_PSEUDO");
  }
}

void SIInstrInfo::fixImplicitOperands(MachineInstr &MI) const {
  if (!ST.isWave32())
    return;

  for (auto &Op : MI.implicit_operands()) {
    if (Op.isReg() && Op.getReg() == AMDGPU::VCC)
      Op.setReg(AMDGPU::VCC_LO);
  }
}

bool SIInstrInfo::isBufferSMRD(const MachineInstr &MI) const {
  if (!isSMRD(MI))
    return false;

  // Check that it is using a buffer resource.
  int Idx = AMDGPU::getNamedOperandIdx(MI.getOpcode(), AMDGPU::OpName::sbase);
  if (Idx == -1) // e.g. s_memtime
    return false;

  const auto RCID = MI.getDesc().OpInfo[Idx].RegClass;
  return RI.getRegClass(RCID)->hasSubClassEq(&AMDGPU::SGPR_128RegClass);
}

bool SIInstrInfo::isLegalFLATOffset(int64_t Offset, unsigned AddrSpace,
                                    bool Signed) const {
  // TODO: Should 0 be special cased?
  if (!ST.hasFlatInstOffsets())
    return false;

  if (ST.hasFlatSegmentOffsetBug() && AddrSpace == AMDGPUAS::FLAT_ADDRESS)
    return false;

  unsigned N = AMDGPU::getNumFlatOffsetBits(ST, Signed);
  return Signed ? isIntN(N, Offset) : isUIntN(N, Offset);
}

std::pair<int64_t, int64_t> SIInstrInfo::splitFlatOffset(int64_t COffsetVal,
                                                         unsigned AddrSpace,
                                                         bool IsSigned) const {
  int64_t RemainderOffset = COffsetVal;
  int64_t ImmField = 0;
  const unsigned NumBits = AMDGPU::getNumFlatOffsetBits(ST, IsSigned);
  if (IsSigned) {
    // Use signed division by a power of two to truncate towards 0.
    int64_t D = 1LL << (NumBits - 1);
    RemainderOffset = (COffsetVal / D) * D;
    ImmField = COffsetVal - RemainderOffset;
  } else if (COffsetVal >= 0) {
    ImmField = COffsetVal & maskTrailingOnes<uint64_t>(NumBits);
    RemainderOffset = COffsetVal - ImmField;
  }

  assert(isLegalFLATOffset(ImmField, AddrSpace, IsSigned));
  assert(RemainderOffset + ImmField == COffsetVal);
  return {ImmField, RemainderOffset};
}

// This must be kept in sync with the SIEncodingFamily class in SIInstrInfo.td
enum SIEncodingFamily {
  SI = 0,
  VI = 1,
  SDWA = 2,
  SDWA9 = 3,
  GFX80 = 4,
  GFX9 = 5,
  GFX10 = 6,
  SDWA10 = 7
};

static SIEncodingFamily subtargetEncodingFamily(const GCNSubtarget &ST) {
  switch (ST.getGeneration()) {
  default:
    break;
  case AMDGPUSubtarget::SOUTHERN_ISLANDS:
  case AMDGPUSubtarget::SEA_ISLANDS:
    return SIEncodingFamily::SI;
  case AMDGPUSubtarget::VOLCANIC_ISLANDS:
  case AMDGPUSubtarget::GFX9:
    return SIEncodingFamily::VI;
  case AMDGPUSubtarget::GFX10:
    return SIEncodingFamily::GFX10;
  }
  llvm_unreachable("Unknown subtarget generation!");
}

bool SIInstrInfo::isAsmOnlyOpcode(int MCOp) const {
  switch(MCOp) {
  // These opcodes use indirect register addressing so
  // they need special handling by codegen (currently missing).
  // Therefore it is too risky to allow these opcodes
  // to be selected by dpp combiner or sdwa peepholer.
  case AMDGPU::V_MOVRELS_B32_dpp_gfx10:
  case AMDGPU::V_MOVRELS_B32_sdwa_gfx10:
  case AMDGPU::V_MOVRELD_B32_dpp_gfx10:
  case AMDGPU::V_MOVRELD_B32_sdwa_gfx10:
  case AMDGPU::V_MOVRELSD_B32_dpp_gfx10:
  case AMDGPU::V_MOVRELSD_B32_sdwa_gfx10:
  case AMDGPU::V_MOVRELSD_2_B32_dpp_gfx10:
  case AMDGPU::V_MOVRELSD_2_B32_sdwa_gfx10:
    return true;
  default:
    return false;
  }
}

int SIInstrInfo::pseudoToMCOpcode(int Opcode) const {
  SIEncodingFamily Gen = subtargetEncodingFamily(ST);

  if ((get(Opcode).TSFlags & SIInstrFlags::renamedInGFX9) != 0 &&
    ST.getGeneration() == AMDGPUSubtarget::GFX9)
    Gen = SIEncodingFamily::GFX9;

  // Adjust the encoding family to GFX80 for D16 buffer instructions when the
  // subtarget has UnpackedD16VMem feature.
  // TODO: remove this when we discard GFX80 encoding.
  if (ST.hasUnpackedD16VMem() && (get(Opcode).TSFlags & SIInstrFlags::D16Buf))
    Gen = SIEncodingFamily::GFX80;

  if (get(Opcode).TSFlags & SIInstrFlags::SDWA) {
    switch (ST.getGeneration()) {
    default:
      Gen = SIEncodingFamily::SDWA;
      break;
    case AMDGPUSubtarget::GFX9:
      Gen = SIEncodingFamily::SDWA9;
      break;
    case AMDGPUSubtarget::GFX10:
      Gen = SIEncodingFamily::SDWA10;
      break;
    }
  }

  int MCOp = AMDGPU::getMCOpcode(Opcode, Gen);

  // -1 means that Opcode is already a native instruction.
  if (MCOp == -1)
    return Opcode;

  // (uint16_t)-1 means that Opcode is a pseudo instruction that has
  // no encoding in the given subtarget generation.
  if (MCOp == (uint16_t)-1)
    return -1;

  if (isAsmOnlyOpcode(MCOp))
    return -1;

  return MCOp;
}

static
TargetInstrInfo::RegSubRegPair getRegOrUndef(const MachineOperand &RegOpnd) {
  assert(RegOpnd.isReg());
  return RegOpnd.isUndef() ? TargetInstrInfo::RegSubRegPair() :
                             getRegSubRegPair(RegOpnd);
}

TargetInstrInfo::RegSubRegPair
llvm::getRegSequenceSubReg(MachineInstr &MI, unsigned SubReg) {
  assert(MI.isRegSequence());
  for (unsigned I = 0, E = (MI.getNumOperands() - 1)/ 2; I < E; ++I)
    if (MI.getOperand(1 + 2 * I + 1).getImm() == SubReg) {
      auto &RegOp = MI.getOperand(1 + 2 * I);
      return getRegOrUndef(RegOp);
    }
  return TargetInstrInfo::RegSubRegPair();
}

// Try to find the definition of reg:subreg in subreg-manipulation pseudos
// Following a subreg of reg:subreg isn't supported
static bool followSubRegDef(MachineInstr &MI,
                            TargetInstrInfo::RegSubRegPair &RSR) {
  if (!RSR.SubReg)
    return false;
  switch (MI.getOpcode()) {
  default: break;
  case AMDGPU::REG_SEQUENCE:
    RSR = getRegSequenceSubReg(MI, RSR.SubReg);
    return true;
  // EXTRACT_SUBREG ins't supported as this would follow a subreg of subreg
  case AMDGPU::INSERT_SUBREG:
    if (RSR.SubReg == (unsigned)MI.getOperand(3).getImm())
      // inserted the subreg we're looking for
      RSR = getRegOrUndef(MI.getOperand(2));
    else { // the subreg in the rest of the reg
      auto R1 = getRegOrUndef(MI.getOperand(1));
      if (R1.SubReg) // subreg of subreg isn't supported
        return false;
      RSR.Reg = R1.Reg;
    }
    return true;
  }
  return false;
}

MachineInstr *llvm::getVRegSubRegDef(const TargetInstrInfo::RegSubRegPair &P,
                                     MachineRegisterInfo &MRI) {
  assert(MRI.isSSA());
  if (!P.Reg.isVirtual())
    return nullptr;

  auto RSR = P;
  auto *DefInst = MRI.getVRegDef(RSR.Reg);
  while (auto *MI = DefInst) {
    DefInst = nullptr;
    switch (MI->getOpcode()) {
    case AMDGPU::COPY:
    case AMDGPU::V_MOV_B32_e32: {
      auto &Op1 = MI->getOperand(1);
      if (Op1.isReg() && Op1.getReg().isVirtual()) {
        if (Op1.isUndef())
          return nullptr;
        RSR = getRegSubRegPair(Op1);
        DefInst = MRI.getVRegDef(RSR.Reg);
      }
      break;
    }
    default:
      if (followSubRegDef(*MI, RSR)) {
        if (!RSR.Reg)
          return nullptr;
        DefInst = MRI.getVRegDef(RSR.Reg);
      }
    }
    if (!DefInst)
      return MI;
  }
  return nullptr;
}

bool llvm::execMayBeModifiedBeforeUse(const MachineRegisterInfo &MRI,
                                      Register VReg,
                                      const MachineInstr &DefMI,
                                      const MachineInstr &UseMI) {
  assert(MRI.isSSA() && "Must be run on SSA");

  auto *TRI = MRI.getTargetRegisterInfo();
  auto *DefBB = DefMI.getParent();

  // Don't bother searching between blocks, although it is possible this block
  // doesn't modify exec.
  if (UseMI.getParent() != DefBB)
    return true;

  const int MaxInstScan = 20;
  int NumInst = 0;

  // Stop scan at the use.
  auto E = UseMI.getIterator();
  for (auto I = std::next(DefMI.getIterator()); I != E; ++I) {
    if (I->isDebugInstr())
      continue;

    if (++NumInst > MaxInstScan)
      return true;

    if (I->modifiesRegister(AMDGPU::EXEC, TRI))
      return true;
  }

  return false;
}

bool llvm::execMayBeModifiedBeforeAnyUse(const MachineRegisterInfo &MRI,
                                         Register VReg,
                                         const MachineInstr &DefMI) {
  assert(MRI.isSSA() && "Must be run on SSA");

  auto *TRI = MRI.getTargetRegisterInfo();
  auto *DefBB = DefMI.getParent();

  const int MaxUseScan = 10;
  int NumUse = 0;

  for (auto &Use : MRI.use_nodbg_operands(VReg)) {
    auto &UseInst = *Use.getParent();
    // Don't bother searching between blocks, although it is possible this block
    // doesn't modify exec.
    if (UseInst.getParent() != DefBB)
      return true;

    if (++NumUse > MaxUseScan)
      return true;
  }

  if (NumUse == 0)
    return false;

  const int MaxInstScan = 20;
  int NumInst = 0;

  // Stop scan when we have seen all the uses.
  for (auto I = std::next(DefMI.getIterator()); ; ++I) {
    assert(I != DefBB->end());

    if (I->isDebugInstr())
      continue;

    if (++NumInst > MaxInstScan)
      return true;

    for (const MachineOperand &Op : I->operands()) {
      // We don't check reg masks here as they're used only on calls:
      // 1. EXEC is only considered const within one BB
      // 2. Call should be a terminator instruction if present in a BB

      if (!Op.isReg())
        continue;

      Register Reg = Op.getReg();
      if (Op.isUse()) {
        if (Reg == VReg && --NumUse == 0)
          return false;
      } else if (TRI->regsOverlap(Reg, AMDGPU::EXEC))
        return true;
    }
  }
}

MachineInstr *SIInstrInfo::createPHIDestinationCopy(
    MachineBasicBlock &MBB, MachineBasicBlock::iterator LastPHIIt,
    const DebugLoc &DL, Register Src, Register Dst) const {
  auto Cur = MBB.begin();
  if (Cur != MBB.end())
    do {
      if (!Cur->isPHI() && Cur->readsRegister(Dst))
        return BuildMI(MBB, Cur, DL, get(TargetOpcode::COPY), Dst).addReg(Src);
      ++Cur;
    } while (Cur != MBB.end() && Cur != LastPHIIt);

  return TargetInstrInfo::createPHIDestinationCopy(MBB, LastPHIIt, DL, Src,
                                                   Dst);
}

MachineInstr *SIInstrInfo::createPHISourceCopy(
    MachineBasicBlock &MBB, MachineBasicBlock::iterator InsPt,
    const DebugLoc &DL, Register Src, unsigned SrcSubReg, Register Dst) const {
  if (InsPt != MBB.end() &&
      (InsPt->getOpcode() == AMDGPU::SI_IF ||
       InsPt->getOpcode() == AMDGPU::SI_ELSE ||
       InsPt->getOpcode() == AMDGPU::SI_IF_BREAK) &&
      InsPt->definesRegister(Src)) {
    InsPt++;
    return BuildMI(MBB, InsPt, DL,
                   get(ST.isWave32() ? AMDGPU::S_MOV_B32_term
                                     : AMDGPU::S_MOV_B64_term),
                   Dst)
        .addReg(Src, 0, SrcSubReg)
        .addReg(AMDGPU::EXEC, RegState::Implicit);
  }
  return TargetInstrInfo::createPHISourceCopy(MBB, InsPt, DL, Src, SrcSubReg,
                                              Dst);
}

bool llvm::SIInstrInfo::isWave32() const { return ST.isWave32(); }

MachineInstr *SIInstrInfo::foldMemoryOperandImpl(
    MachineFunction &MF, MachineInstr &MI, ArrayRef<unsigned> Ops,
    MachineBasicBlock::iterator InsertPt, int FrameIndex, LiveIntervals *LIS,
    VirtRegMap *VRM) const {
  // This is a bit of a hack (copied from AArch64). Consider this instruction:
  //
  //   %0:sreg_32 = COPY $m0
  //
  // We explicitly chose SReg_32 for the virtual register so such a copy might
  // be eliminated by RegisterCoalescer. However, that may not be possible, and
  // %0 may even spill. We can't spill $m0 normally (it would require copying to
  // a numbered SGPR anyway), and since it is in the SReg_32 register class,
  // TargetInstrInfo::foldMemoryOperand() is going to try.
  // A similar issue also exists with spilling and reloading $exec registers.
  //
  // To prevent that, constrain the %0 register class here.
  if (MI.isFullCopy()) {
    Register DstReg = MI.getOperand(0).getReg();
    Register SrcReg = MI.getOperand(1).getReg();
    if ((DstReg.isVirtual() || SrcReg.isVirtual()) &&
        (DstReg.isVirtual() != SrcReg.isVirtual())) {
      MachineRegisterInfo &MRI = MF.getRegInfo();
      Register VirtReg = DstReg.isVirtual() ? DstReg : SrcReg;
      const TargetRegisterClass *RC = MRI.getRegClass(VirtReg);
      if (RC->hasSuperClassEq(&AMDGPU::SReg_32RegClass)) {
        MRI.constrainRegClass(VirtReg, &AMDGPU::SReg_32_XM0_XEXECRegClass);
        return nullptr;
      } else if (RC->hasSuperClassEq(&AMDGPU::SReg_64RegClass)) {
        MRI.constrainRegClass(VirtReg, &AMDGPU::SReg_64_XEXECRegClass);
        return nullptr;
      }
    }
  }

  return nullptr;
}

unsigned SIInstrInfo::getInstrLatency(const InstrItineraryData *ItinData,
                                      const MachineInstr &MI,
                                      unsigned *PredCost) const {
  if (MI.isBundle()) {
    MachineBasicBlock::const_instr_iterator I(MI.getIterator());
    MachineBasicBlock::const_instr_iterator E(MI.getParent()->instr_end());
    unsigned Lat = 0, Count = 0;
    for (++I; I != E && I->isBundledWithPred(); ++I) {
      ++Count;
      Lat = std::max(Lat, SchedModel.computeInstrLatency(&*I));
    }
    return Lat + Count - 1;
  }

  return SchedModel.computeInstrLatency(&MI);
}

unsigned SIInstrInfo::getDSShaderTypeValue(const MachineFunction &MF) {
  switch (MF.getFunction().getCallingConv()) {
  case CallingConv::AMDGPU_PS:
    return 1;
  case CallingConv::AMDGPU_VS:
    return 2;
  case CallingConv::AMDGPU_GS:
    return 3;
  case CallingConv::AMDGPU_HS:
  case CallingConv::AMDGPU_LS:
  case CallingConv::AMDGPU_ES:
    report_fatal_error("ds_ordered_count unsupported for this calling conv");
  case CallingConv::AMDGPU_CS:
  case CallingConv::AMDGPU_KERNEL:
  case CallingConv::C:
  case CallingConv::Fast:
  default:
    // Assume other calling conventions are various compute callable functions
    return 0;
  }
}<|MERGE_RESOLUTION|>--- conflicted
+++ resolved
@@ -1221,7 +1221,6 @@
     llvm_unreachable("unsupported size for IndirectRegReadGPRIDX pseudos");
   }
 
-<<<<<<< HEAD
   if (VecSize <= 32) // 4 bytes
     return get(AMDGPU::V_INDIRECT_REG_WRITE_GPR_IDX_B32_V1);
   if (VecSize <= 64) // 8 bytes
@@ -1258,44 +1257,6 @@
   if (VecSize <= 512) // 64 bytes
     return AMDGPU::V_INDIRECT_REG_WRITE_MOVREL_B32_V16;
   if (VecSize <= 1024) // 128 bytes
-=======
-  if (VecSize <= 32) // 4 bytes
-    return get(AMDGPU::V_INDIRECT_REG_WRITE_GPR_IDX_B32_V1);
-  if (VecSize <= 64) // 8 bytes
-    return get(AMDGPU::V_INDIRECT_REG_WRITE_GPR_IDX_B32_V2);
-  if (VecSize <= 96) // 12 bytes
-    return get(AMDGPU::V_INDIRECT_REG_WRITE_GPR_IDX_B32_V3);
-  if (VecSize <= 128) // 16 bytes
-    return get(AMDGPU::V_INDIRECT_REG_WRITE_GPR_IDX_B32_V4);
-  if (VecSize <= 160) // 20 bytes
-    return get(AMDGPU::V_INDIRECT_REG_WRITE_GPR_IDX_B32_V5);
-  if (VecSize <= 256) // 32 bytes
-    return get(AMDGPU::V_INDIRECT_REG_WRITE_GPR_IDX_B32_V8);
-  if (VecSize <= 512) // 64 bytes
-    return get(AMDGPU::V_INDIRECT_REG_WRITE_GPR_IDX_B32_V16);
-  if (VecSize <= 1024) // 128 bytes
-    return get(AMDGPU::V_INDIRECT_REG_WRITE_GPR_IDX_B32_V32);
-
-  llvm_unreachable("unsupported size for IndirectRegWriteGPRIDX pseudos");
-}
-
-static unsigned getIndirectVGPRWriteMovRelPseudoOpc(unsigned VecSize) {
-  if (VecSize <= 32) // 4 bytes
-    return AMDGPU::V_INDIRECT_REG_WRITE_MOVREL_B32_V1;
-  if (VecSize <= 64) // 8 bytes
-    return AMDGPU::V_INDIRECT_REG_WRITE_MOVREL_B32_V2;
-  if (VecSize <= 96) // 12 bytes
-    return AMDGPU::V_INDIRECT_REG_WRITE_MOVREL_B32_V3;
-  if (VecSize <= 128) // 16 bytes
-    return AMDGPU::V_INDIRECT_REG_WRITE_MOVREL_B32_V4;
-  if (VecSize <= 160) // 20 bytes
-    return AMDGPU::V_INDIRECT_REG_WRITE_MOVREL_B32_V5;
-  if (VecSize <= 256) // 32 bytes
-    return AMDGPU::V_INDIRECT_REG_WRITE_MOVREL_B32_V8;
-  if (VecSize <= 512) // 64 bytes
-    return AMDGPU::V_INDIRECT_REG_WRITE_MOVREL_B32_V16;
-  if (VecSize <= 1024) // 128 bytes
->>>>>>> e1e3308f
     return AMDGPU::V_INDIRECT_REG_WRITE_MOVREL_B32_V32;
 
   llvm_unreachable("unsupported size for IndirectRegWrite pseudos");
