//===-- SIInstructions.td - SI Instruction Definitions --------------------===//
//
// Part of the LLVM Project, under the Apache License v2.0 with LLVM Exceptions.
// See https://llvm.org/LICENSE.txt for license information.
// SPDX-License-Identifier: Apache-2.0 WITH LLVM-exception
//
//===----------------------------------------------------------------------===//
// This file was originally auto-generated from a GPU register header file and
// all the instruction definitions were originally commented out.  Instructions
// that are not yet supported remain commented out.
//===----------------------------------------------------------------------===//

class GCNPat<dag pattern, dag result> : Pat<pattern, result>, GCNPredicateControl {

}

include "SOPInstructions.td"
include "VOPInstructions.td"
include "SMInstructions.td"
include "FLATInstructions.td"
include "BUFInstructions.td"

//===----------------------------------------------------------------------===//
// EXP Instructions
//===----------------------------------------------------------------------===//

defm EXP : EXP_m<0>;
defm EXP_DONE : EXP_m<1>;

class ExpPattern<ValueType vt, Instruction Inst, int done_val> : GCNPat<
  (int_amdgcn_exp timm:$tgt, timm:$en,
                  (vt ExpSrc0:$src0), (vt ExpSrc1:$src1),
                  (vt ExpSrc2:$src2), (vt ExpSrc3:$src3),
                  done_val, timm:$vm),
  (Inst timm:$tgt, ExpSrc0:$src0, ExpSrc1:$src1,
        ExpSrc2:$src2, ExpSrc3:$src3, timm:$vm, 0, timm:$en)
>;

class ExpComprPattern<ValueType vt, Instruction Inst, int done_val> : GCNPat<
  (int_amdgcn_exp_compr timm:$tgt, timm:$en,
                        (vt ExpSrc0:$src0), (vt ExpSrc1:$src1),
                        done_val, timm:$vm),
  (Inst timm:$tgt, ExpSrc0:$src0, ExpSrc1:$src1,
        (IMPLICIT_DEF), (IMPLICIT_DEF), timm:$vm, 1, timm:$en)
>;

// FIXME: The generated DAG matcher seems to have strange behavior
// with a 1-bit literal to match, so use a -1 for checking a true
// 1-bit value.
def : ExpPattern<i32, EXP, 0>;
def : ExpPattern<i32, EXP_DONE, -1>;
def : ExpPattern<f32, EXP, 0>;
def : ExpPattern<f32, EXP_DONE, -1>;

def : ExpComprPattern<v2i16, EXP, 0>;
def : ExpComprPattern<v2i16, EXP_DONE, -1>;
def : ExpComprPattern<v2f16, EXP, 0>;
def : ExpComprPattern<v2f16, EXP_DONE, -1>;

//===----------------------------------------------------------------------===//
// VINTRP Instructions
//===----------------------------------------------------------------------===//

// Used to inject printing of "_e32" suffix for VI (there are "_e64" variants for VI)
def VINTRPDst : VINTRPDstOperand <VGPR_32>;

let Uses = [M0, EXEC] in {

// FIXME: Specify SchedRW for VINTRP instructions.

multiclass V_INTERP_P1_F32_m : VINTRP_m <
  0x00000000,
  (outs VINTRPDst:$vdst),
  (ins VGPR_32:$vsrc, Attr:$attr, AttrChan:$attrchan),
  "v_interp_p1_f32$vdst, $vsrc, $attr$attrchan",
  [(set f32:$vdst, (int_amdgcn_interp_p1 f32:$vsrc,
                   (i32 timm:$attrchan), (i32 timm:$attr), M0))]
>;

let OtherPredicates = [has32BankLDS] in {

defm V_INTERP_P1_F32 : V_INTERP_P1_F32_m;

} // End OtherPredicates = [has32BankLDS]

let OtherPredicates = [has16BankLDS], Constraints = "@earlyclobber $vdst", isAsmParserOnly=1 in {

defm V_INTERP_P1_F32_16bank : V_INTERP_P1_F32_m;

} // End OtherPredicates = [has32BankLDS], Constraints = "@earlyclobber $vdst", isAsmParserOnly=1

let DisableEncoding = "$src0", Constraints = "$src0 = $vdst" in {

defm V_INTERP_P2_F32 : VINTRP_m <
  0x00000001,
  (outs VINTRPDst:$vdst),
  (ins VGPR_32:$src0, VGPR_32:$vsrc, Attr:$attr, AttrChan:$attrchan),
  "v_interp_p2_f32$vdst, $vsrc, $attr$attrchan",
  [(set f32:$vdst, (int_amdgcn_interp_p2 f32:$src0, f32:$vsrc,
                   (i32 timm:$attrchan), (i32 timm:$attr), M0))]>;

} // End DisableEncoding = "$src0", Constraints = "$src0 = $vdst"

defm V_INTERP_MOV_F32 : VINTRP_m <
  0x00000002,
  (outs VINTRPDst:$vdst),
  (ins InterpSlot:$vsrc, Attr:$attr, AttrChan:$attrchan),
  "v_interp_mov_f32$vdst, $vsrc, $attr$attrchan",
  [(set f32:$vdst, (int_amdgcn_interp_mov (i32 timm:$vsrc),
                   (i32 timm:$attrchan), (i32 timm:$attr), M0))]>;

} // End Uses = [M0, EXEC]

//===----------------------------------------------------------------------===//
// Pseudo Instructions
//===----------------------------------------------------------------------===//
def ATOMIC_FENCE : SPseudoInstSI<
  (outs), (ins i32imm:$ordering, i32imm:$scope),
  [(atomic_fence (i32 timm:$ordering), (i32 timm:$scope))],
  "ATOMIC_FENCE $ordering, $scope"> {
  let hasSideEffects = 1;
  let maybeAtomic = 1;
}

def VOP_I64_I64_DPP : VOPProfile <[i64, i64, untyped, untyped]> {
  let HasExt = 1;
  let HasExtDPP = 1;
}

let hasSideEffects = 0, mayLoad = 0, mayStore = 0, Uses = [EXEC] in {

// For use in patterns
def V_CNDMASK_B64_PSEUDO : VOP3Common <(outs VReg_64:$vdst),
  (ins VSrc_b64:$src0, VSrc_b64:$src1, SSrc_b64:$src2), "", []> {
  let isPseudo = 1;
  let isCodeGenOnly = 1;
  let usesCustomInserter = 1;
}

// 64-bit vector move instruction. This is mainly used by the
// SIFoldOperands pass to enable folding of inline immediates.
def V_MOV_B64_PSEUDO : VPseudoInstSI <(outs VReg_64:$vdst),
                                      (ins VSrc_b64:$src0)>;

// 64-bit vector move with dpp. Expanded post-RA.
def V_MOV_B64_DPP_PSEUDO : VOP_DPP_Pseudo <"v_mov_b64_dpp", VOP_I64_I64_DPP> {
  let Size = 16; // Requires two 8-byte v_mov_b32_dpp to complete.
}

// Pseudoinstruction for @llvm.amdgcn.wqm. It is turned into a copy after the
// WQM pass processes it.
def WQM : PseudoInstSI <(outs unknown:$vdst), (ins unknown:$src0)>;

// Pseudoinstruction for @llvm.amdgcn.softwqm. Like @llvm.amdgcn.wqm it is
// turned into a copy by WQM pass, but does not seed WQM requirements.
def SOFT_WQM : PseudoInstSI <(outs unknown:$vdst), (ins unknown:$src0)>;

// Pseudoinstruction for @llvm.amdgcn.wwm. It is turned into a copy post-RA, so
// that the @earlyclobber is respected. The @earlyclobber is to make sure that
// the instruction that defines $src0 (which is run in WWM) doesn't
// accidentally clobber inactive channels of $vdst.
let Constraints = "@earlyclobber $vdst" in {
def WWM : PseudoInstSI <(outs unknown:$vdst), (ins unknown:$src0)>;
}

} // End let hasSideEffects = 0, mayLoad = 0, mayStore = 0, Uses = [EXEC]

def ENTER_WWM : SPseudoInstSI <(outs SReg_1:$sdst), (ins i64imm:$src0)> {
  let Uses = [EXEC];
  let Defs = [EXEC, SCC];
  let hasSideEffects = 0;
  let mayLoad = 0;
  let mayStore = 0;
}

def EXIT_WWM : SPseudoInstSI <(outs SReg_1:$sdst), (ins SReg_1:$src0)> {
  let hasSideEffects = 0;
  let mayLoad = 0;
  let mayStore = 0;
}

// Invert the exec mask and overwrite the inactive lanes of dst with inactive,
// restoring it after we're done.
def V_SET_INACTIVE_B32 : VPseudoInstSI <(outs VGPR_32:$vdst),
  (ins VGPR_32: $src, VSrc_b32:$inactive),
  [(set i32:$vdst, (int_amdgcn_set_inactive i32:$src, i32:$inactive))]> {
  let Constraints = "$src = $vdst";
}

def V_SET_INACTIVE_B64 : VPseudoInstSI <(outs VReg_64:$vdst),
  (ins VReg_64: $src, VSrc_b64:$inactive),
  [(set i64:$vdst, (int_amdgcn_set_inactive i64:$src, i64:$inactive))]> {
  let Constraints = "$src = $vdst";
}


let usesCustomInserter = 1, Defs = [SCC] in {
def S_ADD_U64_PSEUDO : SPseudoInstSI <
  (outs SReg_64:$vdst), (ins SSrc_b64:$src0, SSrc_b64:$src1),
  [(set SReg_64:$vdst, (add i64:$src0, i64:$src1))]
>;

def S_SUB_U64_PSEUDO : SPseudoInstSI <
  (outs SReg_64:$vdst), (ins SSrc_b64:$src0, SSrc_b64:$src1),
  [(set SReg_64:$vdst, (sub i64:$src0, i64:$src1))]
>;

def S_ADD_U64_CO_PSEUDO : SPseudoInstSI <
  (outs SReg_64:$vdst, VOPDstS64orS32:$sdst), (ins SSrc_b64:$src0, SSrc_b64:$src1)
>;

def S_SUB_U64_CO_PSEUDO : SPseudoInstSI <
  (outs SReg_64:$vdst, VOPDstS64orS32:$sdst), (ins SSrc_b64:$src0, SSrc_b64:$src1)
>;
} // End usesCustomInserter = 1, Defs = [SCC]

let usesCustomInserter = 1 in {
def GET_GROUPSTATICSIZE : SPseudoInstSI <(outs SReg_32:$sdst), (ins),
  [(set SReg_32:$sdst, (int_amdgcn_groupstaticsize))]>;
} // End let usesCustomInserter = 1, SALU = 1

// Wrap an instruction by duplicating it, except for setting isTerminator.
class WrapTerminatorInst<SOP_Pseudo base_inst> : SPseudoInstSI<
      base_inst.OutOperandList,
      base_inst.InOperandList> {
  let Uses = base_inst.Uses;
  let Defs = base_inst.Defs;
  let isTerminator = 1;
  let isAsCheapAsAMove = base_inst.isAsCheapAsAMove;
  let hasSideEffects = base_inst.hasSideEffects;
  let UseNamedOperandTable = base_inst.UseNamedOperandTable;
  let CodeSize = base_inst.CodeSize;
  let SchedRW = base_inst.SchedRW;
}

let WaveSizePredicate = isWave64 in {
def S_MOV_B64_term : WrapTerminatorInst<S_MOV_B64>;
def S_XOR_B64_term : WrapTerminatorInst<S_XOR_B64>;
def S_ANDN2_B64_term : WrapTerminatorInst<S_ANDN2_B64>;
}

let WaveSizePredicate = isWave32 in {
def S_MOV_B32_term : WrapTerminatorInst<S_MOV_B32>;
def S_XOR_B32_term : WrapTerminatorInst<S_XOR_B32>;
def S_OR_B32_term : WrapTerminatorInst<S_OR_B32>;
def S_ANDN2_B32_term : WrapTerminatorInst<S_ANDN2_B32>;
}

def WAVE_BARRIER : SPseudoInstSI<(outs), (ins),
  [(int_amdgcn_wave_barrier)]> {
  let SchedRW = [];
  let hasNoSchedulingInfo = 1;
  let hasSideEffects = 1;
  let mayLoad = 1;
  let mayStore = 1;
  let isConvergent = 1;
  let FixedSize = 1;
  let Size = 0;
}

// SI pseudo instructions. These are used by the CFG structurizer pass
// and should be lowered to ISA instructions prior to codegen.

// Dummy terminator instruction to use after control flow instructions
// replaced with exec mask operations.
def SI_MASK_BRANCH : VPseudoInstSI <
  (outs), (ins brtarget:$target)> {
  let isBranch = 0;
  let isTerminator = 1;
  let isBarrier = 0;
  let SchedRW = [];
  let hasNoSchedulingInfo = 1;
  let FixedSize = 1;
  let Size = 0;
}

let isTerminator = 1 in {

let OtherPredicates = [EnableLateCFGStructurize] in {
 def SI_NON_UNIFORM_BRCOND_PSEUDO : CFPseudoInstSI <
  (outs),
  (ins SReg_1:$vcc, brtarget:$target),
  [(brcond i1:$vcc, bb:$target)]> {
    let Size = 12;
}
}

def SI_IF: CFPseudoInstSI <
  (outs SReg_1:$dst), (ins SReg_1:$vcc, brtarget:$target),
  [(set i1:$dst, (AMDGPUif i1:$vcc, bb:$target))], 1, 1> {
  let Constraints = "";
  let Size = 12;
  let hasSideEffects = 1;
}

def SI_ELSE : CFPseudoInstSI <
  (outs SReg_1:$dst),
  (ins SReg_1:$src, brtarget:$target, i1imm:$execfix), [], 1, 1> {
  let Size = 12;
  let hasSideEffects = 1;
}

def SI_LOOP : CFPseudoInstSI <
  (outs), (ins SReg_1:$saved, brtarget:$target),
  [(AMDGPUloop i1:$saved, bb:$target)], 1, 1> {
  let Size = 8;
  let isBranch = 1;
  let hasSideEffects = 1;
}

} // End isTerminator = 1

def SI_END_CF : CFPseudoInstSI <
  (outs), (ins SReg_1:$saved), [], 1, 1> {
  let Size = 4;
  let isAsCheapAsAMove = 1;
  let isReMaterializable = 1;
  let hasSideEffects = 1;
  let mayLoad = 1; // FIXME: Should not need memory flags
  let mayStore = 1;
}

def SI_IF_BREAK : CFPseudoInstSI <
  (outs SReg_1:$dst), (ins SReg_1:$vcc, SReg_1:$src), []> {
  let Size = 4;
  let isAsCheapAsAMove = 1;
  let isReMaterializable = 1;
}

let Uses = [EXEC] in {

multiclass PseudoInstKill <dag ins> {
  // Even though this pseudo can usually be expanded without an SCC def, we
  // conservatively assume that it has an SCC def, both because it is sometimes
  // required in degenerate cases (when V_CMPX cannot be used due to constant
  // bus limitations) and because it allows us to avoid having to track SCC
  // liveness across basic blocks.
  let Defs = [EXEC,VCC,SCC] in
  def _PSEUDO : PseudoInstSI <(outs), ins> {
    let isConvergent = 1;
    let usesCustomInserter = 1;
  }

  let Defs = [EXEC,VCC,SCC] in
  def _TERMINATOR : SPseudoInstSI <(outs), ins> {
    let isTerminator = 1;
  }
}

defm SI_KILL_I1 : PseudoInstKill <(ins SCSrc_i1:$src, i1imm:$killvalue)>;
defm SI_KILL_F32_COND_IMM : PseudoInstKill <(ins VSrc_b32:$src0, i32imm:$src1, i32imm:$cond)>;

let Defs = [EXEC,VCC] in
def SI_ILLEGAL_COPY : SPseudoInstSI <
  (outs unknown:$dst), (ins unknown:$src),
  [], " ; illegal copy $src to $dst">;

} // End Uses = [EXEC], Defs = [EXEC,VCC]

// Branch on undef scc. Used to avoid intermediate copy from
// IMPLICIT_DEF to SCC.
def SI_BR_UNDEF : SPseudoInstSI <(outs), (ins sopp_brtarget:$simm16)> {
  let isTerminator = 1;
  let usesCustomInserter = 1;
  let isBranch = 1;
}

def SI_PS_LIVE : PseudoInstSI <
  (outs SReg_1:$dst), (ins),
  [(set i1:$dst, (int_amdgcn_ps_live))]> {
  let SALU = 1;
}

def SI_MASKED_UNREACHABLE : SPseudoInstSI <(outs), (ins),
  [(int_amdgcn_unreachable)],
  "; divergent unreachable"> {
  let Size = 0;
  let hasNoSchedulingInfo = 1;
  let FixedSize = 1;
}

// Used as an isel pseudo to directly emit initialization with an
// s_mov_b32 rather than a copy of another initialized
// register. MachineCSE skips copies, and we don't want to have to
// fold operands before it runs.
def SI_INIT_M0 : SPseudoInstSI <(outs), (ins SSrc_b32:$src)> {
  let Defs = [M0];
  let usesCustomInserter = 1;
  let isAsCheapAsAMove = 1;
  let isReMaterializable = 1;
}

def SI_INIT_EXEC : SPseudoInstSI <
  (outs), (ins i64imm:$src),
  [(int_amdgcn_init_exec (i64 timm:$src))]> {
  let Defs = [EXEC];
  let usesCustomInserter = 1;
  let isAsCheapAsAMove = 1;
  let WaveSizePredicate = isWave64;
}

// FIXME: Intrinsic should be mangled for wave size.
def SI_INIT_EXEC_LO : SPseudoInstSI <
  (outs), (ins i32imm:$src), []> {
  let Defs = [EXEC_LO];
  let usesCustomInserter = 1;
  let isAsCheapAsAMove = 1;
  let WaveSizePredicate = isWave32;
}

// FIXME: Wave32 version
def SI_INIT_EXEC_FROM_INPUT : SPseudoInstSI <
  (outs), (ins SSrc_b32:$input, i32imm:$shift),
  [(int_amdgcn_init_exec_from_input i32:$input, (i32 timm:$shift))]> {
  let Defs = [EXEC];
  let usesCustomInserter = 1;
}

def : GCNPat <
  (int_amdgcn_init_exec timm:$src),
  (SI_INIT_EXEC_LO (as_i32imm imm:$src))> {
  let WaveSizePredicate = isWave32;
}

// Return for returning shaders to a shader variant epilog.
def SI_RETURN_TO_EPILOG : SPseudoInstSI <
  (outs), (ins variable_ops), [(AMDGPUreturn_to_epilog)]> {
  let isTerminator = 1;
  let isBarrier = 1;
  let isReturn = 1;
  let hasNoSchedulingInfo = 1;
  let DisableWQM = 1;
  let FixedSize = 1;
}

// Return for returning function calls.
def SI_RETURN : SPseudoInstSI <
  (outs), (ins), [],
  "; return"> {
  let isTerminator = 1;
  let isBarrier = 1;
  let isReturn = 1;
  let SchedRW = [WriteBranch];
}

// Return for returning function calls without output register.
//
// This version is only needed so we can fill in the output register
// in the custom inserter.
def SI_CALL_ISEL : SPseudoInstSI <
  (outs), (ins SSrc_b64:$src0, unknown:$callee),
  [(AMDGPUcall i64:$src0, tglobaladdr:$callee)]> {
  let Size = 4;
  let isCall = 1;
  let SchedRW = [WriteBranch];
  let usesCustomInserter = 1;
  // TODO: Should really base this on the call target
  let isConvergent = 1;
}

def : GCNPat<
  (AMDGPUcall i64:$src0, (i64 0)),
  (SI_CALL_ISEL $src0, (i64 0))
>;

// Wrapper around s_swappc_b64 with extra $callee parameter to track
// the called function after regalloc.
def SI_CALL : SPseudoInstSI <
  (outs SReg_64:$dst), (ins SSrc_b64:$src0, unknown:$callee)> {
  let Size = 4;
  let isCall = 1;
  let UseNamedOperandTable = 1;
  let SchedRW = [WriteBranch];
  // TODO: Should really base this on the call target
  let isConvergent = 1;
}

// Tail call handling pseudo
def SI_TCRETURN : SPseudoInstSI <(outs),
  (ins SSrc_b64:$src0, unknown:$callee, i32imm:$fpdiff),
  [(AMDGPUtc_return i64:$src0, tglobaladdr:$callee, i32:$fpdiff)]> {
  let Size = 4;
  let isCall = 1;
  let isTerminator = 1;
  let isReturn = 1;
  let isBarrier = 1;
  let UseNamedOperandTable = 1;
  let SchedRW = [WriteBranch];
  // TODO: Should really base this on the call target
  let isConvergent = 1;
}


def ADJCALLSTACKUP : SPseudoInstSI<
  (outs), (ins i32imm:$amt0, i32imm:$amt1),
  [(callseq_start timm:$amt0, timm:$amt1)],
  "; adjcallstackup $amt0 $amt1"> {
  let Size = 8; // Worst case. (s_add_u32 + constant)
  let FixedSize = 1;
  let hasSideEffects = 1;
  let usesCustomInserter = 1;
  let SchedRW = [WriteSALU];
  let Defs = [SCC];
}

def ADJCALLSTACKDOWN : SPseudoInstSI<
  (outs), (ins i32imm:$amt1, i32imm:$amt2),
  [(callseq_end timm:$amt1, timm:$amt2)],
  "; adjcallstackdown $amt1"> {
  let Size = 8; // Worst case. (s_add_u32 + constant)
  let hasSideEffects = 1;
  let usesCustomInserter = 1;
  let SchedRW = [WriteSALU];
  let Defs = [SCC];
}

let Defs = [M0, EXEC, SCC],
  UseNamedOperandTable = 1 in {

// SI_INDIRECT_SRC/DST are only used by legacy SelectionDAG indirect
// addressing implementation.
class SI_INDIRECT_SRC<RegisterClass rc> : VPseudoInstSI <
  (outs VGPR_32:$vdst),
  (ins rc:$src, VS_32:$idx, i32imm:$offset)> {
  let usesCustomInserter = 1;
}

class SI_INDIRECT_DST<RegisterClass rc> : VPseudoInstSI <
  (outs rc:$vdst),
  (ins rc:$src, VS_32:$idx, i32imm:$offset, VGPR_32:$val)> {
  let Constraints = "$src = $vdst";
  let usesCustomInserter = 1;
}

def SI_INDIRECT_SRC_V1 : SI_INDIRECT_SRC<VGPR_32>;
def SI_INDIRECT_SRC_V2 : SI_INDIRECT_SRC<VReg_64>;
def SI_INDIRECT_SRC_V4 : SI_INDIRECT_SRC<VReg_128>;
def SI_INDIRECT_SRC_V8 : SI_INDIRECT_SRC<VReg_256>;
def SI_INDIRECT_SRC_V16 : SI_INDIRECT_SRC<VReg_512>;

def SI_INDIRECT_DST_V1 : SI_INDIRECT_DST<VGPR_32>;
def SI_INDIRECT_DST_V2 : SI_INDIRECT_DST<VReg_64>;
def SI_INDIRECT_DST_V4 : SI_INDIRECT_DST<VReg_128>;
def SI_INDIRECT_DST_V8 : SI_INDIRECT_DST<VReg_256>;
def SI_INDIRECT_DST_V16 : SI_INDIRECT_DST<VReg_512>;

} // End Uses = [EXEC], Defs = [M0, EXEC]


// This is a pseudo variant of the v_movreld_b32 (or v_mov_b32
// expecting to be executed with gpr indexing mode enabled)
// instruction in which the vector operand appears only twice, once as
// def and once as use. Using this pseudo avoids problems with the Two
// Address instructions pass.
class INDIRECT_REG_WRITE_pseudo<RegisterClass rc,
                                RegisterOperand val_ty> : PseudoInstSI <
  (outs rc:$vdst), (ins rc:$vsrc, val_ty:$val, i32imm:$subreg)> {
  let Constraints = "$vsrc = $vdst";
  let Uses = [M0];
}

class V_INDIRECT_REG_WRITE_B32_pseudo<RegisterClass rc> :
  INDIRECT_REG_WRITE_pseudo<rc, VSrc_b32> {
  let VALU = 1;
  let VOP1 = 1;
  let Uses = [M0, EXEC];
}

class S_INDIRECT_REG_WRITE_pseudo<RegisterClass rc,
                                  RegisterOperand val_ty> :
  INDIRECT_REG_WRITE_pseudo<rc, val_ty> {
  let SALU = 1;
  let SOP1 = 1;
  let Uses = [M0];
}

class S_INDIRECT_REG_WRITE_B32_pseudo<RegisterClass rc> :
  S_INDIRECT_REG_WRITE_pseudo<rc, SSrc_b32>;
class S_INDIRECT_REG_WRITE_B64_pseudo<RegisterClass rc> :
  S_INDIRECT_REG_WRITE_pseudo<rc, SSrc_b64>;


def V_INDIRECT_REG_WRITE_B32_V1 : V_INDIRECT_REG_WRITE_B32_pseudo<VGPR_32>;
def V_INDIRECT_REG_WRITE_B32_V2 : V_INDIRECT_REG_WRITE_B32_pseudo<VReg_64>;
def V_INDIRECT_REG_WRITE_B32_V3 : V_INDIRECT_REG_WRITE_B32_pseudo<VReg_96>;
def V_INDIRECT_REG_WRITE_B32_V4 : V_INDIRECT_REG_WRITE_B32_pseudo<VReg_128>;
def V_INDIRECT_REG_WRITE_B32_V5 : V_INDIRECT_REG_WRITE_B32_pseudo<VReg_160>;
def V_INDIRECT_REG_WRITE_B32_V8 : V_INDIRECT_REG_WRITE_B32_pseudo<VReg_256>;
def V_INDIRECT_REG_WRITE_B32_V16 : V_INDIRECT_REG_WRITE_B32_pseudo<VReg_512>;
def V_INDIRECT_REG_WRITE_B32_V32 : V_INDIRECT_REG_WRITE_B32_pseudo<VReg_1024>;

def S_INDIRECT_REG_WRITE_B32_V1 : S_INDIRECT_REG_WRITE_B32_pseudo<SReg_32>;
def S_INDIRECT_REG_WRITE_B32_V2 : S_INDIRECT_REG_WRITE_B32_pseudo<SReg_64>;
def S_INDIRECT_REG_WRITE_B32_V3 : S_INDIRECT_REG_WRITE_B32_pseudo<SReg_96>;
def S_INDIRECT_REG_WRITE_B32_V4 : S_INDIRECT_REG_WRITE_B32_pseudo<SReg_128>;
def S_INDIRECT_REG_WRITE_B32_V5 : S_INDIRECT_REG_WRITE_B32_pseudo<SReg_160>;
def S_INDIRECT_REG_WRITE_B32_V8 : S_INDIRECT_REG_WRITE_B32_pseudo<SReg_256>;
def S_INDIRECT_REG_WRITE_B32_V16 : S_INDIRECT_REG_WRITE_B32_pseudo<SReg_512>;
def S_INDIRECT_REG_WRITE_B32_V32 : S_INDIRECT_REG_WRITE_B32_pseudo<SReg_1024>;

def S_INDIRECT_REG_WRITE_B64_V1 : S_INDIRECT_REG_WRITE_B64_pseudo<SReg_64>;
def S_INDIRECT_REG_WRITE_B64_V2 : S_INDIRECT_REG_WRITE_B64_pseudo<SReg_128>;
def S_INDIRECT_REG_WRITE_B64_V4 : S_INDIRECT_REG_WRITE_B64_pseudo<SReg_256>;
def S_INDIRECT_REG_WRITE_B64_V8 : S_INDIRECT_REG_WRITE_B64_pseudo<SReg_512>;
def S_INDIRECT_REG_WRITE_B64_V16 : S_INDIRECT_REG_WRITE_B64_pseudo<SReg_1024>;


multiclass SI_SPILL_SGPR <RegisterClass sgpr_class> {
  let UseNamedOperandTable = 1, SGPRSpill = 1, Uses = [EXEC] in {
    def _SAVE : PseudoInstSI <
      (outs),
      (ins sgpr_class:$data, i32imm:$addr)> {
      let mayStore = 1;
      let mayLoad = 0;
    }

    def _RESTORE : PseudoInstSI <
      (outs sgpr_class:$data),
      (ins i32imm:$addr)> {
      let mayStore = 0;
      let mayLoad = 1;
    }
  } // End UseNamedOperandTable = 1
}

// You cannot use M0 as the output of v_readlane_b32 instructions or
// use it in the sdata operand of SMEM instructions. We still need to
// be able to spill the physical register m0, so allow it for
// SI_SPILL_32_* instructions.
defm SI_SPILL_S32  : SI_SPILL_SGPR <SReg_32>;
defm SI_SPILL_S64  : SI_SPILL_SGPR <SReg_64>;
defm SI_SPILL_S96  : SI_SPILL_SGPR <SReg_96>;
defm SI_SPILL_S128 : SI_SPILL_SGPR <SReg_128>;
defm SI_SPILL_S160 : SI_SPILL_SGPR <SReg_160>;
defm SI_SPILL_S256 : SI_SPILL_SGPR <SReg_256>;
defm SI_SPILL_S512 : SI_SPILL_SGPR <SReg_512>;
defm SI_SPILL_S1024 : SI_SPILL_SGPR <SReg_1024>;

multiclass SI_SPILL_VGPR <RegisterClass vgpr_class> {
  let UseNamedOperandTable = 1, VGPRSpill = 1,
       SchedRW = [WriteVMEM] in {
    def _SAVE : VPseudoInstSI <
      (outs),
      (ins vgpr_class:$vdata, i32imm:$vaddr, SReg_128:$srsrc,
           SReg_32:$soffset, i32imm:$offset)> {
      let mayStore = 1;
      let mayLoad = 0;
      // (2 * 4) + (8 * num_subregs) bytes maximum
      int MaxSize = !add(!shl(!srl(vgpr_class.Size, 5), 3), 8);
      // Size field is unsigned char and cannot fit more.
      let Size = !if(!le(MaxSize, 256), MaxSize, 252);
    }

    def _RESTORE : VPseudoInstSI <
      (outs vgpr_class:$vdata),
      (ins i32imm:$vaddr, SReg_128:$srsrc, SReg_32:$soffset,
           i32imm:$offset)> {
      let mayStore = 0;
      let mayLoad = 1;

      // (2 * 4) + (8 * num_subregs) bytes maximum
      int MaxSize = !add(!shl(!srl(vgpr_class.Size, 5), 3), 8);
      // Size field is unsigned char and cannot fit more.
      let Size = !if(!le(MaxSize, 256), MaxSize, 252);
    }
  } // End UseNamedOperandTable = 1, VGPRSpill = 1, SchedRW = [WriteVMEM]
}

defm SI_SPILL_V32  : SI_SPILL_VGPR <VGPR_32>;
defm SI_SPILL_V64  : SI_SPILL_VGPR <VReg_64>;
defm SI_SPILL_V96  : SI_SPILL_VGPR <VReg_96>;
defm SI_SPILL_V128 : SI_SPILL_VGPR <VReg_128>;
defm SI_SPILL_V160 : SI_SPILL_VGPR <VReg_160>;
defm SI_SPILL_V256 : SI_SPILL_VGPR <VReg_256>;
defm SI_SPILL_V512 : SI_SPILL_VGPR <VReg_512>;
defm SI_SPILL_V1024 : SI_SPILL_VGPR <VReg_1024>;

multiclass SI_SPILL_AGPR <RegisterClass vgpr_class> {
  let UseNamedOperandTable = 1, VGPRSpill = 1,
      Constraints = "@earlyclobber $tmp",
      SchedRW = [WriteVMEM] in {
    def _SAVE : VPseudoInstSI <
      (outs VGPR_32:$tmp),
      (ins vgpr_class:$vdata, i32imm:$vaddr, SReg_128:$srsrc,
           SReg_32:$soffset, i32imm:$offset)> {
      let mayStore = 1;
      let mayLoad = 0;
      // (2 * 4) + (16 * num_subregs) bytes maximum
      int MaxSize = !add(!shl(!srl(vgpr_class.Size, 5), 4), 8);
      // Size field is unsigned char and cannot fit more.
      let Size = !if(!le(MaxSize, 256), MaxSize, 252);
    }

    def _RESTORE : VPseudoInstSI <
      (outs vgpr_class:$vdata, VGPR_32:$tmp),
      (ins i32imm:$vaddr, SReg_128:$srsrc, SReg_32:$soffset,
           i32imm:$offset)> {
      let mayStore = 0;
      let mayLoad = 1;

      // (2 * 4) + (16 * num_subregs) bytes maximum
      int MaxSize = !add(!shl(!srl(vgpr_class.Size, 5), 4), 8);
      // Size field is unsigned char and cannot fit more.
      let Size = !if(!le(MaxSize, 256), MaxSize, 252);
    }
  } // End UseNamedOperandTable = 1, VGPRSpill = 1, SchedRW = [WriteVMEM]
}

defm SI_SPILL_A32  : SI_SPILL_AGPR <AGPR_32>;
defm SI_SPILL_A64  : SI_SPILL_AGPR <AReg_64>;
defm SI_SPILL_A128 : SI_SPILL_AGPR <AReg_128>;
defm SI_SPILL_A512 : SI_SPILL_AGPR <AReg_512>;
defm SI_SPILL_A1024 : SI_SPILL_AGPR <AReg_1024>;

def SI_PC_ADD_REL_OFFSET : SPseudoInstSI <
  (outs SReg_64:$dst),
  (ins si_ga:$ptr_lo, si_ga:$ptr_hi),
  [(set SReg_64:$dst,
      (i64 (SIpc_add_rel_offset tglobaladdr:$ptr_lo, tglobaladdr:$ptr_hi)))]> {
  let Defs = [SCC];
}

def : GCNPat <
  (SIpc_add_rel_offset tglobaladdr:$ptr_lo, 0),
  (SI_PC_ADD_REL_OFFSET $ptr_lo, (i32 0))
>;

def : GCNPat<
  (AMDGPUtrap timm:$trapid),
  (S_TRAP $trapid)
>;

def : GCNPat<
  (AMDGPUelse i1:$src, bb:$target),
  (SI_ELSE $src, $target, 0)
>;

def : Pat <
  (int_amdgcn_kill i1:$src),
  (SI_KILL_I1_PSEUDO SCSrc_i1:$src, 0)
>;

def : Pat <
  (int_amdgcn_kill (i1 (not i1:$src))),
  (SI_KILL_I1_PSEUDO SCSrc_i1:$src, -1)
>;

def : Pat <
  (int_amdgcn_kill (i1 (setcc f32:$src, InlineImmFP32:$imm, cond:$cond))),
  (SI_KILL_F32_COND_IMM_PSEUDO VSrc_b32:$src, (bitcast_fpimm_to_i32 $imm), (cond_as_i32imm $cond))
>;

  // TODO: we could add more variants for other types of conditionals

def : Pat <
  (i64 (int_amdgcn_icmp i1:$src, (i1 0), (i32 33))),
  (COPY $src) // Return the SGPRs representing i1 src
>;

def : Pat <
  (i32 (int_amdgcn_icmp i1:$src, (i1 0), (i32 33))),
  (COPY $src) // Return the SGPRs representing i1 src
>;

//===----------------------------------------------------------------------===//
// VOP1 Patterns
//===----------------------------------------------------------------------===//

let OtherPredicates = [UnsafeFPMath] in {

//def : RcpPat<V_RCP_F64_e32, f64>;
//defm : RsqPat<V_RSQ_F64_e32, f64>;
//defm : RsqPat<V_RSQ_F32_e32, f32>;

def : RsqPat<V_RSQ_F32_e32, f32>;
def : RsqPat<V_RSQ_F64_e32, f64>;

// Convert (x - floor(x)) to fract(x)
def : GCNPat <
  (f32 (fsub (f32 (VOP3Mods f32:$x, i32:$mods)),
             (f32 (ffloor (f32 (VOP3Mods f32:$x, i32:$mods)))))),
  (V_FRACT_F32_e64 $mods, $x)
>;

// Convert (x + (-floor(x))) to fract(x)
def : GCNPat <
  (f64 (fadd (f64 (VOP3Mods f64:$x, i32:$mods)),
             (f64 (fneg (f64 (ffloor (f64 (VOP3Mods f64:$x, i32:$mods)))))))),
  (V_FRACT_F64_e64 $mods, $x)
>;

} // End OtherPredicates = [UnsafeFPMath]


// f16_to_fp patterns
def : GCNPat <
  (f32 (f16_to_fp i32:$src0)),
  (V_CVT_F32_F16_e64 SRCMODS.NONE, $src0)
>;

def : GCNPat <
  (f32 (f16_to_fp (and_oneuse i32:$src0, 0x7fff))),
  (V_CVT_F32_F16_e64 SRCMODS.ABS, $src0)
>;

def : GCNPat <
  (f32 (f16_to_fp (i32 (srl_oneuse (and_oneuse i32:$src0, 0x7fff0000), (i32 16))))),
  (V_CVT_F32_F16_e64 SRCMODS.ABS, (i32 (V_LSHRREV_B32_e64 (i32 16), i32:$src0)))
>;

def : GCNPat <
  (f32 (f16_to_fp (or_oneuse i32:$src0, 0x8000))),
  (V_CVT_F32_F16_e64 SRCMODS.NEG_ABS, $src0)
>;

def : GCNPat <
  (f32 (f16_to_fp (xor_oneuse i32:$src0, 0x8000))),
  (V_CVT_F32_F16_e64 SRCMODS.NEG, $src0)
>;

def : GCNPat <
  (f64 (fpextend f16:$src)),
  (V_CVT_F64_F32_e32 (V_CVT_F32_F16_e32 $src))
>;

// fp_to_fp16 patterns
def : GCNPat <
  (i32 (AMDGPUfp_to_f16 (f32 (VOP3Mods f32:$src0, i32:$src0_modifiers)))),
  (V_CVT_F16_F32_e64 $src0_modifiers, f32:$src0)
>;

def : GCNPat <
  (i32 (fp_to_sint f16:$src)),
  (V_CVT_I32_F32_e32 (V_CVT_F32_F16_e32 VSrc_b32:$src))
>;

def : GCNPat <
  (i32 (fp_to_uint f16:$src)),
  (V_CVT_U32_F32_e32 (V_CVT_F32_F16_e32 VSrc_b32:$src))
>;

def : GCNPat <
  (f16 (sint_to_fp i32:$src)),
  (V_CVT_F16_F32_e32 (V_CVT_F32_I32_e32 VSrc_b32:$src))
>;

def : GCNPat <
  (f16 (uint_to_fp i32:$src)),
  (V_CVT_F16_F32_e32 (V_CVT_F32_U32_e32 VSrc_b32:$src))
>;

//===----------------------------------------------------------------------===//
// VOP2 Patterns
//===----------------------------------------------------------------------===//

// TODO: Check only no src2 mods?
class FMADPat <ValueType vt, Instruction inst, SDPatternOperator node>
  : GCNPat <(vt (node (vt (VOP3NoMods vt:$src0)),
                      (vt (VOP3NoMods vt:$src1)),
                      (vt (VOP3NoMods vt:$src2)))),
    (inst SRCMODS.NONE, $src0, SRCMODS.NONE, $src1,
          SRCMODS.NONE, $src2, DSTCLAMP.NONE, DSTOMOD.NONE)
>;


// Prefer mac form when there are no modifiers.
let AddedComplexity = 9 in {
def : FMADPat <f32, V_MAC_F32_e64, fmad>;
def : FMADPat <f32, V_MAC_F32_e64, AMDGPUfmad_ftz>;

let SubtargetPredicate = Has16BitInsts in {
def : FMADPat <f16, V_MAC_F16_e64, fmad>;
def : FMADPat <f16, V_MAC_F16_e64, AMDGPUfmad_ftz>;
}

}

class FMADModsPat<ValueType Ty, Instruction inst, SDPatternOperator mad_opr>
  : GCNPat<
  (Ty (mad_opr (Ty (VOP3Mods Ty:$src0, i32:$src0_mod)),
               (Ty (VOP3Mods Ty:$src1, i32:$src1_mod)),
               (Ty (VOP3Mods Ty:$src2, i32:$src2_mod)))),
  (inst $src0_mod, $src0, $src1_mod, $src1,
  $src2_mod, $src2, DSTCLAMP.NONE, DSTOMOD.NONE)
>;

def : FMADModsPat<f32, V_MAD_F32, AMDGPUfmad_ftz>;
def : FMADModsPat<f16, V_MAD_F16, AMDGPUfmad_ftz> {
  let SubtargetPredicate = Has16BitInsts;
}

class VOPSelectModsPat <ValueType vt> : GCNPat <
  (vt (select i1:$src0, (VOP3Mods vt:$src1, i32:$src1_mods),
                        (VOP3Mods vt:$src2, i32:$src2_mods))),
  (V_CNDMASK_B32_e64 FP32InputMods:$src2_mods, VSrc_b32:$src2,
                     FP32InputMods:$src1_mods, VSrc_b32:$src1, SSrc_i1:$src0)
>;

class VOPSelectPat <ValueType vt> : GCNPat <
  (vt (select i1:$src0, vt:$src1, vt:$src2)),
  (V_CNDMASK_B32_e64 0, VSrc_b32:$src2, 0, VSrc_b32:$src1, SSrc_i1:$src0)
>;

def : VOPSelectModsPat <i32>;
def : VOPSelectModsPat <f32>;
def : VOPSelectPat <f16>;
def : VOPSelectPat <i16>;

let AddedComplexity = 1 in {
def : GCNPat <
  (i32 (add (i32 (getDivergentFrag<ctpop>.ret i32:$popcnt)), i32:$val)),
  (V_BCNT_U32_B32_e64 $popcnt, $val)
>;
}

def : GCNPat <
  (i32 (ctpop i32:$popcnt)),
  (V_BCNT_U32_B32_e64 VSrc_b32:$popcnt, (i32 0))
>;

def : GCNPat <
  (i16 (add (i16 (trunc (i32 (getDivergentFrag<ctpop>.ret i32:$popcnt)))), i16:$val)),
  (V_BCNT_U32_B32_e64 $popcnt, $val)
>;

/********** ============================================ **********/
/********** Extraction, Insertion, Building and Casting  **********/
/********** ============================================ **********/

foreach Index = 0-2 in {
  def Extract_Element_v2i32_#Index : Extract_Element <
    i32, v2i32, Index, !cast<SubRegIndex>(sub#Index)
  >;
  def Insert_Element_v2i32_#Index : Insert_Element <
    i32, v2i32, Index, !cast<SubRegIndex>(sub#Index)
  >;

  def Extract_Element_v2f32_#Index : Extract_Element <
    f32, v2f32, Index, !cast<SubRegIndex>(sub#Index)
  >;
  def Insert_Element_v2f32_#Index : Insert_Element <
    f32, v2f32, Index, !cast<SubRegIndex>(sub#Index)
  >;
}

foreach Index = 0-2 in {
  def Extract_Element_v3i32_#Index : Extract_Element <
    i32, v3i32, Index, !cast<SubRegIndex>(sub#Index)
  >;
  def Insert_Element_v3i32_#Index : Insert_Element <
    i32, v3i32, Index, !cast<SubRegIndex>(sub#Index)
  >;

  def Extract_Element_v3f32_#Index : Extract_Element <
    f32, v3f32, Index, !cast<SubRegIndex>(sub#Index)
  >;
  def Insert_Element_v3f32_#Index : Insert_Element <
    f32, v3f32, Index, !cast<SubRegIndex>(sub#Index)
  >;
}

foreach Index = 0-3 in {
  def Extract_Element_v4i32_#Index : Extract_Element <
    i32, v4i32, Index, !cast<SubRegIndex>(sub#Index)
  >;
  def Insert_Element_v4i32_#Index : Insert_Element <
    i32, v4i32, Index, !cast<SubRegIndex>(sub#Index)
  >;

  def Extract_Element_v4f32_#Index : Extract_Element <
    f32, v4f32, Index, !cast<SubRegIndex>(sub#Index)
  >;
  def Insert_Element_v4f32_#Index : Insert_Element <
    f32, v4f32, Index, !cast<SubRegIndex>(sub#Index)
  >;
}

foreach Index = 0-4 in {
  def Extract_Element_v5i32_#Index : Extract_Element <
    i32, v5i32, Index, !cast<SubRegIndex>(sub#Index)
  >;
  def Insert_Element_v5i32_#Index : Insert_Element <
    i32, v5i32, Index, !cast<SubRegIndex>(sub#Index)
  >;

  def Extract_Element_v5f32_#Index : Extract_Element <
    f32, v5f32, Index, !cast<SubRegIndex>(sub#Index)
  >;
  def Insert_Element_v5f32_#Index : Insert_Element <
    f32, v5f32, Index, !cast<SubRegIndex>(sub#Index)
  >;
}

foreach Index = 0-7 in {
  def Extract_Element_v8i32_#Index : Extract_Element <
    i32, v8i32, Index, !cast<SubRegIndex>(sub#Index)
  >;
  def Insert_Element_v8i32_#Index : Insert_Element <
    i32, v8i32, Index, !cast<SubRegIndex>(sub#Index)
  >;

  def Extract_Element_v8f32_#Index : Extract_Element <
    f32, v8f32, Index, !cast<SubRegIndex>(sub#Index)
  >;
  def Insert_Element_v8f32_#Index : Insert_Element <
    f32, v8f32, Index, !cast<SubRegIndex>(sub#Index)
  >;
}

foreach Index = 0-15 in {
  def Extract_Element_v16i32_#Index : Extract_Element <
    i32, v16i32, Index, !cast<SubRegIndex>(sub#Index)
  >;
  def Insert_Element_v16i32_#Index : Insert_Element <
    i32, v16i32, Index, !cast<SubRegIndex>(sub#Index)
  >;

  def Extract_Element_v16f32_#Index : Extract_Element <
    f32, v16f32, Index, !cast<SubRegIndex>(sub#Index)
  >;
  def Insert_Element_v16f32_#Index : Insert_Element <
    f32, v16f32, Index, !cast<SubRegIndex>(sub#Index)
  >;
}


def : Pat <
  (extract_subvector v4i16:$vec, (i32 0)),
  (v2i16 (EXTRACT_SUBREG v4i16:$vec, sub0))
>;

def : Pat <
  (extract_subvector v4i16:$vec, (i32 2)),
  (v2i16 (EXTRACT_SUBREG v4i16:$vec, sub1))
>;

def : Pat <
  (extract_subvector v4f16:$vec, (i32 0)),
  (v2f16 (EXTRACT_SUBREG v4f16:$vec, sub0))
>;

def : Pat <
  (extract_subvector v4f16:$vec, (i32 2)),
  (v2f16 (EXTRACT_SUBREG v4f16:$vec, sub1))
>;

foreach Index = 0-31 in {
  def Extract_Element_v32i32_#Index : Extract_Element <
    i32, v32i32, Index, !cast<SubRegIndex>(sub#Index)
  >;

  def Insert_Element_v32i32_#Index : Insert_Element <
    i32, v32i32, Index, !cast<SubRegIndex>(sub#Index)
  >;

  def Extract_Element_v32f32_#Index : Extract_Element <
    f32, v32f32, Index, !cast<SubRegIndex>(sub#Index)
  >;

  def Insert_Element_v32f32_#Index : Insert_Element <
    f32, v32f32, Index, !cast<SubRegIndex>(sub#Index)
  >;
}

// FIXME: Why do only some of these type combinations for SReg and
// VReg?
// 16-bit bitcast
def : BitConvert <i16, f16, VGPR_32>;
def : BitConvert <f16, i16, VGPR_32>;
def : BitConvert <i16, f16, SReg_32>;
def : BitConvert <f16, i16, SReg_32>;

// 32-bit bitcast
def : BitConvert <i32, f32, VGPR_32>;
def : BitConvert <f32, i32, VGPR_32>;
def : BitConvert <i32, f32, SReg_32>;
def : BitConvert <f32, i32, SReg_32>;
def : BitConvert <v2i16, i32, SReg_32>;
def : BitConvert <i32, v2i16, SReg_32>;
def : BitConvert <v2f16, i32, SReg_32>;
def : BitConvert <i32, v2f16, SReg_32>;
def : BitConvert <v2i16, v2f16, SReg_32>;
def : BitConvert <v2f16, v2i16, SReg_32>;
def : BitConvert <v2f16, f32, SReg_32>;
def : BitConvert <f32, v2f16, SReg_32>;
def : BitConvert <v2i16, f32, SReg_32>;
def : BitConvert <f32, v2i16, SReg_32>;

// 64-bit bitcast
def : BitConvert <i64, f64, VReg_64>;
def : BitConvert <f64, i64, VReg_64>;
def : BitConvert <v2i32, v2f32, VReg_64>;
def : BitConvert <v2f32, v2i32, VReg_64>;
def : BitConvert <i64, v2i32, VReg_64>;
def : BitConvert <v2i32, i64, VReg_64>;
def : BitConvert <i64, v2f32, VReg_64>;
def : BitConvert <v2f32, i64, VReg_64>;
def : BitConvert <f64, v2f32, VReg_64>;
def : BitConvert <v2f32, f64, VReg_64>;
def : BitConvert <f64, v2i32, VReg_64>;
def : BitConvert <v2i32, f64, VReg_64>;
def : BitConvert <v4i16, v4f16, VReg_64>;
def : BitConvert <v4f16, v4i16, VReg_64>;

// FIXME: Make SGPR
def : BitConvert <v2i32, v4f16, VReg_64>;
def : BitConvert <v4f16, v2i32, VReg_64>;
def : BitConvert <v2i32, v4f16, VReg_64>;
def : BitConvert <v2i32, v4i16, VReg_64>;
def : BitConvert <v4i16, v2i32, VReg_64>;
def : BitConvert <v2f32, v4f16, VReg_64>;
def : BitConvert <v4f16, v2f32, VReg_64>;
def : BitConvert <v2f32, v4i16, VReg_64>;
def : BitConvert <v4i16, v2f32, VReg_64>;
def : BitConvert <v4i16, f64, VReg_64>;
def : BitConvert <v4f16, f64, VReg_64>;
def : BitConvert <f64, v4i16, VReg_64>;
def : BitConvert <f64, v4f16, VReg_64>;
def : BitConvert <v4i16, i64, VReg_64>;
def : BitConvert <v4f16, i64, VReg_64>;
def : BitConvert <i64, v4i16, VReg_64>;
def : BitConvert <i64, v4f16, VReg_64>;

def : BitConvert <v4i32, v4f32, VReg_128>;
def : BitConvert <v4f32, v4i32, VReg_128>;

// 96-bit bitcast
def : BitConvert <v3i32, v3f32, SGPR_96>;
def : BitConvert <v3f32, v3i32, SGPR_96>;

// 128-bit bitcast
def : BitConvert <v2i64, v4i32, SReg_128>;
def : BitConvert <v4i32, v2i64, SReg_128>;
def : BitConvert <v2f64, v4f32, VReg_128>;
def : BitConvert <v2f64, v4i32, VReg_128>;
def : BitConvert <v4f32, v2f64, VReg_128>;
def : BitConvert <v4i32, v2f64, VReg_128>;
def : BitConvert <v2i64, v2f64, VReg_128>;
def : BitConvert <v2f64, v2i64, VReg_128>;
def : BitConvert <v4f32, v2i64, VReg_128>;
def : BitConvert <v2i64, v4f32, VReg_128>;

// 160-bit bitcast
def : BitConvert <v5i32, v5f32, SGPR_160>;
def : BitConvert <v5f32, v5i32, SGPR_160>;

// 256-bit bitcast
def : BitConvert <v8i32, v8f32, SReg_256>;
def : BitConvert <v8f32, v8i32, SReg_256>;
def : BitConvert <v8i32, v8f32, VReg_256>;
def : BitConvert <v8f32, v8i32, VReg_256>;

// 512-bit bitcast
def : BitConvert <v16i32, v16f32, VReg_512>;
def : BitConvert <v16f32, v16i32, VReg_512>;

// 1024-bit bitcast
def : BitConvert <v32i32, v32f32, VReg_1024>;
def : BitConvert <v32f32, v32i32, VReg_1024>;

/********** =================== **********/
/********** Src & Dst modifiers **********/
/********** =================== **********/


// If denormals are not enabled, it only impacts the compare of the
// inputs. The output result is not flushed.
class ClampPat<Instruction inst, ValueType vt> : GCNPat <
  (vt (AMDGPUclamp (VOP3Mods vt:$src0, i32:$src0_modifiers))),
  (inst i32:$src0_modifiers, vt:$src0,
        i32:$src0_modifiers, vt:$src0, DSTCLAMP.ENABLE, DSTOMOD.NONE)
>;

def : ClampPat<V_MAX_F32_e64, f32>;
def : ClampPat<V_MAX_F64, f64>;
def : ClampPat<V_MAX_F16_e64, f16>;

let SubtargetPredicate = HasVOP3PInsts in {
def : GCNPat <
  (v2f16 (AMDGPUclamp (VOP3PMods v2f16:$src0, i32:$src0_modifiers))),
  (V_PK_MAX_F16 $src0_modifiers, $src0,
                $src0_modifiers, $src0, DSTCLAMP.ENABLE)
>;
}

/********** ================================ **********/
/********** Floating point absolute/negative **********/
/********** ================================ **********/

// Prevent expanding both fneg and fabs.
// TODO: Add IgnoredBySelectionDAG bit?
let AddedComplexity = 1 in { // Prefer SALU to VALU patterns for DAG

def : GCNPat <
  (fneg (fabs (f32 SReg_32:$src))),
  (S_OR_B32 SReg_32:$src, (S_MOV_B32 (i32 0x80000000))) // Set sign bit
>;

def : GCNPat <
  (fabs (f32 SReg_32:$src)),
  (S_AND_B32 SReg_32:$src, (S_MOV_B32 (i32 0x7fffffff)))
>;

def : GCNPat <
  (fneg (f32 SReg_32:$src)),
  (S_XOR_B32 SReg_32:$src, (S_MOV_B32 (i32 0x80000000)))
>;

def : GCNPat <
  (fneg (f16 SReg_32:$src)),
  (S_XOR_B32 SReg_32:$src, (S_MOV_B32 (i32 0x00008000)))
>;

def : GCNPat <
  (fneg (f16 VGPR_32:$src)),
  (V_XOR_B32_e32 (S_MOV_B32 (i32 0x00008000)), VGPR_32:$src)
>;

def : GCNPat <
  (fabs (f16 SReg_32:$src)),
  (S_AND_B32 SReg_32:$src, (S_MOV_B32 (i32 0x00007fff)))
>;

def : GCNPat <
  (fneg (fabs (f16 SReg_32:$src))),
  (S_OR_B32 SReg_32:$src, (S_MOV_B32 (i32 0x00008000))) // Set sign bit
>;

def : GCNPat <
  (fneg (fabs (f16 VGPR_32:$src))),
  (V_OR_B32_e32 (S_MOV_B32 (i32 0x00008000)), VGPR_32:$src) // Set sign bit
>;

def : GCNPat <
  (fneg (v2f16 SReg_32:$src)),
  (S_XOR_B32 SReg_32:$src, (S_MOV_B32 (i32 0x80008000)))
>;

def : GCNPat <
  (fabs (v2f16 SReg_32:$src)),
  (S_AND_B32 SReg_32:$src, (S_MOV_B32 (i32 0x7fff7fff)))
>;

// This is really (fneg (fabs v2f16:$src))
//
// fabs is not reported as free because there is modifier for it in
// VOP3P instructions, so it is turned into the bit op.
def : GCNPat <
  (fneg (v2f16 (bitconvert (and_oneuse (i32 SReg_32:$src), 0x7fff7fff)))),
  (S_OR_B32 SReg_32:$src, (S_MOV_B32 (i32 0x80008000))) // Set sign bit
>;

def : GCNPat <
  (fneg (v2f16 (fabs SReg_32:$src))),
  (S_OR_B32 SReg_32:$src, (S_MOV_B32 (i32 0x80008000))) // Set sign bit
>;

// FIXME: The implicit-def of scc from S_[X]OR/AND_B32 is mishandled
 // def : GCNPat <
//   (fneg (f64 SReg_64:$src)),
//   (REG_SEQUENCE SReg_64,
//     (i32 (EXTRACT_SUBREG SReg_64:$src, sub0)),
//     sub0,
//     (S_XOR_B32 (i32 (EXTRACT_SUBREG SReg_64:$src, sub1)),
//                (i32 (S_MOV_B32 (i32 0x80000000)))),
//     sub1)
// >;

// def : GCNPat <
//   (fneg (fabs (f64 SReg_64:$src))),
//   (REG_SEQUENCE SReg_64,
//     (i32 (EXTRACT_SUBREG SReg_64:$src, sub0)),
//     sub0,
//     (S_OR_B32 (i32 (EXTRACT_SUBREG SReg_64:$src, sub1)),
//               (S_MOV_B32 (i32 0x80000000))), // Set sign bit.
//     sub1)
// >;

// FIXME: Use S_BITSET0_B32/B64?
// def : GCNPat <
//   (fabs (f64 SReg_64:$src)),
//   (REG_SEQUENCE SReg_64,
//     (i32 (EXTRACT_SUBREG SReg_64:$src, sub0)),
//     sub0,
//     (S_AND_B32 (i32 (EXTRACT_SUBREG SReg_64:$src, sub1)),
//                (i32 (S_MOV_B32 (i32 0x7fffffff)))),
//     sub1)
// >;

} // End let AddedComplexity = 1

def : GCNPat <
  (fabs (f32 VGPR_32:$src)),
  (V_AND_B32_e32 (S_MOV_B32 (i32 0x7fffffff)), VGPR_32:$src)
>;

def : GCNPat <
  (fneg (f32 VGPR_32:$src)),
  (V_XOR_B32_e32 (S_MOV_B32 (i32 0x80000000)), VGPR_32:$src)
>;

def : GCNPat <
  (fabs (f16 VGPR_32:$src)),
  (V_AND_B32_e32 (S_MOV_B32 (i32 0x00007fff)), VGPR_32:$src)
>;

def : GCNPat <
  (fneg (v2f16 VGPR_32:$src)),
  (V_XOR_B32_e32 (S_MOV_B32 (i32 0x80008000)), VGPR_32:$src)
>;

def : GCNPat <
  (fabs (v2f16 VGPR_32:$src)),
  (V_AND_B32_e32 (S_MOV_B32 (i32 0x7fff7fff)), VGPR_32:$src)
>;

def : GCNPat <
  (fneg (v2f16 (fabs VGPR_32:$src))),
  (V_OR_B32_e32 (S_MOV_B32 (i32 0x80008000)), VGPR_32:$src) // Set sign bit
>;

def : GCNPat <
  (fabs (f64 VReg_64:$src)),
  (REG_SEQUENCE VReg_64,
    (i32 (EXTRACT_SUBREG VReg_64:$src, sub0)),
    sub0,
    (V_AND_B32_e64 (i32 (EXTRACT_SUBREG VReg_64:$src, sub1)),
                   (V_MOV_B32_e32 (i32 0x7fffffff))), // Set sign bit.
     sub1)
>;

// TODO: Use SGPR for constant
def : GCNPat <
  (fneg (f64 VReg_64:$src)),
  (REG_SEQUENCE VReg_64,
    (i32 (EXTRACT_SUBREG VReg_64:$src, sub0)),
    sub0,
    (V_XOR_B32_e32 (i32 (EXTRACT_SUBREG VReg_64:$src, sub1)),
                   (i32 (V_MOV_B32_e32 (i32 0x80000000)))),
    sub1)
>;

// TODO: Use SGPR for constant
def : GCNPat <
  (fneg (fabs (f64 VReg_64:$src))),
  (REG_SEQUENCE VReg_64,
    (i32 (EXTRACT_SUBREG VReg_64:$src, sub0)),
    sub0,
    (V_OR_B32_e32 (i32 (EXTRACT_SUBREG VReg_64:$src, sub1)),
                  (V_MOV_B32_e32 (i32 0x80000000))), // Set sign bit.
    sub1)
>;

def : GCNPat <
  (fcopysign f16:$src0, f16:$src1),
  (V_BFI_B32 (S_MOV_B32 (i32 0x00007fff)), $src0, $src1)
>;

def : GCNPat <
  (fcopysign f32:$src0, f16:$src1),
  (V_BFI_B32 (S_MOV_B32 (i32 0x7fffffff)), $src0,
             (V_LSHLREV_B32_e64 (i32 16), $src1))
>;

def : GCNPat <
  (fcopysign f64:$src0, f16:$src1),
  (REG_SEQUENCE SReg_64,
    (i32 (EXTRACT_SUBREG $src0, sub0)), sub0,
    (V_BFI_B32 (S_MOV_B32 (i32 0x7fffffff)), (i32 (EXTRACT_SUBREG $src0, sub1)),
               (V_LSHLREV_B32_e64 (i32 16), $src1)), sub1)
>;

def : GCNPat <
  (fcopysign f16:$src0, f32:$src1),
  (V_BFI_B32 (S_MOV_B32 (i32 0x00007fff)), $src0,
             (V_LSHRREV_B32_e64 (i32 16), $src1))
>;

def : GCNPat <
  (fcopysign f16:$src0, f64:$src1),
  (V_BFI_B32 (S_MOV_B32 (i32 0x00007fff)), $src0,
             (V_LSHRREV_B32_e64 (i32 16), (EXTRACT_SUBREG $src1, sub1)))
>;

/********** ================== **********/
/********** Immediate Patterns **********/
/********** ================== **********/

def : GCNPat <
  (VGPRImm<(i32 imm)>:$imm),
  (V_MOV_B32_e32 imm:$imm)
>;

def : GCNPat <
  (VGPRImm<(f32 fpimm)>:$imm),
  (V_MOV_B32_e32 (f32 (bitcast_fpimm_to_i32 $imm)))
>;

def : GCNPat <
  (i32 imm:$imm),
  (S_MOV_B32 imm:$imm)
>;

def : GCNPat <
  (VGPRImm<(SIlds tglobaladdr:$ga)>),
  (V_MOV_B32_e32 $ga)
>;

def : GCNPat <
  (SIlds tglobaladdr:$ga),
  (S_MOV_B32 $ga)
>;

// FIXME: Workaround for ordering issue with peephole optimizer where
// a register class copy interferes with immediate folding.  Should
// use s_mov_b32, which can be shrunk to s_movk_i32
def : GCNPat <
  (VGPRImm<(f16 fpimm)>:$imm),
  (V_MOV_B32_e32 (f16 (bitcast_fpimm_to_i32 $imm)))
>;

def : GCNPat <
  (f32 fpimm:$imm),
  (S_MOV_B32 (f32 (bitcast_fpimm_to_i32 $imm)))
>;

def : GCNPat <
  (f16 fpimm:$imm),
  (S_MOV_B32 (i32 (bitcast_fpimm_to_i32 $imm)))
>;

def : GCNPat <
 (i32 frameindex:$fi),
 (V_MOV_B32_e32 (i32 (frameindex_to_targetframeindex $fi)))
>;

def : GCNPat <
  (i64 InlineImm64:$imm),
  (S_MOV_B64 InlineImm64:$imm)
>;

// XXX - Should this use a s_cmp to set SCC?

// Set to sign-extended 64-bit value (true = -1, false = 0)
def : GCNPat <
  (i1 imm:$imm),
  (S_MOV_B64 (i64 (as_i64imm $imm)))
> {
  let WaveSizePredicate = isWave64;
}

def : GCNPat <
  (i1 imm:$imm),
  (S_MOV_B32 (i32 (as_i32imm $imm)))
> {
  let WaveSizePredicate = isWave32;
}

def : GCNPat <
  (f64 InlineImmFP64:$imm),
  (S_MOV_B64 (f64 (bitcast_fpimm_to_i64 InlineImmFP64:$imm)))
>;

/********** ================== **********/
/********** Intrinsic Patterns **********/
/********** ================== **********/

// FIXME: Should use _e64 and select source modifiers.
def : POW_Common <V_LOG_F32_e32, V_EXP_F32_e32, V_MUL_LEGACY_F32_e32>;

def : GCNPat <
  (i32 (sext i1:$src0)),
  (V_CNDMASK_B32_e64 /*src0mod*/(i32 0), /*src0*/(i32 0),
                     /*src1mod*/(i32 0), /*src1*/(i32 -1), $src0)
>;

class Ext32Pat <SDNode ext> : GCNPat <
  (i32 (ext i1:$src0)),
  (V_CNDMASK_B32_e64 /*src0mod*/(i32 0), /*src0*/(i32 0),
                     /*src1mod*/(i32 0), /*src1*/(i32 1), $src0)
>;

def : Ext32Pat <zext>;
def : Ext32Pat <anyext>;

// The multiplication scales from [0,1] to the unsigned integer range
def : GCNPat <
  (AMDGPUurecip i32:$src0),
  (V_CVT_U32_F32_e32
    (V_MUL_F32_e32 (i32 CONST.FP_UINT_MAX_PLUS_1),
                   (V_RCP_IFLAG_F32_e32 (V_CVT_F32_U32_e32 $src0))))
>;

//===----------------------------------------------------------------------===//
// VOP3 Patterns
//===----------------------------------------------------------------------===//

def : IMad24Pat<V_MAD_I32_I24, 1>;
def : UMad24Pat<V_MAD_U32_U24, 1>;

// FIXME: This should only be done for VALU inputs
defm : BFIPatterns <V_BFI_B32, S_MOV_B32, SReg_64>;
def : ROTRPattern <V_ALIGNBIT_B32>;

def : GCNPat<(i32 (trunc (srl i64:$src0, (and i32:$src1, (i32 31))))),
          (V_ALIGNBIT_B32 (i32 (EXTRACT_SUBREG (i64 $src0), sub1)),
                          (i32 (EXTRACT_SUBREG (i64 $src0), sub0)), $src1)>;

def : GCNPat<(i32 (trunc (srl i64:$src0, (i32 ShiftAmt32Imm:$src1)))),
          (V_ALIGNBIT_B32 (i32 (EXTRACT_SUBREG (i64 $src0), sub1)),
                          (i32 (EXTRACT_SUBREG (i64 $src0), sub0)), $src1)>;

/********** ====================== **********/
/**********   Indirect addressing  **********/
/********** ====================== **********/

multiclass SI_INDIRECT_Pattern <ValueType vt, ValueType eltvt, string VecSize> {
  // Extract with offset
  def : GCNPat<
    (eltvt (extractelt vt:$src, (MOVRELOffset i32:$idx, (i32 imm:$offset)))),
    (!cast<Instruction>("SI_INDIRECT_SRC_"#VecSize) $src, $idx, imm:$offset)
  >;

  // Insert with offset
  def : GCNPat<
    (insertelt vt:$src, eltvt:$val, (MOVRELOffset i32:$idx, (i32 imm:$offset))),
    (!cast<Instruction>("SI_INDIRECT_DST_"#VecSize) $src, $idx, imm:$offset, $val)
  >;
}

defm : SI_INDIRECT_Pattern <v2f32, f32, "V2">;
defm : SI_INDIRECT_Pattern <v4f32, f32, "V4">;
defm : SI_INDIRECT_Pattern <v8f32, f32, "V8">;
defm : SI_INDIRECT_Pattern <v16f32, f32, "V16">;

defm : SI_INDIRECT_Pattern <v2i32, i32, "V2">;
defm : SI_INDIRECT_Pattern <v4i32, i32, "V4">;
defm : SI_INDIRECT_Pattern <v8i32, i32, "V8">;
defm : SI_INDIRECT_Pattern <v16i32, i32, "V16">;

//===----------------------------------------------------------------------===//
// SAD Patterns
//===----------------------------------------------------------------------===//

def : GCNPat <
  (add (sub_oneuse (umax i32:$src0, i32:$src1),
                   (umin i32:$src0, i32:$src1)),
       i32:$src2),
  (V_SAD_U32 $src0, $src1, $src2, (i1 0))
>;

def : GCNPat <
  (add (select_oneuse (i1 (setugt i32:$src0, i32:$src1)),
                      (sub i32:$src0, i32:$src1),
                      (sub i32:$src1, i32:$src0)),
       i32:$src2),
  (V_SAD_U32 $src0, $src1, $src2, (i1 0))
>;

//===----------------------------------------------------------------------===//
// Conversion Patterns
//===----------------------------------------------------------------------===//

def : GCNPat<(i32 (sext_inreg i32:$src, i1)),
  (S_BFE_I32 i32:$src, (i32 65536))>; // 0 | 1 << 16

// Handle sext_inreg in i64
def : GCNPat <
  (i64 (sext_inreg i64:$src, i1)),
  (S_BFE_I64 i64:$src, (i32 0x10000)) // 0 | 1 << 16
>;

def : GCNPat <
  (i16 (sext_inreg i16:$src, i1)),
  (S_BFE_I32 $src, (i32 0x00010000)) // 0 | 1 << 16
>;

def : GCNPat <
  (i16 (sext_inreg i16:$src, i8)),
  (S_BFE_I32 $src, (i32 0x80000)) // 0 | 8 << 16
>;

def : GCNPat <
  (i64 (sext_inreg i64:$src, i8)),
  (S_BFE_I64 i64:$src, (i32 0x80000)) // 0 | 8 << 16
>;

def : GCNPat <
  (i64 (sext_inreg i64:$src, i16)),
  (S_BFE_I64 i64:$src, (i32 0x100000)) // 0 | 16 << 16
>;

def : GCNPat <
  (i64 (sext_inreg i64:$src, i32)),
  (S_BFE_I64 i64:$src, (i32 0x200000)) // 0 | 32 << 16
>;

def : GCNPat <
  (i64 (zext i32:$src)),
  (REG_SEQUENCE SReg_64, $src, sub0, (S_MOV_B32 (i32 0)), sub1)
>;

def : GCNPat <
  (i64 (anyext i32:$src)),
  (REG_SEQUENCE SReg_64, $src, sub0, (i32 (IMPLICIT_DEF)), sub1)
>;

class ZExt_i64_i1_Pat <SDNode ext> : GCNPat <
  (i64 (ext i1:$src)),
    (REG_SEQUENCE VReg_64,
      (V_CNDMASK_B32_e64 /*src0mod*/(i32 0), /*src0*/(i32 0),
                         /*src1mod*/(i32 0), /*src1*/(i32 1), $src),
      sub0, (S_MOV_B32 (i32 0)), sub1)
>;


def : ZExt_i64_i1_Pat<zext>;
def : ZExt_i64_i1_Pat<anyext>;

// FIXME: We need to use COPY_TO_REGCLASS to work-around the fact that
// REG_SEQUENCE patterns don't support instructions with multiple outputs.
def : GCNPat <
  (i64 (sext i32:$src)),
    (REG_SEQUENCE SReg_64, $src, sub0,
    (i32 (COPY_TO_REGCLASS (S_ASHR_I32 $src, (i32 31)), SReg_32_XM0)), sub1)
>;

def : GCNPat <
  (i64 (sext i1:$src)),
  (REG_SEQUENCE VReg_64,
    (V_CNDMASK_B32_e64 /*src0mod*/(i32 0), /*src0*/(i32 0),
                       /*src1mod*/(i32 0), /*src1*/(i32 -1), $src), sub0,
    (V_CNDMASK_B32_e64 /*src0mod*/(i32 0), /*src0*/(i32 0),
                       /*src1mod*/(i32 0), /*src1*/(i32 -1), $src), sub1)
>;

class FPToI1Pat<Instruction Inst, int KOne, ValueType kone_type, ValueType vt, SDPatternOperator fp_to_int> : GCNPat <
  (i1 (fp_to_int (vt (VOP3Mods vt:$src0, i32:$src0_modifiers)))),
  (i1 (Inst 0, (kone_type KOne), $src0_modifiers, $src0, DSTCLAMP.NONE))
>;

def : FPToI1Pat<V_CMP_EQ_F32_e64, CONST.FP32_ONE, i32, f32, fp_to_uint>;
def : FPToI1Pat<V_CMP_EQ_F32_e64, CONST.FP32_NEG_ONE, i32, f32, fp_to_sint>;
def : FPToI1Pat<V_CMP_EQ_F64_e64, CONST.FP64_ONE, i64, f64, fp_to_uint>;
def : FPToI1Pat<V_CMP_EQ_F64_e64, CONST.FP64_NEG_ONE, i64, f64, fp_to_sint>;

// If we need to perform a logical operation on i1 values, we need to
// use vector comparisons since there is only one SCC register. Vector
// comparisons may write to a pair of SGPRs or a single SGPR, so treat
// these as 32 or 64-bit comparisons. When legalizing SGPR copies,
// instructions resulting in the copies from SCC to these instructions
// will be moved to the VALU.

let WaveSizePredicate = isWave64 in {
def : GCNPat <
  (i1 (and i1:$src0, i1:$src1)),
  (S_AND_B64 $src0, $src1)
>;

def : GCNPat <
  (i1 (or i1:$src0, i1:$src1)),
  (S_OR_B64 $src0, $src1)
>;

def : GCNPat <
  (i1 (xor i1:$src0, i1:$src1)),
  (S_XOR_B64 $src0, $src1)
>;

def : GCNPat <
  (i1 (add i1:$src0, i1:$src1)),
  (S_XOR_B64 $src0, $src1)
>;

def : GCNPat <
  (i1 (sub i1:$src0, i1:$src1)),
  (S_XOR_B64 $src0, $src1)
>;

let AddedComplexity = 1 in {
def : GCNPat <
  (i1 (add i1:$src0, (i1 -1))),
  (S_NOT_B64 $src0)
>;

def : GCNPat <
  (i1 (sub i1:$src0, (i1 -1))),
  (S_NOT_B64 $src0)
>;
}
} // end isWave64

let WaveSizePredicate = isWave32 in {
def : GCNPat <
  (i1 (and i1:$src0, i1:$src1)),
  (S_AND_B32 $src0, $src1)
>;

def : GCNPat <
  (i1 (or i1:$src0, i1:$src1)),
  (S_OR_B32 $src0, $src1)
>;

def : GCNPat <
  (i1 (xor i1:$src0, i1:$src1)),
  (S_XOR_B32 $src0, $src1)
>;

def : GCNPat <
  (i1 (add i1:$src0, i1:$src1)),
  (S_XOR_B32 $src0, $src1)
>;

def : GCNPat <
  (i1 (sub i1:$src0, i1:$src1)),
  (S_XOR_B32 $src0, $src1)
>;

let AddedComplexity = 1 in {
def : GCNPat <
  (i1 (add i1:$src0, (i1 -1))),
  (S_NOT_B32 $src0)
>;

def : GCNPat <
  (i1 (sub i1:$src0, (i1 -1))),
  (S_NOT_B32 $src0)
>;
}
} // end isWave32

def : GCNPat <
  (f16 (sint_to_fp i1:$src)),
  (V_CVT_F16_F32_e32 (
      V_CNDMASK_B32_e64 /*src0mod*/(i32 0), /*src0*/(i32 0),
                        /*src1mod*/(i32 0), /*src1*/(i32 CONST.FP32_NEG_ONE),
                        SSrc_i1:$src))
>;

def : GCNPat <
  (f16 (uint_to_fp i1:$src)),
  (V_CVT_F16_F32_e32 (
      V_CNDMASK_B32_e64 /*src0mod*/(i32 0), /*src0*/(i32 0),
                        /*src1mod*/(i32 0), /*src1*/(i32 CONST.FP32_ONE),
                        SSrc_i1:$src))
>;

def : GCNPat <
  (f32 (sint_to_fp i1:$src)),
  (V_CNDMASK_B32_e64 /*src0mod*/(i32 0), /*src0*/(i32 0),
                        /*src1mod*/(i32 0), /*src1*/(i32 CONST.FP32_NEG_ONE),
                        SSrc_i1:$src)
>;

def : GCNPat <
  (f32 (uint_to_fp i1:$src)),
  (V_CNDMASK_B32_e64 /*src0mod*/(i32 0), /*src0*/(i32 0),
                        /*src1mod*/(i32 0), /*src1*/(i32 CONST.FP32_ONE),
                        SSrc_i1:$src)
>;

def : GCNPat <
  (f64 (sint_to_fp i1:$src)),
  (V_CVT_F64_I32_e32 (V_CNDMASK_B32_e64 /*src0mod*/(i32 0), /*src0*/(i32 0),
                                        /*src1mod*/(i32 0), /*src1*/(i32 -1),
                                        SSrc_i1:$src))
>;

def : GCNPat <
  (f64 (uint_to_fp i1:$src)),
  (V_CVT_F64_U32_e32 (V_CNDMASK_B32_e64 /*src0mod*/(i32 0), /*src0*/(i32 0),
                                        /*src1mod*/(i32 0), /*src1*/(i32 1),
                                        SSrc_i1:$src))
>;

//===----------------------------------------------------------------------===//
// Miscellaneous Patterns
//===----------------------------------------------------------------------===//
def : GCNPat <
  (i32 (AMDGPUfp16_zext f16:$src)),
  (COPY $src)
>;


def : GCNPat <
  (i32 (trunc i64:$a)),
  (EXTRACT_SUBREG $a, sub0)
>;

def : GCNPat <
  (i1 (trunc i32:$a)),
  (V_CMP_EQ_U32_e64 (S_AND_B32 (i32 1), $a), (i32 1))
>;

def : GCNPat <
  (i1 (trunc i16:$a)),
  (V_CMP_EQ_U32_e64 (S_AND_B32 (i32 1), $a), (i32 1))
>;

def : GCNPat <
  (i1 (trunc i64:$a)),
  (V_CMP_EQ_U32_e64 (S_AND_B32 (i32 1),
                    (i32 (EXTRACT_SUBREG $a, sub0))), (i32 1))
>;

def : GCNPat <
  (i32 (bswap i32:$a)),
  (V_BFI_B32 (S_MOV_B32 (i32 0x00ff00ff)),
             (V_ALIGNBIT_B32 VSrc_b32:$a, VSrc_b32:$a, (i32 24)),
             (V_ALIGNBIT_B32 VSrc_b32:$a, VSrc_b32:$a, (i32 8)))
>;

// FIXME: This should have been narrowed to i32 during legalization.
// This pattern should also be skipped for GlobalISel
def : GCNPat <
  (i64 (bswap i64:$a)),
  (REG_SEQUENCE VReg_64,
  (V_BFI_B32 (S_MOV_B32 (i32 0x00ff00ff)),
             (V_ALIGNBIT_B32 (i32 (EXTRACT_SUBREG VReg_64:$a, sub1)),
                             (i32 (EXTRACT_SUBREG VReg_64:$a, sub1)),
                             (i32 24)),
             (V_ALIGNBIT_B32 (i32 (EXTRACT_SUBREG VReg_64:$a, sub1)),
                             (i32 (EXTRACT_SUBREG VReg_64:$a, sub1)),
                             (i32 8))),
  sub0,
  (V_BFI_B32 (S_MOV_B32 (i32 0x00ff00ff)),
             (V_ALIGNBIT_B32 (i32 (EXTRACT_SUBREG VReg_64:$a, sub0)),
                             (i32 (EXTRACT_SUBREG VReg_64:$a, sub0)),
                             (i32 24)),
             (V_ALIGNBIT_B32 (i32 (EXTRACT_SUBREG VReg_64:$a, sub0)),
                             (i32 (EXTRACT_SUBREG VReg_64:$a, sub0)),
                             (i32 8))),
  sub1)
>;

// FIXME: The AddedComplexity should not be needed, but in GlobalISel
// the BFI pattern ends up taking precedence without it.
let SubtargetPredicate = isGFX8Plus, AddedComplexity = 1 in {
// Magic number: 3 | (2 << 8) | (1 << 16) | (0 << 24)
//
// My reading of the manual suggests we should be using src0 for the
// register value, but this is what seems to work.
def : GCNPat <
  (i32 (bswap i32:$a)),
  (V_PERM_B32 (i32 0), VSrc_b32:$a, (S_MOV_B32 (i32 0x00010203)))
>;

// FIXME: This should have been narrowed to i32 during legalization.
// This pattern should also be skipped for GlobalISel
def : GCNPat <
  (i64 (bswap i64:$a)),
  (REG_SEQUENCE VReg_64,
  (V_PERM_B32 (i32 0), (EXTRACT_SUBREG VReg_64:$a, sub1),
              (S_MOV_B32 (i32 0x00010203))),
  sub0,
  (V_PERM_B32 (i32 0), (EXTRACT_SUBREG VReg_64:$a, sub0),
              (S_MOV_B32 (i32 0x00010203))),
  sub1)
>;

// Magic number: 1 | (0 << 8) | (12 << 16) | (12 << 24)
// The 12s emit 0s.
def : GCNPat <
  (i16 (bswap i16:$a)),
  (V_PERM_B32 (i32 0), VSrc_b32:$a, (S_MOV_B32 (i32 0x0c0c0001)))
>;

def : GCNPat <
  (i32 (zext (bswap i16:$a))),
  (V_PERM_B32 (i32 0), VSrc_b32:$a, (S_MOV_B32 (i32 0x0c0c0001)))
>;

// Magic number: 1 | (0 << 8) | (3 << 16) | (2 << 24)
def : GCNPat <
  (v2i16 (bswap v2i16:$a)),
  (V_PERM_B32 (i32 0), VSrc_b32:$a, (S_MOV_B32 (i32 0x02030001)))
>;

}


// Prefer selecting to max when legal, but using mul is always valid.
let AddedComplexity = -5 in {
def : GCNPat<
  (fcanonicalize (f16 (VOP3Mods f16:$src, i32:$src_mods))),
  (V_MUL_F16_e64 0, (i32 CONST.FP16_ONE), $src_mods, $src)
>;

def : GCNPat<
  (fcanonicalize (f16 (fneg (VOP3Mods f16:$src, i32:$src_mods)))),
  (V_MUL_F16_e64 0, (i32 CONST.FP16_NEG_ONE), $src_mods, $src)
>;

def : GCNPat<
  (fcanonicalize (v2f16 (VOP3PMods v2f16:$src, i32:$src_mods))),
  (V_PK_MUL_F16 0, (i32 CONST.FP16_ONE), $src_mods, $src, DSTCLAMP.NONE)
>;

def : GCNPat<
  (fcanonicalize (f32 (VOP3Mods f32:$src, i32:$src_mods))),
  (V_MUL_F32_e64 0, (i32 CONST.FP32_ONE), $src_mods, $src)
>;

def : GCNPat<
  (fcanonicalize (f32 (fneg (VOP3Mods f32:$src, i32:$src_mods)))),
  (V_MUL_F32_e64 0, (i32 CONST.FP32_NEG_ONE), $src_mods, $src)
>;
<<<<<<< HEAD
}

let OtherPredicates = [FP32Denormals] in {
def : GCNPat<
  (fcanonicalize (f32 (VOP3Mods f32:$src, i32:$src_mods))),
  (V_MAX_F32_e64 $src_mods, $src, $src_mods, $src)
>;
}
=======
>>>>>>> a34309b7

// TODO: Handle fneg like other types.
def : GCNPat<
  (fcanonicalize (f64 (VOP3Mods f64:$src, i32:$src_mods))),
  (V_MUL_F64 0, CONST.FP64_ONE, $src_mods, $src)
>;
} // End AddedComplexity = -5

<<<<<<< HEAD
let OtherPredicates = [FP64Denormals] in {
def : GCNPat<
  (fcanonicalize (f64 (VOP3Mods f64:$src, i32:$src_mods))),
  (V_MAX_F64 $src_mods, $src, $src_mods, $src)
>;
=======
multiclass SelectCanonicalizeAsMax<
  list<Predicate> f32_preds = [],
  list<Predicate> f64_preds = [],
  list<Predicate> f16_preds = []> {
  def : GCNPat<
    (fcanonicalize (f32 (VOP3Mods f32:$src, i32:$src_mods))),
    (V_MAX_F32_e64 $src_mods, $src, $src_mods, $src)> {
    let OtherPredicates = f32_preds;
  }

  def : GCNPat<
    (fcanonicalize (f64 (VOP3Mods f64:$src, i32:$src_mods))),
    (V_MAX_F64 $src_mods, $src, $src_mods, $src)> {
    let OtherPredicates = f64_preds;
  }

  def : GCNPat<
    (fcanonicalize (f16 (VOP3Mods f16:$src, i32:$src_mods))),
    (V_MAX_F16_e64 $src_mods, $src, $src_mods, $src, 0, 0)> {
    // FIXME: Should have 16-bit inst subtarget predicate
    let OtherPredicates = f16_preds;
  }

  def : GCNPat<
    (fcanonicalize (v2f16 (VOP3PMods v2f16:$src, i32:$src_mods))),
    (V_PK_MAX_F16 $src_mods, $src, $src_mods, $src, DSTCLAMP.NONE)> {
    // FIXME: Should have VOP3P subtarget predicate
    let OtherPredicates = f16_preds;
  }
>>>>>>> a34309b7
}

// On pre-gfx9 targets, v_max_*/v_min_* did not respect the denormal
// mode, and would never flush. For f64, it's faster to do implement
// this with a max. For f16/f32 it's a wash, but prefer max when
// valid.
//
// FIXME: Lowering f32/f16 with max is worse since we can use a
// smaller encoding if the input is fneg'd. It also adds an extra
// register use.
let SubtargetPredicate = HasMinMaxDenormModes in {
  defm : SelectCanonicalizeAsMax<[], [], []>;
} // End SubtargetPredicate = HasMinMaxDenormModes

let SubtargetPredicate = NotHasMinMaxDenormModes in {
  // Use the max lowering if we don't need to flush.

  // FIXME: We don't do use this for f32 as a workaround for the
  // library being compiled with the default ieee mode, but
  // potentially being called from flushing kernels. Really we should
  // not be mixing code expecting different default FP modes, but mul
  // works in any FP environment.
  defm : SelectCanonicalizeAsMax<[FalsePredicate], [FP64Denormals], [FP16Denormals]>;
} // End SubtargetPredicate = NotHasMinMaxDenormModes


let OtherPredicates = [HasDLInsts] in {
def : GCNPat <
  (fma (f32 (VOP3Mods f32:$src0, i32:$src0_modifiers)),
       (f32 (VOP3Mods f32:$src1, i32:$src1_modifiers)),
       (f32 (VOP3NoMods f32:$src2))),
  (V_FMAC_F32_e64 $src0_modifiers, $src0, $src1_modifiers, $src1,
                  SRCMODS.NONE, $src2)
>;
} // End OtherPredicates = [HasDLInsts]

let SubtargetPredicate = isGFX10Plus in
def : GCNPat <
  (fma (f16 (VOP3Mods f32:$src0, i32:$src0_modifiers)),
       (f16 (VOP3Mods f32:$src1, i32:$src1_modifiers)),
       (f16 (VOP3NoMods f32:$src2))),
  (V_FMAC_F16_e64 $src0_modifiers, $src0, $src1_modifiers, $src1,
                  SRCMODS.NONE, $src2)
>;

// COPY is workaround tablegen bug from multiple outputs
// from S_LSHL_B32's multiple outputs from implicit scc def.
def : GCNPat <
  (v2i16 (build_vector (i16 0), (i16 SReg_32:$src1))),
  (S_LSHL_B32 SReg_32:$src1, (i16 16))
>;

def : GCNPat <
  (v2i16 (build_vector (i16 SReg_32:$src0), (i16 undef))),
  (COPY_TO_REGCLASS SReg_32:$src0, SReg_32)
>;

def : GCNPat <
  (v2i16 (build_vector (i16 VGPR_32:$src0), (i16 undef))),
  (COPY_TO_REGCLASS VGPR_32:$src0, VGPR_32)
>;

def : GCNPat <
  (v2f16 (build_vector f16:$src0, (f16 undef))),
  (COPY $src0)
>;

def : GCNPat <
  (v2i16 (build_vector (i16 undef), (i16 SReg_32:$src1))),
  (S_LSHL_B32 SReg_32:$src1, (i32 16))
>;

def : GCNPat <
  (v2f16 (build_vector (f16 undef), (f16 SReg_32:$src1))),
  (S_LSHL_B32 SReg_32:$src1, (i32 16))
>;

let SubtargetPredicate = HasVOP3PInsts in {
def : GCNPat <
  (v2i16 (build_vector (i16 SReg_32:$src0), (i16 SReg_32:$src1))),
  (S_PACK_LL_B32_B16 SReg_32:$src0, SReg_32:$src1)
>;

// With multiple uses of the shift, this will duplicate the shift and
// increase register pressure.
def : GCNPat <
  (v2i16 (build_vector (i16 SReg_32:$src0), (i16 (trunc (srl_oneuse SReg_32:$src1, (i32 16)))))),
  (v2i16 (S_PACK_LH_B32_B16 SReg_32:$src0, SReg_32:$src1))
>;


def : GCNPat <
  (v2i16 (build_vector (i16 (trunc (srl_oneuse SReg_32:$src0, (i32 16)))),
                       (i16 (trunc (srl_oneuse SReg_32:$src1, (i32 16)))))),
  (S_PACK_HH_B32_B16 SReg_32:$src0, SReg_32:$src1)
>;

// TODO: Should source modifiers be matched to v_pack_b32_f16?
def : GCNPat <
  (v2f16 (build_vector (f16 SReg_32:$src0), (f16 SReg_32:$src1))),
  (S_PACK_LL_B32_B16 SReg_32:$src0, SReg_32:$src1)
>;

} // End SubtargetPredicate = HasVOP3PInsts


def : GCNPat <
  (v2f16 (scalar_to_vector f16:$src0)),
  (COPY $src0)
>;

def : GCNPat <
  (v2i16 (scalar_to_vector i16:$src0)),
  (COPY $src0)
>;

def : GCNPat <
  (v4i16 (scalar_to_vector i16:$src0)),
  (INSERT_SUBREG (IMPLICIT_DEF), $src0, sub0)
>;

def : GCNPat <
  (v4f16 (scalar_to_vector f16:$src0)),
  (INSERT_SUBREG (IMPLICIT_DEF), $src0, sub0)
>;

def : GCNPat <
  (i64 (int_amdgcn_mov_dpp i64:$src, timm:$dpp_ctrl, timm:$row_mask,
                           timm:$bank_mask, timm:$bound_ctrl)),
  (V_MOV_B64_DPP_PSEUDO VReg_64:$src, VReg_64:$src,
                        (as_i32timm $dpp_ctrl), (as_i32timm $row_mask),
                        (as_i32timm $bank_mask),
                        (as_i1timm $bound_ctrl))
>;

def : GCNPat <
  (i64 (int_amdgcn_update_dpp i64:$old, i64:$src, timm:$dpp_ctrl, timm:$row_mask,
                              timm:$bank_mask, timm:$bound_ctrl)),
  (V_MOV_B64_DPP_PSEUDO VReg_64:$old, VReg_64:$src, (as_i32timm $dpp_ctrl),
                        (as_i32timm $row_mask), (as_i32timm $bank_mask),
                        (as_i1timm $bound_ctrl))
>;

//===----------------------------------------------------------------------===//
// Fract Patterns
//===----------------------------------------------------------------------===//

let SubtargetPredicate = isGFX6 in {

// V_FRACT is buggy on SI, so the F32 version is never used and (x-floor(x)) is
// used instead. However, SI doesn't have V_FLOOR_F64, so the most efficient
// way to implement it is using V_FRACT_F64.
// The workaround for the V_FRACT bug is:
//    fract(x) = isnan(x) ? x : min(V_FRACT(x), 0.99999999999999999)

// Convert floor(x) to (x - fract(x))

// Don't bother handling this for GlobalISel, it's handled during
// lowering.
//
// FIXME: DAG should also custom lower this.
def : GCNPat <
  (f64 (ffloor (f64 (VOP3Mods f64:$x, i32:$mods)))),
  (V_ADD_F64
      $mods,
      $x,
      SRCMODS.NEG,
      (V_CNDMASK_B64_PSEUDO
         (V_MIN_F64
             SRCMODS.NONE,
             (V_FRACT_F64_e64 $mods, $x),
             SRCMODS.NONE,
             (V_MOV_B64_PSEUDO 0x3fefffffffffffff)),
         $x,
         (V_CMP_CLASS_F64_e64 SRCMODS.NONE, $x, (i32 3 /*NaN*/))))
>;

} // End SubtargetPredicates = isGFX6

//============================================================================//
// Miscellaneous Optimization Patterns
//============================================================================//

// Undo sub x, c -> add x, -c canonicalization since c is more likely
// an inline immediate than -c.
// TODO: Also do for 64-bit.
def : GCNPat<
  (add i32:$src0, (i32 NegSubInlineConst32:$src1)),
  (S_SUB_I32 SReg_32:$src0, NegSubInlineConst32:$src1)
>;

def : GCNPat<
  (add i32:$src0, (i32 NegSubInlineConst32:$src1)),
  (V_SUB_U32_e64 VS_32:$src0, NegSubInlineConst32:$src1)> {
  let SubtargetPredicate = HasAddNoCarryInsts;
}

def : GCNPat<
  (add i32:$src0, (i32 NegSubInlineConst32:$src1)),
  (V_SUB_I32_e64 VS_32:$src0, NegSubInlineConst32:$src1)> {
  let SubtargetPredicate = NotHasAddNoCarryInsts;
}


// Avoid pointlessly materializing a constant in VGPR.
// FIXME: Should also do this for readlane, but tablegen crashes on
// the ignored src1.
def : GCNPat<
  (int_amdgcn_readfirstlane (i32 imm:$src)),
  (S_MOV_B32 SReg_32:$src)
>;

multiclass BFMPatterns <ValueType vt, InstSI BFM, InstSI MOV> {
  def : GCNPat <
    (vt (shl (vt (add (vt (shl 1, vt:$a)), -1)), vt:$b)),
    (BFM $a, $b)
  >;

  def : GCNPat <
    (vt (add (vt (shl 1, vt:$a)), -1)),
    (BFM $a, (MOV (i32 0)))
  >;
}

defm : BFMPatterns <i32, S_BFM_B32, S_MOV_B32>;
// FIXME: defm : BFMPatterns <i64, S_BFM_B64, S_MOV_B64>;

defm : BFEPattern <V_BFE_U32, V_BFE_I32, S_MOV_B32>;
defm : SHA256MaPattern <V_BFI_B32, V_XOR_B32_e64, SReg_64>;

multiclass IntMed3Pat<Instruction med3Inst,
                 SDPatternOperator min,
                 SDPatternOperator max,
                 SDPatternOperator min_oneuse,
                 SDPatternOperator max_oneuse> {

  // This matches 16 permutations of
  // min(max(a, b), max(min(a, b), c))
  def : AMDGPUPat <
  (min (max_oneuse i32:$src0, i32:$src1),
       (max_oneuse (min_oneuse i32:$src0, i32:$src1), i32:$src2)),
  (med3Inst VSrc_b32:$src0, VSrc_b32:$src1, VSrc_b32:$src2)
>;

  // This matches 16 permutations of
  // max(min(x, y), min(max(x, y), z))
  def : AMDGPUPat <
  (max (min_oneuse i32:$src0, i32:$src1),
       (min_oneuse (max_oneuse i32:$src0, i32:$src1), i32:$src2)),
  (med3Inst VSrc_b32:$src0, VSrc_b32:$src1, VSrc_b32:$src2)
>;
}

defm : IntMed3Pat<V_MED3_I32, smin, smax, smin_oneuse, smax_oneuse>;
defm : IntMed3Pat<V_MED3_U32, umin, umax, umin_oneuse, umax_oneuse>;

// This matches 16 permutations of
// max(min(x, y), min(max(x, y), z))
class FPMed3Pat<ValueType vt,
                //SDPatternOperator max, SDPatternOperator min,
                Instruction med3Inst> : GCNPat<
  (fmaxnum_like (fminnum_like_oneuse (VOP3Mods_nnan vt:$src0, i32:$src0_mods),
                           (VOP3Mods_nnan vt:$src1, i32:$src1_mods)),
           (fminnum_like_oneuse (fmaxnum_like_oneuse (VOP3Mods_nnan vt:$src0, i32:$src0_mods),
                                           (VOP3Mods_nnan vt:$src1, i32:$src1_mods)),
                           (vt (VOP3Mods_nnan vt:$src2, i32:$src2_mods)))),
  (med3Inst $src0_mods, $src0, $src1_mods, $src1, $src2_mods, $src2, DSTCLAMP.NONE, DSTOMOD.NONE)
>;

class FP16Med3Pat<ValueType vt,
                Instruction med3Inst> : GCNPat<
  (fmaxnum_like (fminnum_like_oneuse (VOP3Mods_nnan vt:$src0, i32:$src0_mods),
                                     (VOP3Mods_nnan vt:$src1, i32:$src1_mods)),
           (fminnum_like_oneuse (fmaxnum_like_oneuse (VOP3Mods_nnan vt:$src0, i32:$src0_mods),
                                                     (VOP3Mods_nnan vt:$src1, i32:$src1_mods)),
                           (vt (VOP3Mods_nnan vt:$src2, i32:$src2_mods)))),
  (med3Inst $src0_mods, $src0, $src1_mods, $src1, $src2_mods, $src2, DSTCLAMP.NONE)
>;

multiclass Int16Med3Pat<Instruction med3Inst,
                   SDPatternOperator min,
                   SDPatternOperator max,
                   SDPatternOperator max_oneuse,
                   SDPatternOperator min_oneuse> {
  // This matches 16 permutations of
  // max(min(x, y), min(max(x, y), z))
  def : GCNPat <
  (max (min_oneuse i16:$src0, i16:$src1),
       (min_oneuse (max_oneuse i16:$src0, i16:$src1), i16:$src2)),
  (med3Inst SRCMODS.NONE, VSrc_b16:$src0, SRCMODS.NONE, VSrc_b16:$src1, SRCMODS.NONE, VSrc_b16:$src2, DSTCLAMP.NONE)
>;

  // This matches 16 permutations of
  // min(max(a, b), max(min(a, b), c))
  def : GCNPat <
  (min (max_oneuse i16:$src0, i16:$src1),
      (max_oneuse (min_oneuse i16:$src0, i16:$src1), i16:$src2)),
  (med3Inst SRCMODS.NONE, VSrc_b16:$src0, SRCMODS.NONE, VSrc_b16:$src1, SRCMODS.NONE, VSrc_b16:$src2, DSTCLAMP.NONE)
>;
}

def : FPMed3Pat<f32, V_MED3_F32>;

let OtherPredicates = [isGFX9Plus] in {
def : FP16Med3Pat<f16, V_MED3_F16>;
defm : Int16Med3Pat<V_MED3_I16, smin, smax, smax_oneuse, smin_oneuse>;
defm : Int16Med3Pat<V_MED3_U16, umin, umax, umax_oneuse, umin_oneuse>;
} // End Predicates = [isGFX9Plus]

class AMDGPUGenericInstruction : GenericInstruction {
  let Namespace = "AMDGPU";
}

def G_AMDGPU_FFBH_U32 : AMDGPUGenericInstruction {
  let OutOperandList = (outs type0:$dst);
  let InOperandList = (ins type1:$src);
  let hasSideEffects = 0;
}

def G_AMDGPU_RCP_IFLAG : AMDGPUGenericInstruction {
  let OutOperandList = (outs type0:$dst);
  let InOperandList = (ins type1:$src);
  let hasSideEffects = 0;
}

class BufferLoadGenericInstruction : AMDGPUGenericInstruction {
  let OutOperandList = (outs type0:$dst);
  let InOperandList = (ins type1:$rsrc, type2:$vindex, type2:$voffset,
                           type2:$soffset, untyped_imm_0:$offset,
                           untyped_imm_0:$cachepolicy, untyped_imm_0:$idxen);
  let hasSideEffects = 0;
  let mayLoad = 1;
}

class TBufferLoadGenericInstruction : AMDGPUGenericInstruction {
  let OutOperandList = (outs type0:$dst);
  let InOperandList = (ins type1:$rsrc, type2:$vindex, type2:$voffset,
                           type2:$soffset, untyped_imm_0:$offset, untyped_imm_0:$format,
                           untyped_imm_0:$cachepolicy, untyped_imm_0:$idxen);
  let hasSideEffects = 0;
  let mayLoad = 1;
}

def G_AMDGPU_BUFFER_LOAD_UBYTE : BufferLoadGenericInstruction;
def G_AMDGPU_BUFFER_LOAD_SBYTE : BufferLoadGenericInstruction;
def G_AMDGPU_BUFFER_LOAD_USHORT : BufferLoadGenericInstruction;
def G_AMDGPU_BUFFER_LOAD_SSHORT : BufferLoadGenericInstruction;
def G_AMDGPU_BUFFER_LOAD : BufferLoadGenericInstruction;
def G_AMDGPU_BUFFER_LOAD_FORMAT : BufferLoadGenericInstruction;
def G_AMDGPU_BUFFER_LOAD_FORMAT_D16 : BufferLoadGenericInstruction;
def G_AMDGPU_TBUFFER_LOAD_FORMAT : TBufferLoadGenericInstruction;
def G_AMDGPU_TBUFFER_LOAD_FORMAT_D16 : TBufferLoadGenericInstruction;

class BufferStoreGenericInstruction : AMDGPUGenericInstruction {
  let OutOperandList = (outs);
  let InOperandList = (ins type0:$vdata, type1:$rsrc, type2:$vindex, type2:$voffset,
                           type2:$soffset, untyped_imm_0:$offset,
                           untyped_imm_0:$cachepolicy, untyped_imm_0:$idxen);
  let hasSideEffects = 0;
  let mayStore = 1;
}

class TBufferStoreGenericInstruction : AMDGPUGenericInstruction {
  let OutOperandList = (outs);
  let InOperandList = (ins type0:$vdata, type1:$rsrc, type2:$vindex, type2:$voffset,
                           type2:$soffset, untyped_imm_0:$offset,
                           untyped_imm_0:$format,
                           untyped_imm_0:$cachepolicy, untyped_imm_0:$idxen);
  let hasSideEffects = 0;
  let mayStore = 1;
}

def G_AMDGPU_BUFFER_STORE : BufferStoreGenericInstruction;
def G_AMDGPU_BUFFER_STORE_BYTE : BufferStoreGenericInstruction;
def G_AMDGPU_BUFFER_STORE_SHORT : BufferStoreGenericInstruction;
def G_AMDGPU_BUFFER_STORE_FORMAT : BufferStoreGenericInstruction;
def G_AMDGPU_BUFFER_STORE_FORMAT_D16 : BufferStoreGenericInstruction;
def G_AMDGPU_TBUFFER_STORE_FORMAT : TBufferStoreGenericInstruction;
def G_AMDGPU_TBUFFER_STORE_FORMAT_D16 : TBufferStoreGenericInstruction;

def G_AMDGPU_FMIN_LEGACY : AMDGPUGenericInstruction {
  let OutOperandList = (outs type0:$dst);
  let InOperandList = (ins type0:$src0, type0:$src1);
  let hasSideEffects = 0;
}

def G_AMDGPU_FMAX_LEGACY : AMDGPUGenericInstruction {
  let OutOperandList = (outs type0:$dst);
  let InOperandList = (ins type0:$src0, type0:$src1);
  let hasSideEffects = 0;
}

foreach N = 0-3 in {
def G_AMDGPU_CVT_F32_UBYTE#N : AMDGPUGenericInstruction {
  let OutOperandList = (outs type0:$dst);
  let InOperandList = (ins type0:$src0);
  let hasSideEffects = 0;
}
}

// Atomic cmpxchg. $cmpval ad $newval are packed in a single vector
// operand Expects a MachineMemOperand in addition to explicit
// operands.
def G_AMDGPU_ATOMIC_CMPXCHG : AMDGPUGenericInstruction {
  let OutOperandList = (outs type0:$oldval);
  let InOperandList = (ins ptype1:$addr, type0:$cmpval_newval);
  let hasSideEffects = 0;
  let mayLoad = 1;
  let mayStore = 1;
}

let Namespace = "AMDGPU" in {
def G_AMDGPU_ATOMIC_INC : G_ATOMICRMW_OP;
def G_AMDGPU_ATOMIC_DEC : G_ATOMICRMW_OP;
}

class BufferAtomicGenericInstruction : AMDGPUGenericInstruction {
  let OutOperandList = (outs type0:$dst);
  let InOperandList = (ins type0:$vdata, type1:$rsrc, type2:$vindex, type2:$voffset,
                           type2:$soffset, untyped_imm_0:$offset,
                           untyped_imm_0:$cachepolicy, untyped_imm_0:$idxen);
  let hasSideEffects = 0;
  let mayLoad = 1;
  let mayStore = 1;
}

def G_AMDGPU_BUFFER_ATOMIC_SWAP : BufferAtomicGenericInstruction;
def G_AMDGPU_BUFFER_ATOMIC_ADD : BufferAtomicGenericInstruction;
def G_AMDGPU_BUFFER_ATOMIC_SUB : BufferAtomicGenericInstruction;
def G_AMDGPU_BUFFER_ATOMIC_SMIN : BufferAtomicGenericInstruction;
def G_AMDGPU_BUFFER_ATOMIC_UMIN : BufferAtomicGenericInstruction;
def G_AMDGPU_BUFFER_ATOMIC_SMAX : BufferAtomicGenericInstruction;
def G_AMDGPU_BUFFER_ATOMIC_UMAX : BufferAtomicGenericInstruction;
def G_AMDGPU_BUFFER_ATOMIC_AND : BufferAtomicGenericInstruction;
def G_AMDGPU_BUFFER_ATOMIC_OR : BufferAtomicGenericInstruction;
def G_AMDGPU_BUFFER_ATOMIC_XOR : BufferAtomicGenericInstruction;
def G_AMDGPU_BUFFER_ATOMIC_INC : BufferAtomicGenericInstruction;
def G_AMDGPU_BUFFER_ATOMIC_DEC : BufferAtomicGenericInstruction;

def G_AMDGPU_BUFFER_ATOMIC_CMPSWAP : AMDGPUGenericInstruction {
  let OutOperandList = (outs type0:$dst);
  let InOperandList = (ins type0:$vdata, type0:$cmp, type1:$rsrc, type2:$vindex,
                           type2:$voffset, type2:$soffset, untyped_imm_0:$offset,
                           untyped_imm_0:$cachepolicy, untyped_imm_0:$idxen);
  let hasSideEffects = 0;
  let mayLoad = 1;
  let mayStore = 1;
}

// Wrapper around llvm.amdgcn.s.buffer.load. This is mostly needed as
// a workaround for the intrinsic being defined as readnone, but
// really needs a memory operand.
def G_AMDGPU_S_BUFFER_LOAD : AMDGPUGenericInstruction {
  let OutOperandList = (outs type0:$dst);
  let InOperandList = (ins type1:$rsrc, type2:$offset, untyped_imm_0:$cachepolicy);
  let hasSideEffects = 0;
  let mayLoad = 1;
  let mayStore = 0;
}

// This is equivalent to the G_INTRINSIC*, but the operands may have
// been legalized depending on the subtarget requirements.
def G_AMDGPU_INTRIN_IMAGE_LOAD : AMDGPUGenericInstruction {
  let OutOperandList = (outs type0:$dst);
  let InOperandList = (ins unknown:$intrin, variable_ops);
  let hasSideEffects = 0;
  let mayLoad = 1;

  // FIXME: Use separate opcode for atomics.
  let mayStore = 1;
}

// This is equivalent to the G_INTRINSIC*, but the operands may have
// been legalized depending on the subtarget requirements.
def G_AMDGPU_INTRIN_IMAGE_STORE : AMDGPUGenericInstruction {
  let OutOperandList = (outs);
  let InOperandList = (ins unknown:$intrin, variable_ops);
  let hasSideEffects = 0;
  let mayStore = 1;
}<|MERGE_RESOLUTION|>--- conflicted
+++ resolved
@@ -1905,17 +1905,6 @@
   (fcanonicalize (f32 (fneg (VOP3Mods f32:$src, i32:$src_mods)))),
   (V_MUL_F32_e64 0, (i32 CONST.FP32_NEG_ONE), $src_mods, $src)
 >;
-<<<<<<< HEAD
-}
-
-let OtherPredicates = [FP32Denormals] in {
-def : GCNPat<
-  (fcanonicalize (f32 (VOP3Mods f32:$src, i32:$src_mods))),
-  (V_MAX_F32_e64 $src_mods, $src, $src_mods, $src)
->;
-}
-=======
->>>>>>> a34309b7
 
 // TODO: Handle fneg like other types.
 def : GCNPat<
@@ -1924,13 +1913,6 @@
 >;
 } // End AddedComplexity = -5
 
-<<<<<<< HEAD
-let OtherPredicates = [FP64Denormals] in {
-def : GCNPat<
-  (fcanonicalize (f64 (VOP3Mods f64:$src, i32:$src_mods))),
-  (V_MAX_F64 $src_mods, $src, $src_mods, $src)
->;
-=======
 multiclass SelectCanonicalizeAsMax<
   list<Predicate> f32_preds = [],
   list<Predicate> f64_preds = [],
@@ -1960,7 +1942,6 @@
     // FIXME: Should have VOP3P subtarget predicate
     let OtherPredicates = f16_preds;
   }
->>>>>>> a34309b7
 }
 
 // On pre-gfx9 targets, v_max_*/v_min_* did not respect the denormal
