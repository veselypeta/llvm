--- conflicted
+++ resolved
@@ -206,12 +206,6 @@
 
   LiveInterval *CmpLI =
       CmpReg.isVirtual() ? &LIS->getInterval(CmpReg) : nullptr;
-<<<<<<< HEAD
-
-  // Try to remove compare. Cmp value should not used in between of cmp
-  // and s_and_b64 if VCC or just unused if any other register.
-  if ((CmpReg.isVirtual() && CmpLI->Query(AndIdx.getRegSlot()).isKill()) ||
-=======
   LiveInterval *SelLI =
       SelReg.isVirtual() ? &LIS->getInterval(SelReg) : nullptr;
 
@@ -257,7 +251,6 @@
   // Try to remove compare. Cmp value should not used in between of cmp
   // and s_and_b64 if VCC or just unused if any other register.
   if ((CmpReg.isVirtual() && CmpLI && CmpLI->Query(AndIdx.getRegSlot()).isKill()) ||
->>>>>>> 3de04b6d
       (CmpReg == Register(CondReg) &&
        std::none_of(std::next(Cmp->getIterator()), Andn2->getIterator(),
                     [&](const MachineInstr &MI) {
@@ -269,50 +262,7 @@
     LIS->RemoveMachineInstrFromMaps(*Cmp);
     Cmp->eraseFromParent();
 
-    LiveInterval *SelLI =
-        SelReg.isVirtual() ? &LIS->getInterval(SelReg) : nullptr;
     // Try to remove v_cndmask_b32.
-<<<<<<< HEAD
-    if (SelLI && SelLI->Query(CmpIdx.getRegSlot()).isKill()) {
-      LLVM_DEBUG(dbgs() << "Erasing: " << *Sel << '\n');
-
-      if (SelLI)
-        LIS->removeVRegDefAt(*SelLI, SelIdx.getRegSlot());
-      LIS->RemoveMachineInstrFromMaps(*Sel);
-      Sel->eraseFromParent();
-    }
-  }
-
-  if (CCReg.isVirtual()) {
-    LiveInterval &CCLI = LIS->getInterval(CCReg);
-    auto CCQ = CCLI.Query(SelIdx.getRegSlot());
-    if (CCQ.valueIn()) {
-      CCLI.addSegment(LiveRange::Segment(SelIdx.getRegSlot(),
-                                         AndIdx.getRegSlot(), CCQ.valueIn()));
-    }
-
-    if (CC->getSubReg()) {
-      LaneBitmask Mask = TRI->getSubRegIndexLaneMask(CC->getSubReg());
-      BumpPtrAllocator &Allocator = LIS->getVNInfoAllocator();
-      CCLI.refineSubRanges(
-          Allocator, Mask,
-          [=](LiveInterval::SubRange &SR) {
-            auto CCQS = SR.Query(SelIdx.getRegSlot());
-            if (CCQS.valueIn()) {
-              SR.addSegment(LiveRange::Segment(
-                  SelIdx.getRegSlot(), AndIdx.getRegSlot(), CCQS.valueIn()));
-            }
-          },
-          *LIS->getSlotIndexes(), *TRI);
-      CCLI.removeEmptySubRanges();
-
-      SmallVector<LiveInterval *> SplitLIs;
-      LIS->splitSeparateComponents(CCLI, SplitLIs);
-    }
-  } else
-    LIS->removeAllRegUnitsForPhysReg(CCReg);
-
-=======
     if (SelLI) {
       bool CanRemoveSel = SelLI->Query(CmpIdx.getRegSlot()).isKill();
       if (!CanRemoveSel) {
@@ -330,7 +280,6 @@
     }
   }
 
->>>>>>> 3de04b6d
   return true;
 }
 
