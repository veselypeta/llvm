//===- AArch64TargetTransformInfo.h - AArch64 specific TTI ------*- C++ -*-===//
//
// Part of the LLVM Project, under the Apache License v2.0 with LLVM Exceptions.
// See https://llvm.org/LICENSE.txt for license information.
// SPDX-License-Identifier: Apache-2.0 WITH LLVM-exception
//
//===----------------------------------------------------------------------===//
/// \file
/// This file a TargetTransformInfo::Concept conforming object specific to the
/// AArch64 target machine. It uses the target's detailed information to
/// provide more precise answers to certain TTI queries, while letting the
/// target independent and default TTI implementations handle the rest.
///
//===----------------------------------------------------------------------===//

#ifndef LLVM_LIB_TARGET_AARCH64_AARCH64TARGETTRANSFORMINFO_H
#define LLVM_LIB_TARGET_AARCH64_AARCH64TARGETTRANSFORMINFO_H

#include "AArch64.h"
#include "AArch64Subtarget.h"
#include "AArch64TargetMachine.h"
#include "llvm/ADT/ArrayRef.h"
#include "llvm/Analysis/TargetTransformInfo.h"
#include "llvm/CodeGen/BasicTTIImpl.h"
#include "llvm/IR/Function.h"
#include "llvm/IR/Intrinsics.h"
#include <cstdint>

namespace llvm {

class APInt;
class Instruction;
class IntrinsicInst;
class Loop;
class SCEV;
class ScalarEvolution;
class Type;
class Value;
class VectorType;

class AArch64TTIImpl : public BasicTTIImplBase<AArch64TTIImpl> {
  using BaseT = BasicTTIImplBase<AArch64TTIImpl>;
  using TTI = TargetTransformInfo;

  friend BaseT;

  const AArch64Subtarget *ST;
  const AArch64TargetLowering *TLI;

  const AArch64Subtarget *getST() const { return ST; }
  const AArch64TargetLowering *getTLI() const { return TLI; }

  enum MemIntrinsicType {
    VECTOR_LDST_TWO_ELEMENTS,
    VECTOR_LDST_THREE_ELEMENTS,
    VECTOR_LDST_FOUR_ELEMENTS
  };

  bool isWideningInstruction(Type *Ty, unsigned Opcode,
                             ArrayRef<const Value *> Args);

  // A helper function called by 'getVectorInstrCost'.
  //
  // 'Val' and 'Index' are forwarded from 'getVectorInstrCost'; 'HasRealUse'
  // indicates whether the vector instruction is available in the input IR or
  // just imaginary in vectorizer passes.
  InstructionCost getVectorInstrCostHelper(Type *Val, unsigned Index,
                                           bool HasRealUse);

public:
  explicit AArch64TTIImpl(const AArch64TargetMachine *TM, const Function &F)
      : BaseT(TM, F.getParent()->getDataLayout()), ST(TM->getSubtargetImpl(F)),
        TLI(ST->getTargetLowering()) {}

  bool areInlineCompatible(const Function *Caller,
                           const Function *Callee) const;

  /// \name Scalar TTI Implementations
  /// @{

  using BaseT::getIntImmCost;
  InstructionCost getIntImmCost(int64_t Val);
  InstructionCost getIntImmCost(const APInt &Imm, Type *Ty,
                                TTI::TargetCostKind CostKind);
  InstructionCost getIntImmCostInst(unsigned Opcode, unsigned Idx,
                                    const APInt &Imm, Type *Ty,
                                    TTI::TargetCostKind CostKind,
                                    Instruction *Inst = nullptr);
  InstructionCost getIntImmCostIntrin(Intrinsic::ID IID, unsigned Idx,
                                      const APInt &Imm, Type *Ty,
                                      TTI::TargetCostKind CostKind);
  TTI::PopcntSupportKind getPopcntSupport(unsigned TyWidth);

  /// @}

  /// \name Vector TTI Implementations
  /// @{

  bool enableInterleavedAccessVectorization() { return true; }

  unsigned getNumberOfRegisters(unsigned ClassID) const {
    bool Vector = (ClassID == 1);
    if (Vector) {
      if (ST->hasNEON())
        return 32;
      return 0;
    }
    return 31;
  }

  InstructionCost getIntrinsicInstrCost(const IntrinsicCostAttributes &ICA,
                                        TTI::TargetCostKind CostKind);

  Optional<Instruction *> instCombineIntrinsic(InstCombiner &IC,
                                               IntrinsicInst &II) const;

  Optional<Value *> simplifyDemandedVectorEltsIntrinsic(
      InstCombiner &IC, IntrinsicInst &II, APInt DemandedElts, APInt &UndefElts,
      APInt &UndefElts2, APInt &UndefElts3,
      std::function<void(Instruction *, unsigned, APInt, APInt &)>
          SimplifyAndSetOp) const;

  TypeSize getRegisterBitWidth(TargetTransformInfo::RegisterKind K) const {
    switch (K) {
    case TargetTransformInfo::RGK_Scalar:
      return TypeSize::getFixed(64);
    case TargetTransformInfo::RGK_FixedWidthVector:
      if (ST->hasSVE())
        return TypeSize::getFixed(
            std::max(ST->getMinSVEVectorSizeInBits(), 128u));
      return TypeSize::getFixed(ST->hasNEON() ? 128 : 0);
    case TargetTransformInfo::RGK_ScalableVector:
      return TypeSize::getScalable(ST->hasSVE() ? 128 : 0);
    }
    llvm_unreachable("Unsupported register kind");
  }

  unsigned getMinVectorRegisterBitWidth() const {
    return ST->getMinVectorRegisterBitWidth();
  }

  Optional<unsigned> getVScaleForTuning() const {
    return ST->getVScaleForTuning();
  }

  bool shouldMaximizeVectorBandwidth(TargetTransformInfo::RegisterKind K) const;

  /// Try to return an estimate cost factor that can be used as a multiplier
  /// when scalarizing an operation for a vector with ElementCount \p VF.
  /// For scalable vectors this currently takes the most pessimistic view based
  /// upon the maximum possible value for vscale.
  unsigned getMaxNumElements(ElementCount VF) const {
    if (!VF.isScalable())
      return VF.getFixedValue();

    return VF.getKnownMinValue() * ST->getVScaleForTuning();
  }

  unsigned getMaxInterleaveFactor(unsigned VF);

  bool prefersVectorizedAddressing() const;

  InstructionCost getMaskedMemoryOpCost(unsigned Opcode, Type *Src,
                                        Align Alignment, unsigned AddressSpace,
                                        TTI::TargetCostKind CostKind);

  InstructionCost getGatherScatterOpCost(unsigned Opcode, Type *DataTy,
                                         const Value *Ptr, bool VariableMask,
                                         Align Alignment,
                                         TTI::TargetCostKind CostKind,
                                         const Instruction *I = nullptr);

  InstructionCost getCastInstrCost(unsigned Opcode, Type *Dst, Type *Src,
                                   TTI::CastContextHint CCH,
                                   TTI::TargetCostKind CostKind,
                                   const Instruction *I = nullptr);

  InstructionCost getExtractWithExtendCost(unsigned Opcode, Type *Dst,
                                           VectorType *VecTy, unsigned Index);

  InstructionCost getCFInstrCost(unsigned Opcode, TTI::TargetCostKind CostKind,
                                 const Instruction *I = nullptr);

  InstructionCost getVectorInstrCost(unsigned Opcode, Type *Val,
                                     unsigned Index);
  InstructionCost getVectorInstrCost(const Instruction &I, Type *Val,
                                     unsigned Index);

  InstructionCost getMinMaxReductionCost(VectorType *Ty, VectorType *CondTy,
                                         bool IsUnsigned,
                                         TTI::TargetCostKind CostKind);

  InstructionCost getArithmeticReductionCostSVE(unsigned Opcode,
                                                VectorType *ValTy,
                                                TTI::TargetCostKind CostKind);

  InstructionCost getSpliceCost(VectorType *Tp, int Index);

  InstructionCost getArithmeticInstrCost(
      unsigned Opcode, Type *Ty, TTI::TargetCostKind CostKind,
      TTI::OperandValueInfo Op1Info = {TTI::OK_AnyValue, TTI::OP_None},
      TTI::OperandValueInfo Op2Info = {TTI::OK_AnyValue, TTI::OP_None},
      ArrayRef<const Value *> Args = ArrayRef<const Value *>(),
      const Instruction *CxtI = nullptr);

  InstructionCost getAddressComputationCost(Type *Ty, ScalarEvolution *SE,
                                            const SCEV *Ptr);

  InstructionCost getCmpSelInstrCost(unsigned Opcode, Type *ValTy, Type *CondTy,
                                     CmpInst::Predicate VecPred,
                                     TTI::TargetCostKind CostKind,
                                     const Instruction *I = nullptr);

  TTI::MemCmpExpansionOptions enableMemCmpExpansion(bool OptSize,
                                                    bool IsZeroCmp) const;
  bool useNeonVector(const Type *Ty) const;

  InstructionCost
  getMemoryOpCost(unsigned Opcode, Type *Src, MaybeAlign Alignment,
                  unsigned AddressSpace, TTI::TargetCostKind CostKind,
                  TTI::OperandValueInfo OpInfo = {TTI::OK_AnyValue, TTI::OP_None},
                  const Instruction *I = nullptr);

  InstructionCost getCostOfKeepingLiveOverCall(ArrayRef<Type *> Tys);

  void getUnrollingPreferences(Loop *L, ScalarEvolution &SE,
                               TTI::UnrollingPreferences &UP,
                               OptimizationRemarkEmitter *ORE);

  void getPeelingPreferences(Loop *L, ScalarEvolution &SE,
                             TTI::PeelingPreferences &PP);

  Value *getOrCreateResultFromMemIntrinsic(IntrinsicInst *Inst,
                                           Type *ExpectedType);

  bool getTgtMemIntrinsic(IntrinsicInst *Inst, MemIntrinsicInfo &Info);

  bool isElementTypeLegalForScalableVector(Type *Ty) const {
    if (Ty->isPointerTy())
      return true;

    if (Ty->isBFloatTy() && ST->hasBF16())
      return true;

    if (Ty->isHalfTy() || Ty->isFloatTy() || Ty->isDoubleTy())
      return true;

    if (Ty->isIntegerTy(8) || Ty->isIntegerTy(16) ||
        Ty->isIntegerTy(32) || Ty->isIntegerTy(64))
      return true;

    return false;
  }

  bool isLegalMaskedLoadStore(Type *DataType, Align Alignment) {
    if (!ST->hasSVE())
      return false;

    // For fixed vectors, avoid scalarization if using SVE for them.
    if (isa<FixedVectorType>(DataType) && !ST->useSVEForFixedLengthVectors())
      return false; // Fall back to scalarization of masked operations.

    return isElementTypeLegalForScalableVector(DataType->getScalarType());
  }

  bool isLegalMaskedLoad(Type *DataType, Align Alignment) {
    return isLegalMaskedLoadStore(DataType, Alignment);
  }

  bool isLegalMaskedStore(Type *DataType, Align Alignment) {
    return isLegalMaskedLoadStore(DataType, Alignment);
  }

  bool isLegalMaskedGatherScatter(Type *DataType) const {
    if (!ST->hasSVE())
      return false;

    // For fixed vectors, scalarize if not using SVE for them.
    auto *DataTypeFVTy = dyn_cast<FixedVectorType>(DataType);
    if (DataTypeFVTy && (!ST->useSVEForFixedLengthVectors() ||
                         DataTypeFVTy->getNumElements() < 2))
      return false;

    return isElementTypeLegalForScalableVector(DataType->getScalarType());
  }

  bool isLegalMaskedGather(Type *DataType, Align Alignment) const {
    return isLegalMaskedGatherScatter(DataType);
  }
  bool isLegalMaskedScatter(Type *DataType, Align Alignment) const {
    return isLegalMaskedGatherScatter(DataType);
  }

  bool isLegalBroadcastLoad(Type *ElementTy, ElementCount NumElements) const {
    // Return true if we can generate a `ld1r` splat load instruction.
    if (!ST->hasNEON() || NumElements.isScalable())
      return false;
    switch (unsigned ElementBits = ElementTy->getScalarSizeInBits()) {
    case 8:
    case 16:
    case 32:
    case 64: {
      // We accept bit-widths >= 64bits and elements {8,16,32,64} bits.
      unsigned VectorBits = NumElements.getFixedValue() * ElementBits;
      return VectorBits >= 64;
    }
    }
    return false;
  }

  bool isLegalNTStoreLoad(Type *DataType, Align Alignment) {
    // NOTE: The logic below is mostly geared towards LV, which calls it with
    //       vectors with 2 elements. We might want to improve that, if other
    //       users show up.
    // Nontemporal vector loads/stores can be directly lowered to LDNP/STNP, if
    // the vector can be halved so that each half fits into a register. That's
    // the case if the element type fits into a register and the number of
    // elements is a power of 2 > 1.
    if (auto *DataTypeTy = dyn_cast<FixedVectorType>(DataType)) {
      unsigned NumElements = DataTypeTy->getNumElements();
      unsigned EltSize = DataTypeTy->getElementType()->getScalarSizeInBits();
      return NumElements > 1 && isPowerOf2_64(NumElements) && EltSize >= 8 &&
             EltSize <= 128 && isPowerOf2_64(EltSize);
    }
    return BaseT::isLegalNTStore(DataType, Alignment);
  }

  bool isLegalNTStore(Type *DataType, Align Alignment) {
    return isLegalNTStoreLoad(DataType, Alignment);
  }

  bool isLegalNTLoad(Type *DataType, Align Alignment) {
    // Only supports little-endian targets.
    if (ST->isLittleEndian())
      return isLegalNTStoreLoad(DataType, Alignment);
    return BaseT::isLegalNTLoad(DataType, Alignment);
  }

<<<<<<< HEAD
=======
  bool enableOrderedReductions() const { return true; }

>>>>>>> f788a4d7
  InstructionCost getInterleavedMemoryOpCost(
      unsigned Opcode, Type *VecTy, unsigned Factor, ArrayRef<unsigned> Indices,
      Align Alignment, unsigned AddressSpace, TTI::TargetCostKind CostKind,
      bool UseMaskForCond = false, bool UseMaskForGaps = false);

  bool
  shouldConsiderAddressTypePromotion(const Instruction &I,
                                     bool &AllowPromotionWithoutCommonHeader);

  bool shouldExpandReduction(const IntrinsicInst *II) const { return false; }

  unsigned getGISelRematGlobalCost() const {
    return 2;
  }

  unsigned getMinTripCountTailFoldingThreshold() const {
    return ST->hasSVE() ? 5 : 0;
  }

  PredicationStyle emitGetActiveLaneMask() const {
    if (ST->hasSVE())
      return PredicationStyle::DataAndControlFlow;
    return PredicationStyle::None;
  }

  bool preferPredicateOverEpilogue(Loop *L, LoopInfo *LI, ScalarEvolution &SE,
                                   AssumptionCache &AC, TargetLibraryInfo *TLI,
                                   DominatorTree *DT,
                                   LoopVectorizationLegality *LVL,
                                   InterleavedAccessInfo *IAI);

  bool supportsScalableVectors() const { return ST->hasSVE(); }

  bool enableScalableVectorization() const { return ST->hasSVE(); }

  bool isLegalToVectorizeReduction(const RecurrenceDescriptor &RdxDesc,
                                   ElementCount VF) const;

  bool preferPredicatedReductionSelect(unsigned Opcode, Type *Ty,
                                       TTI::ReductionFlags Flags) const {
    return ST->hasSVE();
  }

  InstructionCost getArithmeticReductionCost(unsigned Opcode, VectorType *Ty,
                                             Optional<FastMathFlags> FMF,
                                             TTI::TargetCostKind CostKind);

  InstructionCost getShuffleCost(TTI::ShuffleKind Kind, VectorType *Tp,
                                 ArrayRef<int> Mask,
                                 TTI::TargetCostKind CostKind, int Index,
                                 VectorType *SubTp,
                                 ArrayRef<const Value *> Args = None);

  /// Return the cost of the scaling factor used in the addressing
  /// mode represented by AM for this target, for a load/store
  /// of the specified type.
  /// If the AM is supported, the return value must be >= 0.
  /// If the AM is not supported, it returns a negative value.
  InstructionCost getScalingFactorCost(Type *Ty, GlobalValue *BaseGV,
                                       int64_t BaseOffset, bool HasBaseReg,
                                       int64_t Scale, unsigned AddrSpace) const;
  /// @}
};

} // end namespace llvm

#endif // LLVM_LIB_TARGET_AARCH64_AARCH64TARGETTRANSFORMINFO_H<|MERGE_RESOLUTION|>--- conflicted
+++ resolved
@@ -336,11 +336,8 @@
     return BaseT::isLegalNTLoad(DataType, Alignment);
   }
 
-<<<<<<< HEAD
-=======
   bool enableOrderedReductions() const { return true; }
 
->>>>>>> f788a4d7
   InstructionCost getInterleavedMemoryOpCost(
       unsigned Opcode, Type *VecTy, unsigned Factor, ArrayRef<unsigned> Indices,
       Align Alignment, unsigned AddressSpace, TTI::TargetCostKind CostKind,
