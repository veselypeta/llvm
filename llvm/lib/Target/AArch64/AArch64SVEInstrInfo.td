--- conflicted
+++ resolved
@@ -3238,13 +3238,8 @@
   // SVE2 bitwise shift right and accumulate
   defm SSRA_ZZI  : sve2_int_bin_accum_shift_imm_right<0b00, "ssra",  AArch64ssra>;
   defm USRA_ZZI  : sve2_int_bin_accum_shift_imm_right<0b01, "usra",  AArch64usra>;
-<<<<<<< HEAD
-  defm SRSRA_ZZI : sve2_int_bin_accum_shift_imm_right<0b10, "srsra", int_aarch64_sve_srsra>;
-  defm URSRA_ZZI : sve2_int_bin_accum_shift_imm_right<0b11, "ursra", int_aarch64_sve_ursra>;
-=======
   defm SRSRA_ZZI : sve2_int_bin_accum_shift_imm_right<0b10, "srsra", int_aarch64_sve_srsra, int_aarch64_sve_srshr>;
   defm URSRA_ZZI : sve2_int_bin_accum_shift_imm_right<0b11, "ursra", int_aarch64_sve_ursra, int_aarch64_sve_urshr>;
->>>>>>> 3de04b6d
 
   // SVE2 complex integer add
   defm CADD_ZZI   : sve2_int_cadd<0b0, "cadd",   int_aarch64_sve_cadd_x>;
