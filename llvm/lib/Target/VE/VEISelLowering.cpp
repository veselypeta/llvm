--- conflicted
+++ resolved
@@ -817,8 +817,6 @@
 
   /// } Floating-point math functions
 
-<<<<<<< HEAD
-=======
   /// Atomic instructions {
 
   setMaxAtomicSizeInBitsSupported(64);
@@ -830,7 +828,6 @@
 
   /// } Atomic isntructions
 
->>>>>>> a4eefe45
   setStackPointerRegisterToSaveRestore(VE::SX11);
 
   // We have target-specific dag combine patterns for the following nodes:
