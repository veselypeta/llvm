--- conflicted
+++ resolved
@@ -269,12 +269,9 @@
                                       [FeatureAMXTILE]>;
 def FeatureCMPCCXADD : SubtargetFeature<"cmpccxadd", "HasCMPCCXADD", "true",
                                         "Support CMPCCXADD instructions">;
-<<<<<<< HEAD
-=======
 def FeatureRAOINT : SubtargetFeature<"raoint", "HasRAOINT", "true",
                                      "Support RAO-INT instructions",
                                      []>;
->>>>>>> e7aa6127
 def FeatureINVPCID : SubtargetFeature<"invpcid", "HasINVPCID", "true",
                                       "Invalidate Process-Context Identifier">;
 def FeatureSGX     : SubtargetFeature<"sgx", "HasSGX", "true",
