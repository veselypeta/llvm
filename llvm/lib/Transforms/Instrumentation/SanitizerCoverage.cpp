//===-- SanitizerCoverage.cpp - coverage instrumentation for sanitizers ---===//
//
// Part of the LLVM Project, under the Apache License v2.0 with LLVM Exceptions.
// See https://llvm.org/LICENSE.txt for license information.
// SPDX-License-Identifier: Apache-2.0 WITH LLVM-exception
//
//===----------------------------------------------------------------------===//
//
// Coverage instrumentation done on LLVM IR level, works with Sanitizers.
//
//===----------------------------------------------------------------------===//

#include "llvm/Transforms/Instrumentation/SanitizerCoverage.h"
#include "llvm/ADT/ArrayRef.h"
#include "llvm/ADT/SmallVector.h"
#include "llvm/Analysis/EHPersonalities.h"
#include "llvm/Analysis/PostDominators.h"
#include "llvm/IR/CFG.h"
#include "llvm/IR/Constant.h"
#include "llvm/IR/DataLayout.h"
#include "llvm/IR/DebugInfo.h"
#include "llvm/IR/Dominators.h"
#include "llvm/IR/Function.h"
#include "llvm/IR/GlobalVariable.h"
#include "llvm/IR/IRBuilder.h"
#include "llvm/IR/InlineAsm.h"
#include "llvm/IR/IntrinsicInst.h"
#include "llvm/IR/Intrinsics.h"
#include "llvm/IR/LLVMContext.h"
#include "llvm/IR/MDBuilder.h"
#include "llvm/IR/Mangler.h"
#include "llvm/IR/Module.h"
#include "llvm/IR/Type.h"
#include "llvm/InitializePasses.h"
#include "llvm/Support/CommandLine.h"
#include "llvm/Support/Debug.h"
#include "llvm/Support/SpecialCaseList.h"
#include "llvm/Support/VirtualFileSystem.h"
#include "llvm/Support/raw_ostream.h"
#include "llvm/Transforms/Instrumentation.h"
#include "llvm/Transforms/Utils/BasicBlockUtils.h"
#include "llvm/Transforms/Utils/ModuleUtils.h"

using namespace llvm;

#define DEBUG_TYPE "sancov"

static const char *const SanCovTracePCIndirName =
    "__sanitizer_cov_trace_pc_indir";
static const char *const SanCovTracePCName = "__sanitizer_cov_trace_pc";
static const char *const SanCovTraceCmp1 = "__sanitizer_cov_trace_cmp1";
static const char *const SanCovTraceCmp2 = "__sanitizer_cov_trace_cmp2";
static const char *const SanCovTraceCmp4 = "__sanitizer_cov_trace_cmp4";
static const char *const SanCovTraceCmp8 = "__sanitizer_cov_trace_cmp8";
static const char *const SanCovTraceConstCmp1 =
    "__sanitizer_cov_trace_const_cmp1";
static const char *const SanCovTraceConstCmp2 =
    "__sanitizer_cov_trace_const_cmp2";
static const char *const SanCovTraceConstCmp4 =
    "__sanitizer_cov_trace_const_cmp4";
static const char *const SanCovTraceConstCmp8 =
    "__sanitizer_cov_trace_const_cmp8";
static const char *const SanCovTraceDiv4 = "__sanitizer_cov_trace_div4";
static const char *const SanCovTraceDiv8 = "__sanitizer_cov_trace_div8";
static const char *const SanCovTraceGep = "__sanitizer_cov_trace_gep";
static const char *const SanCovTraceSwitchName = "__sanitizer_cov_trace_switch";
static const char *const SanCovModuleCtorTracePcGuardName =
    "sancov.module_ctor_trace_pc_guard";
static const char *const SanCovModuleCtor8bitCountersName =
    "sancov.module_ctor_8bit_counters";
static const char *const SanCovModuleCtorBoolFlagName =
    "sancov.module_ctor_bool_flag";
static const uint64_t SanCtorAndDtorPriority = 2;

static const char *const SanCovTracePCGuardName =
    "__sanitizer_cov_trace_pc_guard";
static const char *const SanCovTracePCGuardInitName =
    "__sanitizer_cov_trace_pc_guard_init";
static const char *const SanCov8bitCountersInitName =
    "__sanitizer_cov_8bit_counters_init";
static const char *const SanCovBoolFlagInitName =
    "__sanitizer_cov_bool_flag_init";
static const char *const SanCovPCsInitName = "__sanitizer_cov_pcs_init";

static const char *const SanCovGuardsSectionName = "sancov_guards";
static const char *const SanCovCountersSectionName = "sancov_cntrs";
static const char *const SanCovBoolFlagSectionName = "sancov_bools";
static const char *const SanCovPCsSectionName = "sancov_pcs";

static const char *const SanCovLowestStackName = "__sancov_lowest_stack";

static cl::opt<int> ClCoverageLevel(
    "sanitizer-coverage-level",
    cl::desc("Sanitizer Coverage. 0: none, 1: entry block, 2: all blocks, "
             "3: all blocks and critical edges"),
    cl::Hidden, cl::init(0));

static cl::opt<bool> ClTracePC("sanitizer-coverage-trace-pc",
                               cl::desc("Experimental pc tracing"), cl::Hidden,
                               cl::init(false));

static cl::opt<bool> ClTracePCGuard("sanitizer-coverage-trace-pc-guard",
                                    cl::desc("pc tracing with a guard"),
                                    cl::Hidden, cl::init(false));

// If true, we create a global variable that contains PCs of all instrumented
// BBs, put this global into a named section, and pass this section's bounds
// to __sanitizer_cov_pcs_init.
// This way the coverage instrumentation does not need to acquire the PCs
// at run-time. Works with trace-pc-guard, inline-8bit-counters, and
// inline-bool-flag.
static cl::opt<bool> ClCreatePCTable("sanitizer-coverage-pc-table",
                                     cl::desc("create a static PC table"),
                                     cl::Hidden, cl::init(false));

static cl::opt<bool>
    ClInline8bitCounters("sanitizer-coverage-inline-8bit-counters",
                         cl::desc("increments 8-bit counter for every edge"),
                         cl::Hidden, cl::init(false));

static cl::opt<bool>
    ClInlineBoolFlag("sanitizer-coverage-inline-bool-flag",
                     cl::desc("sets a boolean flag for every edge"), cl::Hidden,
                     cl::init(false));

static cl::opt<bool>
    ClCMPTracing("sanitizer-coverage-trace-compares",
                 cl::desc("Tracing of CMP and similar instructions"),
                 cl::Hidden, cl::init(false));

static cl::opt<bool> ClDIVTracing("sanitizer-coverage-trace-divs",
                                  cl::desc("Tracing of DIV instructions"),
                                  cl::Hidden, cl::init(false));

static cl::opt<bool> ClGEPTracing("sanitizer-coverage-trace-geps",
                                  cl::desc("Tracing of GEP instructions"),
                                  cl::Hidden, cl::init(false));

static cl::opt<bool>
    ClPruneBlocks("sanitizer-coverage-prune-blocks",
                  cl::desc("Reduce the number of instrumented blocks"),
                  cl::Hidden, cl::init(true));

static cl::opt<bool> ClStackDepth("sanitizer-coverage-stack-depth",
                                  cl::desc("max stack depth tracing"),
                                  cl::Hidden, cl::init(false));

namespace {

SanitizerCoverageOptions getOptions(int LegacyCoverageLevel) {
  SanitizerCoverageOptions Res;
  switch (LegacyCoverageLevel) {
  case 0:
    Res.CoverageType = SanitizerCoverageOptions::SCK_None;
    break;
  case 1:
    Res.CoverageType = SanitizerCoverageOptions::SCK_Function;
    break;
  case 2:
    Res.CoverageType = SanitizerCoverageOptions::SCK_BB;
    break;
  case 3:
    Res.CoverageType = SanitizerCoverageOptions::SCK_Edge;
    break;
  case 4:
    Res.CoverageType = SanitizerCoverageOptions::SCK_Edge;
    Res.IndirectCalls = true;
    break;
  }
  return Res;
}

SanitizerCoverageOptions OverrideFromCL(SanitizerCoverageOptions Options) {
  // Sets CoverageType and IndirectCalls.
  SanitizerCoverageOptions CLOpts = getOptions(ClCoverageLevel);
  Options.CoverageType = std::max(Options.CoverageType, CLOpts.CoverageType);
  Options.IndirectCalls |= CLOpts.IndirectCalls;
  Options.TraceCmp |= ClCMPTracing;
  Options.TraceDiv |= ClDIVTracing;
  Options.TraceGep |= ClGEPTracing;
  Options.TracePC |= ClTracePC;
  Options.TracePCGuard |= ClTracePCGuard;
  Options.Inline8bitCounters |= ClInline8bitCounters;
  Options.InlineBoolFlag |= ClInlineBoolFlag;
  Options.PCTable |= ClCreatePCTable;
  Options.NoPrune |= !ClPruneBlocks;
  Options.StackDepth |= ClStackDepth;
  if (!Options.TracePCGuard && !Options.TracePC &&
      !Options.Inline8bitCounters && !Options.StackDepth &&
      !Options.InlineBoolFlag)
    Options.TracePCGuard = true; // TracePCGuard is default.
  return Options;
}

using DomTreeCallback = function_ref<const DominatorTree *(Function &F)>;
using PostDomTreeCallback =
    function_ref<const PostDominatorTree *(Function &F)>;

class ModuleSanitizerCoverage {
public:
  ModuleSanitizerCoverage(
      const SanitizerCoverageOptions &Options = SanitizerCoverageOptions(),
      const SpecialCaseList *Whitelist = nullptr,
      const SpecialCaseList *Blacklist = nullptr)
      : Options(OverrideFromCL(Options)), Whitelist(Whitelist),
        Blacklist(Blacklist) {}
  bool instrumentModule(Module &M, DomTreeCallback DTCallback,
                        PostDomTreeCallback PDTCallback);

private:
  void instrumentFunction(Function &F, DomTreeCallback DTCallback,
                          PostDomTreeCallback PDTCallback);
  void InjectCoverageForIndirectCalls(Function &F,
                                      ArrayRef<Instruction *> IndirCalls);
  void InjectTraceForCmp(Function &F, ArrayRef<Instruction *> CmpTraceTargets);
  void InjectTraceForDiv(Function &F,
                         ArrayRef<BinaryOperator *> DivTraceTargets);
  void InjectTraceForGep(Function &F,
                         ArrayRef<GetElementPtrInst *> GepTraceTargets);
  void InjectTraceForSwitch(Function &F,
                            ArrayRef<Instruction *> SwitchTraceTargets);
  bool InjectCoverage(Function &F, ArrayRef<BasicBlock *> AllBlocks,
                      bool IsLeafFunc = true);
  GlobalVariable *CreateFunctionLocalArrayInSection(size_t NumElements,
                                                    Function &F, Type *Ty,
                                                    const char *Section);
  GlobalVariable *CreatePCArray(Function &F, ArrayRef<BasicBlock *> AllBlocks);
  void CreateFunctionLocalArrays(Function &F, ArrayRef<BasicBlock *> AllBlocks);
  void InjectCoverageAtBlock(Function &F, BasicBlock &BB, size_t Idx,
                             bool IsLeafFunc = true);
  Function *CreateInitCallsForSections(Module &M, const char *CtorName,
                                       const char *InitFunctionName, Type *Ty,
                                       const char *Section);
  std::pair<Value *, Value *> CreateSecStartEnd(Module &M, const char *Section,
                                                Type *Ty);

  void SetNoSanitizeMetadata(Instruction *I) {
    I->setMetadata(I->getModule()->getMDKindID("nosanitize"),
                   MDNode::get(*C, None));
  }

  std::string getSectionName(const std::string &Section) const;
  std::string getSectionStart(const std::string &Section) const;
  std::string getSectionEnd(const std::string &Section) const;
  FunctionCallee SanCovTracePCIndir;
  FunctionCallee SanCovTracePC, SanCovTracePCGuard;
  FunctionCallee SanCovTraceCmpFunction[4];
  FunctionCallee SanCovTraceConstCmpFunction[4];
  FunctionCallee SanCovTraceDivFunction[2];
  FunctionCallee SanCovTraceGepFunction;
  FunctionCallee SanCovTraceSwitchFunction;
  GlobalVariable *SanCovLowestStack;
  InlineAsm *EmptyAsm;
  Type *IntptrTy, *IntptrPtrTy, *Int64Ty, *Int64PtrTy, *Int32Ty, *Int32PtrTy,
      *Int16Ty, *Int8Ty, *Int8PtrTy, *Int1Ty, *Int1PtrTy;
  Module *CurModule;
  std::string CurModuleUniqueId;
  Triple TargetTriple;
  LLVMContext *C;
  const DataLayout *DL;

  GlobalVariable *FunctionGuardArray;  // for trace-pc-guard.
  GlobalVariable *Function8bitCounterArray;  // for inline-8bit-counters.
  GlobalVariable *FunctionBoolArray;         // for inline-bool-flag.
  GlobalVariable *FunctionPCsArray;  // for pc-table.
  SmallVector<GlobalValue *, 20> GlobalsToAppendToUsed;
  SmallVector<GlobalValue *, 20> GlobalsToAppendToCompilerUsed;

  SanitizerCoverageOptions Options;

  const SpecialCaseList *Whitelist;
  const SpecialCaseList *Blacklist;
};

class ModuleSanitizerCoverageLegacyPass : public ModulePass {
public:
  ModuleSanitizerCoverageLegacyPass(
      const SanitizerCoverageOptions &Options = SanitizerCoverageOptions(),
      const std::vector<std::string> &WhitelistFiles =
          std::vector<std::string>(),
      const std::vector<std::string> &BlacklistFiles =
          std::vector<std::string>())
      : ModulePass(ID), Options(Options) {
    if (WhitelistFiles.size() > 0)
      Whitelist = SpecialCaseList::createOrDie(WhitelistFiles,
                                               *vfs::getRealFileSystem());
    if (BlacklistFiles.size() > 0)
      Blacklist = SpecialCaseList::createOrDie(BlacklistFiles,
                                               *vfs::getRealFileSystem());
    initializeModuleSanitizerCoverageLegacyPassPass(
        *PassRegistry::getPassRegistry());
  }
  bool runOnModule(Module &M) override {
    ModuleSanitizerCoverage ModuleSancov(Options, Whitelist.get(),
                                         Blacklist.get());
    auto DTCallback = [this](Function &F) -> const DominatorTree * {
      return &this->getAnalysis<DominatorTreeWrapperPass>(F).getDomTree();
    };
    auto PDTCallback = [this](Function &F) -> const PostDominatorTree * {
      return &this->getAnalysis<PostDominatorTreeWrapperPass>(F)
                  .getPostDomTree();
    };
    return ModuleSancov.instrumentModule(M, DTCallback, PDTCallback);
  }

  static char ID; // Pass identification, replacement for typeid
  StringRef getPassName() const override { return "ModuleSanitizerCoverage"; }

  void getAnalysisUsage(AnalysisUsage &AU) const override {
    AU.addRequired<DominatorTreeWrapperPass>();
    AU.addRequired<PostDominatorTreeWrapperPass>();
  }

private:
  SanitizerCoverageOptions Options;

  std::unique_ptr<SpecialCaseList> Whitelist;
  std::unique_ptr<SpecialCaseList> Blacklist;
};

} // namespace

PreservedAnalyses ModuleSanitizerCoveragePass::run(Module &M,
                                                   ModuleAnalysisManager &MAM) {
  ModuleSanitizerCoverage ModuleSancov(Options);
  auto &FAM = MAM.getResult<FunctionAnalysisManagerModuleProxy>(M).getManager();
  auto DTCallback = [&FAM](Function &F) -> const DominatorTree * {
    return &FAM.getResult<DominatorTreeAnalysis>(F);
  };
  auto PDTCallback = [&FAM](Function &F) -> const PostDominatorTree * {
    return &FAM.getResult<PostDominatorTreeAnalysis>(F);
  };
  if (ModuleSancov.instrumentModule(M, DTCallback, PDTCallback))
    return PreservedAnalyses::none();
  return PreservedAnalyses::all();
}

std::pair<Value *, Value *>
ModuleSanitizerCoverage::CreateSecStartEnd(Module &M, const char *Section,
                                           Type *Ty) {
  GlobalVariable *SecStart =
      new GlobalVariable(M, Ty, false, GlobalVariable::ExternalLinkage, nullptr,
                         getSectionStart(Section));
  SecStart->setVisibility(GlobalValue::HiddenVisibility);
  GlobalVariable *SecEnd =
      new GlobalVariable(M, Ty, false, GlobalVariable::ExternalLinkage,
                         nullptr, getSectionEnd(Section));
  SecEnd->setVisibility(GlobalValue::HiddenVisibility);
  IRBuilder<> IRB(M.getContext());
  Value *SecEndPtr = IRB.CreatePointerCast(SecEnd, Ty);
  if (!TargetTriple.isOSBinFormatCOFF())
    return std::make_pair(IRB.CreatePointerCast(SecStart, Ty), SecEndPtr);

  // Account for the fact that on windows-msvc __start_* symbols actually
  // point to a uint64_t before the start of the array.
  auto SecStartI8Ptr = IRB.CreatePointerCast(SecStart, Int8PtrTy);
  auto GEP = IRB.CreateGEP(Int8Ty, SecStartI8Ptr,
                           ConstantInt::get(IntptrTy, sizeof(uint64_t)));
  return std::make_pair(IRB.CreatePointerCast(GEP, Ty), SecEndPtr);
}

Function *ModuleSanitizerCoverage::CreateInitCallsForSections(
    Module &M, const char *CtorName, const char *InitFunctionName, Type *Ty,
    const char *Section) {
  auto SecStartEnd = CreateSecStartEnd(M, Section, Ty);
  auto SecStart = SecStartEnd.first;
  auto SecEnd = SecStartEnd.second;
  Function *CtorFunc;
  std::tie(CtorFunc, std::ignore) = createSanitizerCtorAndInitFunctions(
      M, CtorName, InitFunctionName, {Ty, Ty}, {SecStart, SecEnd});
  assert(CtorFunc->getName() == CtorName);

  if (TargetTriple.supportsCOMDAT()) {
    // Use comdat to dedup CtorFunc.
    CtorFunc->setComdat(M.getOrInsertComdat(CtorName));
    appendToGlobalCtors(M, CtorFunc, SanCtorAndDtorPriority, CtorFunc);
  } else {
    appendToGlobalCtors(M, CtorFunc, SanCtorAndDtorPriority);
  }

  if (TargetTriple.isOSBinFormatCOFF()) {
    // In COFF files, if the contructors are set as COMDAT (they are because
    // COFF supports COMDAT) and the linker flag /OPT:REF (strip unreferenced
    // functions and data) is used, the constructors get stripped. To prevent
    // this, give the constructors weak ODR linkage and ensure the linker knows
    // to include the sancov constructor. This way the linker can deduplicate
    // the constructors but always leave one copy.
    CtorFunc->setLinkage(GlobalValue::WeakODRLinkage);
    appendToUsed(M, CtorFunc);
  }
  return CtorFunc;
}

bool ModuleSanitizerCoverage::instrumentModule(
    Module &M, DomTreeCallback DTCallback, PostDomTreeCallback PDTCallback) {
  if (Options.CoverageType == SanitizerCoverageOptions::SCK_None)
    return false;
  if (Whitelist &&
      !Whitelist->inSection("coverage", "src", M.getSourceFileName()))
    return false;
  if (Blacklist &&
      Blacklist->inSection("coverage", "src", M.getSourceFileName()))
    return false;
  C = &(M.getContext());
  DL = &M.getDataLayout();
  CurModule = &M;
  CurModuleUniqueId = getUniqueModuleId(CurModule);
  TargetTriple = Triple(M.getTargetTriple());
  FunctionGuardArray = nullptr;
  Function8bitCounterArray = nullptr;
  FunctionBoolArray = nullptr;
  FunctionPCsArray = nullptr;
  IntptrTy = Type::getIntNTy(*C, DL->getPointerSizeInBits());
  IntptrPtrTy = PointerType::getUnqual(IntptrTy);
  Type *VoidTy = Type::getVoidTy(*C);
  IRBuilder<> IRB(*C);
  Int64PtrTy = PointerType::getUnqual(IRB.getInt64Ty());
  Int32PtrTy = PointerType::getUnqual(IRB.getInt32Ty());
  Int8PtrTy = PointerType::getUnqual(IRB.getInt8Ty());
  Int1PtrTy = PointerType::getUnqual(IRB.getInt1Ty());
  Int64Ty = IRB.getInt64Ty();
  Int32Ty = IRB.getInt32Ty();
  Int16Ty = IRB.getInt16Ty();
  Int8Ty = IRB.getInt8Ty();
  Int1Ty = IRB.getInt1Ty();

  SanCovTracePCIndir =
      M.getOrInsertFunction(SanCovTracePCIndirName, VoidTy, IntptrTy);
  // Make sure smaller parameters are zero-extended to i64 as required by the
  // x86_64 ABI.
  AttributeList SanCovTraceCmpZeroExtAL;
  if (TargetTriple.getArch() == Triple::x86_64) {
    SanCovTraceCmpZeroExtAL =
        SanCovTraceCmpZeroExtAL.addParamAttribute(*C, 0, Attribute::ZExt);
    SanCovTraceCmpZeroExtAL =
        SanCovTraceCmpZeroExtAL.addParamAttribute(*C, 1, Attribute::ZExt);
  }

  SanCovTraceCmpFunction[0] =
      M.getOrInsertFunction(SanCovTraceCmp1, SanCovTraceCmpZeroExtAL, VoidTy,
                            IRB.getInt8Ty(), IRB.getInt8Ty());
  SanCovTraceCmpFunction[1] =
      M.getOrInsertFunction(SanCovTraceCmp2, SanCovTraceCmpZeroExtAL, VoidTy,
                            IRB.getInt16Ty(), IRB.getInt16Ty());
  SanCovTraceCmpFunction[2] =
      M.getOrInsertFunction(SanCovTraceCmp4, SanCovTraceCmpZeroExtAL, VoidTy,
                            IRB.getInt32Ty(), IRB.getInt32Ty());
  SanCovTraceCmpFunction[3] =
      M.getOrInsertFunction(SanCovTraceCmp8, VoidTy, Int64Ty, Int64Ty);

  SanCovTraceConstCmpFunction[0] = M.getOrInsertFunction(
      SanCovTraceConstCmp1, SanCovTraceCmpZeroExtAL, VoidTy, Int8Ty, Int8Ty);
  SanCovTraceConstCmpFunction[1] = M.getOrInsertFunction(
      SanCovTraceConstCmp2, SanCovTraceCmpZeroExtAL, VoidTy, Int16Ty, Int16Ty);
  SanCovTraceConstCmpFunction[2] = M.getOrInsertFunction(
      SanCovTraceConstCmp4, SanCovTraceCmpZeroExtAL, VoidTy, Int32Ty, Int32Ty);
  SanCovTraceConstCmpFunction[3] =
      M.getOrInsertFunction(SanCovTraceConstCmp8, VoidTy, Int64Ty, Int64Ty);

  {
    AttributeList AL;
    if (TargetTriple.getArch() == Triple::x86_64)
      AL = AL.addParamAttribute(*C, 0, Attribute::ZExt);
    SanCovTraceDivFunction[0] =
        M.getOrInsertFunction(SanCovTraceDiv4, AL, VoidTy, IRB.getInt32Ty());
  }
  SanCovTraceDivFunction[1] =
      M.getOrInsertFunction(SanCovTraceDiv8, VoidTy, Int64Ty);
  SanCovTraceGepFunction =
      M.getOrInsertFunction(SanCovTraceGep, VoidTy, IntptrTy);
  SanCovTraceSwitchFunction =
      M.getOrInsertFunction(SanCovTraceSwitchName, VoidTy, Int64Ty, Int64PtrTy);

  Constant *SanCovLowestStackConstant =
      M.getOrInsertGlobal(SanCovLowestStackName, IntptrTy);
  SanCovLowestStack = dyn_cast<GlobalVariable>(SanCovLowestStackConstant);
  if (!SanCovLowestStack) {
    C->emitError(StringRef("'") + SanCovLowestStackName +
                 "' should not be declared by the user");
    return true;
  }
  SanCovLowestStack->setThreadLocalMode(
      GlobalValue::ThreadLocalMode::InitialExecTLSModel);
  if (Options.StackDepth && !SanCovLowestStack->isDeclaration())
    SanCovLowestStack->setInitializer(Constant::getAllOnesValue(IntptrTy));

  // We insert an empty inline asm after cov callbacks to avoid callback merge.
  EmptyAsm = InlineAsm::get(FunctionType::get(IRB.getVoidTy(), false),
                            StringRef(""), StringRef(""),
                            /*hasSideEffects=*/true);

  SanCovTracePC = M.getOrInsertFunction(SanCovTracePCName, VoidTy);
  SanCovTracePCGuard =
      M.getOrInsertFunction(SanCovTracePCGuardName, VoidTy, Int32PtrTy);

  for (auto &F : M)
    instrumentFunction(F, DTCallback, PDTCallback);

  Function *Ctor = nullptr;

  if (FunctionGuardArray)
    Ctor = CreateInitCallsForSections(M, SanCovModuleCtorTracePcGuardName,
                                      SanCovTracePCGuardInitName, Int32PtrTy,
                                      SanCovGuardsSectionName);
  if (Function8bitCounterArray)
    Ctor = CreateInitCallsForSections(M, SanCovModuleCtor8bitCountersName,
                                      SanCov8bitCountersInitName, Int8PtrTy,
                                      SanCovCountersSectionName);
  if (FunctionBoolArray) {
    Ctor = CreateInitCallsForSections(M, SanCovModuleCtorBoolFlagName,
                                      SanCovBoolFlagInitName, Int1PtrTy,
                                      SanCovBoolFlagSectionName);
  }
  if (Ctor && Options.PCTable) {
    auto SecStartEnd = CreateSecStartEnd(M, SanCovPCsSectionName, IntptrPtrTy);
    FunctionCallee InitFunction = declareSanitizerInitFunction(
        M, SanCovPCsInitName, {IntptrPtrTy, IntptrPtrTy});
    IRBuilder<> IRBCtor(Ctor->getEntryBlock().getTerminator());
    IRBCtor.CreateCall(InitFunction, {SecStartEnd.first, SecStartEnd.second});
  }
  // We don't reference these arrays directly in any of our runtime functions,
  // so we need to prevent them from being dead stripped.
  if (TargetTriple.isOSBinFormatMachO())
    appendToUsed(M, GlobalsToAppendToUsed);
  appendToCompilerUsed(M, GlobalsToAppendToCompilerUsed);
  return true;
}

// True if block has successors and it dominates all of them.
static bool isFullDominator(const BasicBlock *BB, const DominatorTree *DT) {
  if (succ_begin(BB) == succ_end(BB))
    return false;

  for (const BasicBlock *SUCC : make_range(succ_begin(BB), succ_end(BB))) {
    if (!DT->dominates(BB, SUCC))
      return false;
  }

  return true;
}

// True if block has predecessors and it postdominates all of them.
static bool isFullPostDominator(const BasicBlock *BB,
                                const PostDominatorTree *PDT) {
  if (pred_begin(BB) == pred_end(BB))
    return false;

  for (const BasicBlock *PRED : make_range(pred_begin(BB), pred_end(BB))) {
    if (!PDT->dominates(BB, PRED))
      return false;
  }

  return true;
}

static bool shouldInstrumentBlock(const Function &F, const BasicBlock *BB,
                                  const DominatorTree *DT,
                                  const PostDominatorTree *PDT,
                                  const SanitizerCoverageOptions &Options) {
  // Don't insert coverage for blocks containing nothing but unreachable: we
  // will never call __sanitizer_cov() for them, so counting them in
  // NumberOfInstrumentedBlocks() might complicate calculation of code coverage
  // percentage. Also, unreachable instructions frequently have no debug
  // locations.
  if (isa<UnreachableInst>(BB->getFirstNonPHIOrDbgOrLifetime()))
    return false;

  // Don't insert coverage into blocks without a valid insertion point
  // (catchswitch blocks).
  if (BB->getFirstInsertionPt() == BB->end())
    return false;

  if (Options.NoPrune || &F.getEntryBlock() == BB)
    return true;

  if (Options.CoverageType == SanitizerCoverageOptions::SCK_Function &&
      &F.getEntryBlock() != BB)
    return false;

  // Do not instrument full dominators, or full post-dominators with multiple
  // predecessors.
  return !isFullDominator(BB, DT)
    && !(isFullPostDominator(BB, PDT) && !BB->getSinglePredecessor());
}


// Returns true iff From->To is a backedge.
// A twist here is that we treat From->To as a backedge if
//   * To dominates From or
//   * To->UniqueSuccessor dominates From
static bool IsBackEdge(BasicBlock *From, BasicBlock *To,
                       const DominatorTree *DT) {
  if (DT->dominates(To, From))
    return true;
  if (auto Next = To->getUniqueSuccessor())
    if (DT->dominates(Next, From))
      return true;
  return false;
}

// Prunes uninteresting Cmp instrumentation:
//   * CMP instructions that feed into loop backedge branch.
//
// Note that Cmp pruning is controlled by the same flag as the
// BB pruning.
static bool IsInterestingCmp(ICmpInst *CMP, const DominatorTree *DT,
                             const SanitizerCoverageOptions &Options) {
  if (!Options.NoPrune)
    if (CMP->hasOneUse())
      if (auto BR = dyn_cast<BranchInst>(CMP->user_back()))
        for (BasicBlock *B : BR->successors())
          if (IsBackEdge(BR->getParent(), B, DT))
            return false;
  return true;
}

void ModuleSanitizerCoverage::instrumentFunction(
    Function &F, DomTreeCallback DTCallback, PostDomTreeCallback PDTCallback) {
  if (F.empty())
    return;
  if (F.getName().find(".module_ctor") != std::string::npos)
    return; // Should not instrument sanitizer init functions.
  if (F.getName().startswith("__sanitizer_"))
    return; // Don't instrument __sanitizer_* callbacks.
  // Don't touch available_externally functions, their actual body is elewhere.
  if (F.getLinkage() == GlobalValue::AvailableExternallyLinkage)
    return;
  // Don't instrument MSVC CRT configuration helpers. They may run before normal
  // initialization.
  if (F.getName() == "__local_stdio_printf_options" ||
      F.getName() == "__local_stdio_scanf_options")
    return;
  if (isa<UnreachableInst>(F.getEntryBlock().getTerminator()))
    return;
  // Don't instrument functions using SEH for now. Splitting basic blocks like
  // we do for coverage breaks WinEHPrepare.
  // FIXME: Remove this when SEH no longer uses landingpad pattern matching.
  if (F.hasPersonalityFn() &&
      isAsynchronousEHPersonality(classifyEHPersonality(F.getPersonalityFn())))
    return;
  if (Whitelist && !Whitelist->inSection("coverage", "fun", F.getName()))
    return;
  if (Blacklist && Blacklist->inSection("coverage", "fun", F.getName()))
    return;
  if (Options.CoverageType >= SanitizerCoverageOptions::SCK_Edge)
    SplitAllCriticalEdges(F, CriticalEdgeSplittingOptions().setIgnoreUnreachableDests());
  SmallVector<Instruction *, 8> IndirCalls;
  SmallVector<BasicBlock *, 16> BlocksToInstrument;
  SmallVector<Instruction *, 8> CmpTraceTargets;
  SmallVector<Instruction *, 8> SwitchTraceTargets;
  SmallVector<BinaryOperator *, 8> DivTraceTargets;
  SmallVector<GetElementPtrInst *, 8> GepTraceTargets;

  const DominatorTree *DT = DTCallback(F);
  const PostDominatorTree *PDT = PDTCallback(F);
  bool IsLeafFunc = true;

  for (auto &BB : F) {
    if (shouldInstrumentBlock(F, &BB, DT, PDT, Options))
      BlocksToInstrument.push_back(&BB);
    for (auto &Inst : BB) {
      if (Options.IndirectCalls) {
        CallBase *CB = dyn_cast<CallBase>(&Inst);
        if (CB && !CB->getCalledFunction())
          IndirCalls.push_back(&Inst);
      }
      if (Options.TraceCmp) {
        if (ICmpInst *CMP = dyn_cast<ICmpInst>(&Inst))
          if (IsInterestingCmp(CMP, DT, Options))
            CmpTraceTargets.push_back(&Inst);
        if (isa<SwitchInst>(&Inst))
          SwitchTraceTargets.push_back(&Inst);
      }
      if (Options.TraceDiv)
        if (BinaryOperator *BO = dyn_cast<BinaryOperator>(&Inst))
          if (BO->getOpcode() == Instruction::SDiv ||
              BO->getOpcode() == Instruction::UDiv)
            DivTraceTargets.push_back(BO);
      if (Options.TraceGep)
        if (GetElementPtrInst *GEP = dyn_cast<GetElementPtrInst>(&Inst))
          GepTraceTargets.push_back(GEP);
      if (Options.StackDepth)
        if (isa<InvokeInst>(Inst) ||
            (isa<CallInst>(Inst) && !isa<IntrinsicInst>(Inst)))
          IsLeafFunc = false;
    }
  }

  InjectCoverage(F, BlocksToInstrument, IsLeafFunc);
  InjectCoverageForIndirectCalls(F, IndirCalls);
  InjectTraceForCmp(F, CmpTraceTargets);
  InjectTraceForSwitch(F, SwitchTraceTargets);
  InjectTraceForDiv(F, DivTraceTargets);
  InjectTraceForGep(F, GepTraceTargets);
}

GlobalVariable *ModuleSanitizerCoverage::CreateFunctionLocalArrayInSection(
    size_t NumElements, Function &F, Type *Ty, const char *Section) {
  ArrayType *ArrayTy = ArrayType::get(Ty, NumElements);
  auto Array = new GlobalVariable(
      *CurModule, ArrayTy, false, GlobalVariable::PrivateLinkage,
      Constant::getNullValue(ArrayTy), "__sancov_gen_");

  if (TargetTriple.supportsCOMDAT() && !F.isInterposable())
    if (auto Comdat =
            GetOrCreateFunctionComdat(F, TargetTriple, CurModuleUniqueId))
      Array->setComdat(Comdat);
  Array->setSection(getSectionName(Section));
  Array->setAlignment(Align(DL->getTypeStoreSize(Ty).getFixedSize()));
  GlobalsToAppendToUsed.push_back(Array);
  GlobalsToAppendToCompilerUsed.push_back(Array);
  MDNode *MD = MDNode::get(F.getContext(), ValueAsMetadata::get(&F));
  Array->addMetadata(LLVMContext::MD_associated, *MD);

  return Array;
}

GlobalVariable *
ModuleSanitizerCoverage::CreatePCArray(Function &F,
                                       ArrayRef<BasicBlock *> AllBlocks) {
  size_t N = AllBlocks.size();
  assert(N);
  SmallVector<Constant *, 32> PCs;
  IRBuilder<> IRB(&*F.getEntryBlock().getFirstInsertionPt());
  for (size_t i = 0; i < N; i++) {
    if (&F.getEntryBlock() == AllBlocks[i]) {
      PCs.push_back((Constant *)IRB.CreatePointerCast(&F, IntptrPtrTy));
      PCs.push_back((Constant *)IRB.CreateIntToPtr(
          ConstantInt::get(IntptrTy, 1), IntptrPtrTy));
    } else {
      PCs.push_back((Constant *)IRB.CreatePointerCast(
          BlockAddress::get(AllBlocks[i]), IntptrPtrTy));
      PCs.push_back((Constant *)IRB.CreateIntToPtr(
          ConstantInt::get(IntptrTy, 0), IntptrPtrTy));
    }
  }
  auto *PCArray = CreateFunctionLocalArrayInSection(N * 2, F, IntptrPtrTy,
                                                    SanCovPCsSectionName);
  PCArray->setInitializer(
      ConstantArray::get(ArrayType::get(IntptrPtrTy, N * 2), PCs));
  PCArray->setConstant(true);

  return PCArray;
}

void ModuleSanitizerCoverage::CreateFunctionLocalArrays(
    Function &F, ArrayRef<BasicBlock *> AllBlocks) {
  if (Options.TracePCGuard)
    FunctionGuardArray = CreateFunctionLocalArrayInSection(
        AllBlocks.size(), F, Int32Ty, SanCovGuardsSectionName);

  if (Options.Inline8bitCounters)
    Function8bitCounterArray = CreateFunctionLocalArrayInSection(
        AllBlocks.size(), F, Int8Ty, SanCovCountersSectionName);
  if (Options.InlineBoolFlag)
    FunctionBoolArray = CreateFunctionLocalArrayInSection(
        AllBlocks.size(), F, Int1Ty, SanCovBoolFlagSectionName);

  if (Options.PCTable)
    FunctionPCsArray = CreatePCArray(F, AllBlocks);
}

bool ModuleSanitizerCoverage::InjectCoverage(Function &F,
                                             ArrayRef<BasicBlock *> AllBlocks,
                                             bool IsLeafFunc) {
  if (AllBlocks.empty()) return false;
  CreateFunctionLocalArrays(F, AllBlocks);
  for (size_t i = 0, N = AllBlocks.size(); i < N; i++)
    InjectCoverageAtBlock(F, *AllBlocks[i], i, IsLeafFunc);
  return true;
}

// On every indirect call we call a run-time function
// __sanitizer_cov_indir_call* with two parameters:
//   - callee address,
//   - global cache array that contains CacheSize pointers (zero-initialized).
//     The cache is used to speed up recording the caller-callee pairs.
// The address of the caller is passed implicitly via caller PC.
// CacheSize is encoded in the name of the run-time function.
void ModuleSanitizerCoverage::InjectCoverageForIndirectCalls(
    Function &F, ArrayRef<Instruction *> IndirCalls) {
  if (IndirCalls.empty())
    return;
  assert(Options.TracePC || Options.TracePCGuard ||
         Options.Inline8bitCounters || Options.InlineBoolFlag);
  for (auto I : IndirCalls) {
    IRBuilder<> IRB(I);
    CallBase &CB = cast<CallBase>(*I);
<<<<<<< HEAD
    Value *Callee = CB.getCalledValue();
=======
    Value *Callee = CB.getCalledOperand();
>>>>>>> 918d599f
    if (isa<InlineAsm>(Callee))
      continue;
    IRB.CreateCall(SanCovTracePCIndir, IRB.CreatePointerCast(Callee, IntptrTy));
  }
}

// For every switch statement we insert a call:
// __sanitizer_cov_trace_switch(CondValue,
//      {NumCases, ValueSizeInBits, Case0Value, Case1Value, Case2Value, ... })

void ModuleSanitizerCoverage::InjectTraceForSwitch(
    Function &, ArrayRef<Instruction *> SwitchTraceTargets) {
  for (auto I : SwitchTraceTargets) {
    if (SwitchInst *SI = dyn_cast<SwitchInst>(I)) {
      IRBuilder<> IRB(I);
      SmallVector<Constant *, 16> Initializers;
      Value *Cond = SI->getCondition();
      if (Cond->getType()->getScalarSizeInBits() >
          Int64Ty->getScalarSizeInBits())
        continue;
      Initializers.push_back(ConstantInt::get(Int64Ty, SI->getNumCases()));
      Initializers.push_back(
          ConstantInt::get(Int64Ty, Cond->getType()->getScalarSizeInBits()));
      if (Cond->getType()->getScalarSizeInBits() <
          Int64Ty->getScalarSizeInBits())
        Cond = IRB.CreateIntCast(Cond, Int64Ty, false);
      for (auto It : SI->cases()) {
        Constant *C = It.getCaseValue();
        if (C->getType()->getScalarSizeInBits() <
            Int64Ty->getScalarSizeInBits())
          C = ConstantExpr::getCast(CastInst::ZExt, It.getCaseValue(), Int64Ty);
        Initializers.push_back(C);
      }
      llvm::sort(Initializers.begin() + 2, Initializers.end(),
                 [](const Constant *A, const Constant *B) {
                   return cast<ConstantInt>(A)->getLimitedValue() <
                          cast<ConstantInt>(B)->getLimitedValue();
                 });
      ArrayType *ArrayOfInt64Ty = ArrayType::get(Int64Ty, Initializers.size());
      GlobalVariable *GV = new GlobalVariable(
          *CurModule, ArrayOfInt64Ty, false, GlobalVariable::InternalLinkage,
          ConstantArray::get(ArrayOfInt64Ty, Initializers),
          "__sancov_gen_cov_switch_values");
      IRB.CreateCall(SanCovTraceSwitchFunction,
                     {Cond, IRB.CreatePointerCast(GV, Int64PtrTy)});
    }
  }
}

void ModuleSanitizerCoverage::InjectTraceForDiv(
    Function &, ArrayRef<BinaryOperator *> DivTraceTargets) {
  for (auto BO : DivTraceTargets) {
    IRBuilder<> IRB(BO);
    Value *A1 = BO->getOperand(1);
    if (isa<ConstantInt>(A1)) continue;
    if (!A1->getType()->isIntegerTy())
      continue;
    uint64_t TypeSize = DL->getTypeStoreSizeInBits(A1->getType());
    int CallbackIdx = TypeSize == 32 ? 0 :
        TypeSize == 64 ? 1 : -1;
    if (CallbackIdx < 0) continue;
    auto Ty = Type::getIntNTy(*C, TypeSize);
    IRB.CreateCall(SanCovTraceDivFunction[CallbackIdx],
                   {IRB.CreateIntCast(A1, Ty, true)});
  }
}

void ModuleSanitizerCoverage::InjectTraceForGep(
    Function &, ArrayRef<GetElementPtrInst *> GepTraceTargets) {
  for (auto GEP : GepTraceTargets) {
    IRBuilder<> IRB(GEP);
    for (auto I = GEP->idx_begin(); I != GEP->idx_end(); ++I)
      if (!isa<ConstantInt>(*I) && (*I)->getType()->isIntegerTy())
        IRB.CreateCall(SanCovTraceGepFunction,
                       {IRB.CreateIntCast(*I, IntptrTy, true)});
  }
}

void ModuleSanitizerCoverage::InjectTraceForCmp(
    Function &, ArrayRef<Instruction *> CmpTraceTargets) {
  for (auto I : CmpTraceTargets) {
    if (ICmpInst *ICMP = dyn_cast<ICmpInst>(I)) {
      IRBuilder<> IRB(ICMP);
      Value *A0 = ICMP->getOperand(0);
      Value *A1 = ICMP->getOperand(1);
      if (!A0->getType()->isIntegerTy())
        continue;
      uint64_t TypeSize = DL->getTypeStoreSizeInBits(A0->getType());
      int CallbackIdx = TypeSize == 8 ? 0 :
                        TypeSize == 16 ? 1 :
                        TypeSize == 32 ? 2 :
                        TypeSize == 64 ? 3 : -1;
      if (CallbackIdx < 0) continue;
      // __sanitizer_cov_trace_cmp((type_size << 32) | predicate, A0, A1);
      auto CallbackFunc = SanCovTraceCmpFunction[CallbackIdx];
      bool FirstIsConst = isa<ConstantInt>(A0);
      bool SecondIsConst = isa<ConstantInt>(A1);
      // If both are const, then we don't need such a comparison.
      if (FirstIsConst && SecondIsConst) continue;
      // If only one is const, then make it the first callback argument.
      if (FirstIsConst || SecondIsConst) {
        CallbackFunc = SanCovTraceConstCmpFunction[CallbackIdx];
        if (SecondIsConst)
          std::swap(A0, A1);
      }

      auto Ty = Type::getIntNTy(*C, TypeSize);
      IRB.CreateCall(CallbackFunc, {IRB.CreateIntCast(A0, Ty, true),
              IRB.CreateIntCast(A1, Ty, true)});
    }
  }
}

void ModuleSanitizerCoverage::InjectCoverageAtBlock(Function &F, BasicBlock &BB,
                                                    size_t Idx,
                                                    bool IsLeafFunc) {
  BasicBlock::iterator IP = BB.getFirstInsertionPt();
  bool IsEntryBB = &BB == &F.getEntryBlock();
  DebugLoc EntryLoc;
  if (IsEntryBB) {
    if (auto SP = F.getSubprogram())
      EntryLoc = DebugLoc::get(SP->getScopeLine(), 0, SP);
    // Keep static allocas and llvm.localescape calls in the entry block.  Even
    // if we aren't splitting the block, it's nice for allocas to be before
    // calls.
    IP = PrepareToSplitEntryBlock(BB, IP);
  } else {
    EntryLoc = IP->getDebugLoc();
  }

  IRBuilder<> IRB(&*IP);
  IRB.SetCurrentDebugLocation(EntryLoc);
  if (Options.TracePC) {
    IRB.CreateCall(SanCovTracePC); // gets the PC using GET_CALLER_PC.
    IRB.CreateCall(EmptyAsm, {}); // Avoids callback merge.
  }
  if (Options.TracePCGuard) {
    auto GuardPtr = IRB.CreateIntToPtr(
        IRB.CreateAdd(IRB.CreatePointerCast(FunctionGuardArray, IntptrTy),
                      ConstantInt::get(IntptrTy, Idx * 4)),
        Int32PtrTy);
    IRB.CreateCall(SanCovTracePCGuard, GuardPtr);
    IRB.CreateCall(EmptyAsm, {}); // Avoids callback merge.
  }
  if (Options.Inline8bitCounters) {
    auto CounterPtr = IRB.CreateGEP(
        Function8bitCounterArray->getValueType(), Function8bitCounterArray,
        {ConstantInt::get(IntptrTy, 0), ConstantInt::get(IntptrTy, Idx)});
    auto Load = IRB.CreateLoad(Int8Ty, CounterPtr);
    auto Inc = IRB.CreateAdd(Load, ConstantInt::get(Int8Ty, 1));
    auto Store = IRB.CreateStore(Inc, CounterPtr);
    SetNoSanitizeMetadata(Load);
    SetNoSanitizeMetadata(Store);
  }
  if (Options.InlineBoolFlag) {
    auto FlagPtr = IRB.CreateGEP(
        FunctionBoolArray->getValueType(), FunctionBoolArray,
        {ConstantInt::get(IntptrTy, 0), ConstantInt::get(IntptrTy, Idx)});
    auto Load = IRB.CreateLoad(Int1Ty, FlagPtr);
    auto ThenTerm =
        SplitBlockAndInsertIfThen(IRB.CreateIsNull(Load), &*IP, false);
    IRBuilder<> ThenIRB(ThenTerm);
    auto Store = ThenIRB.CreateStore(ConstantInt::getTrue(Int1Ty), FlagPtr);
    SetNoSanitizeMetadata(Load);
    SetNoSanitizeMetadata(Store);
  }
  if (Options.StackDepth && IsEntryBB && !IsLeafFunc) {
    // Check stack depth.  If it's the deepest so far, record it.
    Module *M = F.getParent();
    Function *GetFrameAddr = Intrinsic::getDeclaration(
        M, Intrinsic::frameaddress,
        IRB.getInt8PtrTy(M->getDataLayout().getAllocaAddrSpace()));
    auto FrameAddrPtr =
        IRB.CreateCall(GetFrameAddr, {Constant::getNullValue(Int32Ty)});
    auto FrameAddrInt = IRB.CreatePtrToInt(FrameAddrPtr, IntptrTy);
    auto LowestStack = IRB.CreateLoad(IntptrTy, SanCovLowestStack);
    auto IsStackLower = IRB.CreateICmpULT(FrameAddrInt, LowestStack);
    auto ThenTerm = SplitBlockAndInsertIfThen(IsStackLower, &*IP, false);
    IRBuilder<> ThenIRB(ThenTerm);
    auto Store = ThenIRB.CreateStore(FrameAddrInt, SanCovLowestStack);
    SetNoSanitizeMetadata(LowestStack);
    SetNoSanitizeMetadata(Store);
  }
}

std::string
ModuleSanitizerCoverage::getSectionName(const std::string &Section) const {
  if (TargetTriple.isOSBinFormatCOFF()) {
    if (Section == SanCovCountersSectionName)
      return ".SCOV$CM";
    if (Section == SanCovBoolFlagSectionName)
      return ".SCOV$BM";
    if (Section == SanCovPCsSectionName)
      return ".SCOVP$M";
    return ".SCOV$GM"; // For SanCovGuardsSectionName.
  }
  if (TargetTriple.isOSBinFormatMachO())
    return "__DATA,__" + Section;
  return "__" + Section;
}

std::string
ModuleSanitizerCoverage::getSectionStart(const std::string &Section) const {
  if (TargetTriple.isOSBinFormatMachO())
    return "\1section$start$__DATA$__" + Section;
  return "__start___" + Section;
}

std::string
ModuleSanitizerCoverage::getSectionEnd(const std::string &Section) const {
  if (TargetTriple.isOSBinFormatMachO())
    return "\1section$end$__DATA$__" + Section;
  return "__stop___" + Section;
}

char ModuleSanitizerCoverageLegacyPass::ID = 0;
INITIALIZE_PASS_BEGIN(ModuleSanitizerCoverageLegacyPass, "sancov",
                      "Pass for instrumenting coverage on functions", false,
                      false)
INITIALIZE_PASS_DEPENDENCY(DominatorTreeWrapperPass)
INITIALIZE_PASS_DEPENDENCY(PostDominatorTreeWrapperPass)
INITIALIZE_PASS_END(ModuleSanitizerCoverageLegacyPass, "sancov",
                    "Pass for instrumenting coverage on functions", false,
                    false)
ModulePass *llvm::createModuleSanitizerCoverageLegacyPassPass(
    const SanitizerCoverageOptions &Options,
    const std::vector<std::string> &WhitelistFiles,
    const std::vector<std::string> &BlacklistFiles) {
  return new ModuleSanitizerCoverageLegacyPass(Options, WhitelistFiles,
                                               BlacklistFiles);
}<|MERGE_RESOLUTION|>--- conflicted
+++ resolved
@@ -786,11 +786,7 @@
   for (auto I : IndirCalls) {
     IRBuilder<> IRB(I);
     CallBase &CB = cast<CallBase>(*I);
-<<<<<<< HEAD
-    Value *Callee = CB.getCalledValue();
-=======
     Value *Callee = CB.getCalledOperand();
->>>>>>> 918d599f
     if (isa<InlineAsm>(Callee))
       continue;
     IRB.CreateCall(SanCovTracePCIndir, IRB.CreatePointerCast(Callee, IntptrTy));
