//===- BuildLibCalls.cpp - Utility builder for libcalls -------------------===//
//
// Part of the LLVM Project, under the Apache License v2.0 with LLVM Exceptions.
// See https://llvm.org/LICENSE.txt for license information.
// SPDX-License-Identifier: Apache-2.0 WITH LLVM-exception
//
//===----------------------------------------------------------------------===//
//
// This file implements some functions that will create standard C libcalls.
//
//===----------------------------------------------------------------------===//

#include "llvm/Transforms/Utils/BuildLibCalls.h"
#include "llvm/ADT/SmallString.h"
#include "llvm/ADT/Statistic.h"
#include "llvm/Analysis/MemoryBuiltins.h"
#include "llvm/Analysis/TargetLibraryInfo.h"
#include "llvm/IR/Argument.h"
#include "llvm/IR/CallingConv.h"
#include "llvm/IR/Constants.h"
#include "llvm/IR/DataLayout.h"
#include "llvm/IR/Function.h"
#include "llvm/IR/IRBuilder.h"
#include "llvm/IR/Module.h"
#include "llvm/IR/Type.h"
#include "llvm/Support/TypeSize.h"
#include <optional>

using namespace llvm;

#define DEBUG_TYPE "build-libcalls"

//- Infer Attributes ---------------------------------------------------------//

STATISTIC(NumReadNone, "Number of functions inferred as readnone");
STATISTIC(NumInaccessibleMemOnly,
          "Number of functions inferred as inaccessiblememonly");
STATISTIC(NumReadOnly, "Number of functions inferred as readonly");
STATISTIC(NumWriteOnly, "Number of functions inferred as writeonly");
STATISTIC(NumArgMemOnly, "Number of functions inferred as argmemonly");
STATISTIC(NumInaccessibleMemOrArgMemOnly,
          "Number of functions inferred as inaccessiblemem_or_argmemonly");
STATISTIC(NumNoUnwind, "Number of functions inferred as nounwind");
STATISTIC(NumNoCapture, "Number of arguments inferred as nocapture");
STATISTIC(NumWriteOnlyArg, "Number of arguments inferred as writeonly");
STATISTIC(NumReadOnlyArg, "Number of arguments inferred as readonly");
STATISTIC(NumNoAlias, "Number of function returns inferred as noalias");
STATISTIC(NumNoUndef, "Number of function returns inferred as noundef returns");
STATISTIC(NumReturnedArg, "Number of arguments inferred as returned");
STATISTIC(NumWillReturn, "Number of functions inferred as willreturn");

static bool setDoesNotAccessMemory(Function &F) {
  if (F.doesNotAccessMemory())
    return false;
  F.setDoesNotAccessMemory();
  ++NumReadNone;
  return true;
}

static bool setOnlyAccessesInaccessibleMemory(Function &F) {
  if (F.onlyAccessesInaccessibleMemory())
    return false;
  F.setOnlyAccessesInaccessibleMemory();
  ++NumInaccessibleMemOnly;
  return true;
}

static bool setOnlyReadsMemory(Function &F) {
  if (F.onlyReadsMemory())
    return false;
  F.setOnlyReadsMemory();
  ++NumReadOnly;
  return true;
}

static bool setOnlyWritesMemory(Function &F) {
  if (F.onlyWritesMemory()) // writeonly or readnone
    return false;
  ++NumWriteOnly;
  F.setOnlyWritesMemory();
  return true;
}

static bool setOnlyAccessesArgMemory(Function &F) {
  if (F.onlyAccessesArgMemory())
    return false;
  F.setOnlyAccessesArgMemory();
  ++NumArgMemOnly;
  return true;
}

static bool setOnlyAccessesInaccessibleMemOrArgMem(Function &F) {
  if (F.onlyAccessesInaccessibleMemOrArgMem())
    return false;
  F.setOnlyAccessesInaccessibleMemOrArgMem();
  ++NumInaccessibleMemOrArgMemOnly;
  return true;
}

static bool setDoesNotThrow(Function &F) {
  if (F.doesNotThrow())
    return false;
  F.setDoesNotThrow();
  ++NumNoUnwind;
  return true;
}

static bool setRetDoesNotAlias(Function &F) {
  if (F.hasRetAttribute(Attribute::NoAlias))
    return false;
  F.addRetAttr(Attribute::NoAlias);
  ++NumNoAlias;
  return true;
}

static bool setDoesNotCapture(Function &F, unsigned ArgNo) {
  if (F.hasParamAttribute(ArgNo, Attribute::NoCapture))
    return false;
  F.addParamAttr(ArgNo, Attribute::NoCapture);
  ++NumNoCapture;
  return true;
}

static bool setDoesNotAlias(Function &F, unsigned ArgNo) {
  if (F.hasParamAttribute(ArgNo, Attribute::NoAlias))
    return false;
  F.addParamAttr(ArgNo, Attribute::NoAlias);
  ++NumNoAlias;
  return true;
}

static bool setOnlyReadsMemory(Function &F, unsigned ArgNo) {
  if (F.hasParamAttribute(ArgNo, Attribute::ReadOnly))
    return false;
  F.addParamAttr(ArgNo, Attribute::ReadOnly);
  ++NumReadOnlyArg;
  return true;
}

static bool setOnlyWritesMemory(Function &F, unsigned ArgNo) {
  if (F.hasParamAttribute(ArgNo, Attribute::WriteOnly))
    return false;
  F.addParamAttr(ArgNo, Attribute::WriteOnly);
  ++NumWriteOnlyArg;
  return true;
}

static bool setRetNoUndef(Function &F) {
  if (!F.getReturnType()->isVoidTy() &&
      !F.hasRetAttribute(Attribute::NoUndef)) {
    F.addRetAttr(Attribute::NoUndef);
    ++NumNoUndef;
    return true;
  }
  return false;
}

static bool setArgsNoUndef(Function &F) {
  bool Changed = false;
  for (unsigned ArgNo = 0; ArgNo < F.arg_size(); ++ArgNo) {
    if (!F.hasParamAttribute(ArgNo, Attribute::NoUndef)) {
      F.addParamAttr(ArgNo, Attribute::NoUndef);
      ++NumNoUndef;
      Changed = true;
    }
  }
  return Changed;
}

static bool setArgNoUndef(Function &F, unsigned ArgNo) {
  if (F.hasParamAttribute(ArgNo, Attribute::NoUndef))
    return false;
  F.addParamAttr(ArgNo, Attribute::NoUndef);
  ++NumNoUndef;
  return true;
}

static bool setRetAndArgsNoUndef(Function &F) {
  bool UndefAdded = false;
  UndefAdded |= setRetNoUndef(F);
  UndefAdded |= setArgsNoUndef(F);
  return UndefAdded;
}

static bool setReturnedArg(Function &F, unsigned ArgNo) {
  if (F.hasParamAttribute(ArgNo, Attribute::Returned))
    return false;
  F.addParamAttr(ArgNo, Attribute::Returned);
  ++NumReturnedArg;
  return true;
}

static bool setNonLazyBind(Function &F) {
  if (F.hasFnAttribute(Attribute::NonLazyBind))
    return false;
  F.addFnAttr(Attribute::NonLazyBind);
  return true;
}

static bool setDoesNotFreeMemory(Function &F) {
  if (F.hasFnAttribute(Attribute::NoFree))
    return false;
  F.addFnAttr(Attribute::NoFree);
  return true;
}

static bool setWillReturn(Function &F) {
  if (F.hasFnAttribute(Attribute::WillReturn))
    return false;
  F.addFnAttr(Attribute::WillReturn);
  ++NumWillReturn;
  return true;
}

static bool setAlignedAllocParam(Function &F, unsigned ArgNo) {
  if (F.hasParamAttribute(ArgNo, Attribute::AllocAlign))
    return false;
  F.addParamAttr(ArgNo, Attribute::AllocAlign);
  return true;
}

static bool setAllocatedPointerParam(Function &F, unsigned ArgNo) {
  if (F.hasParamAttribute(ArgNo, Attribute::AllocatedPointer))
    return false;
  F.addParamAttr(ArgNo, Attribute::AllocatedPointer);
  return true;
}

static bool setAllocSize(Function &F, unsigned ElemSizeArg,
                         std::optional<unsigned> NumElemsArg) {
  if (F.hasFnAttribute(Attribute::AllocSize))
    return false;
  F.addFnAttr(Attribute::getWithAllocSizeArgs(F.getContext(), ElemSizeArg,
                                              NumElemsArg));
  return true;
}

static bool setAllocFamily(Function &F, StringRef Family) {
  if (F.hasFnAttribute("alloc-family"))
    return false;
  F.addFnAttr("alloc-family", Family);
  return true;
}

static bool setAllocKind(Function &F, AllocFnKind K) {
  if (F.hasFnAttribute(Attribute::AllocKind))
    return false;
  F.addFnAttr(
      Attribute::get(F.getContext(), Attribute::AllocKind, uint64_t(K)));
  return true;
}

bool llvm::inferNonMandatoryLibFuncAttrs(Module *M, StringRef Name,
                                         const TargetLibraryInfo &TLI) {
  Function *F = M->getFunction(Name);
  if (!F)
    return false;
  return inferNonMandatoryLibFuncAttrs(*F, TLI);
}

bool llvm::inferNonMandatoryLibFuncAttrs(Function &F,
                                         const TargetLibraryInfo &TLI) {
  LibFunc TheLibFunc;
  if (!(TLI.getLibFunc(F, TheLibFunc) && TLI.has(TheLibFunc)))
    return false;

  bool Changed = false;

  if (F.getParent() != nullptr && F.getParent()->getRtLibUseGOT())
    Changed |= setNonLazyBind(F);

  switch (TheLibFunc) {
  case LibFunc_strlen:
  case LibFunc_strnlen:
  case LibFunc_wcslen:
    Changed |= setOnlyReadsMemory(F);
    Changed |= setDoesNotThrow(F);
    Changed |= setOnlyAccessesArgMemory(F);
    Changed |= setWillReturn(F);
    Changed |= setDoesNotCapture(F, 0);
    break;
  case LibFunc_strchr:
  case LibFunc_strrchr:
    Changed |= setOnlyAccessesArgMemory(F);
    Changed |= setOnlyReadsMemory(F);
    Changed |= setDoesNotThrow(F);
    Changed |= setWillReturn(F);
    break;
  case LibFunc_strtol:
  case LibFunc_strtod:
  case LibFunc_strtof:
  case LibFunc_strtoul:
  case LibFunc_strtoll:
  case LibFunc_strtold:
  case LibFunc_strtoull:
    Changed |= setDoesNotThrow(F);
    Changed |= setWillReturn(F);
    Changed |= setDoesNotCapture(F, 1);
    Changed |= setOnlyReadsMemory(F, 0);
    break;
  case LibFunc_strcat:
  case LibFunc_strncat:
    Changed |= setOnlyAccessesArgMemory(F);
    Changed |= setDoesNotThrow(F);
    Changed |= setWillReturn(F);
    Changed |= setReturnedArg(F, 0);
    Changed |= setDoesNotCapture(F, 1);
    Changed |= setOnlyReadsMemory(F, 1);
    Changed |= setDoesNotAlias(F, 0);
    Changed |= setDoesNotAlias(F, 1);
    break;
  case LibFunc_strcpy:
  case LibFunc_strncpy:
    Changed |= setReturnedArg(F, 0);
    [[fallthrough]];
  case LibFunc_stpcpy:
  case LibFunc_stpncpy:
    Changed |= setOnlyAccessesArgMemory(F);
    Changed |= setDoesNotThrow(F);
    Changed |= setWillReturn(F);
    Changed |= setDoesNotCapture(F, 1);
    Changed |= setOnlyWritesMemory(F, 0);
    Changed |= setOnlyReadsMemory(F, 1);
    Changed |= setDoesNotAlias(F, 0);
    Changed |= setDoesNotAlias(F, 1);
    break;
  case LibFunc_strxfrm:
    Changed |= setDoesNotThrow(F);
    Changed |= setWillReturn(F);
    Changed |= setDoesNotCapture(F, 0);
    Changed |= setDoesNotCapture(F, 1);
    Changed |= setOnlyReadsMemory(F, 1);
    break;
  case LibFunc_strcmp:      // 0,1
  case LibFunc_strspn:      // 0,1
  case LibFunc_strncmp:     // 0,1
  case LibFunc_strcspn:     // 0,1
    Changed |= setDoesNotThrow(F);
    Changed |= setOnlyAccessesArgMemory(F);
    Changed |= setWillReturn(F);
    Changed |= setOnlyReadsMemory(F);
    Changed |= setDoesNotCapture(F, 0);
    Changed |= setDoesNotCapture(F, 1);
    break;
  case LibFunc_strcoll:
  case LibFunc_strcasecmp:  // 0,1
  case LibFunc_strncasecmp: //
    // Those functions may depend on the locale, which may be accessed through
    // global memory.
    Changed |= setOnlyReadsMemory(F);
    Changed |= setDoesNotThrow(F);
    Changed |= setWillReturn(F);
    Changed |= setDoesNotCapture(F, 0);
    Changed |= setDoesNotCapture(F, 1);
    break;
  case LibFunc_strstr:
  case LibFunc_strpbrk:
    Changed |= setOnlyAccessesArgMemory(F);
    Changed |= setOnlyReadsMemory(F);
    Changed |= setDoesNotThrow(F);
    Changed |= setWillReturn(F);
    Changed |= setDoesNotCapture(F, 1);
    break;
  case LibFunc_strtok:
  case LibFunc_strtok_r:
    Changed |= setDoesNotThrow(F);
    Changed |= setWillReturn(F);
    Changed |= setDoesNotCapture(F, 1);
    Changed |= setOnlyReadsMemory(F, 1);
    break;
  case LibFunc_scanf:
    Changed |= setRetAndArgsNoUndef(F);
    Changed |= setDoesNotThrow(F);
    Changed |= setDoesNotCapture(F, 0);
    Changed |= setOnlyReadsMemory(F, 0);
    break;
  case LibFunc_setbuf:
  case LibFunc_setvbuf:
    Changed |= setRetAndArgsNoUndef(F);
    Changed |= setDoesNotThrow(F);
    Changed |= setDoesNotCapture(F, 0);
    break;
  case LibFunc_strndup:
    Changed |= setArgNoUndef(F, 1);
    [[fallthrough]];
  case LibFunc_strdup:
    Changed |= setAllocFamily(F, "malloc");
    Changed |= setOnlyAccessesInaccessibleMemOrArgMem(F);
    Changed |= setDoesNotThrow(F);
    Changed |= setRetDoesNotAlias(F);
    Changed |= setWillReturn(F);
    Changed |= setDoesNotCapture(F, 0);
    Changed |= setOnlyReadsMemory(F, 0);
    break;
  case LibFunc_stat:
  case LibFunc_statvfs:
    Changed |= setRetAndArgsNoUndef(F);
    Changed |= setDoesNotThrow(F);
    Changed |= setDoesNotCapture(F, 0);
    Changed |= setDoesNotCapture(F, 1);
    Changed |= setOnlyReadsMemory(F, 0);
    break;
  case LibFunc_sscanf:
    Changed |= setRetAndArgsNoUndef(F);
    Changed |= setDoesNotThrow(F);
    Changed |= setDoesNotCapture(F, 0);
    Changed |= setDoesNotCapture(F, 1);
    Changed |= setOnlyReadsMemory(F, 0);
    Changed |= setOnlyReadsMemory(F, 1);
    break;
  case LibFunc_sprintf:
    Changed |= setRetAndArgsNoUndef(F);
    Changed |= setDoesNotThrow(F);
    Changed |= setDoesNotCapture(F, 0);
    Changed |= setDoesNotAlias(F, 0);
    Changed |= setOnlyWritesMemory(F, 0);
    Changed |= setDoesNotCapture(F, 1);
    Changed |= setOnlyReadsMemory(F, 1);
    break;
  case LibFunc_snprintf:
    Changed |= setRetAndArgsNoUndef(F);
    Changed |= setDoesNotThrow(F);
    Changed |= setDoesNotCapture(F, 0);
    Changed |= setDoesNotAlias(F, 0);
    Changed |= setOnlyWritesMemory(F, 0);
    Changed |= setDoesNotCapture(F, 2);
    Changed |= setOnlyReadsMemory(F, 2);
    break;
  case LibFunc_setitimer:
    Changed |= setRetAndArgsNoUndef(F);
    Changed |= setDoesNotThrow(F);
    Changed |= setWillReturn(F);
    Changed |= setDoesNotCapture(F, 1);
    Changed |= setDoesNotCapture(F, 2);
    Changed |= setOnlyReadsMemory(F, 1);
    break;
  case LibFunc_system:
    // May throw; "system" is a valid pthread cancellation point.
    Changed |= setRetAndArgsNoUndef(F);
    Changed |= setDoesNotCapture(F, 0);
    Changed |= setOnlyReadsMemory(F, 0);
    break;
  case LibFunc_aligned_alloc:
    Changed |= setAlignedAllocParam(F, 0);
    Changed |= setAllocSize(F, 1, std::nullopt);
    Changed |= setAllocKind(F, AllocFnKind::Alloc | AllocFnKind::Uninitialized | AllocFnKind::Aligned);
    [[fallthrough]];
  case LibFunc_valloc:
  case LibFunc_malloc:
  case LibFunc_vec_malloc:
    Changed |= setAllocFamily(F, TheLibFunc == LibFunc_vec_malloc ? "vec_malloc"
                                                                  : "malloc");
    Changed |= setAllocKind(F, AllocFnKind::Alloc | AllocFnKind::Uninitialized);
    Changed |= setAllocSize(F, 0, std::nullopt);
    Changed |= setOnlyAccessesInaccessibleMemory(F);
    Changed |= setRetAndArgsNoUndef(F);
    Changed |= setDoesNotThrow(F);
    Changed |= setRetDoesNotAlias(F);
    Changed |= setWillReturn(F);
    break;
  case LibFunc_memcmp:
    Changed |= setOnlyAccessesArgMemory(F);
    Changed |= setOnlyReadsMemory(F);
    Changed |= setDoesNotThrow(F);
    Changed |= setWillReturn(F);
    Changed |= setDoesNotCapture(F, 0);
    Changed |= setDoesNotCapture(F, 1);
    break;
  case LibFunc_memchr:
  case LibFunc_memrchr:
    Changed |= setDoesNotThrow(F);
    Changed |= setOnlyAccessesArgMemory(F);
    Changed |= setOnlyReadsMemory(F);
    Changed |= setWillReturn(F);
    break;
  case LibFunc_modf:
  case LibFunc_modff:
  case LibFunc_modfl:
    Changed |= setDoesNotThrow(F);
    Changed |= setWillReturn(F);
    Changed |= setOnlyAccessesArgMemory(F);
    Changed |= setOnlyWritesMemory(F);
    Changed |= setDoesNotCapture(F, 1);
    break;
  case LibFunc_memcpy:
    Changed |= setDoesNotThrow(F);
    Changed |= setOnlyAccessesArgMemory(F);
    Changed |= setWillReturn(F);
    Changed |= setDoesNotAlias(F, 0);
    Changed |= setReturnedArg(F, 0);
    Changed |= setOnlyWritesMemory(F, 0);
    Changed |= setDoesNotAlias(F, 1);
    Changed |= setDoesNotCapture(F, 1);
    Changed |= setOnlyReadsMemory(F, 1);
    break;
  case LibFunc_memmove:
    Changed |= setDoesNotThrow(F);
    Changed |= setOnlyAccessesArgMemory(F);
    Changed |= setWillReturn(F);
    Changed |= setReturnedArg(F, 0);
    Changed |= setOnlyWritesMemory(F, 0);
    Changed |= setDoesNotCapture(F, 1);
    Changed |= setOnlyReadsMemory(F, 1);
    break;
  case LibFunc_mempcpy:
  case LibFunc_memccpy:
    Changed |= setWillReturn(F);
    [[fallthrough]];
  case LibFunc_memcpy_chk:
    Changed |= setDoesNotThrow(F);
    Changed |= setOnlyAccessesArgMemory(F);
    Changed |= setDoesNotAlias(F, 0);
    Changed |= setOnlyWritesMemory(F, 0);
    Changed |= setDoesNotAlias(F, 1);
    Changed |= setDoesNotCapture(F, 1);
    Changed |= setOnlyReadsMemory(F, 1);
    break;
  case LibFunc_memalign:
    Changed |= setAllocFamily(F, "malloc");
    Changed |= setAllocKind(F, AllocFnKind::Alloc | AllocFnKind::Aligned |
                                   AllocFnKind::Uninitialized);
    Changed |= setAllocSize(F, 1, std::nullopt);
    Changed |= setAlignedAllocParam(F, 0);
    Changed |= setOnlyAccessesInaccessibleMemory(F);
    Changed |= setRetNoUndef(F);
    Changed |= setDoesNotThrow(F);
    Changed |= setRetDoesNotAlias(F);
    Changed |= setWillReturn(F);
    break;
  case LibFunc_mkdir:
    Changed |= setRetAndArgsNoUndef(F);
    Changed |= setDoesNotThrow(F);
    Changed |= setDoesNotCapture(F, 0);
    Changed |= setOnlyReadsMemory(F, 0);
    break;
  case LibFunc_mktime:
    Changed |= setRetAndArgsNoUndef(F);
    Changed |= setDoesNotThrow(F);
    Changed |= setWillReturn(F);
    Changed |= setDoesNotCapture(F, 0);
    break;
  case LibFunc_realloc:
  case LibFunc_reallocf:
  case LibFunc_vec_realloc:
    Changed |= setAllocFamily(
        F, TheLibFunc == LibFunc_vec_realloc ? "vec_malloc" : "malloc");
    Changed |= setAllocKind(F, AllocFnKind::Realloc);
    Changed |= setAllocatedPointerParam(F, 0);
    Changed |= setAllocSize(F, 1, std::nullopt);
    Changed |= setOnlyAccessesInaccessibleMemOrArgMem(F);
    Changed |= setRetNoUndef(F);
    Changed |= setDoesNotThrow(F);
    Changed |= setRetDoesNotAlias(F);
    Changed |= setWillReturn(F);
    Changed |= setDoesNotCapture(F, 0);
    Changed |= setArgNoUndef(F, 1);
    break;
  case LibFunc_read:
    // May throw; "read" is a valid pthread cancellation point.
    Changed |= setRetAndArgsNoUndef(F);
    Changed |= setDoesNotCapture(F, 1);
    break;
  case LibFunc_rewind:
    Changed |= setRetAndArgsNoUndef(F);
    Changed |= setDoesNotThrow(F);
    Changed |= setDoesNotCapture(F, 0);
    break;
  case LibFunc_rmdir:
  case LibFunc_remove:
  case LibFunc_realpath:
    Changed |= setRetAndArgsNoUndef(F);
    Changed |= setDoesNotThrow(F);
    Changed |= setDoesNotCapture(F, 0);
    Changed |= setOnlyReadsMemory(F, 0);
    break;
  case LibFunc_rename:
    Changed |= setRetAndArgsNoUndef(F);
    Changed |= setDoesNotThrow(F);
    Changed |= setDoesNotCapture(F, 0);
    Changed |= setDoesNotCapture(F, 1);
    Changed |= setOnlyReadsMemory(F, 0);
    Changed |= setOnlyReadsMemory(F, 1);
    break;
  case LibFunc_readlink:
    Changed |= setRetAndArgsNoUndef(F);
    Changed |= setDoesNotThrow(F);
    Changed |= setDoesNotCapture(F, 0);
    Changed |= setDoesNotCapture(F, 1);
    Changed |= setOnlyReadsMemory(F, 0);
    break;
  case LibFunc_write:
    // May throw; "write" is a valid pthread cancellation point.
    Changed |= setRetAndArgsNoUndef(F);
    Changed |= setDoesNotCapture(F, 1);
    Changed |= setOnlyReadsMemory(F, 1);
    break;
  case LibFunc_bcopy:
    Changed |= setDoesNotThrow(F);
    Changed |= setOnlyAccessesArgMemory(F);
    Changed |= setWillReturn(F);
    Changed |= setDoesNotCapture(F, 0);
    Changed |= setOnlyReadsMemory(F, 0);
    Changed |= setOnlyWritesMemory(F, 1);
    Changed |= setDoesNotCapture(F, 1);
    break;
  case LibFunc_bcmp:
    Changed |= setDoesNotThrow(F);
    Changed |= setOnlyAccessesArgMemory(F);
    Changed |= setOnlyReadsMemory(F);
    Changed |= setWillReturn(F);
    Changed |= setDoesNotCapture(F, 0);
    Changed |= setDoesNotCapture(F, 1);
    break;
  case LibFunc_bzero:
    Changed |= setDoesNotThrow(F);
    Changed |= setOnlyAccessesArgMemory(F);
    Changed |= setWillReturn(F);
    Changed |= setDoesNotCapture(F, 0);
    Changed |= setOnlyWritesMemory(F, 0);
    break;
  case LibFunc_calloc:
  case LibFunc_vec_calloc:
    Changed |= setAllocFamily(F, TheLibFunc == LibFunc_vec_calloc ? "vec_malloc"
                                                                  : "malloc");
    Changed |= setAllocKind(F, AllocFnKind::Alloc | AllocFnKind::Zeroed);
    Changed |= setAllocSize(F, 0, 1);
    Changed |= setOnlyAccessesInaccessibleMemory(F);
    Changed |= setRetAndArgsNoUndef(F);
    Changed |= setDoesNotThrow(F);
    Changed |= setRetDoesNotAlias(F);
    Changed |= setWillReturn(F);
    break;
  case LibFunc_chmod:
  case LibFunc_chown:
    Changed |= setRetAndArgsNoUndef(F);
    Changed |= setDoesNotThrow(F);
    Changed |= setDoesNotCapture(F, 0);
    Changed |= setOnlyReadsMemory(F, 0);
    break;
  case LibFunc_ctermid:
  case LibFunc_clearerr:
  case LibFunc_closedir:
    Changed |= setRetAndArgsNoUndef(F);
    Changed |= setDoesNotThrow(F);
    Changed |= setDoesNotCapture(F, 0);
    break;
  case LibFunc_atoi:
  case LibFunc_atol:
  case LibFunc_atof:
  case LibFunc_atoll:
    Changed |= setDoesNotThrow(F);
    Changed |= setOnlyReadsMemory(F);
    Changed |= setWillReturn(F);
    Changed |= setDoesNotCapture(F, 0);
    break;
  case LibFunc_access:
    Changed |= setRetAndArgsNoUndef(F);
    Changed |= setDoesNotThrow(F);
    Changed |= setDoesNotCapture(F, 0);
    Changed |= setOnlyReadsMemory(F, 0);
    break;
  case LibFunc_fopen:
    Changed |= setRetAndArgsNoUndef(F);
    Changed |= setDoesNotThrow(F);
    Changed |= setRetDoesNotAlias(F);
    Changed |= setDoesNotCapture(F, 0);
    Changed |= setDoesNotCapture(F, 1);
    Changed |= setOnlyReadsMemory(F, 0);
    Changed |= setOnlyReadsMemory(F, 1);
    break;
  case LibFunc_fdopen:
    Changed |= setRetAndArgsNoUndef(F);
    Changed |= setDoesNotThrow(F);
    Changed |= setRetDoesNotAlias(F);
    Changed |= setDoesNotCapture(F, 1);
    Changed |= setOnlyReadsMemory(F, 1);
    break;
  case LibFunc_feof:
    Changed |= setRetAndArgsNoUndef(F);
    Changed |= setDoesNotThrow(F);
    Changed |= setDoesNotCapture(F, 0);
    break;
  case LibFunc_free:
  case LibFunc_vec_free:
    Changed |= setAllocFamily(F, TheLibFunc == LibFunc_vec_free ? "vec_malloc"
                                                                : "malloc");
    Changed |= setAllocKind(F, AllocFnKind::Free);
    Changed |= setAllocatedPointerParam(F, 0);
    Changed |= setOnlyAccessesInaccessibleMemOrArgMem(F);
    Changed |= setArgsNoUndef(F);
    Changed |= setDoesNotThrow(F);
    Changed |= setWillReturn(F);
    Changed |= setDoesNotCapture(F, 0);
    break;
  case LibFunc_fseek:
  case LibFunc_ftell:
  case LibFunc_fgetc:
  case LibFunc_fgetc_unlocked:
  case LibFunc_fseeko:
  case LibFunc_ftello:
  case LibFunc_fileno:
  case LibFunc_fflush:
  case LibFunc_fclose:
  case LibFunc_fsetpos:
  case LibFunc_flockfile:
  case LibFunc_funlockfile:
  case LibFunc_ftrylockfile:
    Changed |= setRetAndArgsNoUndef(F);
    Changed |= setDoesNotThrow(F);
    Changed |= setDoesNotCapture(F, 0);
    break;
  case LibFunc_ferror:
    Changed |= setRetAndArgsNoUndef(F);
    Changed |= setDoesNotThrow(F);
    Changed |= setDoesNotCapture(F, 0);
    Changed |= setOnlyReadsMemory(F);
    break;
  case LibFunc_fputc:
  case LibFunc_fputc_unlocked:
  case LibFunc_fstat:
    Changed |= setRetAndArgsNoUndef(F);
    Changed |= setDoesNotThrow(F);
    Changed |= setDoesNotCapture(F, 1);
    break;
  case LibFunc_frexp:
  case LibFunc_frexpf:
  case LibFunc_frexpl:
    Changed |= setDoesNotThrow(F);
    Changed |= setWillReturn(F);
    Changed |= setOnlyAccessesArgMemory(F);
    Changed |= setOnlyWritesMemory(F);
    Changed |= setDoesNotCapture(F, 1);
    break;
  case LibFunc_fstatvfs:
    Changed |= setRetAndArgsNoUndef(F);
    Changed |= setDoesNotThrow(F);
    Changed |= setDoesNotCapture(F, 1);
    break;
  case LibFunc_fgets:
  case LibFunc_fgets_unlocked:
    Changed |= setRetAndArgsNoUndef(F);
    Changed |= setDoesNotThrow(F);
    Changed |= setDoesNotCapture(F, 2);
    break;
  case LibFunc_fread:
  case LibFunc_fread_unlocked:
    Changed |= setRetAndArgsNoUndef(F);
    Changed |= setDoesNotThrow(F);
    Changed |= setDoesNotCapture(F, 0);
    Changed |= setDoesNotCapture(F, 3);
    break;
  case LibFunc_fwrite:
  case LibFunc_fwrite_unlocked:
    Changed |= setRetAndArgsNoUndef(F);
    Changed |= setDoesNotThrow(F);
    Changed |= setDoesNotCapture(F, 0);
    Changed |= setDoesNotCapture(F, 3);
    // FIXME: readonly #1?
    break;
  case LibFunc_fputs:
  case LibFunc_fputs_unlocked:
    Changed |= setRetAndArgsNoUndef(F);
    Changed |= setDoesNotThrow(F);
    Changed |= setDoesNotCapture(F, 0);
    Changed |= setDoesNotCapture(F, 1);
    Changed |= setOnlyReadsMemory(F, 0);
    break;
  case LibFunc_fscanf:
  case LibFunc_fprintf:
    Changed |= setRetAndArgsNoUndef(F);
    Changed |= setDoesNotThrow(F);
    Changed |= setDoesNotCapture(F, 0);
    Changed |= setDoesNotCapture(F, 1);
    Changed |= setOnlyReadsMemory(F, 1);
    break;
  case LibFunc_fgetpos:
    Changed |= setRetAndArgsNoUndef(F);
    Changed |= setDoesNotThrow(F);
    Changed |= setDoesNotCapture(F, 0);
    Changed |= setDoesNotCapture(F, 1);
    break;
  case LibFunc_getc:
    Changed |= setRetAndArgsNoUndef(F);
    Changed |= setDoesNotThrow(F);
    Changed |= setDoesNotCapture(F, 0);
    break;
  case LibFunc_getlogin_r:
    Changed |= setRetAndArgsNoUndef(F);
    Changed |= setDoesNotThrow(F);
    Changed |= setDoesNotCapture(F, 0);
    break;
  case LibFunc_getc_unlocked:
    Changed |= setRetAndArgsNoUndef(F);
    Changed |= setDoesNotThrow(F);
    Changed |= setDoesNotCapture(F, 0);
    break;
  case LibFunc_getenv:
    Changed |= setRetAndArgsNoUndef(F);
    Changed |= setDoesNotThrow(F);
    Changed |= setOnlyReadsMemory(F);
    Changed |= setDoesNotCapture(F, 0);
    break;
  case LibFunc_gets:
  case LibFunc_getchar:
  case LibFunc_getchar_unlocked:
    Changed |= setRetAndArgsNoUndef(F);
    Changed |= setDoesNotThrow(F);
    break;
  case LibFunc_getitimer:
    Changed |= setRetAndArgsNoUndef(F);
    Changed |= setDoesNotThrow(F);
    Changed |= setDoesNotCapture(F, 1);
    break;
  case LibFunc_getpwnam:
    Changed |= setRetAndArgsNoUndef(F);
    Changed |= setDoesNotThrow(F);
    Changed |= setDoesNotCapture(F, 0);
    Changed |= setOnlyReadsMemory(F, 0);
    break;
  case LibFunc_ungetc:
    Changed |= setRetAndArgsNoUndef(F);
    Changed |= setDoesNotThrow(F);
    Changed |= setDoesNotCapture(F, 1);
    break;
  case LibFunc_uname:
    Changed |= setRetAndArgsNoUndef(F);
    Changed |= setDoesNotThrow(F);
    Changed |= setDoesNotCapture(F, 0);
    break;
  case LibFunc_unlink:
    Changed |= setRetAndArgsNoUndef(F);
    Changed |= setDoesNotThrow(F);
    Changed |= setDoesNotCapture(F, 0);
    Changed |= setOnlyReadsMemory(F, 0);
    break;
  case LibFunc_unsetenv:
    Changed |= setRetAndArgsNoUndef(F);
    Changed |= setDoesNotThrow(F);
    Changed |= setDoesNotCapture(F, 0);
    Changed |= setOnlyReadsMemory(F, 0);
    break;
  case LibFunc_utime:
  case LibFunc_utimes:
    Changed |= setRetAndArgsNoUndef(F);
    Changed |= setDoesNotThrow(F);
    Changed |= setDoesNotCapture(F, 0);
    Changed |= setDoesNotCapture(F, 1);
    Changed |= setOnlyReadsMemory(F, 0);
    Changed |= setOnlyReadsMemory(F, 1);
    break;
  case LibFunc_putc:
  case LibFunc_putc_unlocked:
    Changed |= setRetAndArgsNoUndef(F);
    Changed |= setDoesNotThrow(F);
    Changed |= setDoesNotCapture(F, 1);
    break;
  case LibFunc_puts:
  case LibFunc_printf:
  case LibFunc_perror:
    Changed |= setRetAndArgsNoUndef(F);
    Changed |= setDoesNotThrow(F);
    Changed |= setDoesNotCapture(F, 0);
    Changed |= setOnlyReadsMemory(F, 0);
    break;
  case LibFunc_pread:
    // May throw; "pread" is a valid pthread cancellation point.
    Changed |= setRetAndArgsNoUndef(F);
    Changed |= setDoesNotCapture(F, 1);
    break;
  case LibFunc_pwrite:
    // May throw; "pwrite" is a valid pthread cancellation point.
    Changed |= setRetAndArgsNoUndef(F);
    Changed |= setDoesNotCapture(F, 1);
    Changed |= setOnlyReadsMemory(F, 1);
    break;
  case LibFunc_putchar:
  case LibFunc_putchar_unlocked:
    Changed |= setRetAndArgsNoUndef(F);
    Changed |= setDoesNotThrow(F);
    break;
  case LibFunc_popen:
    Changed |= setRetAndArgsNoUndef(F);
    Changed |= setDoesNotThrow(F);
    Changed |= setRetDoesNotAlias(F);
    Changed |= setDoesNotCapture(F, 0);
    Changed |= setDoesNotCapture(F, 1);
    Changed |= setOnlyReadsMemory(F, 0);
    Changed |= setOnlyReadsMemory(F, 1);
    break;
  case LibFunc_pclose:
    Changed |= setRetAndArgsNoUndef(F);
    Changed |= setDoesNotThrow(F);
    Changed |= setDoesNotCapture(F, 0);
    break;
  case LibFunc_vscanf:
    Changed |= setRetAndArgsNoUndef(F);
    Changed |= setDoesNotThrow(F);
    Changed |= setDoesNotCapture(F, 0);
    Changed |= setOnlyReadsMemory(F, 0);
    break;
  case LibFunc_vsscanf:
    Changed |= setRetAndArgsNoUndef(F);
    Changed |= setDoesNotThrow(F);
    Changed |= setDoesNotCapture(F, 0);
    Changed |= setDoesNotCapture(F, 1);
    Changed |= setOnlyReadsMemory(F, 0);
    Changed |= setOnlyReadsMemory(F, 1);
    break;
  case LibFunc_vfscanf:
    Changed |= setRetAndArgsNoUndef(F);
    Changed |= setDoesNotThrow(F);
    Changed |= setDoesNotCapture(F, 0);
    Changed |= setDoesNotCapture(F, 1);
    Changed |= setOnlyReadsMemory(F, 1);
    break;
  case LibFunc_vprintf:
    Changed |= setRetAndArgsNoUndef(F);
    Changed |= setDoesNotThrow(F);
    Changed |= setDoesNotCapture(F, 0);
    Changed |= setOnlyReadsMemory(F, 0);
    break;
  case LibFunc_vfprintf:
  case LibFunc_vsprintf:
    Changed |= setRetAndArgsNoUndef(F);
    Changed |= setDoesNotThrow(F);
    Changed |= setDoesNotCapture(F, 0);
    Changed |= setDoesNotCapture(F, 1);
    Changed |= setOnlyReadsMemory(F, 1);
    break;
  case LibFunc_vsnprintf:
    Changed |= setRetAndArgsNoUndef(F);
    Changed |= setDoesNotThrow(F);
    Changed |= setDoesNotCapture(F, 0);
    Changed |= setDoesNotCapture(F, 2);
    Changed |= setOnlyReadsMemory(F, 2);
    break;
  case LibFunc_open:
    // May throw; "open" is a valid pthread cancellation point.
    Changed |= setRetAndArgsNoUndef(F);
    Changed |= setDoesNotCapture(F, 0);
    Changed |= setOnlyReadsMemory(F, 0);
    break;
  case LibFunc_opendir:
    Changed |= setRetAndArgsNoUndef(F);
    Changed |= setDoesNotThrow(F);
    Changed |= setRetDoesNotAlias(F);
    Changed |= setDoesNotCapture(F, 0);
    Changed |= setOnlyReadsMemory(F, 0);
    break;
  case LibFunc_tmpfile:
    Changed |= setRetAndArgsNoUndef(F);
    Changed |= setDoesNotThrow(F);
    Changed |= setRetDoesNotAlias(F);
    break;
  case LibFunc_times:
    Changed |= setRetAndArgsNoUndef(F);
    Changed |= setDoesNotThrow(F);
    Changed |= setDoesNotCapture(F, 0);
    break;
  case LibFunc_htonl:
  case LibFunc_htons:
  case LibFunc_ntohl:
  case LibFunc_ntohs:
    Changed |= setDoesNotThrow(F);
    Changed |= setDoesNotAccessMemory(F);
    break;
  case LibFunc_lstat:
    Changed |= setRetAndArgsNoUndef(F);
    Changed |= setDoesNotThrow(F);
    Changed |= setDoesNotCapture(F, 0);
    Changed |= setDoesNotCapture(F, 1);
    Changed |= setOnlyReadsMemory(F, 0);
    break;
  case LibFunc_lchown:
    Changed |= setRetAndArgsNoUndef(F);
    Changed |= setDoesNotThrow(F);
    Changed |= setDoesNotCapture(F, 0);
    Changed |= setOnlyReadsMemory(F, 0);
    break;
  case LibFunc_qsort:
    // May throw; places call through function pointer.
    // Cannot give undef pointer/size
    Changed |= setRetAndArgsNoUndef(F);
    Changed |= setDoesNotCapture(F, 3);
    break;
  case LibFunc_dunder_strndup:
    Changed |= setArgNoUndef(F, 1);
    [[fallthrough]];
  case LibFunc_dunder_strdup:
    Changed |= setDoesNotThrow(F);
    Changed |= setRetDoesNotAlias(F);
    Changed |= setWillReturn(F);
    Changed |= setDoesNotCapture(F, 0);
    Changed |= setOnlyReadsMemory(F, 0);
    break;
  case LibFunc_dunder_strtok_r:
    Changed |= setDoesNotThrow(F);
    Changed |= setDoesNotCapture(F, 1);
    Changed |= setOnlyReadsMemory(F, 1);
    break;
  case LibFunc_under_IO_getc:
    Changed |= setRetAndArgsNoUndef(F);
    Changed |= setDoesNotThrow(F);
    Changed |= setDoesNotCapture(F, 0);
    break;
  case LibFunc_under_IO_putc:
    Changed |= setRetAndArgsNoUndef(F);
    Changed |= setDoesNotThrow(F);
    Changed |= setDoesNotCapture(F, 1);
    break;
  case LibFunc_dunder_isoc99_scanf:
    Changed |= setRetAndArgsNoUndef(F);
    Changed |= setDoesNotThrow(F);
    Changed |= setDoesNotCapture(F, 0);
    Changed |= setOnlyReadsMemory(F, 0);
    break;
  case LibFunc_stat64:
  case LibFunc_lstat64:
  case LibFunc_statvfs64:
    Changed |= setRetAndArgsNoUndef(F);
    Changed |= setDoesNotThrow(F);
    Changed |= setDoesNotCapture(F, 0);
    Changed |= setDoesNotCapture(F, 1);
    Changed |= setOnlyReadsMemory(F, 0);
    break;
  case LibFunc_dunder_isoc99_sscanf:
    Changed |= setRetAndArgsNoUndef(F);
    Changed |= setDoesNotThrow(F);
    Changed |= setDoesNotCapture(F, 0);
    Changed |= setDoesNotCapture(F, 1);
    Changed |= setOnlyReadsMemory(F, 0);
    Changed |= setOnlyReadsMemory(F, 1);
    break;
  case LibFunc_fopen64:
    Changed |= setRetAndArgsNoUndef(F);
    Changed |= setDoesNotThrow(F);
    Changed |= setRetDoesNotAlias(F);
    Changed |= setDoesNotCapture(F, 0);
    Changed |= setDoesNotCapture(F, 1);
    Changed |= setOnlyReadsMemory(F, 0);
    Changed |= setOnlyReadsMemory(F, 1);
    break;
  case LibFunc_fseeko64:
  case LibFunc_ftello64:
    Changed |= setRetAndArgsNoUndef(F);
    Changed |= setDoesNotThrow(F);
    Changed |= setDoesNotCapture(F, 0);
    break;
  case LibFunc_tmpfile64:
    Changed |= setRetAndArgsNoUndef(F);
    Changed |= setDoesNotThrow(F);
    Changed |= setRetDoesNotAlias(F);
    break;
  case LibFunc_fstat64:
  case LibFunc_fstatvfs64:
    Changed |= setRetAndArgsNoUndef(F);
    Changed |= setDoesNotThrow(F);
    Changed |= setDoesNotCapture(F, 1);
    break;
  case LibFunc_open64:
    // May throw; "open" is a valid pthread cancellation point.
    Changed |= setRetAndArgsNoUndef(F);
    Changed |= setDoesNotCapture(F, 0);
    Changed |= setOnlyReadsMemory(F, 0);
    break;
  case LibFunc_gettimeofday:
    // Currently some platforms have the restrict keyword on the arguments to
    // gettimeofday. To be conservative, do not add noalias to gettimeofday's
    // arguments.
    Changed |= setRetAndArgsNoUndef(F);
    Changed |= setDoesNotThrow(F);
    Changed |= setDoesNotCapture(F, 0);
    Changed |= setDoesNotCapture(F, 1);
    break;
  case LibFunc_memset_pattern4:
  case LibFunc_memset_pattern8:
  case LibFunc_memset_pattern16:
    Changed |= setDoesNotCapture(F, 0);
    Changed |= setDoesNotCapture(F, 1);
    Changed |= setOnlyReadsMemory(F, 1);
    [[fallthrough]];
  case LibFunc_memset:
    Changed |= setWillReturn(F);
    [[fallthrough]];
  case LibFunc_memset_chk:
    Changed |= setOnlyAccessesArgMemory(F);
    Changed |= setOnlyWritesMemory(F, 0);
    Changed |= setDoesNotThrow(F);
    break;
  // int __nvvm_reflect(const char *)
  case LibFunc_nvvm_reflect:
    Changed |= setRetAndArgsNoUndef(F);
    Changed |= setDoesNotAccessMemory(F);
    Changed |= setDoesNotThrow(F);
    break;
  case LibFunc_ldexp:
  case LibFunc_ldexpf:
  case LibFunc_ldexpl:
    Changed |= setWillReturn(F);
    break;
  case LibFunc_abs:
  case LibFunc_acos:
  case LibFunc_acosf:
  case LibFunc_acosh:
  case LibFunc_acoshf:
  case LibFunc_acoshl:
  case LibFunc_acosl:
  case LibFunc_asin:
  case LibFunc_asinf:
  case LibFunc_asinh:
  case LibFunc_asinhf:
  case LibFunc_asinhl:
  case LibFunc_asinl:
  case LibFunc_atan:
  case LibFunc_atan2:
  case LibFunc_atan2f:
  case LibFunc_atan2l:
  case LibFunc_atanf:
  case LibFunc_atanh:
  case LibFunc_atanhf:
  case LibFunc_atanhl:
  case LibFunc_atanl:
  case LibFunc_cbrt:
  case LibFunc_cbrtf:
  case LibFunc_cbrtl:
  case LibFunc_ceil:
  case LibFunc_ceilf:
  case LibFunc_ceill:
  case LibFunc_copysign:
  case LibFunc_copysignf:
  case LibFunc_copysignl:
  case LibFunc_cos:
  case LibFunc_cosh:
  case LibFunc_coshf:
  case LibFunc_coshl:
  case LibFunc_cosf:
  case LibFunc_cosl:
  case LibFunc_cospi:
  case LibFunc_cospif:
  case LibFunc_exp:
  case LibFunc_expf:
  case LibFunc_expl:
  case LibFunc_exp2:
  case LibFunc_exp2f:
  case LibFunc_exp2l:
  case LibFunc_expm1:
  case LibFunc_expm1f:
  case LibFunc_expm1l:
  case LibFunc_fabs:
  case LibFunc_fabsf:
  case LibFunc_fabsl:
  case LibFunc_ffs:
  case LibFunc_ffsl:
  case LibFunc_ffsll:
  case LibFunc_floor:
  case LibFunc_floorf:
  case LibFunc_floorl:
  case LibFunc_fls:
  case LibFunc_flsl:
  case LibFunc_flsll:
  case LibFunc_fmax:
  case LibFunc_fmaxf:
  case LibFunc_fmaxl:
  case LibFunc_fmin:
  case LibFunc_fminf:
  case LibFunc_fminl:
  case LibFunc_fmod:
  case LibFunc_fmodf:
  case LibFunc_fmodl:
  case LibFunc_isascii:
  case LibFunc_isdigit:
  case LibFunc_labs:
  case LibFunc_llabs:
  case LibFunc_log:
  case LibFunc_log10:
  case LibFunc_log10f:
  case LibFunc_log10l:
  case LibFunc_log1p:
  case LibFunc_log1pf:
  case LibFunc_log1pl:
  case LibFunc_log2:
  case LibFunc_log2f:
  case LibFunc_log2l:
  case LibFunc_logb:
  case LibFunc_logbf:
  case LibFunc_logbl:
  case LibFunc_logf:
  case LibFunc_logl:
  case LibFunc_nearbyint:
  case LibFunc_nearbyintf:
  case LibFunc_nearbyintl:
  case LibFunc_pow:
  case LibFunc_powf:
  case LibFunc_powl:
  case LibFunc_rint:
  case LibFunc_rintf:
  case LibFunc_rintl:
  case LibFunc_round:
  case LibFunc_roundf:
  case LibFunc_roundl:
  case LibFunc_sin:
  case LibFunc_sincospif_stret:
  case LibFunc_sinf:
  case LibFunc_sinh:
  case LibFunc_sinhf:
  case LibFunc_sinhl:
  case LibFunc_sinl:
  case LibFunc_sinpi:
  case LibFunc_sinpif:
  case LibFunc_sqrt:
  case LibFunc_sqrtf:
  case LibFunc_sqrtl:
  case LibFunc_tan:
  case LibFunc_tanf:
  case LibFunc_tanh:
  case LibFunc_tanhf:
  case LibFunc_tanhl:
  case LibFunc_tanl:
  case LibFunc_toascii:
  case LibFunc_trunc:
  case LibFunc_truncf:
  case LibFunc_truncl:
    Changed |= setDoesNotThrow(F);
    Changed |= setDoesNotFreeMemory(F);
    Changed |= setOnlyWritesMemory(F);
    Changed |= setWillReturn(F);
    break;
  default:
    // FIXME: It'd be really nice to cover all the library functions we're
    // aware of here.
    break;
  }
  // We have to do this step after AllocKind has been inferred on functions so
  // we can reliably identify free-like and realloc-like functions.
  if (!isLibFreeFunction(&F, TheLibFunc) && !isReallocLikeFn(&F))
    Changed |= setDoesNotFreeMemory(F);
  return Changed;
}

static void setArgExtAttr(Function &F, unsigned ArgNo,
                          const TargetLibraryInfo &TLI, bool Signed = true) {
  Attribute::AttrKind ExtAttr = TLI.getExtAttrForI32Param(Signed);
  if (ExtAttr != Attribute::None && !F.hasParamAttribute(ArgNo, ExtAttr))
    F.addParamAttr(ArgNo, ExtAttr);
}

static void setRetExtAttr(Function &F,
                          const TargetLibraryInfo &TLI, bool Signed = true) {
  Attribute::AttrKind ExtAttr = TLI.getExtAttrForI32Return(Signed);
  if (ExtAttr != Attribute::None && !F.hasRetAttribute(ExtAttr))
    F.addRetAttr(ExtAttr);
}

// Modeled after X86TargetLowering::markLibCallAttributes.
static void markRegisterParameterAttributes(Function *F) {
  if (!F->arg_size() || F->isVarArg())
    return;

  const CallingConv::ID CC = F->getCallingConv();
  if (CC != CallingConv::C && CC != CallingConv::X86_StdCall)
    return;

  const Module *M = F->getParent();
  unsigned N = M->getNumberRegisterParameters();
  if (!N)
    return;

  const DataLayout &DL = M->getDataLayout();

  for (Argument &A : F->args()) {
    Type *T = A.getType();
    if (!T->isIntOrPtrTy())
      continue;

    const TypeSize &TS = DL.getTypeAllocSize(T);
    if (TS > 8)
      continue;

    assert(TS <= 4 && "Need to account for parameters larger than word size");
    const unsigned NumRegs = TS > 4 ? 2 : 1;
    if (N < NumRegs)
      return;

    N -= NumRegs;
    F->addParamAttr(A.getArgNo(), Attribute::InReg);
  }
}

FunctionCallee llvm::getOrInsertLibFunc(Module *M, const TargetLibraryInfo &TLI,
                                        LibFunc TheLibFunc, FunctionType *T,
                                        AttributeList AttributeList) {
  assert(TLI.has(TheLibFunc) &&
         "Creating call to non-existing library function.");
  StringRef Name = TLI.getName(TheLibFunc);
  FunctionCallee C = M->getOrInsertFunction(Name, T, AttributeList);

  // Make sure any mandatory argument attributes are added.

  // Any outgoing i32 argument should be handled with setArgExtAttr() which
  // will add an extension attribute if the target ABI requires it. Adding
  // argument extensions is typically done by the front end but when an
  // optimizer is building a library call on its own it has to take care of
  // this. Each such generated function must be handled here with sign or
  // zero extensions as needed.  F is retreived with cast<> because we demand
  // of the caller to have called isLibFuncEmittable() first.
  Function *F = cast<Function>(C.getCallee());
  assert(F->getFunctionType() == T && "Function type does not match.");
  switch (TheLibFunc) {
  case LibFunc_fputc:
  case LibFunc_putchar:
    setArgExtAttr(*F, 0, TLI);
    break;
  case LibFunc_ldexp:
  case LibFunc_ldexpf:
  case LibFunc_ldexpl:
  case LibFunc_memchr:
  case LibFunc_memrchr:
  case LibFunc_strchr:
    setArgExtAttr(*F, 1, TLI);
    break;
  case LibFunc_memccpy:
    setArgExtAttr(*F, 2, TLI);
    break;

    // These are functions that are known to not need any argument extension
    // on any target: A size_t argument (which may be an i32 on some targets)
    // should not trigger the assert below.
  case LibFunc_bcmp:
    setRetExtAttr(*F, TLI);
    break;
  case LibFunc_calloc:
  case LibFunc_fwrite:
  case LibFunc_malloc:
  case LibFunc_memcmp:
  case LibFunc_memcpy_chk:
  case LibFunc_mempcpy:
  case LibFunc_memset_pattern16:
  case LibFunc_snprintf:
  case LibFunc_stpncpy:
  case LibFunc_strlcat:
  case LibFunc_strlcpy:
  case LibFunc_strncat:
  case LibFunc_strncmp:
  case LibFunc_strncpy:
  case LibFunc_vsnprintf:
    break;

  default:
#ifndef NDEBUG
    for (unsigned i = 0; i < T->getNumParams(); i++)
      assert(!isa<IntegerType>(T->getParamType(i)) &&
             "Unhandled integer argument.");
#endif
    break;
  }

  markRegisterParameterAttributes(F);

  return C;
}

FunctionCallee llvm::getOrInsertLibFunc(Module *M, const TargetLibraryInfo &TLI,
                                        LibFunc TheLibFunc, FunctionType *T) {
  return getOrInsertLibFunc(M, TLI, TheLibFunc, T, AttributeList());
}

bool llvm::isLibFuncEmittable(const Module *M, const TargetLibraryInfo *TLI,
                              LibFunc TheLibFunc) {
  StringRef FuncName = TLI->getName(TheLibFunc);
  if (!TLI->has(TheLibFunc))
    return false;

  // Check if the Module already has a GlobalValue with the same name, in
  // which case it must be a Function with the expected type.
  if (GlobalValue *GV = M->getNamedValue(FuncName)) {
    if (auto *F = dyn_cast<Function>(GV))
      return TLI->isValidProtoForLibFunc(*F->getFunctionType(), TheLibFunc, *M);
    return false;
  }

  return true;
}

bool llvm::isLibFuncEmittable(const Module *M, const TargetLibraryInfo *TLI,
                              StringRef Name) {
  LibFunc TheLibFunc;
  return TLI->getLibFunc(Name, TheLibFunc) &&
         isLibFuncEmittable(M, TLI, TheLibFunc);
}

bool llvm::hasFloatFn(const Module *M, const TargetLibraryInfo *TLI, Type *Ty,
                      LibFunc DoubleFn, LibFunc FloatFn, LibFunc LongDoubleFn) {
  switch (Ty->getTypeID()) {
  case Type::HalfTyID:
    return false;
  case Type::FloatTyID:
    return isLibFuncEmittable(M, TLI, FloatFn);
  case Type::DoubleTyID:
    return isLibFuncEmittable(M, TLI, DoubleFn);
  default:
    return isLibFuncEmittable(M, TLI, LongDoubleFn);
  }
}

StringRef llvm::getFloatFn(const Module *M, const TargetLibraryInfo *TLI,
                           Type *Ty, LibFunc DoubleFn, LibFunc FloatFn,
                           LibFunc LongDoubleFn, LibFunc &TheLibFunc) {
  assert(hasFloatFn(M, TLI, Ty, DoubleFn, FloatFn, LongDoubleFn) &&
         "Cannot get name for unavailable function!");

  switch (Ty->getTypeID()) {
  case Type::HalfTyID:
    llvm_unreachable("No name for HalfTy!");
  case Type::FloatTyID:
    TheLibFunc = FloatFn;
    return TLI->getName(FloatFn);
  case Type::DoubleTyID:
    TheLibFunc = DoubleFn;
    return TLI->getName(DoubleFn);
  default:
    TheLibFunc = LongDoubleFn;
    return TLI->getName(LongDoubleFn);
  }
}

//- Emit LibCalls ------------------------------------------------------------//

static IntegerType *getIntTy(IRBuilderBase &B, const TargetLibraryInfo *TLI) {
  return B.getIntNTy(TLI->getIntSize());
}

static IntegerType *getSizeTTy(IRBuilderBase &B, const TargetLibraryInfo *TLI) {
  const Module *M = B.GetInsertBlock()->getModule();
  return B.getIntNTy(TLI->getSizeTSize(*M));
}

static Value *emitLibCall(LibFunc TheLibFunc, Type *ReturnType,
                          ArrayRef<Type *> ParamTypes,
                          ArrayRef<Value *> Operands, IRBuilderBase &B,
                          const TargetLibraryInfo *TLI,
                          bool IsVaArgs = false) {
  Module *M = B.GetInsertBlock()->getModule();
  if (!isLibFuncEmittable(M, TLI, TheLibFunc))
    return nullptr;

  StringRef FuncName = TLI->getName(TheLibFunc);
  FunctionType *FuncType = FunctionType::get(ReturnType, ParamTypes, IsVaArgs);
  FunctionCallee Callee = getOrInsertLibFunc(M, *TLI, TheLibFunc, FuncType);
  inferNonMandatoryLibFuncAttrs(M, FuncName, *TLI);
  CallInst *CI = B.CreateCall(Callee, Operands, FuncName);
  if (const Function *F =
          dyn_cast<Function>(Callee.getCallee()->stripPointerCasts()))
    CI->setCallingConv(F->getCallingConv());
  return CI;
}

Value *llvm::emitStrLen(Value *Ptr, IRBuilderBase &B, const DataLayout &DL,
                        const TargetLibraryInfo *TLI) {
  Type *CharPtrTy = B.getPtrTy();
  Type *SizeTTy = getSizeTTy(B, TLI);
<<<<<<< HEAD
  return emitLibCall(LibFunc_strlen, SizeTTy, B.getInt8PtrTy(), Ptr, B, TLI);
=======
  return emitLibCall(LibFunc_strlen, SizeTTy, CharPtrTy, Ptr, B, TLI);
>>>>>>> f205950e
}

Value *llvm::emitStrDup(Value *Ptr, IRBuilderBase &B,
                        const TargetLibraryInfo *TLI) {
<<<<<<< HEAD
  return emitLibCall(LibFunc_strdup, B.getInt8PtrTy(), B.getInt8PtrTy(), Ptr, B,
                     TLI);
=======
  Type *CharPtrTy = B.getPtrTy();
  return emitLibCall(LibFunc_strdup, CharPtrTy, CharPtrTy, Ptr, B, TLI);
>>>>>>> f205950e
}

Value *llvm::emitStrChr(Value *Ptr, char C, IRBuilderBase &B,
                        const TargetLibraryInfo *TLI) {
  Type *CharPtrTy = B.getPtrTy();
  Type *IntTy = getIntTy(B, TLI);
  return emitLibCall(LibFunc_strchr, CharPtrTy, {CharPtrTy, IntTy},
                     {Ptr, ConstantInt::get(IntTy, C)}, B, TLI);
}

Value *llvm::emitStrNCmp(Value *Ptr1, Value *Ptr2, Value *Len, IRBuilderBase &B,
                         const DataLayout &DL, const TargetLibraryInfo *TLI) {
  Type *CharPtrTy = B.getPtrTy();
  Type *IntTy = getIntTy(B, TLI);
  Type *SizeTTy = getSizeTTy(B, TLI);
<<<<<<< HEAD
  return emitLibCall(LibFunc_strncmp, IntTy,
                     {B.getInt8PtrTy(), B.getInt8PtrTy(), SizeTTy},
                     {Ptr1, Ptr2, Len}, B, TLI);
=======
  return emitLibCall(
      LibFunc_strncmp, IntTy,
      {CharPtrTy, CharPtrTy, SizeTTy},
      {Ptr1, Ptr2, Len}, B, TLI);
>>>>>>> f205950e
}

Value *llvm::emitStrCpy(Value *Dst, Value *Src, IRBuilderBase &B,
                        const TargetLibraryInfo *TLI) {
<<<<<<< HEAD
  Type *I8Ptr = Dst->getType();
  return emitLibCall(LibFunc_strcpy, I8Ptr, {I8Ptr, I8Ptr}, {Dst, Src}, B, TLI);
=======
  Type *CharPtrTy = Dst->getType();
  return emitLibCall(LibFunc_strcpy, CharPtrTy, {CharPtrTy, CharPtrTy},
                     {Dst, Src}, B, TLI);
>>>>>>> f205950e
}

Value *llvm::emitStpCpy(Value *Dst, Value *Src, IRBuilderBase &B,
                        const TargetLibraryInfo *TLI) {
<<<<<<< HEAD
  Type *I8Ptr = B.getInt8PtrTy();
  return emitLibCall(LibFunc_stpcpy, I8Ptr, {I8Ptr, I8Ptr}, {Dst, Src}, B, TLI);
=======
  Type *CharPtrTy = B.getPtrTy();
  return emitLibCall(LibFunc_stpcpy, CharPtrTy, {CharPtrTy, CharPtrTy},
                     {Dst, Src}, B, TLI);
>>>>>>> f205950e
}

Value *llvm::emitStrNCpy(Value *Dst, Value *Src, Value *Len, IRBuilderBase &B,
                         const TargetLibraryInfo *TLI) {
  Type *CharPtrTy = B.getPtrTy();
  Type *SizeTTy = getSizeTTy(B, TLI);
  return emitLibCall(LibFunc_strncpy, CharPtrTy, {CharPtrTy, CharPtrTy, SizeTTy},
                     {Dst, Src, Len}, B, TLI);
}

Value *llvm::emitStpNCpy(Value *Dst, Value *Src, Value *Len, IRBuilderBase &B,
                         const TargetLibraryInfo *TLI) {
  Type *CharPtrTy = B.getPtrTy();
  Type *SizeTTy = getSizeTTy(B, TLI);
  return emitLibCall(LibFunc_stpncpy, CharPtrTy, {CharPtrTy, CharPtrTy, SizeTTy},
                     {Dst, Src, Len}, B, TLI);
}

Value *llvm::emitMemCpyChk(Value *Dst, Value *Src, Value *Len, Value *ObjSize,
                           IRBuilderBase &B, const DataLayout &DL,
                           const TargetLibraryInfo *TLI) {
  Module *M = B.GetInsertBlock()->getModule();
  if (!isLibFuncEmittable(M, TLI, LibFunc_memcpy_chk))
    return nullptr;

  AttributeList AS;
  AS = AttributeList::get(M->getContext(), AttributeList::FunctionIndex,
                          Attribute::NoUnwind);
  Type *VoidPtrTy = B.getPtrTy();
  Type *SizeTTy = getSizeTTy(B, TLI);
<<<<<<< HEAD
  FunctionCallee MemCpy = getOrInsertLibFunc(
      M, *TLI, LibFunc_memcpy_chk, AttributeList::get(M->getContext(), AS),
      I8Ptr, I8Ptr, I8Ptr, SizeTTy, SizeTTy);
=======
  FunctionCallee MemCpy = getOrInsertLibFunc(M, *TLI, LibFunc_memcpy_chk,
      AttributeList::get(M->getContext(), AS), VoidPtrTy,
      VoidPtrTy, VoidPtrTy, SizeTTy, SizeTTy);
>>>>>>> f205950e
  CallInst *CI = B.CreateCall(MemCpy, {Dst, Src, Len, ObjSize});
  if (const Function *F =
          dyn_cast<Function>(MemCpy.getCallee()->stripPointerCasts()))
    CI->setCallingConv(F->getCallingConv());
  return CI;
}

Value *llvm::emitMemPCpy(Value *Dst, Value *Src, Value *Len, IRBuilderBase &B,
                         const DataLayout &DL, const TargetLibraryInfo *TLI) {
  Type *VoidPtrTy = B.getPtrTy();
  Type *SizeTTy = getSizeTTy(B, TLI);
  return emitLibCall(LibFunc_mempcpy, VoidPtrTy,
                     {VoidPtrTy, VoidPtrTy, SizeTTy},
                     {Dst, Src, Len}, B, TLI);
}

Value *llvm::emitMemChr(Value *Ptr, Value *Val, Value *Len, IRBuilderBase &B,
                        const DataLayout &DL, const TargetLibraryInfo *TLI) {
  Type *VoidPtrTy = B.getPtrTy();
  Type *IntTy = getIntTy(B, TLI);
  Type *SizeTTy = getSizeTTy(B, TLI);
<<<<<<< HEAD
  return emitLibCall(LibFunc_memchr, I8Ptr, {I8Ptr, IntTy, SizeTTy},
=======
  return emitLibCall(LibFunc_memchr, VoidPtrTy,
                     {VoidPtrTy, IntTy, SizeTTy},
>>>>>>> f205950e
                     {Ptr, Val, Len}, B, TLI);
}

Value *llvm::emitMemRChr(Value *Ptr, Value *Val, Value *Len, IRBuilderBase &B,
                        const DataLayout &DL, const TargetLibraryInfo *TLI) {
  Type *VoidPtrTy = B.getPtrTy();
  Type *IntTy = getIntTy(B, TLI);
  Type *SizeTTy = getSizeTTy(B, TLI);
<<<<<<< HEAD
  return emitLibCall(LibFunc_memrchr, I8Ptr, {I8Ptr, IntTy, SizeTTy},
=======
  return emitLibCall(LibFunc_memrchr, VoidPtrTy,
                     {VoidPtrTy, IntTy, SizeTTy},
>>>>>>> f205950e
                     {Ptr, Val, Len}, B, TLI);
}

Value *llvm::emitMemCmp(Value *Ptr1, Value *Ptr2, Value *Len, IRBuilderBase &B,
                        const DataLayout &DL, const TargetLibraryInfo *TLI) {
  Type *VoidPtrTy = B.getPtrTy();
  Type *IntTy = getIntTy(B, TLI);
  Type *SizeTTy = getSizeTTy(B, TLI);
<<<<<<< HEAD
  return emitLibCall(LibFunc_memcmp, IntTy, {I8Ptr, I8Ptr, SizeTTy},
=======
  return emitLibCall(LibFunc_memcmp, IntTy,
                     {VoidPtrTy, VoidPtrTy, SizeTTy},
>>>>>>> f205950e
                     {Ptr1, Ptr2, Len}, B, TLI);
}

Value *llvm::emitBCmp(Value *Ptr1, Value *Ptr2, Value *Len, IRBuilderBase &B,
                      const DataLayout &DL, const TargetLibraryInfo *TLI) {
  Type *VoidPtrTy = B.getPtrTy();
  Type *IntTy = getIntTy(B, TLI);
  Type *SizeTTy = getSizeTTy(B, TLI);
<<<<<<< HEAD
  return emitLibCall(LibFunc_bcmp, IntTy, {I8Ptr, I8Ptr, SizeTTy},
=======
  return emitLibCall(LibFunc_bcmp, IntTy,
                     {VoidPtrTy, VoidPtrTy, SizeTTy},
>>>>>>> f205950e
                     {Ptr1, Ptr2, Len}, B, TLI);
}

Value *llvm::emitMemCCpy(Value *Ptr1, Value *Ptr2, Value *Val, Value *Len,
                         IRBuilderBase &B, const TargetLibraryInfo *TLI) {
  Type *VoidPtrTy = B.getPtrTy();
  Type *IntTy = getIntTy(B, TLI);
  Type *SizeTTy = getSizeTTy(B, TLI);
  return emitLibCall(LibFunc_memccpy, VoidPtrTy,
                     {VoidPtrTy, VoidPtrTy, IntTy, SizeTTy},
                     {Ptr1, Ptr2, Val, Len}, B, TLI);
}

Value *llvm::emitSNPrintf(Value *Dest, Value *Size, Value *Fmt,
                          ArrayRef<Value *> VariadicArgs, IRBuilderBase &B,
                          const TargetLibraryInfo *TLI) {
  Type *CharPtrTy = B.getPtrTy();
  Type *IntTy = getIntTy(B, TLI);
  Type *SizeTTy = getSizeTTy(B, TLI);
  SmallVector<Value *, 8> Args{Dest, Size, Fmt};
  llvm::append_range(Args, VariadicArgs);
  return emitLibCall(LibFunc_snprintf, IntTy,
                     {CharPtrTy, SizeTTy, CharPtrTy},
                     Args, B, TLI, /*IsVaArgs=*/true);
}

Value *llvm::emitSPrintf(Value *Dest, Value *Fmt,
                         ArrayRef<Value *> VariadicArgs, IRBuilderBase &B,
                         const TargetLibraryInfo *TLI) {
  Type *CharPtrTy = B.getPtrTy();
  Type *IntTy = getIntTy(B, TLI);
  SmallVector<Value *, 8> Args{Dest, Fmt};
  llvm::append_range(Args, VariadicArgs);
  return emitLibCall(LibFunc_sprintf, IntTy,
                     {CharPtrTy, CharPtrTy}, Args, B, TLI,
                     /*IsVaArgs=*/true);
}

Value *llvm::emitStrCat(Value *Dest, Value *Src, IRBuilderBase &B,
                        const TargetLibraryInfo *TLI) {
<<<<<<< HEAD
  return emitLibCall(LibFunc_strcat, B.getInt8PtrTy(),
                     {B.getInt8PtrTy(), B.getInt8PtrTy()}, {Dest, Src}, B, TLI);
=======
  Type *CharPtrTy = B.getPtrTy();
  return emitLibCall(LibFunc_strcat, CharPtrTy,
                     {CharPtrTy, CharPtrTy},
                     {Dest, Src}, B, TLI);
>>>>>>> f205950e
}

Value *llvm::emitStrLCpy(Value *Dest, Value *Src, Value *Size, IRBuilderBase &B,
                         const TargetLibraryInfo *TLI) {
  Type *CharPtrTy = B.getPtrTy();
  Type *SizeTTy = getSizeTTy(B, TLI);
<<<<<<< HEAD
  return emitLibCall(LibFunc_strlcpy, SizeTTy, {I8Ptr, I8Ptr, SizeTTy},
=======
  return emitLibCall(LibFunc_strlcpy, SizeTTy,
                     {CharPtrTy, CharPtrTy, SizeTTy},
>>>>>>> f205950e
                     {Dest, Src, Size}, B, TLI);
}

Value *llvm::emitStrLCat(Value *Dest, Value *Src, Value *Size, IRBuilderBase &B,
                         const TargetLibraryInfo *TLI) {
  Type *CharPtrTy = B.getPtrTy();
  Type *SizeTTy = getSizeTTy(B, TLI);
<<<<<<< HEAD
  return emitLibCall(LibFunc_strlcat, SizeTTy, {I8Ptr, I8Ptr, SizeTTy},
=======
  return emitLibCall(LibFunc_strlcat, SizeTTy,
                     {CharPtrTy, CharPtrTy, SizeTTy},
>>>>>>> f205950e
                     {Dest, Src, Size}, B, TLI);
}

Value *llvm::emitStrNCat(Value *Dest, Value *Src, Value *Size, IRBuilderBase &B,
                         const TargetLibraryInfo *TLI) {
  Type *CharPtrTy = B.getPtrTy();
  Type *SizeTTy = getSizeTTy(B, TLI);
<<<<<<< HEAD
  return emitLibCall(LibFunc_strncat, I8Ptr, {I8Ptr, I8Ptr, SizeTTy},
=======
  return emitLibCall(LibFunc_strncat, CharPtrTy,
                     {CharPtrTy, CharPtrTy, SizeTTy},
>>>>>>> f205950e
                     {Dest, Src, Size}, B, TLI);
}

Value *llvm::emitVSNPrintf(Value *Dest, Value *Size, Value *Fmt, Value *VAList,
                           IRBuilderBase &B, const TargetLibraryInfo *TLI) {
  Type *CharPtrTy = B.getPtrTy();
  Type *IntTy = getIntTy(B, TLI);
  Type *SizeTTy = getSizeTTy(B, TLI);
<<<<<<< HEAD
  return emitLibCall(LibFunc_vsnprintf, IntTy,
                     {I8Ptr, SizeTTy, I8Ptr, VAList->getType()},
                     {Dest, Size, Fmt, VAList}, B, TLI);
=======
  return emitLibCall(
      LibFunc_vsnprintf, IntTy,
      {CharPtrTy, SizeTTy, CharPtrTy, VAList->getType()},
      {Dest, Size, Fmt, VAList}, B, TLI);
>>>>>>> f205950e
}

Value *llvm::emitVSPrintf(Value *Dest, Value *Fmt, Value *VAList,
                          IRBuilderBase &B, const TargetLibraryInfo *TLI) {
  Type *CharPtrTy = B.getPtrTy();
  Type *IntTy = getIntTy(B, TLI);
<<<<<<< HEAD
  return emitLibCall(LibFunc_vsprintf, IntTy, {I8Ptr, I8Ptr, VAList->getType()},
=======
  return emitLibCall(LibFunc_vsprintf, IntTy,
                     {CharPtrTy, CharPtrTy, VAList->getType()},
>>>>>>> f205950e
                     {Dest, Fmt, VAList}, B, TLI);
}

/// Append a suffix to the function name according to the type of 'Op'.
static void appendTypeSuffix(Value *Op, StringRef &Name,
                             SmallString<20> &NameBuffer) {
  if (!Op->getType()->isDoubleTy()) {
      NameBuffer += Name;

    if (Op->getType()->isFloatTy())
      NameBuffer += 'f';
    else
      NameBuffer += 'l';

    Name = NameBuffer;
  }
}

static Value *emitUnaryFloatFnCallHelper(Value *Op, LibFunc TheLibFunc,
                                         StringRef Name, IRBuilderBase &B,
                                         const AttributeList &Attrs,
                                         const TargetLibraryInfo *TLI) {
  assert((Name != "") && "Must specify Name to emitUnaryFloatFnCall");

  Module *M = B.GetInsertBlock()->getModule();
  FunctionCallee Callee = getOrInsertLibFunc(M, *TLI, TheLibFunc, Op->getType(),
                                             Op->getType());
  CallInst *CI = B.CreateCall(Callee, Op, Name);

  // The incoming attribute set may have come from a speculatable intrinsic, but
  // is being replaced with a library call which is not allowed to be
  // speculatable.
  CI->setAttributes(
      Attrs.removeFnAttribute(B.getContext(), Attribute::Speculatable));
  if (const Function *F =
          dyn_cast<Function>(Callee.getCallee()->stripPointerCasts()))
    CI->setCallingConv(F->getCallingConv());

  return CI;
}

Value *llvm::emitUnaryFloatFnCall(Value *Op, const TargetLibraryInfo *TLI,
                                  StringRef Name, IRBuilderBase &B,
                                  const AttributeList &Attrs) {
  SmallString<20> NameBuffer;
  appendTypeSuffix(Op, Name, NameBuffer);

  LibFunc TheLibFunc;
  TLI->getLibFunc(Name, TheLibFunc);

  return emitUnaryFloatFnCallHelper(Op, TheLibFunc, Name, B, Attrs, TLI);
}

Value *llvm::emitUnaryFloatFnCall(Value *Op, const TargetLibraryInfo *TLI,
                                  LibFunc DoubleFn, LibFunc FloatFn,
                                  LibFunc LongDoubleFn, IRBuilderBase &B,
                                  const AttributeList &Attrs) {
  // Get the name of the function according to TLI.
  Module *M = B.GetInsertBlock()->getModule();
  LibFunc TheLibFunc;
  StringRef Name = getFloatFn(M, TLI, Op->getType(), DoubleFn, FloatFn,
                              LongDoubleFn, TheLibFunc);

  return emitUnaryFloatFnCallHelper(Op, TheLibFunc, Name, B, Attrs, TLI);
}

static Value *emitBinaryFloatFnCallHelper(Value *Op1, Value *Op2,
                                          LibFunc TheLibFunc,
                                          StringRef Name, IRBuilderBase &B,
                                          const AttributeList &Attrs,
                                          const TargetLibraryInfo *TLI) {
  assert((Name != "") && "Must specify Name to emitBinaryFloatFnCall");

  Module *M = B.GetInsertBlock()->getModule();
  FunctionCallee Callee = getOrInsertLibFunc(M, *TLI, TheLibFunc, Op1->getType(),
                                             Op1->getType(), Op2->getType());
  inferNonMandatoryLibFuncAttrs(M, Name, *TLI);
  CallInst *CI = B.CreateCall(Callee, { Op1, Op2 }, Name);

  // The incoming attribute set may have come from a speculatable intrinsic, but
  // is being replaced with a library call which is not allowed to be
  // speculatable.
  CI->setAttributes(
      Attrs.removeFnAttribute(B.getContext(), Attribute::Speculatable));
  if (const Function *F =
          dyn_cast<Function>(Callee.getCallee()->stripPointerCasts()))
    CI->setCallingConv(F->getCallingConv());

  return CI;
}

Value *llvm::emitBinaryFloatFnCall(Value *Op1, Value *Op2,
                                   const TargetLibraryInfo *TLI,
                                   StringRef Name, IRBuilderBase &B,
                                   const AttributeList &Attrs) {
  assert((Name != "") && "Must specify Name to emitBinaryFloatFnCall");

  SmallString<20> NameBuffer;
  appendTypeSuffix(Op1, Name, NameBuffer);

  LibFunc TheLibFunc;
  TLI->getLibFunc(Name, TheLibFunc);

  return emitBinaryFloatFnCallHelper(Op1, Op2, TheLibFunc, Name, B, Attrs, TLI);
}

Value *llvm::emitBinaryFloatFnCall(Value *Op1, Value *Op2,
                                   const TargetLibraryInfo *TLI,
                                   LibFunc DoubleFn, LibFunc FloatFn,
                                   LibFunc LongDoubleFn, IRBuilderBase &B,
                                   const AttributeList &Attrs) {
  // Get the name of the function according to TLI.
  Module *M = B.GetInsertBlock()->getModule();
  LibFunc TheLibFunc;
  StringRef Name = getFloatFn(M, TLI, Op1->getType(), DoubleFn, FloatFn,
                              LongDoubleFn, TheLibFunc);

  return emitBinaryFloatFnCallHelper(Op1, Op2, TheLibFunc, Name, B, Attrs, TLI);
}

// Emit a call to putchar(int) with Char as the argument.  Char must have
// the same precision as int, which need not be 32 bits.
Value *llvm::emitPutChar(Value *Char, IRBuilderBase &B,
                         const TargetLibraryInfo *TLI) {
  Module *M = B.GetInsertBlock()->getModule();
  if (!isLibFuncEmittable(M, TLI, LibFunc_putchar))
    return nullptr;

  Type *IntTy = getIntTy(B, TLI);
  StringRef PutCharName = TLI->getName(LibFunc_putchar);
  FunctionCallee PutChar = getOrInsertLibFunc(M, *TLI, LibFunc_putchar,
                                              IntTy, IntTy);
  inferNonMandatoryLibFuncAttrs(M, PutCharName, *TLI);
  CallInst *CI = B.CreateCall(PutChar, Char, PutCharName);

  if (const Function *F =
          dyn_cast<Function>(PutChar.getCallee()->stripPointerCasts()))
    CI->setCallingConv(F->getCallingConv());
  return CI;
}

Value *llvm::emitPutS(Value *Str, IRBuilderBase &B,
                      const TargetLibraryInfo *TLI) {
  Module *M = B.GetInsertBlock()->getModule();
  if (!isLibFuncEmittable(M, TLI, LibFunc_puts))
    return nullptr;

  Type *IntTy = getIntTy(B, TLI);
  StringRef PutsName = TLI->getName(LibFunc_puts);
  FunctionCallee PutS = getOrInsertLibFunc(M, *TLI, LibFunc_puts, IntTy,
                                           B.getPtrTy());
  inferNonMandatoryLibFuncAttrs(M, PutsName, *TLI);
  CallInst *CI = B.CreateCall(PutS, Str, PutsName);
  if (const Function *F =
          dyn_cast<Function>(PutS.getCallee()->stripPointerCasts()))
    CI->setCallingConv(F->getCallingConv());
  return CI;
}

Value *llvm::emitFPutC(Value *Char, Value *File, IRBuilderBase &B,
                       const TargetLibraryInfo *TLI) {
  Module *M = B.GetInsertBlock()->getModule();
  if (!isLibFuncEmittable(M, TLI, LibFunc_fputc))
    return nullptr;

  Type *IntTy = getIntTy(B, TLI);
  StringRef FPutcName = TLI->getName(LibFunc_fputc);
  FunctionCallee F = getOrInsertLibFunc(M, *TLI, LibFunc_fputc, IntTy,
                                        IntTy, File->getType());
  if (File->getType()->isPointerTy())
    inferNonMandatoryLibFuncAttrs(M, FPutcName, *TLI);
  CallInst *CI = B.CreateCall(F, {Char, File}, FPutcName);

  if (const Function *Fn =
          dyn_cast<Function>(F.getCallee()->stripPointerCasts()))
    CI->setCallingConv(Fn->getCallingConv());
  return CI;
}

Value *llvm::emitFPutS(Value *Str, Value *File, IRBuilderBase &B,
                       const TargetLibraryInfo *TLI) {
  Module *M = B.GetInsertBlock()->getModule();
  if (!isLibFuncEmittable(M, TLI, LibFunc_fputs))
    return nullptr;

  Type *IntTy = getIntTy(B, TLI);
  StringRef FPutsName = TLI->getName(LibFunc_fputs);
  FunctionCallee F = getOrInsertLibFunc(M, *TLI, LibFunc_fputs, IntTy,
                                        B.getPtrTy(), File->getType());
  if (File->getType()->isPointerTy())
    inferNonMandatoryLibFuncAttrs(M, FPutsName, *TLI);
  CallInst *CI = B.CreateCall(F, {Str, File}, FPutsName);

  if (const Function *Fn =
          dyn_cast<Function>(F.getCallee()->stripPointerCasts()))
    CI->setCallingConv(Fn->getCallingConv());
  return CI;
}

Value *llvm::emitFWrite(Value *Ptr, Value *Size, Value *File, IRBuilderBase &B,
                        const DataLayout &DL, const TargetLibraryInfo *TLI) {
  Module *M = B.GetInsertBlock()->getModule();
  if (!isLibFuncEmittable(M, TLI, LibFunc_fwrite))
    return nullptr;

  Type *SizeTTy = getSizeTTy(B, TLI);
  StringRef FWriteName = TLI->getName(LibFunc_fwrite);
  FunctionCallee F = getOrInsertLibFunc(M, *TLI, LibFunc_fwrite,
                                        SizeTTy, B.getPtrTy(), SizeTTy,
                                        SizeTTy, File->getType());

  if (File->getType()->isPointerTy())
    inferNonMandatoryLibFuncAttrs(M, FWriteName, *TLI);
  CallInst *CI =
      B.CreateCall(F, {Ptr, Size, ConstantInt::get(SizeTTy, 1), File});

  if (const Function *Fn =
          dyn_cast<Function>(F.getCallee()->stripPointerCasts()))
    CI->setCallingConv(Fn->getCallingConv());
  return CI;
}

Value *llvm::emitMalloc(Value *Num, IRBuilderBase &B, const DataLayout &DL,
                        const TargetLibraryInfo *TLI) {
  Module *M = B.GetInsertBlock()->getModule();
  if (!isLibFuncEmittable(M, TLI, LibFunc_malloc))
    return nullptr;

  StringRef MallocName = TLI->getName(LibFunc_malloc);
  Type *SizeTTy = getSizeTTy(B, TLI);
  FunctionCallee Malloc = getOrInsertLibFunc(M, *TLI, LibFunc_malloc,
                                             B.getPtrTy(), SizeTTy);
  inferNonMandatoryLibFuncAttrs(M, MallocName, *TLI);
  CallInst *CI = B.CreateCall(Malloc, Num, MallocName);

  if (const Function *F =
          dyn_cast<Function>(Malloc.getCallee()->stripPointerCasts()))
    CI->setCallingConv(F->getCallingConv());

  return CI;
}

Value *llvm::emitCalloc(Value *Num, Value *Size, IRBuilderBase &B,
                        const TargetLibraryInfo &TLI) {
  Module *M = B.GetInsertBlock()->getModule();
  if (!isLibFuncEmittable(M, &TLI, LibFunc_calloc))
    return nullptr;

  StringRef CallocName = TLI.getName(LibFunc_calloc);
  Type *SizeTTy = getSizeTTy(B, &TLI);
  FunctionCallee Calloc = getOrInsertLibFunc(M, TLI, LibFunc_calloc,
                                             B.getPtrTy(), SizeTTy, SizeTTy);
  inferNonMandatoryLibFuncAttrs(M, CallocName, TLI);
  CallInst *CI = B.CreateCall(Calloc, {Num, Size}, CallocName);

  if (const auto *F =
          dyn_cast<Function>(Calloc.getCallee()->stripPointerCasts()))
    CI->setCallingConv(F->getCallingConv());

  return CI;
}

Value *llvm::emitHotColdNew(Value *Num, IRBuilderBase &B,
                            const TargetLibraryInfo *TLI, LibFunc NewFunc,
                            uint8_t HotCold) {
  Module *M = B.GetInsertBlock()->getModule();
  if (!isLibFuncEmittable(M, TLI, NewFunc))
    return nullptr;

  StringRef Name = TLI->getName(NewFunc);
  FunctionCallee Func = M->getOrInsertFunction(Name, B.getPtrTy(),
                                               Num->getType(), B.getInt8Ty());
  inferNonMandatoryLibFuncAttrs(M, Name, *TLI);
  CallInst *CI = B.CreateCall(Func, {Num, B.getInt8(HotCold)}, Name);

  if (const Function *F =
          dyn_cast<Function>(Func.getCallee()->stripPointerCasts()))
    CI->setCallingConv(F->getCallingConv());

  return CI;
}

Value *llvm::emitHotColdNewNoThrow(Value *Num, Value *NoThrow, IRBuilderBase &B,
                                   const TargetLibraryInfo *TLI,
                                   LibFunc NewFunc, uint8_t HotCold) {
  Module *M = B.GetInsertBlock()->getModule();
  if (!isLibFuncEmittable(M, TLI, NewFunc))
    return nullptr;

  StringRef Name = TLI->getName(NewFunc);
  FunctionCallee Func =
      M->getOrInsertFunction(Name, B.getPtrTy(), Num->getType(),
                             NoThrow->getType(), B.getInt8Ty());
  inferNonMandatoryLibFuncAttrs(M, Name, *TLI);
  CallInst *CI = B.CreateCall(Func, {Num, NoThrow, B.getInt8(HotCold)}, Name);

  if (const Function *F =
          dyn_cast<Function>(Func.getCallee()->stripPointerCasts()))
    CI->setCallingConv(F->getCallingConv());

  return CI;
}

Value *llvm::emitHotColdNewAligned(Value *Num, Value *Align, IRBuilderBase &B,
                                   const TargetLibraryInfo *TLI,
                                   LibFunc NewFunc, uint8_t HotCold) {
  Module *M = B.GetInsertBlock()->getModule();
  if (!isLibFuncEmittable(M, TLI, NewFunc))
    return nullptr;

  StringRef Name = TLI->getName(NewFunc);
  FunctionCallee Func = M->getOrInsertFunction(
      Name, B.getPtrTy(), Num->getType(), Align->getType(), B.getInt8Ty());
  inferNonMandatoryLibFuncAttrs(M, Name, *TLI);
  CallInst *CI = B.CreateCall(Func, {Num, Align, B.getInt8(HotCold)}, Name);

  if (const Function *F =
          dyn_cast<Function>(Func.getCallee()->stripPointerCasts()))
    CI->setCallingConv(F->getCallingConv());

  return CI;
}

Value *llvm::emitHotColdNewAlignedNoThrow(Value *Num, Value *Align,
                                          Value *NoThrow, IRBuilderBase &B,
                                          const TargetLibraryInfo *TLI,
                                          LibFunc NewFunc, uint8_t HotCold) {
  Module *M = B.GetInsertBlock()->getModule();
  if (!isLibFuncEmittable(M, TLI, NewFunc))
    return nullptr;

  StringRef Name = TLI->getName(NewFunc);
  FunctionCallee Func = M->getOrInsertFunction(
      Name, B.getPtrTy(), Num->getType(), Align->getType(),
      NoThrow->getType(), B.getInt8Ty());
  inferNonMandatoryLibFuncAttrs(M, Name, *TLI);
  CallInst *CI =
      B.CreateCall(Func, {Num, Align, NoThrow, B.getInt8(HotCold)}, Name);

  if (const Function *F =
          dyn_cast<Function>(Func.getCallee()->stripPointerCasts()))
    CI->setCallingConv(F->getCallingConv());

  return CI;
}<|MERGE_RESOLUTION|>--- conflicted
+++ resolved
@@ -1458,22 +1458,13 @@
                         const TargetLibraryInfo *TLI) {
   Type *CharPtrTy = B.getPtrTy();
   Type *SizeTTy = getSizeTTy(B, TLI);
-<<<<<<< HEAD
-  return emitLibCall(LibFunc_strlen, SizeTTy, B.getInt8PtrTy(), Ptr, B, TLI);
-=======
   return emitLibCall(LibFunc_strlen, SizeTTy, CharPtrTy, Ptr, B, TLI);
->>>>>>> f205950e
 }
 
 Value *llvm::emitStrDup(Value *Ptr, IRBuilderBase &B,
                         const TargetLibraryInfo *TLI) {
-<<<<<<< HEAD
-  return emitLibCall(LibFunc_strdup, B.getInt8PtrTy(), B.getInt8PtrTy(), Ptr, B,
-                     TLI);
-=======
   Type *CharPtrTy = B.getPtrTy();
   return emitLibCall(LibFunc_strdup, CharPtrTy, CharPtrTy, Ptr, B, TLI);
->>>>>>> f205950e
 }
 
 Value *llvm::emitStrChr(Value *Ptr, char C, IRBuilderBase &B,
@@ -1489,40 +1480,24 @@
   Type *CharPtrTy = B.getPtrTy();
   Type *IntTy = getIntTy(B, TLI);
   Type *SizeTTy = getSizeTTy(B, TLI);
-<<<<<<< HEAD
-  return emitLibCall(LibFunc_strncmp, IntTy,
-                     {B.getInt8PtrTy(), B.getInt8PtrTy(), SizeTTy},
-                     {Ptr1, Ptr2, Len}, B, TLI);
-=======
   return emitLibCall(
       LibFunc_strncmp, IntTy,
       {CharPtrTy, CharPtrTy, SizeTTy},
       {Ptr1, Ptr2, Len}, B, TLI);
->>>>>>> f205950e
 }
 
 Value *llvm::emitStrCpy(Value *Dst, Value *Src, IRBuilderBase &B,
                         const TargetLibraryInfo *TLI) {
-<<<<<<< HEAD
-  Type *I8Ptr = Dst->getType();
-  return emitLibCall(LibFunc_strcpy, I8Ptr, {I8Ptr, I8Ptr}, {Dst, Src}, B, TLI);
-=======
   Type *CharPtrTy = Dst->getType();
   return emitLibCall(LibFunc_strcpy, CharPtrTy, {CharPtrTy, CharPtrTy},
                      {Dst, Src}, B, TLI);
->>>>>>> f205950e
 }
 
 Value *llvm::emitStpCpy(Value *Dst, Value *Src, IRBuilderBase &B,
                         const TargetLibraryInfo *TLI) {
-<<<<<<< HEAD
-  Type *I8Ptr = B.getInt8PtrTy();
-  return emitLibCall(LibFunc_stpcpy, I8Ptr, {I8Ptr, I8Ptr}, {Dst, Src}, B, TLI);
-=======
   Type *CharPtrTy = B.getPtrTy();
   return emitLibCall(LibFunc_stpcpy, CharPtrTy, {CharPtrTy, CharPtrTy},
                      {Dst, Src}, B, TLI);
->>>>>>> f205950e
 }
 
 Value *llvm::emitStrNCpy(Value *Dst, Value *Src, Value *Len, IRBuilderBase &B,
@@ -1553,15 +1528,9 @@
                           Attribute::NoUnwind);
   Type *VoidPtrTy = B.getPtrTy();
   Type *SizeTTy = getSizeTTy(B, TLI);
-<<<<<<< HEAD
-  FunctionCallee MemCpy = getOrInsertLibFunc(
-      M, *TLI, LibFunc_memcpy_chk, AttributeList::get(M->getContext(), AS),
-      I8Ptr, I8Ptr, I8Ptr, SizeTTy, SizeTTy);
-=======
   FunctionCallee MemCpy = getOrInsertLibFunc(M, *TLI, LibFunc_memcpy_chk,
       AttributeList::get(M->getContext(), AS), VoidPtrTy,
       VoidPtrTy, VoidPtrTy, SizeTTy, SizeTTy);
->>>>>>> f205950e
   CallInst *CI = B.CreateCall(MemCpy, {Dst, Src, Len, ObjSize});
   if (const Function *F =
           dyn_cast<Function>(MemCpy.getCallee()->stripPointerCasts()))
@@ -1583,12 +1552,8 @@
   Type *VoidPtrTy = B.getPtrTy();
   Type *IntTy = getIntTy(B, TLI);
   Type *SizeTTy = getSizeTTy(B, TLI);
-<<<<<<< HEAD
-  return emitLibCall(LibFunc_memchr, I8Ptr, {I8Ptr, IntTy, SizeTTy},
-=======
   return emitLibCall(LibFunc_memchr, VoidPtrTy,
                      {VoidPtrTy, IntTy, SizeTTy},
->>>>>>> f205950e
                      {Ptr, Val, Len}, B, TLI);
 }
 
@@ -1597,12 +1562,8 @@
   Type *VoidPtrTy = B.getPtrTy();
   Type *IntTy = getIntTy(B, TLI);
   Type *SizeTTy = getSizeTTy(B, TLI);
-<<<<<<< HEAD
-  return emitLibCall(LibFunc_memrchr, I8Ptr, {I8Ptr, IntTy, SizeTTy},
-=======
   return emitLibCall(LibFunc_memrchr, VoidPtrTy,
                      {VoidPtrTy, IntTy, SizeTTy},
->>>>>>> f205950e
                      {Ptr, Val, Len}, B, TLI);
 }
 
@@ -1611,12 +1572,8 @@
   Type *VoidPtrTy = B.getPtrTy();
   Type *IntTy = getIntTy(B, TLI);
   Type *SizeTTy = getSizeTTy(B, TLI);
-<<<<<<< HEAD
-  return emitLibCall(LibFunc_memcmp, IntTy, {I8Ptr, I8Ptr, SizeTTy},
-=======
   return emitLibCall(LibFunc_memcmp, IntTy,
                      {VoidPtrTy, VoidPtrTy, SizeTTy},
->>>>>>> f205950e
                      {Ptr1, Ptr2, Len}, B, TLI);
 }
 
@@ -1625,12 +1582,8 @@
   Type *VoidPtrTy = B.getPtrTy();
   Type *IntTy = getIntTy(B, TLI);
   Type *SizeTTy = getSizeTTy(B, TLI);
-<<<<<<< HEAD
-  return emitLibCall(LibFunc_bcmp, IntTy, {I8Ptr, I8Ptr, SizeTTy},
-=======
   return emitLibCall(LibFunc_bcmp, IntTy,
                      {VoidPtrTy, VoidPtrTy, SizeTTy},
->>>>>>> f205950e
                      {Ptr1, Ptr2, Len}, B, TLI);
 }
 
@@ -1671,27 +1624,18 @@
 
 Value *llvm::emitStrCat(Value *Dest, Value *Src, IRBuilderBase &B,
                         const TargetLibraryInfo *TLI) {
-<<<<<<< HEAD
-  return emitLibCall(LibFunc_strcat, B.getInt8PtrTy(),
-                     {B.getInt8PtrTy(), B.getInt8PtrTy()}, {Dest, Src}, B, TLI);
-=======
   Type *CharPtrTy = B.getPtrTy();
   return emitLibCall(LibFunc_strcat, CharPtrTy,
                      {CharPtrTy, CharPtrTy},
                      {Dest, Src}, B, TLI);
->>>>>>> f205950e
 }
 
 Value *llvm::emitStrLCpy(Value *Dest, Value *Src, Value *Size, IRBuilderBase &B,
                          const TargetLibraryInfo *TLI) {
   Type *CharPtrTy = B.getPtrTy();
   Type *SizeTTy = getSizeTTy(B, TLI);
-<<<<<<< HEAD
-  return emitLibCall(LibFunc_strlcpy, SizeTTy, {I8Ptr, I8Ptr, SizeTTy},
-=======
   return emitLibCall(LibFunc_strlcpy, SizeTTy,
                      {CharPtrTy, CharPtrTy, SizeTTy},
->>>>>>> f205950e
                      {Dest, Src, Size}, B, TLI);
 }
 
@@ -1699,12 +1643,8 @@
                          const TargetLibraryInfo *TLI) {
   Type *CharPtrTy = B.getPtrTy();
   Type *SizeTTy = getSizeTTy(B, TLI);
-<<<<<<< HEAD
-  return emitLibCall(LibFunc_strlcat, SizeTTy, {I8Ptr, I8Ptr, SizeTTy},
-=======
   return emitLibCall(LibFunc_strlcat, SizeTTy,
                      {CharPtrTy, CharPtrTy, SizeTTy},
->>>>>>> f205950e
                      {Dest, Src, Size}, B, TLI);
 }
 
@@ -1712,12 +1652,8 @@
                          const TargetLibraryInfo *TLI) {
   Type *CharPtrTy = B.getPtrTy();
   Type *SizeTTy = getSizeTTy(B, TLI);
-<<<<<<< HEAD
-  return emitLibCall(LibFunc_strncat, I8Ptr, {I8Ptr, I8Ptr, SizeTTy},
-=======
   return emitLibCall(LibFunc_strncat, CharPtrTy,
                      {CharPtrTy, CharPtrTy, SizeTTy},
->>>>>>> f205950e
                      {Dest, Src, Size}, B, TLI);
 }
 
@@ -1726,28 +1662,18 @@
   Type *CharPtrTy = B.getPtrTy();
   Type *IntTy = getIntTy(B, TLI);
   Type *SizeTTy = getSizeTTy(B, TLI);
-<<<<<<< HEAD
-  return emitLibCall(LibFunc_vsnprintf, IntTy,
-                     {I8Ptr, SizeTTy, I8Ptr, VAList->getType()},
-                     {Dest, Size, Fmt, VAList}, B, TLI);
-=======
   return emitLibCall(
       LibFunc_vsnprintf, IntTy,
       {CharPtrTy, SizeTTy, CharPtrTy, VAList->getType()},
       {Dest, Size, Fmt, VAList}, B, TLI);
->>>>>>> f205950e
 }
 
 Value *llvm::emitVSPrintf(Value *Dest, Value *Fmt, Value *VAList,
                           IRBuilderBase &B, const TargetLibraryInfo *TLI) {
   Type *CharPtrTy = B.getPtrTy();
   Type *IntTy = getIntTy(B, TLI);
-<<<<<<< HEAD
-  return emitLibCall(LibFunc_vsprintf, IntTy, {I8Ptr, I8Ptr, VAList->getType()},
-=======
   return emitLibCall(LibFunc_vsprintf, IntTy,
                      {CharPtrTy, CharPtrTy, VAList->getType()},
->>>>>>> f205950e
                      {Dest, Fmt, VAList}, B, TLI);
 }
 
