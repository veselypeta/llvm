//===-- IPO/OpenMPOpt.cpp - Collection of OpenMP specific optimizations ---===//
//
// Part of the LLVM Project, under the Apache License v2.0 with LLVM Exceptions.
// See https://llvm.org/LICENSE.txt for license information.
// SPDX-License-Identifier: Apache-2.0 WITH LLVM-exception
//
//===----------------------------------------------------------------------===//
//
// OpenMP specific optimizations:
//
// - Deduplication of runtime calls, e.g., omp_get_thread_num.
//
//===----------------------------------------------------------------------===//

#include "llvm/Transforms/IPO/OpenMPOpt.h"

#include "llvm/ADT/EnumeratedArray.h"
#include "llvm/ADT/Statistic.h"
#include "llvm/Analysis/CallGraph.h"
#include "llvm/Analysis/CallGraphSCCPass.h"
#include "llvm/Analysis/OptimizationRemarkEmitter.h"
#include "llvm/Frontend/OpenMP/OMPConstants.h"
#include "llvm/Frontend/OpenMP/OMPIRBuilder.h"
#include "llvm/InitializePasses.h"
#include "llvm/Support/CommandLine.h"
#include "llvm/Transforms/IPO.h"
#include "llvm/Transforms/IPO/Attributor.h"
#include "llvm/Transforms/Utils/CallGraphUpdater.h"

using namespace llvm;
using namespace omp;

#define DEBUG_TYPE "openmp-opt"

static cl::opt<bool> DisableOpenMPOptimizations(
    "openmp-opt-disable", cl::ZeroOrMore,
    cl::desc("Disable OpenMP specific optimizations."), cl::Hidden,
    cl::init(false));

static cl::opt<bool> PrintICVValues("openmp-print-icv-values", cl::init(false),
                                    cl::Hidden);
static cl::opt<bool> PrintOpenMPKernels("openmp-print-gpu-kernels",
                                        cl::init(false), cl::Hidden);

STATISTIC(NumOpenMPRuntimeCallsDeduplicated,
          "Number of OpenMP runtime calls deduplicated");
STATISTIC(NumOpenMPParallelRegionsDeleted,
          "Number of OpenMP parallel regions deleted");
STATISTIC(NumOpenMPRuntimeFunctionsIdentified,
          "Number of OpenMP runtime functions identified");
STATISTIC(NumOpenMPRuntimeFunctionUsesIdentified,
          "Number of OpenMP runtime function uses identified");
STATISTIC(NumOpenMPTargetRegionKernels,
          "Number of OpenMP target region entry points (=kernels) identified");
STATISTIC(
    NumOpenMPParallelRegionsReplacedInGPUStateMachine,
    "Number of OpenMP parallel regions replaced with ID in GPU state machines");

#if !defined(NDEBUG)
static constexpr auto TAG = "[" DEBUG_TYPE "]";
#endif

<<<<<<< HEAD
=======
/// Apply \p CB to all uses of \p F. If \p LookThroughConstantExprUses is
/// true, constant expression users are not given to \p CB but their uses are
/// traversed transitively.
template <typename CBTy>
static void foreachUse(Function &F, CBTy CB,
                       bool LookThroughConstantExprUses = true) {
  SmallVector<Use *, 8> Worklist(make_pointer_range(F.uses()));

  for (unsigned idx = 0; idx < Worklist.size(); ++idx) {
    Use &U = *Worklist[idx];

    // Allow use in constant bitcasts and simply look through them.
    if (LookThroughConstantExprUses && isa<ConstantExpr>(U.getUser())) {
      for (Use &CEU : cast<ConstantExpr>(U.getUser())->uses())
        Worklist.push_back(&CEU);
      continue;
    }

    CB(U);
  }
}

>>>>>>> d06f6314
/// Helper struct to store tracked ICV values at specif instructions.
struct ICVValue {
  Instruction *Inst;
  Value *TrackedValue;

  ICVValue(Instruction *I, Value *Val) : Inst(I), TrackedValue(Val) {}
};

namespace llvm {

// Provide DenseMapInfo for ICVValue
template <> struct DenseMapInfo<ICVValue> {
  using InstInfo = DenseMapInfo<Instruction *>;
  using ValueInfo = DenseMapInfo<Value *>;

  static inline ICVValue getEmptyKey() {
    return ICVValue(InstInfo::getEmptyKey(), ValueInfo::getEmptyKey());
  };

  static inline ICVValue getTombstoneKey() {
    return ICVValue(InstInfo::getTombstoneKey(), ValueInfo::getTombstoneKey());
  };

  static unsigned getHashValue(const ICVValue &ICVVal) {
    return detail::combineHashValue(
        InstInfo::getHashValue(ICVVal.Inst),
        ValueInfo::getHashValue(ICVVal.TrackedValue));
  }

  static bool isEqual(const ICVValue &LHS, const ICVValue &RHS) {
    return InstInfo::isEqual(LHS.Inst, RHS.Inst) &&
           ValueInfo::isEqual(LHS.TrackedValue, RHS.TrackedValue);
  }
};

} // end namespace llvm

namespace {

struct AAICVTracker;

/// OpenMP specific information. For now, stores RFIs and ICVs also needed for
/// Attributor runs.
struct OMPInformationCache : public InformationCache {
  OMPInformationCache(Module &M, AnalysisGetter &AG,
<<<<<<< HEAD
                      BumpPtrAllocator &Allocator, SetVector<Function *> *CGSCC,
                      SmallPtrSetImpl<Function *> &ModuleSlice)
      : InformationCache(M, AG, Allocator, CGSCC), ModuleSlice(ModuleSlice),
        OMPBuilder(M) {
=======
                      BumpPtrAllocator &Allocator, SetVector<Function *> &CGSCC,
                      SmallPtrSetImpl<Kernel> &Kernels)
      : InformationCache(M, AG, Allocator, &CGSCC), OMPBuilder(M),
        Kernels(Kernels) {
    initializeModuleSlice(CGSCC);

>>>>>>> d06f6314
    OMPBuilder.initialize();
    initializeRuntimeFunctions();
    initializeInternalControlVars();
  }

  /// Generic information that describes an internal control variable.
  struct InternalControlVarInfo {
    /// The kind, as described by InternalControlVar enum.
    InternalControlVar Kind;

    /// The name of the ICV.
    StringRef Name;

    /// Environment variable associated with this ICV.
    StringRef EnvVarName;

    /// Initial value kind.
    ICVInitValue InitKind;

    /// Initial value.
    ConstantInt *InitValue;

    /// Setter RTL function associated with this ICV.
    RuntimeFunction Setter;

    /// Getter RTL function associated with this ICV.
    RuntimeFunction Getter;

    /// RTL Function corresponding to the override clause of this ICV
    RuntimeFunction Clause;
  };

  /// Generic information that describes a runtime function
  struct RuntimeFunctionInfo {

    /// The kind, as described by the RuntimeFunction enum.
    RuntimeFunction Kind;

    /// The name of the function.
    StringRef Name;

    /// Flag to indicate a variadic function.
    bool IsVarArg;

    /// The return type of the function.
    Type *ReturnType;

    /// The argument types of the function.
    SmallVector<Type *, 8> ArgumentTypes;

    /// The declaration if available.
    Function *Declaration = nullptr;

    /// Uses of this runtime function per function containing the use.
    using UseVector = SmallVector<Use *, 16>;

    /// Clear UsesMap for runtime function.
    void clearUsesMap() { UsesMap.clear(); }

<<<<<<< HEAD
=======
    /// Boolean conversion that is true if the runtime function was found.
    operator bool() const { return Declaration; }

>>>>>>> d06f6314
    /// Return the vector of uses in function \p F.
    UseVector &getOrCreateUseVector(Function *F) {
      std::shared_ptr<UseVector> &UV = UsesMap[F];
      if (!UV)
        UV = std::make_shared<UseVector>();
      return *UV;
    }

    /// Return the vector of uses in function \p F or `nullptr` if there are
    /// none.
    const UseVector *getUseVector(Function &F) const {
      auto I = UsesMap.find(&F);
      if (I != UsesMap.end())
        return I->second.get();
      return nullptr;
    }

    /// Return how many functions contain uses of this runtime function.
    size_t getNumFunctionsWithUses() const { return UsesMap.size(); }

    /// Return the number of arguments (or the minimal number for variadic
    /// functions).
    size_t getNumArgs() const { return ArgumentTypes.size(); }

    /// Run the callback \p CB on each use and forget the use if the result is
    /// true. The callback will be fed the function in which the use was
    /// encountered as second argument.
    void foreachUse(SmallVectorImpl<Function *> &SCC,
                    function_ref<bool(Use &, Function &)> CB) {
      for (Function *F : SCC)
        foreachUse(CB, F);
    }

    /// Run the callback \p CB on each use within the function \p F and forget
    /// the use if the result is true.
    void foreachUse(function_ref<bool(Use &, Function &)> CB, Function *F) {
      SmallVector<unsigned, 8> ToBeDeleted;
      ToBeDeleted.clear();

      unsigned Idx = 0;
      UseVector &UV = getOrCreateUseVector(F);

      for (Use *U : UV) {
        if (CB(*U, *F))
          ToBeDeleted.push_back(Idx);
        ++Idx;
      }

      // Remove the to-be-deleted indices in reverse order as prior
      // modifications will not modify the smaller indices.
      while (!ToBeDeleted.empty()) {
        unsigned Idx = ToBeDeleted.pop_back_val();
        UV[Idx] = UV.back();
        UV.pop_back();
      }
    }

  private:
    /// Map from functions to all uses of this runtime function contained in
    /// them.
    DenseMap<Function *, std::shared_ptr<UseVector>> UsesMap;
  };

  /// Initialize the ModuleSlice member based on \p SCC. ModuleSlices contains
  /// (a subset of) all functions that we can look at during this SCC traversal.
  /// This includes functions (transitively) called from the SCC and the
  /// (transitive) callers of SCC functions. We also can look at a function if
  /// there is a "reference edge", i.a., if the function somehow uses (!=calls)
  /// a function in the SCC or a caller of a function in the SCC.
  void initializeModuleSlice(SetVector<Function *> &SCC) {
    ModuleSlice.insert(SCC.begin(), SCC.end());

    SmallPtrSet<Function *, 16> Seen;
    SmallVector<Function *, 16> Worklist(SCC.begin(), SCC.end());
    while (!Worklist.empty()) {
      Function *F = Worklist.pop_back_val();
      ModuleSlice.insert(F);

      for (Instruction &I : instructions(*F))
        if (auto *CB = dyn_cast<CallBase>(&I))
          if (Function *Callee = CB->getCalledFunction())
            if (Seen.insert(Callee).second)
              Worklist.push_back(Callee);
    }

    Seen.clear();
    Worklist.append(SCC.begin(), SCC.end());
    while (!Worklist.empty()) {
      Function *F = Worklist.pop_back_val();
      ModuleSlice.insert(F);

      // Traverse all transitive uses.
      foreachUse(*F, [&](Use &U) {
        if (auto *UsrI = dyn_cast<Instruction>(U.getUser()))
          if (Seen.insert(UsrI->getFunction()).second)
            Worklist.push_back(UsrI->getFunction());
      });
    }
  }

  /// The slice of the module we are allowed to look at.
  SmallPtrSet<Function *, 8> ModuleSlice;

  /// An OpenMP-IR-Builder instance
  OpenMPIRBuilder OMPBuilder;

  /// Map from runtime function kind to the runtime function description.
  EnumeratedArray<RuntimeFunctionInfo, RuntimeFunction,
                  RuntimeFunction::OMPRTL___last>
      RFIs;

  /// Map from ICV kind to the ICV description.
  EnumeratedArray<InternalControlVarInfo, InternalControlVar,
                  InternalControlVar::ICV___last>
      ICVs;

  /// Helper to initialize all internal control variable information for those
  /// defined in OMPKinds.def.
  void initializeInternalControlVars() {
#define ICV_RT_SET(_Name, RTL)                                                 \
  {                                                                            \
    auto &ICV = ICVs[_Name];                                                   \
    ICV.Setter = RTL;                                                          \
  }
#define ICV_RT_GET(Name, RTL)                                                  \
  {                                                                            \
    auto &ICV = ICVs[Name];                                                    \
    ICV.Getter = RTL;                                                          \
  }
#define ICV_DATA_ENV(Enum, _Name, _EnvVarName, Init)                           \
  {                                                                            \
    auto &ICV = ICVs[Enum];                                                    \
    ICV.Name = _Name;                                                          \
    ICV.Kind = Enum;                                                           \
    ICV.InitKind = Init;                                                       \
    ICV.EnvVarName = _EnvVarName;                                              \
    switch (ICV.InitKind) {                                                    \
    case ICV_IMPLEMENTATION_DEFINED:                                           \
      ICV.InitValue = nullptr;                                                 \
      break;                                                                   \
    case ICV_ZERO:                                                             \
      ICV.InitValue = ConstantInt::get(                                        \
          Type::getInt32Ty(OMPBuilder.Int32->getContext()), 0);                \
      break;                                                                   \
    case ICV_FALSE:                                                            \
      ICV.InitValue = ConstantInt::getFalse(OMPBuilder.Int1->getContext());    \
      break;                                                                   \
    case ICV_LAST:                                                             \
      break;                                                                   \
    }                                                                          \
  }
#include "llvm/Frontend/OpenMP/OMPKinds.def"
  }

  /// Returns true if the function declaration \p F matches the runtime
  /// function types, that is, return type \p RTFRetType, and argument types
  /// \p RTFArgTypes.
  static bool declMatchesRTFTypes(Function *F, Type *RTFRetType,
                                  SmallVector<Type *, 8> &RTFArgTypes) {
    // TODO: We should output information to the user (under debug output
    //       and via remarks).

    if (!F)
      return false;
    if (F->getReturnType() != RTFRetType)
      return false;
    if (F->arg_size() != RTFArgTypes.size())
      return false;

    auto RTFTyIt = RTFArgTypes.begin();
    for (Argument &Arg : F->args()) {
      if (Arg.getType() != *RTFTyIt)
        return false;

      ++RTFTyIt;
    }

    return true;
  }

<<<<<<< HEAD
  // Helper to collect all uses of the decleration in the UsesMap.
=======
  // Helper to collect all uses of the declaration in the UsesMap.
>>>>>>> d06f6314
  unsigned collectUses(RuntimeFunctionInfo &RFI, bool CollectStats = true) {
    unsigned NumUses = 0;
    if (!RFI.Declaration)
      return NumUses;
    OMPBuilder.addAttributes(RFI.Kind, *RFI.Declaration);

    if (CollectStats) {
      NumOpenMPRuntimeFunctionsIdentified += 1;
      NumOpenMPRuntimeFunctionUsesIdentified += RFI.Declaration->getNumUses();
    }

    // TODO: We directly convert uses into proper calls and unknown uses.
    for (Use &U : RFI.Declaration->uses()) {
      if (Instruction *UserI = dyn_cast<Instruction>(U.getUser())) {
        if (ModuleSlice.count(UserI->getFunction())) {
          RFI.getOrCreateUseVector(UserI->getFunction()).push_back(&U);
          ++NumUses;
        }
      } else {
        RFI.getOrCreateUseVector(nullptr).push_back(&U);
        ++NumUses;
      }
    }
    return NumUses;
  }
<<<<<<< HEAD

  // Helper function to recollect uses of all runtime functions.
  void recollectUses() {
    for (int Idx = 0; Idx < RFIs.size(); ++Idx) {
      auto &RFI = RFIs[static_cast<RuntimeFunction>(Idx)];
      RFI.clearUsesMap();
      collectUses(RFI, /*CollectStats*/ false);
    }
  }

=======

  // Helper function to recollect uses of all runtime functions.
  void recollectUses() {
    for (int Idx = 0; Idx < RFIs.size(); ++Idx) {
      auto &RFI = RFIs[static_cast<RuntimeFunction>(Idx)];
      RFI.clearUsesMap();
      collectUses(RFI, /*CollectStats*/ false);
    }
  }

>>>>>>> d06f6314
  /// Helper to initialize all runtime function information for those defined
  /// in OpenMPKinds.def.
  void initializeRuntimeFunctions() {
    Module &M = *((*ModuleSlice.begin())->getParent());

    // Helper macros for handling __VA_ARGS__ in OMP_RTL
#define OMP_TYPE(VarName, ...)                                                 \
  Type *VarName = OMPBuilder.VarName;                                          \
  (void)VarName;

#define OMP_ARRAY_TYPE(VarName, ...)                                           \
  ArrayType *VarName##Ty = OMPBuilder.VarName##Ty;                             \
  (void)VarName##Ty;                                                           \
  PointerType *VarName##PtrTy = OMPBuilder.VarName##PtrTy;                     \
  (void)VarName##PtrTy;

#define OMP_FUNCTION_TYPE(VarName, ...)                                        \
  FunctionType *VarName = OMPBuilder.VarName;                                  \
  (void)VarName;                                                               \
  PointerType *VarName##Ptr = OMPBuilder.VarName##Ptr;                         \
  (void)VarName##Ptr;

#define OMP_STRUCT_TYPE(VarName, ...)                                          \
  StructType *VarName = OMPBuilder.VarName;                                    \
  (void)VarName;                                                               \
  PointerType *VarName##Ptr = OMPBuilder.VarName##Ptr;                         \
  (void)VarName##Ptr;

#define OMP_RTL(_Enum, _Name, _IsVarArg, _ReturnType, ...)                     \
  {                                                                            \
    SmallVector<Type *, 8> ArgsTypes({__VA_ARGS__});                           \
    Function *F = M.getFunction(_Name);                                        \
    if (declMatchesRTFTypes(F, OMPBuilder._ReturnType, ArgsTypes)) {           \
      auto &RFI = RFIs[_Enum];                                                 \
      RFI.Kind = _Enum;                                                        \
      RFI.Name = _Name;                                                        \
      RFI.IsVarArg = _IsVarArg;                                                \
      RFI.ReturnType = OMPBuilder._ReturnType;                                 \
      RFI.ArgumentTypes = std::move(ArgsTypes);                                \
      RFI.Declaration = F;                                                     \
      unsigned NumUses = collectUses(RFI);                                     \
      (void)NumUses;                                                           \
      LLVM_DEBUG({                                                             \
        dbgs() << TAG << RFI.Name << (RFI.Declaration ? "" : " not")           \
               << " found\n";                                                  \
        if (RFI.Declaration)                                                   \
          dbgs() << TAG << "-> got " << NumUses << " uses in "                 \
                 << RFI.getNumFunctionsWithUses()                              \
                 << " different functions.\n";                                 \
      });                                                                      \
    }                                                                          \
  }
#include "llvm/Frontend/OpenMP/OMPKinds.def"

    // TODO: We should attach the attributes defined in OMPKinds.def.
  }

  /// Collection of known kernels (\see Kernel) in the module.
  SmallPtrSetImpl<Kernel> &Kernels;
};

struct OpenMPOpt {

  using OptimizationRemarkGetter =
      function_ref<OptimizationRemarkEmitter &(Function *)>;

  OpenMPOpt(SmallVectorImpl<Function *> &SCC, CallGraphUpdater &CGUpdater,
            OptimizationRemarkGetter OREGetter,
            OMPInformationCache &OMPInfoCache, Attributor &A)
      : M(*(*SCC.begin())->getParent()), SCC(SCC), CGUpdater(CGUpdater),
        OREGetter(OREGetter), OMPInfoCache(OMPInfoCache), A(A) {}

  /// Run all OpenMP optimizations on the underlying SCC/ModuleSlice.
  bool run() {
    if (SCC.empty())
      return false;

    bool Changed = false;

    LLVM_DEBUG(dbgs() << TAG << "Run on SCC with " << SCC.size()
                      << " functions in a slice with "
                      << OMPInfoCache.ModuleSlice.size() << " functions\n");

    if (PrintICVValues)
      printICVs();
    if (PrintOpenMPKernels)
      printKernels();

    Changed |= rewriteDeviceCodeStateMachine();

    Changed |= runAttributor();

    // Recollect uses, in case Attributor deleted any.
    OMPInfoCache.recollectUses();

    Changed |= runAttributor();

    // Recollect uses, in case Attributor deleted any.
    OMPInfoCache.recollectUses();

    Changed |= deduplicateRuntimeCalls();
    Changed |= deleteParallelRegions();

    return Changed;
  }

  /// Print initial ICV values for testing.
  /// FIXME: This should be done from the Attributor once it is added.
  void printICVs() const {
    InternalControlVar ICVs[] = {ICV_nthreads, ICV_active_levels, ICV_cancel};

    for (Function *F : OMPInfoCache.ModuleSlice) {
      for (auto ICV : ICVs) {
        auto ICVInfo = OMPInfoCache.ICVs[ICV];
        auto Remark = [&](OptimizationRemark OR) {
          return OR << "OpenMP ICV " << ore::NV("OpenMPICV", ICVInfo.Name)
                    << " Value: "
                    << (ICVInfo.InitValue
                            ? ICVInfo.InitValue->getValue().toString(10, true)
                            : "IMPLEMENTATION_DEFINED");
        };

        emitRemarkOnFunction(F, "OpenMPICVTracker", Remark);
      }
    }
  }

  /// Print OpenMP GPU kernels for testing.
  void printKernels() const {
    for (Function *F : SCC) {
      if (!OMPInfoCache.Kernels.count(F))
        continue;

      auto Remark = [&](OptimizationRemark OR) {
        return OR << "OpenMP GPU kernel "
                  << ore::NV("OpenMPGPUKernel", F->getName()) << "\n";
      };

      emitRemarkOnFunction(F, "OpenMPGPU", Remark);
    }
  }

  /// Return the call if \p U is a callee use in a regular call. If \p RFI is
  /// given it has to be the callee or a nullptr is returned.
  static CallInst *getCallIfRegularCall(
      Use &U, OMPInformationCache::RuntimeFunctionInfo *RFI = nullptr) {
    CallInst *CI = dyn_cast<CallInst>(U.getUser());
    if (CI && CI->isCallee(&U) && !CI->hasOperandBundles() &&
        (!RFI || CI->getCalledFunction() == RFI->Declaration))
      return CI;
    return nullptr;
  }

  /// Return the call if \p V is a regular call. If \p RFI is given it has to be
  /// the callee or a nullptr is returned.
  static CallInst *getCallIfRegularCall(
      Value &V, OMPInformationCache::RuntimeFunctionInfo *RFI = nullptr) {
    CallInst *CI = dyn_cast<CallInst>(&V);
    if (CI && !CI->hasOperandBundles() &&
        (!RFI || CI->getCalledFunction() == RFI->Declaration))
      return CI;
    return nullptr;
  }

private:
  /// Try to delete parallel regions if possible.
  bool deleteParallelRegions() {
    const unsigned CallbackCalleeOperand = 2;

    OMPInformationCache::RuntimeFunctionInfo &RFI =
        OMPInfoCache.RFIs[OMPRTL___kmpc_fork_call];

    if (!RFI.Declaration)
      return false;

    bool Changed = false;
    auto DeleteCallCB = [&](Use &U, Function &) {
      CallInst *CI = getCallIfRegularCall(U);
      if (!CI)
        return false;
      auto *Fn = dyn_cast<Function>(
          CI->getArgOperand(CallbackCalleeOperand)->stripPointerCasts());
      if (!Fn)
        return false;
      if (!Fn->onlyReadsMemory())
        return false;
      if (!Fn->hasFnAttribute(Attribute::WillReturn))
        return false;

      LLVM_DEBUG(dbgs() << TAG << "Delete read-only parallel region in "
                        << CI->getCaller()->getName() << "\n");

      auto Remark = [&](OptimizationRemark OR) {
        return OR << "Parallel region in "
                  << ore::NV("OpenMPParallelDelete", CI->getCaller()->getName())
                  << " deleted";
      };
      emitRemark<OptimizationRemark>(CI, "OpenMPParallelRegionDeletion",
                                     Remark);

      CGUpdater.removeCallSite(*CI);
      CI->eraseFromParent();
      Changed = true;
      ++NumOpenMPParallelRegionsDeleted;
      return true;
    };

    RFI.foreachUse(SCC, DeleteCallCB);

    return Changed;
  }

  /// Try to eliminate runtime calls by reusing existing ones.
  bool deduplicateRuntimeCalls() {
    bool Changed = false;

    RuntimeFunction DeduplicableRuntimeCallIDs[] = {
        OMPRTL_omp_get_num_threads,
        OMPRTL_omp_in_parallel,
        OMPRTL_omp_get_cancellation,
        OMPRTL_omp_get_thread_limit,
        OMPRTL_omp_get_supported_active_levels,
        OMPRTL_omp_get_level,
        OMPRTL_omp_get_ancestor_thread_num,
        OMPRTL_omp_get_team_size,
        OMPRTL_omp_get_active_level,
        OMPRTL_omp_in_final,
        OMPRTL_omp_get_proc_bind,
        OMPRTL_omp_get_num_places,
        OMPRTL_omp_get_num_procs,
        OMPRTL_omp_get_place_num,
        OMPRTL_omp_get_partition_num_places,
        OMPRTL_omp_get_partition_place_nums};

    // Global-tid is handled separately.
    SmallSetVector<Value *, 16> GTIdArgs;
    collectGlobalThreadIdArguments(GTIdArgs);
    LLVM_DEBUG(dbgs() << TAG << "Found " << GTIdArgs.size()
                      << " global thread ID arguments\n");

    for (Function *F : SCC) {
      for (auto DeduplicableRuntimeCallID : DeduplicableRuntimeCallIDs)
        deduplicateRuntimeCalls(*F,
                                OMPInfoCache.RFIs[DeduplicableRuntimeCallID]);

      // __kmpc_global_thread_num is special as we can replace it with an
      // argument in enough cases to make it worth trying.
      Value *GTIdArg = nullptr;
      for (Argument &Arg : F->args())
        if (GTIdArgs.count(&Arg)) {
          GTIdArg = &Arg;
          break;
        }
      Changed |= deduplicateRuntimeCalls(
          *F, OMPInfoCache.RFIs[OMPRTL___kmpc_global_thread_num], GTIdArg);
    }

    return Changed;
  }

  static Value *combinedIdentStruct(Value *CurrentIdent, Value *NextIdent,
                                    bool GlobalOnly, bool &SingleChoice) {
    if (CurrentIdent == NextIdent)
      return CurrentIdent;

    // TODO: Figure out how to actually combine multiple debug locations. For
    //       now we just keep an existing one if there is a single choice.
    if (!GlobalOnly || isa<GlobalValue>(NextIdent)) {
      SingleChoice = !CurrentIdent;
      return NextIdent;
    }
    return nullptr;
  }

  /// Return an `struct ident_t*` value that represents the ones used in the
  /// calls of \p RFI inside of \p F. If \p GlobalOnly is true, we will not
  /// return a local `struct ident_t*`. For now, if we cannot find a suitable
  /// return value we create one from scratch. We also do not yet combine
  /// information, e.g., the source locations, see combinedIdentStruct.
  Value *
  getCombinedIdentFromCallUsesIn(OMPInformationCache::RuntimeFunctionInfo &RFI,
                                 Function &F, bool GlobalOnly) {
    bool SingleChoice = true;
    Value *Ident = nullptr;
    auto CombineIdentStruct = [&](Use &U, Function &Caller) {
      CallInst *CI = getCallIfRegularCall(U, &RFI);
      if (!CI || &F != &Caller)
        return false;
      Ident = combinedIdentStruct(Ident, CI->getArgOperand(0),
                                  /* GlobalOnly */ true, SingleChoice);
      return false;
    };
    RFI.foreachUse(SCC, CombineIdentStruct);

    if (!Ident || !SingleChoice) {
      // The IRBuilder uses the insertion block to get to the module, this is
      // unfortunate but we work around it for now.
      if (!OMPInfoCache.OMPBuilder.getInsertionPoint().getBlock())
        OMPInfoCache.OMPBuilder.updateToLocation(OpenMPIRBuilder::InsertPointTy(
            &F.getEntryBlock(), F.getEntryBlock().begin()));
      // Create a fallback location if non was found.
      // TODO: Use the debug locations of the calls instead.
      Constant *Loc = OMPInfoCache.OMPBuilder.getOrCreateDefaultSrcLocStr();
      Ident = OMPInfoCache.OMPBuilder.getOrCreateIdent(Loc);
    }
    return Ident;
  }

  /// Try to eliminate calls of \p RFI in \p F by reusing an existing one or
  /// \p ReplVal if given.
  bool deduplicateRuntimeCalls(Function &F,
                               OMPInformationCache::RuntimeFunctionInfo &RFI,
                               Value *ReplVal = nullptr) {
    auto *UV = RFI.getUseVector(F);
    if (!UV || UV->size() + (ReplVal != nullptr) < 2)
      return false;

    LLVM_DEBUG(
        dbgs() << TAG << "Deduplicate " << UV->size() << " uses of " << RFI.Name
               << (ReplVal ? " with an existing value\n" : "\n") << "\n");

    assert((!ReplVal || (isa<Argument>(ReplVal) &&
                         cast<Argument>(ReplVal)->getParent() == &F)) &&
           "Unexpected replacement value!");

    // TODO: Use dominance to find a good position instead.
    auto CanBeMoved = [this](CallBase &CB) {
      unsigned NumArgs = CB.getNumArgOperands();
      if (NumArgs == 0)
        return true;
      if (CB.getArgOperand(0)->getType() != OMPInfoCache.OMPBuilder.IdentPtr)
        return false;
      for (unsigned u = 1; u < NumArgs; ++u)
        if (isa<Instruction>(CB.getArgOperand(u)))
          return false;
      return true;
    };

    if (!ReplVal) {
      for (Use *U : *UV)
        if (CallInst *CI = getCallIfRegularCall(*U, &RFI)) {
          if (!CanBeMoved(*CI))
            continue;

          auto Remark = [&](OptimizationRemark OR) {
            auto newLoc = &*F.getEntryBlock().getFirstInsertionPt();
            return OR << "OpenMP runtime call "
                      << ore::NV("OpenMPOptRuntime", RFI.Name) << " moved to "
                      << ore::NV("OpenMPRuntimeMoves", newLoc->getDebugLoc());
          };
          emitRemark<OptimizationRemark>(CI, "OpenMPRuntimeCodeMotion", Remark);

          CI->moveBefore(&*F.getEntryBlock().getFirstInsertionPt());
          ReplVal = CI;
          break;
        }
      if (!ReplVal)
        return false;
    }

    // If we use a call as a replacement value we need to make sure the ident is
    // valid at the new location. For now we just pick a global one, either
    // existing and used by one of the calls, or created from scratch.
    if (CallBase *CI = dyn_cast<CallBase>(ReplVal)) {
      if (CI->getNumArgOperands() > 0 &&
          CI->getArgOperand(0)->getType() == OMPInfoCache.OMPBuilder.IdentPtr) {
        Value *Ident = getCombinedIdentFromCallUsesIn(RFI, F,
                                                      /* GlobalOnly */ true);
        CI->setArgOperand(0, Ident);
      }
    }

    bool Changed = false;
    auto ReplaceAndDeleteCB = [&](Use &U, Function &Caller) {
      CallInst *CI = getCallIfRegularCall(U, &RFI);
      if (!CI || CI == ReplVal || &F != &Caller)
        return false;
      assert(CI->getCaller() == &F && "Unexpected call!");

      auto Remark = [&](OptimizationRemark OR) {
        return OR << "OpenMP runtime call "
                  << ore::NV("OpenMPOptRuntime", RFI.Name) << " deduplicated";
      };
      emitRemark<OptimizationRemark>(CI, "OpenMPRuntimeDeduplicated", Remark);

      CGUpdater.removeCallSite(*CI);
      CI->replaceAllUsesWith(ReplVal);
      CI->eraseFromParent();
      ++NumOpenMPRuntimeCallsDeduplicated;
      Changed = true;
      return true;
    };
    RFI.foreachUse(SCC, ReplaceAndDeleteCB);

    return Changed;
  }

  /// Collect arguments that represent the global thread id in \p GTIdArgs.
  void collectGlobalThreadIdArguments(SmallSetVector<Value *, 16> &GTIdArgs) {
    // TODO: Below we basically perform a fixpoint iteration with a pessimistic
    //       initialization. We could define an AbstractAttribute instead and
    //       run the Attributor here once it can be run as an SCC pass.

    // Helper to check the argument \p ArgNo at all call sites of \p F for
    // a GTId.
    auto CallArgOpIsGTId = [&](Function &F, unsigned ArgNo, CallInst &RefCI) {
      if (!F.hasLocalLinkage())
        return false;
      for (Use &U : F.uses()) {
        if (CallInst *CI = getCallIfRegularCall(U)) {
          Value *ArgOp = CI->getArgOperand(ArgNo);
          if (CI == &RefCI || GTIdArgs.count(ArgOp) ||
              getCallIfRegularCall(
                  *ArgOp, &OMPInfoCache.RFIs[OMPRTL___kmpc_global_thread_num]))
            continue;
        }
        return false;
      }
      return true;
    };

    // Helper to identify uses of a GTId as GTId arguments.
    auto AddUserArgs = [&](Value &GTId) {
      for (Use &U : GTId.uses())
        if (CallInst *CI = dyn_cast<CallInst>(U.getUser()))
          if (CI->isArgOperand(&U))
            if (Function *Callee = CI->getCalledFunction())
              if (CallArgOpIsGTId(*Callee, U.getOperandNo(), *CI))
                GTIdArgs.insert(Callee->getArg(U.getOperandNo()));
    };

    // The argument users of __kmpc_global_thread_num calls are GTIds.
    OMPInformationCache::RuntimeFunctionInfo &GlobThreadNumRFI =
        OMPInfoCache.RFIs[OMPRTL___kmpc_global_thread_num];

    GlobThreadNumRFI.foreachUse(SCC, [&](Use &U, Function &F) {
      if (CallInst *CI = getCallIfRegularCall(U, &GlobThreadNumRFI))
        AddUserArgs(*CI);
      return false;
    });

    // Transitively search for more arguments by looking at the users of the
    // ones we know already. During the search the GTIdArgs vector is extended
    // so we cannot cache the size nor can we use a range based for.
    for (unsigned u = 0; u < GTIdArgs.size(); ++u)
      AddUserArgs(*GTIdArgs[u]);
  }

  /// Kernel (=GPU) optimizations and utility functions
  ///
  ///{{

  /// Check if \p F is a kernel, hence entry point for target offloading.
  bool isKernel(Function &F) { return OMPInfoCache.Kernels.count(&F); }

  /// Cache to remember the unique kernel for a function.
  DenseMap<Function *, Optional<Kernel>> UniqueKernelMap;

  /// Find the unique kernel that will execute \p F, if any.
  Kernel getUniqueKernelFor(Function &F);

  /// Find the unique kernel that will execute \p I, if any.
  Kernel getUniqueKernelFor(Instruction &I) {
    return getUniqueKernelFor(*I.getFunction());
  }

  /// Rewrite the device (=GPU) code state machine create in non-SPMD mode in
  /// the cases we can avoid taking the address of a function.
  bool rewriteDeviceCodeStateMachine();

  ///
  ///}}

  /// Emit a remark generically
  ///
  /// This template function can be used to generically emit a remark. The
  /// RemarkKind should be one of the following:
  ///   - OptimizationRemark to indicate a successful optimization attempt
  ///   - OptimizationRemarkMissed to report a failed optimization attempt
  ///   - OptimizationRemarkAnalysis to provide additional information about an
  ///     optimization attempt
  ///
  /// The remark is built using a callback function provided by the caller that
  /// takes a RemarkKind as input and returns a RemarkKind.
  template <typename RemarkKind,
            typename RemarkCallBack = function_ref<RemarkKind(RemarkKind &&)>>
  void emitRemark(Instruction *Inst, StringRef RemarkName,
                  RemarkCallBack &&RemarkCB) const {
    Function *F = Inst->getParent()->getParent();
    auto &ORE = OREGetter(F);

    ORE.emit(
        [&]() { return RemarkCB(RemarkKind(DEBUG_TYPE, RemarkName, Inst)); });
  }

  /// Emit a remark on a function. Since only OptimizationRemark is supporting
  /// this, it can't be made generic.
  void
  emitRemarkOnFunction(Function *F, StringRef RemarkName,
                       function_ref<OptimizationRemark(OptimizationRemark &&)>
                           &&RemarkCB) const {
    auto &ORE = OREGetter(F);

    ORE.emit([&]() {
      return RemarkCB(OptimizationRemark(DEBUG_TYPE, RemarkName, F));
    });
  }

  /// The underlying module.
  Module &M;

  /// The SCC we are operating on.
  SmallVectorImpl<Function *> &SCC;

  /// Callback to update the call graph, the first argument is a removed call,
  /// the second an optional replacement call.
  CallGraphUpdater &CGUpdater;

  /// Callback to get an OptimizationRemarkEmitter from a Function *
  OptimizationRemarkGetter OREGetter;

  /// OpenMP-specific information cache. Also Used for Attributor runs.
  OMPInformationCache &OMPInfoCache;

  /// Attributor instance.
  Attributor &A;

  /// Helper function to run Attributor on SCC.
  bool runAttributor() {
    if (SCC.empty())
      return false;

    registerAAs();

    ChangeStatus Changed = A.run();

    LLVM_DEBUG(dbgs() << "[Attributor] Done with " << SCC.size()
                      << " functions, result: " << Changed << ".\n");

    return Changed == ChangeStatus::CHANGED;
  }

  /// Populate the Attributor with abstract attribute opportunities in the
  /// function.
  void registerAAs() {
    for (Function *F : SCC) {
      if (F->isDeclaration())
        continue;

      A.getOrCreateAAFor<AAICVTracker>(IRPosition::function(*F));
    }
  }
};

<<<<<<< HEAD
=======
Kernel OpenMPOpt::getUniqueKernelFor(Function &F) {
  if (!OMPInfoCache.ModuleSlice.count(&F))
    return nullptr;

  // Use a scope to keep the lifetime of the CachedKernel short.
  {
    Optional<Kernel> &CachedKernel = UniqueKernelMap[&F];
    if (CachedKernel)
      return *CachedKernel;

    // TODO: We should use an AA to create an (optimistic and callback
    //       call-aware) call graph. For now we stick to simple patterns that
    //       are less powerful, basically the worst fixpoint.
    if (isKernel(F)) {
      CachedKernel = Kernel(&F);
      return *CachedKernel;
    }

    CachedKernel = nullptr;
    if (!F.hasLocalLinkage())
      return nullptr;
  }

  auto GetUniqueKernelForUse = [&](const Use &U) -> Kernel {
    if (auto *Cmp = dyn_cast<ICmpInst>(U.getUser())) {
      // Allow use in equality comparisons.
      if (Cmp->isEquality())
        return getUniqueKernelFor(*Cmp);
      return nullptr;
    }
    if (auto *CB = dyn_cast<CallBase>(U.getUser())) {
      // Allow direct calls.
      if (CB->isCallee(&U))
        return getUniqueKernelFor(*CB);
      // Allow the use in __kmpc_kernel_prepare_parallel calls.
      if (Function *Callee = CB->getCalledFunction())
        if (Callee->getName() == "__kmpc_kernel_prepare_parallel")
          return getUniqueKernelFor(*CB);
      return nullptr;
    }
    // Disallow every other use.
    return nullptr;
  };

  // TODO: In the future we want to track more than just a unique kernel.
  SmallPtrSet<Kernel, 2> PotentialKernels;
  foreachUse(F, [&](const Use &U) {
    PotentialKernels.insert(GetUniqueKernelForUse(U));
  });

  Kernel K = nullptr;
  if (PotentialKernels.size() == 1)
    K = *PotentialKernels.begin();

  // Cache the result.
  UniqueKernelMap[&F] = K;

  return K;
}

bool OpenMPOpt::rewriteDeviceCodeStateMachine() {
  OMPInformationCache::RuntimeFunctionInfo &KernelPrepareParallelRFI =
      OMPInfoCache.RFIs[OMPRTL___kmpc_kernel_prepare_parallel];

  bool Changed = false;
  if (!KernelPrepareParallelRFI)
    return Changed;

  for (Function *F : SCC) {

    // Check if the function is uses in a __kmpc_kernel_prepare_parallel call at
    // all.
    bool UnknownUse = false;
    unsigned NumDirectCalls = 0;

    SmallVector<Use *, 2> ToBeReplacedStateMachineUses;
    foreachUse(*F, [&](Use &U) {
      if (auto *CB = dyn_cast<CallBase>(U.getUser()))
        if (CB->isCallee(&U)) {
          ++NumDirectCalls;
          return;
        }

      if (isa<ICmpInst>(U.getUser())) {
        ToBeReplacedStateMachineUses.push_back(&U);
        return;
      }
      if (OpenMPOpt::getCallIfRegularCall(*U.getUser(),
                                          &KernelPrepareParallelRFI)) {
        ToBeReplacedStateMachineUses.push_back(&U);
        return;
      }
      UnknownUse = true;
    });

    // If this ever hits, we should investigate.
    if (UnknownUse || NumDirectCalls != 1)
      continue;

    // TODO: This is not a necessary restriction and should be lifted.
    if (ToBeReplacedStateMachineUses.size() != 2)
      continue;

    // Even if we have __kmpc_kernel_prepare_parallel calls, we (for now) give
    // up if the function is not called from a unique kernel.
    Kernel K = getUniqueKernelFor(*F);
    if (!K)
      continue;

    // We now know F is a parallel body function called only from the kernel K.
    // We also identified the state machine uses in which we replace the
    // function pointer by a new global symbol for identification purposes. This
    // ensures only direct calls to the function are left.

    Module &M = *F->getParent();
    Type *Int8Ty = Type::getInt8Ty(M.getContext());

    auto *ID = new GlobalVariable(
        M, Int8Ty, /* isConstant */ true, GlobalValue::PrivateLinkage,
        UndefValue::get(Int8Ty), F->getName() + ".ID");

    for (Use *U : ToBeReplacedStateMachineUses)
      U->set(ConstantExpr::getBitCast(ID, U->get()->getType()));

    ++NumOpenMPParallelRegionsReplacedInGPUStateMachine;

    Changed = true;
  }

  return Changed;
}

>>>>>>> d06f6314
/// Abstract Attribute for tracking ICV values.
struct AAICVTracker : public StateWrapper<BooleanState, AbstractAttribute> {
  using Base = StateWrapper<BooleanState, AbstractAttribute>;
  AAICVTracker(const IRPosition &IRP, Attributor &A) : Base(IRP) {}

  /// Returns true if value is assumed to be tracked.
  bool isAssumedTracked() const { return getAssumed(); }

  /// Returns true if value is known to be tracked.
  bool isKnownTracked() const { return getAssumed(); }

  /// Create an abstract attribute biew for the position \p IRP.
  static AAICVTracker &createForPosition(const IRPosition &IRP, Attributor &A);

  /// Return the value with which \p I can be replaced for specific \p ICV.
  virtual Value *getReplacementValue(InternalControlVar ICV,
                                     const Instruction *I, Attributor &A) = 0;

  /// See AbstractAttribute::getName()
  const std::string getName() const override { return "AAICVTracker"; }

  static const char ID;
};

struct AAICVTrackerFunction : public AAICVTracker {
  AAICVTrackerFunction(const IRPosition &IRP, Attributor &A)
      : AAICVTracker(IRP, A) {}

  // FIXME: come up with better string.
  const std::string getAsStr() const override { return "ICVTracker"; }

  // FIXME: come up with some stats.
  void trackStatistics() const override {}

  /// TODO: decide whether to deduplicate here, or use current
  /// deduplicateRuntimeCalls function.
  ChangeStatus manifest(Attributor &A) override {
    ChangeStatus Changed = ChangeStatus::UNCHANGED;

    for (InternalControlVar &ICV : TrackableICVs)
      if (deduplicateICVGetters(ICV, A))
        Changed = ChangeStatus::CHANGED;

    return Changed;
  }

  bool deduplicateICVGetters(InternalControlVar &ICV, Attributor &A) {
    auto &OMPInfoCache = static_cast<OMPInformationCache &>(A.getInfoCache());
    auto &ICVInfo = OMPInfoCache.ICVs[ICV];
    auto &GetterRFI = OMPInfoCache.RFIs[ICVInfo.Getter];

    bool Changed = false;

    auto ReplaceAndDeleteCB = [&](Use &U, Function &Caller) {
      CallInst *CI = OpenMPOpt::getCallIfRegularCall(U, &GetterRFI);
      Instruction *UserI = cast<Instruction>(U.getUser());
      Value *ReplVal = getReplacementValue(ICV, UserI, A);

      if (!ReplVal || !CI)
        return false;

      A.removeCallSite(CI);
      CI->replaceAllUsesWith(ReplVal);
      CI->eraseFromParent();
      Changed = true;
      return true;
    };

<<<<<<< HEAD
    GetterRFI.foreachUse(ReplaceAndDeleteCB);
=======
    GetterRFI.foreachUse(ReplaceAndDeleteCB, getAnchorScope());
>>>>>>> d06f6314
    return Changed;
  }

  // Map of ICV to their values at specific program point.
  EnumeratedArray<SmallSetVector<ICVValue, 4>, InternalControlVar,
                  InternalControlVar::ICV___last>
      ICVValuesMap;

  // Currently only nthreads is being tracked.
  // this array will only grow with time.
  InternalControlVar TrackableICVs[1] = {ICV_nthreads};

  ChangeStatus updateImpl(Attributor &A) override {
    ChangeStatus HasChanged = ChangeStatus::UNCHANGED;

    Function *F = getAnchorScope();

    auto &OMPInfoCache = static_cast<OMPInformationCache &>(A.getInfoCache());

    for (InternalControlVar ICV : TrackableICVs) {
      auto &SetterRFI = OMPInfoCache.RFIs[OMPInfoCache.ICVs[ICV].Setter];

      auto TrackValues = [&](Use &U, Function &) {
        CallInst *CI = OpenMPOpt::getCallIfRegularCall(U);
        if (!CI)
          return false;

        // FIXME: handle setters with more that 1 arguments.
        /// Track new value.
        if (ICVValuesMap[ICV].insert(ICVValue(CI, CI->getArgOperand(0))))
          HasChanged = ChangeStatus::CHANGED;

        return false;
      };

      SetterRFI.foreachUse(TrackValues, F);
    }

    return HasChanged;
  }

  /// Return the value with which \p I can be replaced for specific \p ICV.
  Value *getReplacementValue(InternalControlVar ICV, const Instruction *I,
                             Attributor &A) override {
    const BasicBlock *CurrBB = I->getParent();

    auto &ValuesSet = ICVValuesMap[ICV];
    auto &OMPInfoCache = static_cast<OMPInformationCache &>(A.getInfoCache());
    auto &GetterRFI = OMPInfoCache.RFIs[OMPInfoCache.ICVs[ICV].Getter];

    for (const auto &ICVVal : ValuesSet) {
      if (CurrBB == ICVVal.Inst->getParent()) {
        if (!ICVVal.Inst->comesBefore(I))
          continue;

        // both instructions are in the same BB and at \p I we know the ICV
        // value.
        while (I != ICVVal.Inst) {
          // we don't yet know if a call might update an ICV.
          // TODO: check callsite AA for value.
          if (const auto *CB = dyn_cast<CallBase>(I))
            if (CB->getCalledFunction() != GetterRFI.Declaration)
              return nullptr;

          I = I->getPrevNode();
        }

        // No call in between, return the value.
        return ICVVal.TrackedValue;
      }
    }

    // No value was tracked.
    return nullptr;
  }
};
} // namespace

const char AAICVTracker::ID = 0;

AAICVTracker &AAICVTracker::createForPosition(const IRPosition &IRP,
                                              Attributor &A) {
  AAICVTracker *AA = nullptr;
  switch (IRP.getPositionKind()) {
  case IRPosition::IRP_INVALID:
  case IRPosition::IRP_FLOAT:
  case IRPosition::IRP_ARGUMENT:
  case IRPosition::IRP_RETURNED:
  case IRPosition::IRP_CALL_SITE_RETURNED:
  case IRPosition::IRP_CALL_SITE_ARGUMENT:
  case IRPosition::IRP_CALL_SITE:
    llvm_unreachable("ICVTracker can only be created for function position!");
  case IRPosition::IRP_FUNCTION:
    AA = new (A.Allocator) AAICVTrackerFunction(IRP, A);
    break;
  }

  return *AA;
}

PreservedAnalyses OpenMPOptPass::run(LazyCallGraph::SCC &C,
                                     CGSCCAnalysisManager &AM,
                                     LazyCallGraph &CG, CGSCCUpdateResult &UR) {
  if (!containsOpenMP(*C.begin()->getFunction().getParent(), OMPInModule))
    return PreservedAnalyses::all();

  if (DisableOpenMPOptimizations)
    return PreservedAnalyses::all();

  SmallVector<Function *, 16> SCC;
  for (LazyCallGraph::Node &N : C)
    SCC.push_back(&N.getFunction());

  if (SCC.empty())
    return PreservedAnalyses::all();

  FunctionAnalysisManager &FAM =
      AM.getResult<FunctionAnalysisManagerCGSCCProxy>(C, CG).getManager();

  AnalysisGetter AG(FAM);

  auto OREGetter = [&FAM](Function *F) -> OptimizationRemarkEmitter & {
    return FAM.getResult<OptimizationRemarkEmitterAnalysis>(*F);
  };

  CallGraphUpdater CGUpdater;
  CGUpdater.initialize(CG, C, AM, UR);

  SetVector<Function *> Functions(SCC.begin(), SCC.end());
  BumpPtrAllocator Allocator;
  OMPInformationCache InfoCache(*(Functions.back()->getParent()), AG, Allocator,
                                /*CGSCC*/ Functions, OMPInModule.getKernels());

  Attributor A(Functions, InfoCache, CGUpdater);

  Attributor A(Functions, InfoCache, CGUpdater);

  // TODO: Compute the module slice we are allowed to look at.
  OpenMPOpt OMPOpt(SCC, CGUpdater, OREGetter, InfoCache, A);
  bool Changed = OMPOpt.run();
  (void)Changed;
  return PreservedAnalyses::all();
}

namespace {

struct OpenMPOptLegacyPass : public CallGraphSCCPass {
  CallGraphUpdater CGUpdater;
  OpenMPInModule OMPInModule;
  static char ID;

  OpenMPOptLegacyPass() : CallGraphSCCPass(ID) {
    initializeOpenMPOptLegacyPassPass(*PassRegistry::getPassRegistry());
  }

  void getAnalysisUsage(AnalysisUsage &AU) const override {
    CallGraphSCCPass::getAnalysisUsage(AU);
  }

  bool doInitialization(CallGraph &CG) override {
    // Disable the pass if there is no OpenMP (runtime call) in the module.
    containsOpenMP(CG.getModule(), OMPInModule);
    return false;
  }

  bool runOnSCC(CallGraphSCC &CGSCC) override {
    if (!containsOpenMP(CGSCC.getCallGraph().getModule(), OMPInModule))
      return false;
    if (DisableOpenMPOptimizations || skipSCC(CGSCC))
      return false;

    SmallVector<Function *, 16> SCC;
    for (CallGraphNode *CGN : CGSCC)
      if (Function *Fn = CGN->getFunction())
        if (!Fn->isDeclaration())
          SCC.push_back(Fn);

    if (SCC.empty())
      return false;

    CallGraph &CG = getAnalysis<CallGraphWrapperPass>().getCallGraph();
    CGUpdater.initialize(CG, CGSCC);

    // Maintain a map of functions to avoid rebuilding the ORE
    DenseMap<Function *, std::unique_ptr<OptimizationRemarkEmitter>> OREMap;
    auto OREGetter = [&OREMap](Function *F) -> OptimizationRemarkEmitter & {
      std::unique_ptr<OptimizationRemarkEmitter> &ORE = OREMap[F];
      if (!ORE)
        ORE = std::make_unique<OptimizationRemarkEmitter>(F);
      return *ORE;
    };

    AnalysisGetter AG;
    SetVector<Function *> Functions(SCC.begin(), SCC.end());
    BumpPtrAllocator Allocator;
    OMPInformationCache InfoCache(
        *(Functions.back()->getParent()), AG, Allocator,
        /*CGSCC*/ Functions, OMPInModule.getKernels());

    Attributor A(Functions, InfoCache, CGUpdater);

    Attributor A(Functions, InfoCache, CGUpdater);

    // TODO: Compute the module slice we are allowed to look at.
    OpenMPOpt OMPOpt(SCC, CGUpdater, OREGetter, InfoCache, A);
    return OMPOpt.run();
  }

  bool doFinalization(CallGraph &CG) override { return CGUpdater.finalize(); }
};

} // end anonymous namespace

void OpenMPInModule::identifyKernels(Module &M) {

  NamedMDNode *MD = M.getOrInsertNamedMetadata("nvvm.annotations");
  if (!MD)
    return;

  for (auto *Op : MD->operands()) {
    if (Op->getNumOperands() < 2)
      continue;
    MDString *KindID = dyn_cast<MDString>(Op->getOperand(1));
    if (!KindID || KindID->getString() != "kernel")
      continue;

    Function *KernelFn =
        mdconst::dyn_extract_or_null<Function>(Op->getOperand(0));
    if (!KernelFn)
      continue;

    ++NumOpenMPTargetRegionKernels;

    Kernels.insert(KernelFn);
  }
}

bool llvm::omp::containsOpenMP(Module &M, OpenMPInModule &OMPInModule) {
  if (OMPInModule.isKnown())
    return OMPInModule;

  // MSVC doesn't like long if-else chains for some reason and instead just
  // issues an error. Work around it..
  do {
#define OMP_RTL(_Enum, _Name, ...)                                             \
  if (M.getFunction(_Name)) {                                                  \
    OMPInModule = true;                                                        \
    break;                                                                     \
  }
#include "llvm/Frontend/OpenMP/OMPKinds.def"
  } while (false);

  // Identify kernels once. TODO: We should split the OMPInformationCache into a
  // module and an SCC part. The kernel information, among other things, could
  // go into the module part.
  if (OMPInModule.isKnown() && OMPInModule) {
    OMPInModule.identifyKernels(M);
    return true;
  }

  return OMPInModule = false;
}

char OpenMPOptLegacyPass::ID = 0;

INITIALIZE_PASS_BEGIN(OpenMPOptLegacyPass, "openmpopt",
                      "OpenMP specific optimizations", false, false)
INITIALIZE_PASS_DEPENDENCY(CallGraphWrapperPass)
INITIALIZE_PASS_END(OpenMPOptLegacyPass, "openmpopt",
                    "OpenMP specific optimizations", false, false)

Pass *llvm::createOpenMPOptLegacyPass() { return new OpenMPOptLegacyPass(); }<|MERGE_RESOLUTION|>--- conflicted
+++ resolved
@@ -60,8 +60,6 @@
 static constexpr auto TAG = "[" DEBUG_TYPE "]";
 #endif
 
-<<<<<<< HEAD
-=======
 /// Apply \p CB to all uses of \p F. If \p LookThroughConstantExprUses is
 /// true, constant expression users are not given to \p CB but their uses are
 /// traversed transitively.
@@ -84,7 +82,6 @@
   }
 }
 
->>>>>>> d06f6314
 /// Helper struct to store tracked ICV values at specif instructions.
 struct ICVValue {
   Instruction *Inst;
@@ -130,19 +127,12 @@
 /// Attributor runs.
 struct OMPInformationCache : public InformationCache {
   OMPInformationCache(Module &M, AnalysisGetter &AG,
-<<<<<<< HEAD
-                      BumpPtrAllocator &Allocator, SetVector<Function *> *CGSCC,
-                      SmallPtrSetImpl<Function *> &ModuleSlice)
-      : InformationCache(M, AG, Allocator, CGSCC), ModuleSlice(ModuleSlice),
-        OMPBuilder(M) {
-=======
                       BumpPtrAllocator &Allocator, SetVector<Function *> &CGSCC,
                       SmallPtrSetImpl<Kernel> &Kernels)
       : InformationCache(M, AG, Allocator, &CGSCC), OMPBuilder(M),
         Kernels(Kernels) {
     initializeModuleSlice(CGSCC);
 
->>>>>>> d06f6314
     OMPBuilder.initialize();
     initializeRuntimeFunctions();
     initializeInternalControlVars();
@@ -202,12 +192,9 @@
     /// Clear UsesMap for runtime function.
     void clearUsesMap() { UsesMap.clear(); }
 
-<<<<<<< HEAD
-=======
     /// Boolean conversion that is true if the runtime function was found.
     operator bool() const { return Declaration; }
 
->>>>>>> d06f6314
     /// Return the vector of uses in function \p F.
     UseVector &getOrCreateUseVector(Function *F) {
       std::shared_ptr<UseVector> &UV = UsesMap[F];
@@ -388,11 +375,7 @@
     return true;
   }
 
-<<<<<<< HEAD
-  // Helper to collect all uses of the decleration in the UsesMap.
-=======
   // Helper to collect all uses of the declaration in the UsesMap.
->>>>>>> d06f6314
   unsigned collectUses(RuntimeFunctionInfo &RFI, bool CollectStats = true) {
     unsigned NumUses = 0;
     if (!RFI.Declaration)
@@ -418,7 +401,6 @@
     }
     return NumUses;
   }
-<<<<<<< HEAD
 
   // Helper function to recollect uses of all runtime functions.
   void recollectUses() {
@@ -429,18 +411,6 @@
     }
   }
 
-=======
-
-  // Helper function to recollect uses of all runtime functions.
-  void recollectUses() {
-    for (int Idx = 0; Idx < RFIs.size(); ++Idx) {
-      auto &RFI = RFIs[static_cast<RuntimeFunction>(Idx)];
-      RFI.clearUsesMap();
-      collectUses(RFI, /*CollectStats*/ false);
-    }
-  }
-
->>>>>>> d06f6314
   /// Helper to initialize all runtime function information for those defined
   /// in OpenMPKinds.def.
   void initializeRuntimeFunctions() {
@@ -536,11 +506,6 @@
     // Recollect uses, in case Attributor deleted any.
     OMPInfoCache.recollectUses();
 
-    Changed |= runAttributor();
-
-    // Recollect uses, in case Attributor deleted any.
-    OMPInfoCache.recollectUses();
-
     Changed |= deduplicateRuntimeCalls();
     Changed |= deleteParallelRegions();
 
@@ -995,8 +960,6 @@
   }
 };
 
-<<<<<<< HEAD
-=======
 Kernel OpenMPOpt::getUniqueKernelFor(Function &F) {
   if (!OMPInfoCache.ModuleSlice.count(&F))
     return nullptr;
@@ -1129,7 +1092,6 @@
   return Changed;
 }
 
->>>>>>> d06f6314
 /// Abstract Attribute for tracking ICV values.
 struct AAICVTracker : public StateWrapper<BooleanState, AbstractAttribute> {
   using Base = StateWrapper<BooleanState, AbstractAttribute>;
@@ -1198,11 +1160,7 @@
       return true;
     };
 
-<<<<<<< HEAD
-    GetterRFI.foreachUse(ReplaceAndDeleteCB);
-=======
     GetterRFI.foreachUse(ReplaceAndDeleteCB, getAnchorScope());
->>>>>>> d06f6314
     return Changed;
   }
 
@@ -1338,8 +1296,6 @@
 
   Attributor A(Functions, InfoCache, CGUpdater);
 
-  Attributor A(Functions, InfoCache, CGUpdater);
-
   // TODO: Compute the module slice we are allowed to look at.
   OpenMPOpt OMPOpt(SCC, CGUpdater, OREGetter, InfoCache, A);
   bool Changed = OMPOpt.run();
@@ -1404,8 +1360,6 @@
 
     Attributor A(Functions, InfoCache, CGUpdater);
 
-    Attributor A(Functions, InfoCache, CGUpdater);
-
     // TODO: Compute the module slice we are allowed to look at.
     OpenMPOpt OMPOpt(SCC, CGUpdater, OREGetter, InfoCache, A);
     return OMPOpt.run();
