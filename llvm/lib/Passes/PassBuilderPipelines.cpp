--- conflicted
+++ resolved
@@ -656,8 +656,9 @@
                           /*AllowSpeculation=*/false));
 
     // Disable header duplication in loop rotation at -Oz.
-    LPM1.addPass(
-        LoopRotatePass(Level != OptimizationLevel::Oz, isLTOPreLink(Phase)));
+    LPM1.addPass(LoopRotatePass(EnableLoopHeaderDuplication ||
+                                  Level != OptimizationLevel::Oz,
+                              isLTOPreLink(Phase)));
     // TODO: Investigate promotion cap for O1.
     LPM1.addPass(LICMPass(PTO.LicmMssaOptCap, PTO.LicmMssaNoAccForPromotionCap,
                           /*AllowSpeculation=*/true));
@@ -689,7 +690,6 @@
 
     invokeLoopOptimizerEndEPCallbacks(LPM2, Level);
 
-<<<<<<< HEAD
     FPM.addPass(
         createFunctionToLoopPassAdaptor(std::move(LPM1),
                                         /*UseMemorySSA=*/true,
@@ -705,81 +705,6 @@
                                         /*UseMemorySSA=*/false,
                                         /*UseBlockFrequencyInfo=*/false));
   }
-=======
-  // Add the primary loop simplification pipeline.
-  // FIXME: Currently this is split into two loop pass pipelines because we run
-  // some function passes in between them. These can and should be removed
-  // and/or replaced by scheduling the loop pass equivalents in the correct
-  // positions. But those equivalent passes aren't powerful enough yet.
-  // Specifically, `SimplifyCFGPass` and `InstCombinePass` are currently still
-  // used. We have `LoopSimplifyCFGPass` which isn't yet powerful enough yet to
-  // fully replace `SimplifyCFGPass`, and the closest to the other we have is
-  // `LoopInstSimplify`.
-  LoopPassManager LPM1, LPM2;
-
-  // Simplify the loop body. We do this initially to clean up after other loop
-  // passes run, either when iterating on a loop or on inner loops with
-  // implications on the outer loop.
-  LPM1.addPass(LoopInstSimplifyPass());
-  LPM1.addPass(LoopSimplifyCFGPass());
-
-  // Try to remove as much code from the loop header as possible,
-  // to reduce amount of IR that will have to be duplicated. However,
-  // do not perform speculative hoisting the first time as LICM
-  // will destroy metadata that may not need to be destroyed if run
-  // after loop rotation.
-  // TODO: Investigate promotion cap for O1.
-  LPM1.addPass(LICMPass(PTO.LicmMssaOptCap, PTO.LicmMssaNoAccForPromotionCap,
-                        /*AllowSpeculation=*/false));
-
-  // Disable header duplication in loop rotation at -Oz.
-  LPM1.addPass(LoopRotatePass(EnableLoopHeaderDuplication ||
-                                  Level != OptimizationLevel::Oz,
-                              isLTOPreLink(Phase)));
-  // TODO: Investigate promotion cap for O1.
-  LPM1.addPass(LICMPass(PTO.LicmMssaOptCap, PTO.LicmMssaNoAccForPromotionCap,
-                        /*AllowSpeculation=*/true));
-  LPM1.addPass(
-      SimpleLoopUnswitchPass(/* NonTrivial */ Level == OptimizationLevel::O3));
-  if (EnableLoopFlatten)
-    LPM1.addPass(LoopFlattenPass());
-
-  LPM2.addPass(LoopIdiomRecognizePass());
-  LPM2.addPass(IndVarSimplifyPass());
-
-  invokeLateLoopOptimizationsEPCallbacks(LPM2, Level);
-
-  LPM2.addPass(LoopDeletionPass());
-
-  if (EnableLoopInterchange)
-    LPM2.addPass(LoopInterchangePass());
-
-  // Do not enable unrolling in PreLinkThinLTO phase during sample PGO
-  // because it changes IR to makes profile annotation in back compile
-  // inaccurate. The normal unroller doesn't pay attention to forced full unroll
-  // attributes so we need to make sure and allow the full unroll pass to pay
-  // attention to it.
-  if (Phase != ThinOrFullLTOPhase::ThinLTOPreLink || !PGOOpt ||
-      PGOOpt->Action != PGOOptions::SampleUse)
-    LPM2.addPass(LoopFullUnrollPass(Level.getSpeedupLevel(),
-                                    /* OnlyWhenForced= */ !PTO.LoopUnrolling,
-                                    PTO.ForgetAllSCEVInLoopUnroll));
-
-  invokeLoopOptimizerEndEPCallbacks(LPM2, Level);
-
-  FPM.addPass(createFunctionToLoopPassAdaptor(std::move(LPM1),
-                                              /*UseMemorySSA=*/true,
-                                              /*UseBlockFrequencyInfo=*/true));
-  FPM.addPass(
-      SimplifyCFGPass(SimplifyCFGOptions().convertSwitchRangeToICmp(true)));
-  FPM.addPass(InstCombinePass());
-  // The loop passes in LPM2 (LoopIdiomRecognizePass, IndVarSimplifyPass,
-  // LoopDeletionPass and LoopFullUnrollPass) do not preserve MemorySSA.
-  // *All* loop passes must preserve it, in order to be able to use it.
-  FPM.addPass(createFunctionToLoopPassAdaptor(std::move(LPM2),
-                                              /*UseMemorySSA=*/false,
-                                              /*UseBlockFrequencyInfo=*/false));
->>>>>>> 2fef6853
 
   // Delete small array after loop unroll.
   FPM.addPass(SROAPass(SROAOptions::ModifyCFG));
@@ -1528,12 +1453,13 @@
 
   invokeVectorizerStartEPCallbacks(OptimizePM, Level);
 
-<<<<<<< HEAD
   if (!SYCLOptimizationMode) {
     LoopPassManager LPM;
     // First rotate loops that may have been un-rotated by prior passes.
     // Disable header duplication at -Oz.
-    LPM.addPass(LoopRotatePass(Level != OptimizationLevel::Oz, LTOPreLink));
+    LPM.addPass(LoopRotatePass(EnableLoopHeaderDuplication ||
+                                 Level != OptimizationLevel::Oz,
+                               LTOPreLink));
     // Some loops may have become dead by now. Try to delete them.
     // FIXME: see discussion in https://reviews.llvm.org/D112851,
     //        this may need to be revisited once we run GVN before loop deletion
@@ -1542,21 +1468,6 @@
     OptimizePM.addPass(
         createFunctionToLoopPassAdaptor(std::move(LPM), /*UseMemorySSA=*/false,
                                         /*UseBlockFrequencyInfo=*/false));
-=======
-  LoopPassManager LPM;
-  // First rotate loops that may have been un-rotated by prior passes.
-  // Disable header duplication at -Oz.
-  LPM.addPass(LoopRotatePass(EnableLoopHeaderDuplication ||
-                                 Level != OptimizationLevel::Oz,
-                             LTOPreLink));
-  // Some loops may have become dead by now. Try to delete them.
-  // FIXME: see discussion in https://reviews.llvm.org/D112851,
-  //        this may need to be revisited once we run GVN before loop deletion
-  //        in the simplification pipeline.
-  LPM.addPass(LoopDeletionPass());
-  OptimizePM.addPass(createFunctionToLoopPassAdaptor(
-      std::move(LPM), /*UseMemorySSA=*/false, /*UseBlockFrequencyInfo=*/false));
->>>>>>> 2fef6853
 
     // Distribute loops to allow partial vectorization. I.e. isolate dependences
     // into separate loop that would otherwise inhibit vectorization. This is
