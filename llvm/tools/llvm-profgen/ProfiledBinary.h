--- conflicted
+++ resolved
@@ -110,11 +110,7 @@
 class BinarySizeContextTracker {
 public:
   // Add instruction with given size to a context
-<<<<<<< HEAD
-  void addInstructionForContext(const FrameLocationStack &Context,
-=======
   void addInstructionForContext(const SampleContextFrameVector &Context,
->>>>>>> ac168fe6
                                 uint32_t InstrSize);
 
   // Get function size with a specific context. When there's no exact match
@@ -122,11 +118,6 @@
   // closest matching context.
   uint32_t getFuncSizeForContext(const SampleContext &Context);
 
-<<<<<<< HEAD
-  void dump() { RootContext.dumpTree(); }
-
-private:
-=======
   // For inlinees that are full optimized away, we can establish zero size using
   // their remaining probes.
   void trackInlineesOptimizedAway(MCPseudoProbeDecoder &ProbeDecoder);
@@ -139,7 +130,6 @@
                               MCDecodedPseudoProbeInlineTree &ProbeNode,
                               ProbeFrameStack &Context);
 
->>>>>>> ac168fe6
   // Root node for context trie tree, node that this is a reverse context trie
   // with callee as parent and caller as child. This way we can traverse from
   // root to find the best/longest matching context if an exact match does not
@@ -227,15 +217,9 @@
   bool dissassembleSymbol(std::size_t SI, ArrayRef<uint8_t> Bytes,
                           SectionSymbolsTy &Symbols, const SectionRef &Section);
   /// Symbolize a given instruction pointer and return a full call context.
-<<<<<<< HEAD
-  FrameLocationStack symbolize(const InstructionPointer &IP,
-                               bool UseCanonicalFnName = false,
-                               bool UseProbeDiscriminator = false);
-=======
   SampleContextFrameVector symbolize(const InstructionPointer &IP,
                                      bool UseCanonicalFnName = false,
                                      bool UseProbeDiscriminator = false);
->>>>>>> ac168fe6
 
   /// Decode the interesting parts of the binary and build internal data
   /// structures. On high level, the parts of interest are:
@@ -326,11 +310,7 @@
     return FuncSizeTracker.getFuncSizeForContext(Context);
   }
 
-<<<<<<< HEAD
-  Optional<FrameLocation> getInlineLeafFrameLoc(uint64_t Offset) {
-=======
   Optional<SampleContextFrame> getInlineLeafFrameLoc(uint64_t Offset) {
->>>>>>> ac168fe6
     const auto &Stack = getFrameLocationStack(Offset);
     if (Stack.empty())
       return {};
