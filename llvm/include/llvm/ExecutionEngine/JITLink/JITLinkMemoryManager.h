//===-- JITLinkMemoryManager.h - JITLink mem manager interface --*- C++ -*-===//
//
// Part of the LLVM Project, under the Apache License v2.0 with LLVM Exceptions.
// See https://llvm.org/LICENSE.txt for license information.
// SPDX-License-Identifier: Apache-2.0 WITH LLVM-exception
//
//===----------------------------------------------------------------------===//
//
// Contains the JITLinkMemoryManager interface.
//
//===----------------------------------------------------------------------===//

#ifndef LLVM_EXECUTIONENGINE_JITLINK_JITLINKMEMORYMANAGER_H
#define LLVM_EXECUTIONENGINE_JITLINK_JITLINKMEMORYMANAGER_H

#include "llvm/ADT/FunctionExtras.h"
<<<<<<< HEAD
#include "llvm/ExecutionEngine/JITLink/JITLinkDylib.h"
#include "llvm/ExecutionEngine/JITLink/MemoryFlags.h"
=======
#include "llvm/ADT/SmallVector.h"
#include "llvm/ExecutionEngine/JITLink/JITLinkDylib.h"
#include "llvm/ExecutionEngine/JITLink/MemoryFlags.h"
#include "llvm/ExecutionEngine/Orc/Shared/AllocationActions.h"
>>>>>>> 1e8336c5
#include "llvm/ExecutionEngine/Orc/Shared/ExecutorAddress.h"
#include "llvm/Support/Allocator.h"
#include "llvm/Support/Error.h"
#include "llvm/Support/MSVCErrorWorkarounds.h"
#include "llvm/Support/Memory.h"
#include "llvm/Support/RecyclingAllocator.h"

#include <cstdint>
#include <future>
#include <mutex>

namespace llvm {
namespace jitlink {

class Block;
class LinkGraph;
class Section;

/// Represents a call to a graph-memory-management support function in the
/// executor.
///
/// Support functions are called as:
///
///   auto *Result =
///       ((char*(*)(const void*, size_t))FnAddr)(
///           (const void*)CtxAddr, (size_t)CtxSize)
///
/// A null result is interpreted as success.
///
/// A non-null result is interpreted as a heap-allocated string containing
/// an error message to report to the allocator (the allocator's
/// executor-side implementation code is responsible for freeing the error
/// string).
struct AllocActionCall {
  orc::ExecutorAddr FnAddr;
  orc::ExecutorAddr CtxAddr;
  orc::ExecutorAddrDiff CtxSize;
};

/// A pair of AllocActionCalls, one to be run at finalization time, one to be
/// run at deallocation time.
///
/// AllocActionCallPairs should be constructed for paired operations (e.g.
/// __register_ehframe and __deregister_ehframe for eh-frame registration).
/// See comments for AllocActions for execution ordering.
///
/// For unpaired operations one or the other member can be left unused, as
/// AllocationActionCalls with an FnAddr of zero will be skipped.
struct AllocActionCallPair {
  AllocActionCall Finalize;
  AllocActionCall Dealloc;
};

/// A vector of allocation actions to be run for this allocation.
///
/// Finalize allocations will be run in order at finalize time. Dealloc
/// actions will be run in reverse order at deallocation time.
using AllocActions = std::vector<AllocActionCallPair>;

/// Manages allocations of JIT memory.
///
/// Instances of this class may be accessed concurrently from multiple threads
/// and their implemetations should include any necessary synchronization.
class JITLinkMemoryManager {
public:

  /// Represents a finalized allocation.
  ///
  /// Finalized allocations must be passed to the
  /// JITLinkMemoryManager:deallocate method prior to being destroyed.
  ///
  /// The interpretation of the Address associated with the finalized allocation
  /// is up to the memory manager implementation. Common options are using the
  /// base address of the allocation, or the address of a memory management
  /// object that tracks the allocation.
  class FinalizedAlloc {
    friend class JITLinkMemoryManager;

    static constexpr auto InvalidAddr = ~uint64_t(0);

  public:
    FinalizedAlloc() = default;
    explicit FinalizedAlloc(orc::ExecutorAddr A) : A(A) {
<<<<<<< HEAD
      assert(A && "Explicitly creating an invalid allocation?");
=======
      assert(A.getValue() != InvalidAddr &&
             "Explicitly creating an invalid allocation?");
>>>>>>> 1e8336c5
    }
    FinalizedAlloc(const FinalizedAlloc &) = delete;
    FinalizedAlloc(FinalizedAlloc &&Other) : A(Other.A) {
      Other.A.setValue(InvalidAddr);
    }
    FinalizedAlloc &operator=(const FinalizedAlloc &) = delete;
    FinalizedAlloc &operator=(FinalizedAlloc &&Other) {
      assert(A.getValue() == InvalidAddr &&
             "Cannot overwrite active finalized allocation");
      std::swap(A, Other.A);
      return *this;
    }
    ~FinalizedAlloc() {
      assert(A.getValue() == InvalidAddr &&
             "Finalized allocation was not deallocated");
    }

    /// FinalizedAllocs convert to false for default-constructed, and
    /// true otherwise. Default-constructed allocs need not be deallocated.
    explicit operator bool() const { return A.getValue() != InvalidAddr; }

    /// Returns the address associated with this finalized allocation.
    /// The allocation is unmodified.
    orc::ExecutorAddr getAddress() const { return A; }

    /// Returns the address associated with this finalized allocation and
    /// resets this object to the default state.
    /// This should only be used by allocators when deallocating memory.
    orc::ExecutorAddr release() {
      orc::ExecutorAddr Tmp = A;
      A.setValue(InvalidAddr);
      return Tmp;
    }

  private:
    orc::ExecutorAddr A{InvalidAddr};
  };

  /// Represents an allocation which has not been finalized yet.
  ///
  /// InFlightAllocs manage both executor memory allocations and working
  /// memory allocations.
  ///
  /// On finalization, the InFlightAlloc should transfer the content of
  /// working memory into executor memory, apply memory protections, and
  /// run any finalization functions.
  ///
  /// Working memory should be kept alive at least until one of the following
  /// happens: (1) the InFlightAlloc instance is destroyed, (2) the
  /// InFlightAlloc is abandoned, (3) finalized target memory is destroyed.
  ///
  /// If abandon is called then working memory and executor memory should both
  /// be freed.
  class InFlightAlloc {
  public:
    using OnFinalizedFunction = unique_function<void(Expected<FinalizedAlloc>)>;
    using OnAbandonedFunction = unique_function<void(Error)>;

    virtual ~InFlightAlloc();

    /// Called prior to finalization if the allocation should be abandoned.
    virtual void abandon(OnAbandonedFunction OnAbandoned) = 0;

    /// Called to transfer working memory to the target and apply finalization.
    virtual void finalize(OnFinalizedFunction OnFinalized) = 0;

    /// Synchronous convenience version of finalize.
    Expected<FinalizedAlloc> finalize() {
      std::promise<MSVCPExpected<FinalizedAlloc>> FinalizeResultP;
      auto FinalizeResultF = FinalizeResultP.get_future();
      finalize([&](Expected<FinalizedAlloc> Result) {
        FinalizeResultP.set_value(std::move(Result));
      });
      return FinalizeResultF.get();
    }
  };

  /// Typedef for the argument to be passed to OnAllocatedFunction.
  using AllocResult = Expected<std::unique_ptr<InFlightAlloc>>;

  /// Called when allocation has been completed.
  using OnAllocatedFunction = unique_function<void(AllocResult)>;

  /// Called when deallocation has completed.
  using OnDeallocatedFunction = unique_function<void(Error)>;

  virtual ~JITLinkMemoryManager();

  /// Start the allocation process.
  ///
  /// If the initial allocation is successful then the OnAllocated function will
  /// be called with a std::unique_ptr<InFlightAlloc> value. If the assocation
  /// is unsuccessful then the OnAllocated function will be called with an
  /// Error.
  virtual void allocate(const JITLinkDylib *JD, LinkGraph &G,
                        OnAllocatedFunction OnAllocated) = 0;

  /// Convenience function for blocking allocation.
  AllocResult allocate(const JITLinkDylib *JD, LinkGraph &G) {
    std::promise<MSVCPExpected<std::unique_ptr<InFlightAlloc>>> AllocResultP;
    auto AllocResultF = AllocResultP.get_future();
    allocate(JD, G, [&](AllocResult Alloc) {
      AllocResultP.set_value(std::move(Alloc));
    });
    return AllocResultF.get();
  }

  /// Deallocate a list of allocation objects.
  ///
  /// Dealloc actions will be run in reverse order (from the end of the vector
  /// to the start).
  virtual void deallocate(std::vector<FinalizedAlloc> Allocs,
                          OnDeallocatedFunction OnDeallocated) = 0;

  /// Convenience function for deallocation of a single alloc.
  void deallocate(FinalizedAlloc Alloc, OnDeallocatedFunction OnDeallocated) {
    std::vector<FinalizedAlloc> Allocs;
    Allocs.push_back(std::move(Alloc));
    deallocate(std::move(Allocs), std::move(OnDeallocated));
  }

  /// Convenience function for blocking deallocation.
  Error deallocate(std::vector<FinalizedAlloc> Allocs) {
    std::promise<MSVCPError> DeallocResultP;
    auto DeallocResultF = DeallocResultP.get_future();
    deallocate(std::move(Allocs),
               [&](Error Err) { DeallocResultP.set_value(std::move(Err)); });
    return DeallocResultF.get();
  }

  /// Convenience function for blocking deallocation of a single alloc.
  Error deallocate(FinalizedAlloc Alloc) {
    std::vector<FinalizedAlloc> Allocs;
    Allocs.push_back(std::move(Alloc));
    return deallocate(std::move(Allocs));
  }
};

/// BasicLayout simplifies the implementation of JITLinkMemoryManagers.
///
/// BasicLayout groups Sections into Segments based on their memory protection
/// and deallocation policies. JITLinkMemoryManagers can construct a BasicLayout
/// from a Graph, and then assign working memory and addresses to each of the
/// Segments. These addreses will be mapped back onto the Graph blocks in
/// the apply method.
class BasicLayout {
public:
  /// The Alignment, ContentSize and ZeroFillSize of each segment will be
  /// pre-filled from the Graph. Clients must set the Addr and WorkingMem fields
  /// prior to calling apply.
  //
  // FIXME: The C++98 initializer is an attempt to work around compile failures
  // due to http://www.open-std.org/jtc1/sc22/wg21/docs/cwg_defects.html#1397.
  // We should be able to switch this back to member initialization once that
  // issue is fixed.
  class Segment {
    friend class BasicLayout;

  public:
    Segment()
        : ContentSize(0), ZeroFillSize(0), Addr(0), WorkingMem(nullptr),
          NextWorkingMemOffset(0) {}
    Align Alignment;
    size_t ContentSize;
    uint64_t ZeroFillSize;
    orc::ExecutorAddr Addr;
    char *WorkingMem = nullptr;

  private:
    size_t NextWorkingMemOffset;
    std::vector<Block *> ContentBlocks, ZeroFillBlocks;
  };

  /// A convenience class that further groups segments based on memory
  /// deallocation policy. This allows clients to make two slab allocations:
  /// one for all standard segments, and one for all finalize segments.
  struct ContiguousPageBasedLayoutSizes {
    uint64_t StandardSegs = 0;
    uint64_t FinalizeSegs = 0;

    uint64_t total() const { return StandardSegs + FinalizeSegs; }
  };

private:
  using SegmentMap = AllocGroupSmallMap<Segment>;

public:
  BasicLayout(LinkGraph &G);

  /// Return a reference to the graph this allocation was created from.
  LinkGraph &getGraph() { return G; }

  /// Returns the total number of required to allocate all segments (with each
  /// segment padded out to page size) for all standard segments, and all
  /// finalize segments.
  ///
  /// This is a convenience function for the common case where the segments will
  /// be allocated contiguously.
  ///
  /// This function will return an error if any segment has an alignment that
  /// is higher than a page.
  Expected<ContiguousPageBasedLayoutSizes>
  getContiguousPageBasedLayoutSizes(uint64_t PageSize);

  /// Returns an iterator over the segments of the layout.
  iterator_range<SegmentMap::iterator> segments() {
    return {Segments.begin(), Segments.end()};
  }

  /// Apply the layout to the graph.
  Error apply();

  /// Returns a reference to the AllocActions in the graph.
  /// This convenience function saves callers from having to #include
  /// LinkGraph.h if all they need are allocation actions.
<<<<<<< HEAD
  AllocActions &graphAllocActions();
=======
  orc::shared::AllocActions &graphAllocActions();
>>>>>>> 1e8336c5

private:
  LinkGraph &G;
  SegmentMap Segments;
};

/// A utility class for making simple allocations using JITLinkMemoryManager.
///
/// SimpleSegementAlloc takes a mapping of AllocGroups to Segments and uses
/// this to create a LinkGraph with one Section (containing one Block) per
/// Segment. Clients can obtain a pointer to the working memory and executor
/// address of that block using the Segment's AllocGroup. Once memory has been
/// populated, clients can call finalize to finalize the memory.
class SimpleSegmentAlloc {
public:
  /// Describes a segment to be allocated.
  struct Segment {
    Segment() = default;
    Segment(size_t ContentSize, Align ContentAlign)
        : ContentSize(ContentSize), ContentAlign(ContentAlign) {}

    size_t ContentSize = 0;
    Align ContentAlign;
  };

  /// Describes the segment working memory and executor address.
  struct SegmentInfo {
    orc::ExecutorAddr Addr;
    MutableArrayRef<char> WorkingMem;
  };

  using SegmentMap = AllocGroupSmallMap<Segment>;

  using OnCreatedFunction = unique_function<void(Expected<SimpleSegmentAlloc>)>;

  using OnFinalizedFunction =
      JITLinkMemoryManager::InFlightAlloc::OnFinalizedFunction;

  static void Create(JITLinkMemoryManager &MemMgr, const JITLinkDylib *JD,
                     SegmentMap Segments, OnCreatedFunction OnCreated);

  static Expected<SimpleSegmentAlloc> Create(JITLinkMemoryManager &MemMgr,
                                             const JITLinkDylib *JD,
                                             SegmentMap Segments);

  SimpleSegmentAlloc(SimpleSegmentAlloc &&);
  SimpleSegmentAlloc &operator=(SimpleSegmentAlloc &&);
  ~SimpleSegmentAlloc();

  /// Returns the SegmentInfo for the given group.
  SegmentInfo getSegInfo(AllocGroup AG);

  /// Finalize all groups (async version).
  void finalize(OnFinalizedFunction OnFinalized) {
    Alloc->finalize(std::move(OnFinalized));
  }

  /// Finalize all groups.
  Expected<JITLinkMemoryManager::FinalizedAlloc> finalize() {
    return Alloc->finalize();
  }

private:
  SimpleSegmentAlloc(
      std::unique_ptr<LinkGraph> G, AllocGroupSmallMap<Block *> ContentBlocks,
      std::unique_ptr<JITLinkMemoryManager::InFlightAlloc> Alloc);

  std::unique_ptr<LinkGraph> G;
  AllocGroupSmallMap<Block *> ContentBlocks;
  std::unique_ptr<JITLinkMemoryManager::InFlightAlloc> Alloc;
};

/// A JITLinkMemoryManager that allocates in-process memory.
class InProcessMemoryManager : public JITLinkMemoryManager {
public:
  class IPInFlightAlloc;

  /// Attempts to auto-detect the host page size.
  static Expected<std::unique_ptr<InProcessMemoryManager>> Create();

  /// Create an instance using the given page size.
  InProcessMemoryManager(uint64_t PageSize) : PageSize(PageSize) {}

  void allocate(const JITLinkDylib *JD, LinkGraph &G,
                OnAllocatedFunction OnAllocated) override;

  // Use overloads from base class.
  using JITLinkMemoryManager::allocate;

  void deallocate(std::vector<FinalizedAlloc> Alloc,
                  OnDeallocatedFunction OnDeallocated) override;

  // Use overloads from base class.
  using JITLinkMemoryManager::deallocate;

private:
  // FIXME: Use an in-place array instead of a vector for DeallocActions.
  //        There shouldn't need to be a heap alloc for this.
  struct FinalizedAllocInfo {
    sys::MemoryBlock StandardSegments;
    std::vector<orc::shared::WrapperFunctionCall> DeallocActions;
  };

  FinalizedAlloc createFinalizedAlloc(
      sys::MemoryBlock StandardSegments,
      std::vector<orc::shared::WrapperFunctionCall> DeallocActions);

  uint64_t PageSize;
  std::mutex FinalizedAllocsMutex;
  RecyclingAllocator<BumpPtrAllocator, FinalizedAllocInfo> FinalizedAllocInfos;
};

} // end namespace jitlink
} // end namespace llvm

#endif // LLVM_EXECUTIONENGINE_JITLINK_JITLINKMEMORYMANAGER_H<|MERGE_RESOLUTION|>--- conflicted
+++ resolved
@@ -14,15 +14,10 @@
 #define LLVM_EXECUTIONENGINE_JITLINK_JITLINKMEMORYMANAGER_H
 
 #include "llvm/ADT/FunctionExtras.h"
-<<<<<<< HEAD
-#include "llvm/ExecutionEngine/JITLink/JITLinkDylib.h"
-#include "llvm/ExecutionEngine/JITLink/MemoryFlags.h"
-=======
 #include "llvm/ADT/SmallVector.h"
 #include "llvm/ExecutionEngine/JITLink/JITLinkDylib.h"
 #include "llvm/ExecutionEngine/JITLink/MemoryFlags.h"
 #include "llvm/ExecutionEngine/Orc/Shared/AllocationActions.h"
->>>>>>> 1e8336c5
 #include "llvm/ExecutionEngine/Orc/Shared/ExecutorAddress.h"
 #include "llvm/Support/Allocator.h"
 #include "llvm/Support/Error.h"
@@ -41,47 +36,6 @@
 class LinkGraph;
 class Section;
 
-/// Represents a call to a graph-memory-management support function in the
-/// executor.
-///
-/// Support functions are called as:
-///
-///   auto *Result =
-///       ((char*(*)(const void*, size_t))FnAddr)(
-///           (const void*)CtxAddr, (size_t)CtxSize)
-///
-/// A null result is interpreted as success.
-///
-/// A non-null result is interpreted as a heap-allocated string containing
-/// an error message to report to the allocator (the allocator's
-/// executor-side implementation code is responsible for freeing the error
-/// string).
-struct AllocActionCall {
-  orc::ExecutorAddr FnAddr;
-  orc::ExecutorAddr CtxAddr;
-  orc::ExecutorAddrDiff CtxSize;
-};
-
-/// A pair of AllocActionCalls, one to be run at finalization time, one to be
-/// run at deallocation time.
-///
-/// AllocActionCallPairs should be constructed for paired operations (e.g.
-/// __register_ehframe and __deregister_ehframe for eh-frame registration).
-/// See comments for AllocActions for execution ordering.
-///
-/// For unpaired operations one or the other member can be left unused, as
-/// AllocationActionCalls with an FnAddr of zero will be skipped.
-struct AllocActionCallPair {
-  AllocActionCall Finalize;
-  AllocActionCall Dealloc;
-};
-
-/// A vector of allocation actions to be run for this allocation.
-///
-/// Finalize allocations will be run in order at finalize time. Dealloc
-/// actions will be run in reverse order at deallocation time.
-using AllocActions = std::vector<AllocActionCallPair>;
-
 /// Manages allocations of JIT memory.
 ///
 /// Instances of this class may be accessed concurrently from multiple threads
@@ -106,12 +60,8 @@
   public:
     FinalizedAlloc() = default;
     explicit FinalizedAlloc(orc::ExecutorAddr A) : A(A) {
-<<<<<<< HEAD
-      assert(A && "Explicitly creating an invalid allocation?");
-=======
       assert(A.getValue() != InvalidAddr &&
              "Explicitly creating an invalid allocation?");
->>>>>>> 1e8336c5
     }
     FinalizedAlloc(const FinalizedAlloc &) = delete;
     FinalizedAlloc(FinalizedAlloc &&Other) : A(Other.A) {
@@ -327,11 +277,7 @@
   /// Returns a reference to the AllocActions in the graph.
   /// This convenience function saves callers from having to #include
   /// LinkGraph.h if all they need are allocation actions.
-<<<<<<< HEAD
-  AllocActions &graphAllocActions();
-=======
   orc::shared::AllocActions &graphAllocActions();
->>>>>>> 1e8336c5
 
 private:
   LinkGraph &G;
