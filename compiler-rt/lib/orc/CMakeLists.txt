# Build for all components of the ORC runtime support library.

# ORC runtime library implementation files.
set(ORC_SOURCES
  extensible_rtti.cpp
  )

# Implementation files for all ORC architectures.
set(x86_64_SOURCES
# x86-64 specific assembly files will go here.
)

set(ORC_IMPL_HEADERS
# Implementation headers will go here.
<<<<<<< HEAD
  extensible_rtti.h
=======
  adt.h
  compiler.h
  error.h
  extensible_rtti.h
  stl_extras.h
>>>>>>> 21f3f750
)

# Create list of all source files for
# consumption by tests.
set(ORC_ALL_SOURCE_FILES
  ${ORC_SOURCES}
  ${x86_64_SOURCES}
  ${ORC_IMPL_HEADERS}
  )

list(REMOVE_DUPLICATES ORC_ALL_SOURCE_FILES)

# Now put it all together...
include_directories(..)
include_directories(../../include)

set(ORC_CFLAGS ${COMPILER_RT_COMMON_CFLAGS})

# Allow the ORC runtime to reference LLVM headers.
foreach (DIR ${LLVM_INCLUDE_DIR} ${LLVM_MAIN_INCLUDE_DIR})
  list(APPEND ORC_CFLAGS -I${DIR})
endforeach()

add_compiler_rt_component(orc)

# ORC uses C++ standard library headers.
if (TARGET cxx-headers OR HAVE_LIBCXX)
  set(ORC_DEPS cxx-headers)
endif()

if (APPLE)
  add_compiler_rt_object_libraries(RTOrc
    OS ${ORC_SUPPORTED_OS}
    ARCHS ${ORC_SUPPORTED_ARCH}
    SOURCES ${ORC_SOURCES} ${x86_64_SOURCES}
    ADDITIONAL_HEADERS ${ORC_IMPL_HEADERS}
    CFLAGS ${ORC_CFLAGS}
    DEPS ${ORC_DEPS})

  # We only support running on osx for now.
  add_compiler_rt_runtime(clang_rt.orc
    STATIC
    OS ${ORC_SUPPORTED_OS}
    ARCHS ${ORC_SUPPORTED_ARCH}
    OBJECT_LIBS RTOrc
    CFLAGS ${ORC_CFLAGS}
    LINK_FLAGS ${SANITIZER_COMMON_LINK_FLAGS} ${WEAK_SYMBOL_LINK_FLAGS}
    LINK_LIBS ${ORC_LINK_LIBS}
    PARENT_TARGET orc)
else() # not Apple
  foreach(arch ${ORC_SUPPORTED_ARCH})
    if(NOT CAN_TARGET_${arch})
      continue()
    endif()
    add_compiler_rt_object_libraries(RTOrc
      ARCHS ${arch}
      SOURCES ${ORC_SOURCES} ${${arch}_SOURCES}
      ADDITIONAL_HEADERS ${ORC_IMPL_HEADERS}
      CFLAGS ${ORC_CFLAGS}
      DEPS ${ORC_DEPS})

    # Common ORC archive for instrumented binaries.
    add_compiler_rt_runtime(clang_rt.orc
     STATIC
     ARCHS ${arch}
     CFLAGS ${ORC_CFLAGS}
     OBJECT_LIBS ${ORC_COMMON_RUNTIME_OBJECT_LIBS} RTOrc
     PARENT_TARGET orc)
  endforeach()
endif() # not Apple

if(COMPILER_RT_INCLUDE_TESTS)
  add_subdirectory(unittests)
endif()<|MERGE_RESOLUTION|>--- conflicted
+++ resolved
@@ -12,15 +12,11 @@
 
 set(ORC_IMPL_HEADERS
 # Implementation headers will go here.
-<<<<<<< HEAD
-  extensible_rtti.h
-=======
   adt.h
   compiler.h
   error.h
   extensible_rtti.h
   stl_extras.h
->>>>>>> 21f3f750
 )
 
 # Create list of all source files for
