--- conflicted
+++ resolved
@@ -1106,50 +1106,30 @@
     for (auto [Name, Priority] : Funcs) {
       GlobalTy FunctionAddr(Name.str(), sizeof(void *), &FunctionPtrs[Idx++]);
       if (auto Err = Handler.readGlobalFromDevice(*this, Image, FunctionAddr))
-<<<<<<< HEAD
-        return std::move(Err);
-=======
         return Err;
->>>>>>> 7ca33737
     }
 
     // Copy the local buffer to the device.
     if (auto Err = dataSubmit(GlobalPtrStart, FunctionPtrs.data(),
                               FunctionPtrs.size() * sizeof(void *), nullptr))
-<<<<<<< HEAD
-      return std::move(Err);
-=======
-      return Err;
->>>>>>> 7ca33737
+      return Err;
 
     // Copy the created buffer to the appropriate symbols so the kernel can
     // iterate through them.
     GlobalTy StartGlobal(IsCtor ? "__init_array_start" : "__fini_array_start",
                          sizeof(void *), &GlobalPtrStart);
     if (auto Err = Handler.writeGlobalToDevice(*this, Image, StartGlobal))
-<<<<<<< HEAD
-      return std::move(Err);
-=======
-      return Err;
->>>>>>> 7ca33737
+      return Err;
 
     GlobalTy StopGlobal(IsCtor ? "__init_array_end" : "__fini_array_end",
                         sizeof(void *), &GlobalPtrStop);
     if (auto Err = Handler.writeGlobalToDevice(*this, Image, StopGlobal))
-<<<<<<< HEAD
-      return std::move(Err);
-=======
-      return Err;
->>>>>>> 7ca33737
+      return Err;
 
     CUDAKernelTy CUDAKernel(KernelName);
 
     if (auto Err = CUDAKernel.init(*this, Image))
-<<<<<<< HEAD
-      return std::move(Err);
-=======
-      return Err;
->>>>>>> 7ca33737
+      return Err;
 
     AsyncInfoWrapperTy AsyncInfoWrapper(*this, nullptr);
 
@@ -1157,11 +1137,7 @@
     if (auto Err = CUDAKernel.launchImpl(*this, /*NumThread=*/1u,
                                          /*NumBlocks=*/1ul, KernelArgs, nullptr,
                                          AsyncInfoWrapper))
-<<<<<<< HEAD
-      return std::move(Err);
-=======
-      return Err;
->>>>>>> 7ca33737
+      return Err;
 
     Error Err = Plugin::success();
     AsyncInfoWrapper.finalize(Err);
@@ -1169,11 +1145,7 @@
     if (free(Buffer, TARGET_ALLOC_DEVICE) != OFFLOAD_SUCCESS)
       return Plugin::error("Failed to free memory for global buffer");
 
-<<<<<<< HEAD
-    return std::move(Err);
-=======
     return Err;
->>>>>>> 7ca33737
   }
 
   /// Stream manager for CUDA streams.
