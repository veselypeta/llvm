//===-- SBDebugger.cpp ----------------------------------------------------===//
//
// Part of the LLVM Project, under the Apache License v2.0 with LLVM Exceptions.
// See https://llvm.org/LICENSE.txt for license information.
// SPDX-License-Identifier: Apache-2.0 WITH LLVM-exception
//
//===----------------------------------------------------------------------===//

#include "lldb/Utility/ReproducerInstrumentation.h"
#include "SystemInitializerFull.h"

#include "lldb/API/SBDebugger.h"

#include "lldb/API/SBBroadcaster.h"
#include "lldb/API/SBCommandInterpreter.h"
#include "lldb/API/SBCommandInterpreterRunOptions.h"
#include "lldb/API/SBCommandReturnObject.h"
#include "lldb/API/SBError.h"
#include "lldb/API/SBEvent.h"
#include "lldb/API/SBFile.h"
#include "lldb/API/SBFrame.h"
#include "lldb/API/SBListener.h"
#include "lldb/API/SBProcess.h"
#include "lldb/API/SBSourceManager.h"
#include "lldb/API/SBStream.h"
#include "lldb/API/SBStringList.h"
#include "lldb/API/SBStructuredData.h"
#include "lldb/API/SBTarget.h"
#include "lldb/API/SBThread.h"
#include "lldb/API/SBTypeCategory.h"
#include "lldb/API/SBTypeFilter.h"
#include "lldb/API/SBTypeFormat.h"
#include "lldb/API/SBTypeNameSpecifier.h"
#include "lldb/API/SBTypeSummary.h"
#include "lldb/API/SBTypeSynthetic.h"

#include "lldb/Core/Debugger.h"
#include "lldb/Core/PluginManager.h"
#include "lldb/Core/Progress.h"
#include "lldb/Core/StreamFile.h"
#include "lldb/Core/StructuredDataImpl.h"
#include "lldb/DataFormatters/DataVisualization.h"
#include "lldb/Host/Config.h"
#include "lldb/Host/XML.h"
#include "lldb/Initialization/SystemLifetimeManager.h"
#include "lldb/Interpreter/CommandInterpreter.h"
#include "lldb/Interpreter/OptionArgParser.h"
#include "lldb/Interpreter/OptionGroupPlatform.h"
#include "lldb/Target/Process.h"
#include "lldb/Target/TargetList.h"
#include "lldb/Utility/Args.h"
#include "lldb/Utility/State.h"
#include "lldb/Version/Version.h"

#include "llvm/ADT/STLExtras.h"
#include "llvm/ADT/StringRef.h"
#include "llvm/Support/DynamicLibrary.h"
#include "llvm/Support/ManagedStatic.h"

using namespace lldb;
using namespace lldb_private;

static llvm::sys::DynamicLibrary LoadPlugin(const lldb::DebuggerSP &debugger_sp,
                                            const FileSpec &spec,
                                            Status &error) {
  llvm::sys::DynamicLibrary dynlib =
      llvm::sys::DynamicLibrary::getPermanentLibrary(spec.GetPath().c_str());
  if (dynlib.isValid()) {
    typedef bool (*LLDBCommandPluginInit)(lldb::SBDebugger & debugger);

    lldb::SBDebugger debugger_sb(debugger_sp);
    // This calls the bool lldb::PluginInitialize(lldb::SBDebugger debugger)
    // function.
    // TODO: mangle this differently for your system - on OSX, the first
    // underscore needs to be removed and the second one stays
    LLDBCommandPluginInit init_func =
        (LLDBCommandPluginInit)(uintptr_t)dynlib.getAddressOfSymbol(
            "_ZN4lldb16PluginInitializeENS_10SBDebuggerE");
    if (init_func) {
      if (init_func(debugger_sb))
        return dynlib;
      else
        error.SetErrorString("plug-in refused to load "
                             "(lldb::PluginInitialize(lldb::SBDebugger) "
                             "returned false)");
    } else {
      error.SetErrorString("plug-in is missing the required initialization: "
                           "lldb::PluginInitialize(lldb::SBDebugger)");
    }
  } else {
    if (FileSystem::Instance().Exists(spec))
      error.SetErrorString("this file does not represent a loadable dylib");
    else
      error.SetErrorString("no such file");
  }
  return llvm::sys::DynamicLibrary();
}

static llvm::ManagedStatic<SystemLifetimeManager> g_debugger_lifetime;

SBError SBInputReader::Initialize(
    lldb::SBDebugger &sb_debugger,
    unsigned long (*callback)(void *, lldb::SBInputReader *,
                              lldb::InputReaderAction, char const *,
                              unsigned long),
    void *a, lldb::InputReaderGranularity b, char const *c, char const *d,
    bool e) {
  LLDB_RECORD_METHOD(
      lldb::SBError, SBInputReader, Initialize,
      (lldb::SBDebugger &,
       unsigned long (*)(void *, lldb::SBInputReader *, lldb::InputReaderAction,
                         const char *, unsigned long),
       void *, lldb::InputReaderGranularity, const char *, const char *, bool),
      sb_debugger, callback, a, b, c, d, e);

  return SBError();
}

void SBInputReader::SetIsDone(bool b) {
  LLDB_RECORD_METHOD(void, SBInputReader, SetIsDone, (bool), b);
}

bool SBInputReader::IsActive() const {
  LLDB_RECORD_METHOD_CONST_NO_ARGS(bool, SBInputReader, IsActive);

  return false;
}

SBDebugger::SBDebugger() { LLDB_RECORD_CONSTRUCTOR_NO_ARGS(SBDebugger); }

SBDebugger::SBDebugger(const lldb::DebuggerSP &debugger_sp)
    : m_opaque_sp(debugger_sp) {
  LLDB_RECORD_CONSTRUCTOR(SBDebugger, (const lldb::DebuggerSP &), debugger_sp);
}

SBDebugger::SBDebugger(const SBDebugger &rhs) : m_opaque_sp(rhs.m_opaque_sp) {
  LLDB_RECORD_CONSTRUCTOR(SBDebugger, (const lldb::SBDebugger &), rhs);
}

SBDebugger::~SBDebugger() = default;

SBDebugger &SBDebugger::operator=(const SBDebugger &rhs) {
  LLDB_RECORD_METHOD(lldb::SBDebugger &,
                     SBDebugger, operator=,(const lldb::SBDebugger &), rhs);

  if (this != &rhs) {
    m_opaque_sp = rhs.m_opaque_sp;
  }
  return *this;
}

const char *SBDebugger::GetBroadcasterClass() {
  LLDB_RECORD_STATIC_METHOD_NO_ARGS(const char *, SBDebugger,
                                    GetBroadcasterClass);

  return Debugger::GetStaticBroadcasterClass().AsCString();
}

const char *SBDebugger::GetProgressFromEvent(const lldb::SBEvent &event,
                                             uint64_t &progress_id,
                                             uint64_t &completed,
                                             uint64_t &total,
                                             bool &is_debugger_specific) {
  const Debugger::ProgressEventData *progress_data =
      Debugger::ProgressEventData::GetEventDataFromEvent(event.get());
  if (progress_data == nullptr)
    return nullptr;
  progress_id = progress_data->GetID();
  completed = progress_data->GetCompleted();
  total = progress_data->GetTotal();
  is_debugger_specific = progress_data->IsDebuggerSpecific();
  // We must record the static method _after_ the out parameters have been
  // filled in.
  LLDB_RECORD_STATIC_METHOD(
      const char *, SBDebugger, GetProgressFromEvent,
      (const lldb::SBEvent &, uint64_t &, uint64_t &, uint64_t &, bool &),
      event, progress_id, completed, total, is_debugger_specific);
  return progress_data->GetMessage().c_str();
}

SBBroadcaster SBDebugger::GetBroadcaster() {
  LLDB_RECORD_METHOD_NO_ARGS(lldb::SBBroadcaster, SBDebugger, GetBroadcaster);
  SBBroadcaster broadcaster(&m_opaque_sp->GetBroadcaster(), false);
  return broadcaster;
}

void SBDebugger::Initialize() {
  LLDB_RECORD_STATIC_METHOD_NO_ARGS(void, SBDebugger, Initialize);
  SBError ignored = SBDebugger::InitializeWithErrorHandling();
}

lldb::SBError SBDebugger::InitializeWithErrorHandling() {
  LLDB_RECORD_STATIC_METHOD_NO_ARGS(lldb::SBError, SBDebugger,
                                    InitializeWithErrorHandling);

  SBError error;
  if (auto e = g_debugger_lifetime->Initialize(
          std::make_unique<SystemInitializerFull>(), LoadPlugin)) {
    error.SetError(Status(std::move(e)));
  }
  return error;
}

void SBDebugger::Terminate() {
  LLDB_RECORD_STATIC_METHOD_NO_ARGS(void, SBDebugger, Terminate);

  g_debugger_lifetime->Terminate();
}

void SBDebugger::Clear() {
  LLDB_RECORD_METHOD_NO_ARGS(void, SBDebugger, Clear);

  if (m_opaque_sp)
    m_opaque_sp->ClearIOHandlers();

  m_opaque_sp.reset();
}

SBDebugger SBDebugger::Create() {
  LLDB_RECORD_STATIC_METHOD_NO_ARGS(lldb::SBDebugger, SBDebugger, Create);

  return SBDebugger::Create(false, nullptr, nullptr);
}

SBDebugger SBDebugger::Create(bool source_init_files) {
  LLDB_RECORD_STATIC_METHOD(lldb::SBDebugger, SBDebugger, Create, (bool),
                            source_init_files);

  return SBDebugger::Create(source_init_files, nullptr, nullptr);
}

SBDebugger SBDebugger::Create(bool source_init_files,
                              lldb::LogOutputCallback callback, void *baton)

{
  LLDB_RECORD_STATIC_METHOD(lldb::SBDebugger, SBDebugger, Create,
                            (bool, lldb::LogOutputCallback, void *),
                            source_init_files, callback, baton);

  SBDebugger debugger;

  // Currently we have issues if this function is called simultaneously on two
  // different threads. The issues mainly revolve around the fact that the
  // lldb_private::FormatManager uses global collections and having two threads
  // parsing the .lldbinit files can cause mayhem. So to get around this for
  // now we need to use a mutex to prevent bad things from happening.
  static std::recursive_mutex g_mutex;
  std::lock_guard<std::recursive_mutex> guard(g_mutex);

  debugger.reset(Debugger::CreateInstance(callback, baton));

  SBCommandInterpreter interp = debugger.GetCommandInterpreter();
  if (source_init_files) {
    interp.get()->SkipLLDBInitFiles(false);
    interp.get()->SkipAppInitFiles(false);
    SBCommandReturnObject result;
    interp.SourceInitFileInHomeDirectory(result, false);
  } else {
    interp.get()->SkipLLDBInitFiles(true);
    interp.get()->SkipAppInitFiles(true);
  }
  return debugger;
}

void SBDebugger::Destroy(SBDebugger &debugger) {
  LLDB_RECORD_STATIC_METHOD(void, SBDebugger, Destroy, (lldb::SBDebugger &),
                            debugger);

  Debugger::Destroy(debugger.m_opaque_sp);

  if (debugger.m_opaque_sp.get() != nullptr)
    debugger.m_opaque_sp.reset();
}

void SBDebugger::MemoryPressureDetected() {
  LLDB_RECORD_STATIC_METHOD_NO_ARGS(void, SBDebugger, MemoryPressureDetected);

  // Since this function can be call asynchronously, we allow it to be non-
  // mandatory. We have seen deadlocks with this function when called so we
  // need to safeguard against this until we can determine what is causing the
  // deadlocks.

  const bool mandatory = false;

  ModuleList::RemoveOrphanSharedModules(mandatory);
}

bool SBDebugger::IsValid() const {
  LLDB_RECORD_METHOD_CONST_NO_ARGS(bool, SBDebugger, IsValid);
  return this->operator bool();
}
SBDebugger::operator bool() const {
  LLDB_RECORD_METHOD_CONST_NO_ARGS(bool, SBDebugger, operator bool);

  return m_opaque_sp.get() != nullptr;
}

void SBDebugger::SetAsync(bool b) {
  LLDB_RECORD_METHOD(void, SBDebugger, SetAsync, (bool), b);

  if (m_opaque_sp)
    m_opaque_sp->SetAsyncExecution(b);
}

bool SBDebugger::GetAsync() {
  LLDB_RECORD_METHOD_NO_ARGS(bool, SBDebugger, GetAsync);

  return (m_opaque_sp ? m_opaque_sp->GetAsyncExecution() : false);
}

void SBDebugger::SkipLLDBInitFiles(bool b) {
  LLDB_RECORD_METHOD(void, SBDebugger, SkipLLDBInitFiles, (bool), b);

  if (m_opaque_sp)
    m_opaque_sp->GetCommandInterpreter().SkipLLDBInitFiles(b);
}

void SBDebugger::SkipAppInitFiles(bool b) {
  LLDB_RECORD_METHOD(void, SBDebugger, SkipAppInitFiles, (bool), b);

  if (m_opaque_sp)
    m_opaque_sp->GetCommandInterpreter().SkipAppInitFiles(b);
}

void SBDebugger::SetInputFileHandle(FILE *fh, bool transfer_ownership) {
  LLDB_RECORD_METHOD(void, SBDebugger, SetInputFileHandle, (FILE *, bool), fh,
                     transfer_ownership);
  if (m_opaque_sp)
    m_opaque_sp->SetInputFile(
        (FileSP)std::make_shared<NativeFile>(fh, transfer_ownership));
}

SBError SBDebugger::SetInputString(const char *data) {
  LLDB_RECORD_METHOD(SBError, SBDebugger, SetInputString, (const char *), data);
  SBError sb_error;
  if (data == nullptr) {
    sb_error.SetErrorString("String data is null");
    return sb_error;
  }

  size_t size = strlen(data);
  if (size == 0) {
    sb_error.SetErrorString("String data is empty");
    return sb_error;
  }

  if (!m_opaque_sp) {
    sb_error.SetErrorString("invalid debugger");
    return sb_error;
  }

  sb_error.SetError(m_opaque_sp->SetInputString(data));
  return sb_error;
}

// Shouldn't really be settable after initialization as this could cause lots
// of problems; don't want users trying to switch modes in the middle of a
// debugging session.
SBError SBDebugger::SetInputFile(SBFile file) {
  LLDB_RECORD_METHOD(SBError, SBDebugger, SetInputFile, (SBFile), file);

  SBError error;
  if (!m_opaque_sp) {
    error.ref().SetErrorString("invalid debugger");
    return error;
  }
  error.SetError(m_opaque_sp->SetInputFile(file.m_opaque_sp));
  return error;
}

SBError SBDebugger::SetInputFile(FileSP file_sp) {
  LLDB_RECORD_METHOD(SBError, SBDebugger, SetInputFile, (FileSP), file_sp);
  return SetInputFile(SBFile(file_sp));
}

SBError SBDebugger::SetOutputFile(FileSP file_sp) {
  LLDB_RECORD_METHOD(SBError, SBDebugger, SetOutputFile, (FileSP), file_sp);
  return SetOutputFile(SBFile(file_sp));
}

void SBDebugger::SetOutputFileHandle(FILE *fh, bool transfer_ownership) {
  LLDB_RECORD_METHOD(void, SBDebugger, SetOutputFileHandle, (FILE *, bool), fh,
                     transfer_ownership);
  SetOutputFile((FileSP)std::make_shared<NativeFile>(fh, transfer_ownership));
}

SBError SBDebugger::SetOutputFile(SBFile file) {
  LLDB_RECORD_METHOD(SBError, SBDebugger, SetOutputFile, (SBFile file), file);
  SBError error;
  if (!m_opaque_sp) {
    error.ref().SetErrorString("invalid debugger");
    return error;
  }
  if (!file) {
    error.ref().SetErrorString("invalid file");
    return error;
  }
  m_opaque_sp->SetOutputFile(file.m_opaque_sp);
  return error;
}

void SBDebugger::SetErrorFileHandle(FILE *fh, bool transfer_ownership) {
  LLDB_RECORD_METHOD(void, SBDebugger, SetErrorFileHandle, (FILE *, bool), fh,
                     transfer_ownership);
  SetErrorFile((FileSP)std::make_shared<NativeFile>(fh, transfer_ownership));
}

SBError SBDebugger::SetErrorFile(FileSP file_sp) {
  LLDB_RECORD_METHOD(SBError, SBDebugger, SetErrorFile, (FileSP), file_sp);
  return SetErrorFile(SBFile(file_sp));
}

SBError SBDebugger::SetErrorFile(SBFile file) {
  LLDB_RECORD_METHOD(SBError, SBDebugger, SetErrorFile, (SBFile file), file);
  SBError error;
  if (!m_opaque_sp) {
    error.ref().SetErrorString("invalid debugger");
    return error;
  }
  if (!file) {
    error.ref().SetErrorString("invalid file");
    return error;
  }
  m_opaque_sp->SetErrorFile(file.m_opaque_sp);
  return error;
}

FILE *SBDebugger::GetInputFileHandle() {
  LLDB_RECORD_METHOD_NO_ARGS(FILE *, SBDebugger, GetInputFileHandle);
  if (m_opaque_sp) {
    File &file_sp = m_opaque_sp->GetInputFile();
    return file_sp.GetStream();
  }
  return nullptr;
}

SBFile SBDebugger::GetInputFile() {
  LLDB_RECORD_METHOD_NO_ARGS(SBFile, SBDebugger, GetInputFile);
  if (m_opaque_sp) {
    return SBFile(m_opaque_sp->GetInputFileSP());
  }
  return SBFile();
}

FILE *SBDebugger::GetOutputFileHandle() {
  LLDB_RECORD_METHOD_NO_ARGS(FILE *, SBDebugger, GetOutputFileHandle);
  if (m_opaque_sp) {
    StreamFile &stream_file = m_opaque_sp->GetOutputStream();
    return stream_file.GetFile().GetStream();
  }
  return nullptr;
}

SBFile SBDebugger::GetOutputFile() {
  LLDB_RECORD_METHOD_NO_ARGS(SBFile, SBDebugger, GetOutputFile);
  if (m_opaque_sp) {
    SBFile file(m_opaque_sp->GetOutputStream().GetFileSP());
    return file;
  }
  return SBFile();
}

FILE *SBDebugger::GetErrorFileHandle() {
  LLDB_RECORD_METHOD_NO_ARGS(FILE *, SBDebugger, GetErrorFileHandle);

  if (m_opaque_sp) {
    StreamFile &stream_file = m_opaque_sp->GetErrorStream();
    return stream_file.GetFile().GetStream();
  }
  return nullptr;
}

SBFile SBDebugger::GetErrorFile() {
  LLDB_RECORD_METHOD_NO_ARGS(SBFile, SBDebugger, GetErrorFile);
  SBFile file;
  if (m_opaque_sp) {
    SBFile file(m_opaque_sp->GetErrorStream().GetFileSP());
    return file;
  }
  return SBFile();
}

void SBDebugger::SaveInputTerminalState() {
  LLDB_RECORD_METHOD_NO_ARGS(void, SBDebugger, SaveInputTerminalState);

  if (m_opaque_sp)
    m_opaque_sp->SaveInputTerminalState();
}

void SBDebugger::RestoreInputTerminalState() {
  LLDB_RECORD_METHOD_NO_ARGS(void, SBDebugger, RestoreInputTerminalState);

  if (m_opaque_sp)
    m_opaque_sp->RestoreInputTerminalState();
}
SBCommandInterpreter SBDebugger::GetCommandInterpreter() {
  LLDB_RECORD_METHOD_NO_ARGS(lldb::SBCommandInterpreter, SBDebugger,
                             GetCommandInterpreter);

  SBCommandInterpreter sb_interpreter;
  if (m_opaque_sp)
    sb_interpreter.reset(&m_opaque_sp->GetCommandInterpreter());

  return sb_interpreter;
}

void SBDebugger::HandleCommand(const char *command) {
  LLDB_RECORD_METHOD(void, SBDebugger, HandleCommand, (const char *), command);

  if (m_opaque_sp) {
    TargetSP target_sp(m_opaque_sp->GetSelectedTarget());
    std::unique_lock<std::recursive_mutex> lock;
    if (target_sp)
      lock = std::unique_lock<std::recursive_mutex>(target_sp->GetAPIMutex());

    SBCommandInterpreter sb_interpreter(GetCommandInterpreter());
    SBCommandReturnObject result;

    sb_interpreter.HandleCommand(command, result, false);

    result.PutError(m_opaque_sp->GetErrorStream().GetFileSP());
    result.PutOutput(m_opaque_sp->GetOutputStream().GetFileSP());

    if (!m_opaque_sp->GetAsyncExecution()) {
      SBProcess process(GetCommandInterpreter().GetProcess());
      ProcessSP process_sp(process.GetSP());
      if (process_sp) {
        EventSP event_sp;
        ListenerSP lldb_listener_sp = m_opaque_sp->GetListener();
        while (lldb_listener_sp->GetEventForBroadcaster(
            process_sp.get(), event_sp, std::chrono::seconds(0))) {
          SBEvent event(event_sp);
          HandleProcessEvent(process, event, GetOutputFile(), GetErrorFile());
        }
      }
    }
  }
}

SBListener SBDebugger::GetListener() {
  LLDB_RECORD_METHOD_NO_ARGS(lldb::SBListener, SBDebugger, GetListener);

  SBListener sb_listener;
  if (m_opaque_sp)
    sb_listener.reset(m_opaque_sp->GetListener());

  return sb_listener;
}

void SBDebugger::HandleProcessEvent(const SBProcess &process,
                                    const SBEvent &event, SBFile out,
                                    SBFile err) {
  LLDB_RECORD_METHOD(
      void, SBDebugger, HandleProcessEvent,
      (const lldb::SBProcess &, const lldb::SBEvent &, SBFile, SBFile), process,
      event, out, err);

  return HandleProcessEvent(process, event, out.m_opaque_sp, err.m_opaque_sp);
}

void SBDebugger::HandleProcessEvent(const SBProcess &process,
                                    const SBEvent &event, FILE *out,
                                    FILE *err) {
  LLDB_RECORD_METHOD(
      void, SBDebugger, HandleProcessEvent,
      (const lldb::SBProcess &, const lldb::SBEvent &, FILE *, FILE *), process,
      event, out, err);

  FileSP outfile = std::make_shared<NativeFile>(out, false);
  FileSP errfile = std::make_shared<NativeFile>(err, false);
  return HandleProcessEvent(process, event, outfile, errfile);
}

void SBDebugger::HandleProcessEvent(const SBProcess &process,
                                    const SBEvent &event, FileSP out_sp,
                                    FileSP err_sp) {

  LLDB_RECORD_METHOD(
      void, SBDebugger, HandleProcessEvent,
      (const lldb::SBProcess &, const lldb::SBEvent &, FileSP, FileSP), process,
      event, out_sp, err_sp);

  if (!process.IsValid())
    return;

  TargetSP target_sp(process.GetTarget().GetSP());
  if (!target_sp)
    return;

  const uint32_t event_type = event.GetType();
  char stdio_buffer[1024];
  size_t len;

  std::lock_guard<std::recursive_mutex> guard(target_sp->GetAPIMutex());

  if (event_type &
      (Process::eBroadcastBitSTDOUT | Process::eBroadcastBitStateChanged)) {
    // Drain stdout when we stop just in case we have any bytes
    while ((len = process.GetSTDOUT(stdio_buffer, sizeof(stdio_buffer))) > 0)
      if (out_sp)
        out_sp->Write(stdio_buffer, len);
  }

  if (event_type &
      (Process::eBroadcastBitSTDERR | Process::eBroadcastBitStateChanged)) {
    // Drain stderr when we stop just in case we have any bytes
    while ((len = process.GetSTDERR(stdio_buffer, sizeof(stdio_buffer))) > 0)
      if (err_sp)
        err_sp->Write(stdio_buffer, len);
  }

  if (event_type & Process::eBroadcastBitStateChanged) {
    StateType event_state = SBProcess::GetStateFromEvent(event);

    if (event_state == eStateInvalid)
      return;

    bool is_stopped = StateIsStoppedState(event_state);
    if (!is_stopped)
      process.ReportEventState(event, out_sp);
  }
}

SBSourceManager SBDebugger::GetSourceManager() {
  LLDB_RECORD_METHOD_NO_ARGS(lldb::SBSourceManager, SBDebugger,
                             GetSourceManager);

  SBSourceManager sb_source_manager(*this);
  return sb_source_manager;
}

bool SBDebugger::GetDefaultArchitecture(char *arch_name, size_t arch_name_len) {
  LLDB_RECORD_STATIC_METHOD(bool, SBDebugger, GetDefaultArchitecture,
                            (char *, size_t), arch_name, "", arch_name_len);

  if (arch_name && arch_name_len) {
    ArchSpec default_arch = Target::GetDefaultArchitecture();

    if (default_arch.IsValid()) {
      const std::string &triple_str = default_arch.GetTriple().str();
      if (!triple_str.empty())
        ::snprintf(arch_name, arch_name_len, "%s", triple_str.c_str());
      else
        ::snprintf(arch_name, arch_name_len, "%s",
                   default_arch.GetArchitectureName());
      return true;
    }
  }
  if (arch_name && arch_name_len)
    arch_name[0] = '\0';
  return false;
}

bool SBDebugger::SetDefaultArchitecture(const char *arch_name) {
  LLDB_RECORD_STATIC_METHOD(bool, SBDebugger, SetDefaultArchitecture,
                            (const char *), arch_name);

  if (arch_name) {
    ArchSpec arch(arch_name);
    if (arch.IsValid()) {
      Target::SetDefaultArchitecture(arch);
      return true;
    }
  }
  return false;
}

ScriptLanguage
SBDebugger::GetScriptingLanguage(const char *script_language_name) {
  LLDB_RECORD_METHOD(lldb::ScriptLanguage, SBDebugger, GetScriptingLanguage,
                     (const char *), script_language_name);

  if (!script_language_name)
    return eScriptLanguageDefault;
  return OptionArgParser::ToScriptLanguage(
      llvm::StringRef(script_language_name), eScriptLanguageDefault, nullptr);
}

SBStructuredData
SBDebugger::GetScriptInterpreterInfo(lldb::ScriptLanguage language) {
  LLDB_RECORD_METHOD(SBStructuredData, SBDebugger, GetScriptInterpreterInfo,
                     (lldb::ScriptLanguage), language);
  SBStructuredData data;
  if (m_opaque_sp) {
    lldb_private::ScriptInterpreter *interp =
        m_opaque_sp->GetScriptInterpreter(language);
    if (interp) {
      data.m_impl_up->SetObjectSP(interp->GetInterpreterInfo());
    }
  }
  return data;
}

const char *SBDebugger::GetVersionString() {
  LLDB_RECORD_STATIC_METHOD_NO_ARGS(const char *, SBDebugger, GetVersionString);

  return lldb_private::GetVersion();
}

const char *SBDebugger::StateAsCString(StateType state) {
  LLDB_RECORD_STATIC_METHOD(const char *, SBDebugger, StateAsCString,
                            (lldb::StateType), state);

  return lldb_private::StateAsCString(state);
}

static void AddBoolConfigEntry(StructuredData::Dictionary &dict,
                               llvm::StringRef name, bool value,
                               llvm::StringRef description) {
  auto entry_up = std::make_unique<StructuredData::Dictionary>();
  entry_up->AddBooleanItem("value", value);
  entry_up->AddStringItem("description", description);
  dict.AddItem(name, std::move(entry_up));
}

static void AddLLVMTargets(StructuredData::Dictionary &dict) {
  auto array_up = std::make_unique<StructuredData::Array>();
#define LLVM_TARGET(target)                                                    \
  array_up->AddItem(std::make_unique<StructuredData::String>(#target));
#include "llvm/Config/Targets.def"
  auto entry_up = std::make_unique<StructuredData::Dictionary>();
  entry_up->AddItem("value", std::move(array_up));
  entry_up->AddStringItem("description", "A list of configured LLVM targets.");
  dict.AddItem("targets", std::move(entry_up));
}

SBStructuredData SBDebugger::GetBuildConfiguration() {
  LLDB_RECORD_STATIC_METHOD_NO_ARGS(lldb::SBStructuredData, SBDebugger,
                                    GetBuildConfiguration);

  auto config_up = std::make_unique<StructuredData::Dictionary>();
  AddBoolConfigEntry(
      *config_up, "xml", XMLDocument::XMLEnabled(),
      "A boolean value that indicates if XML support is enabled in LLDB");
  AddBoolConfigEntry(
      *config_up, "curses", LLDB_ENABLE_CURSES,
      "A boolean value that indicates if curses support is enabled in LLDB");
  AddBoolConfigEntry(
      *config_up, "editline", LLDB_ENABLE_LIBEDIT,
      "A boolean value that indicates if editline support is enabled in LLDB");
  AddBoolConfigEntry(
      *config_up, "lzma", LLDB_ENABLE_LZMA,
      "A boolean value that indicates if lzma support is enabled in LLDB");
  AddBoolConfigEntry(
      *config_up, "python", LLDB_ENABLE_PYTHON,
      "A boolean value that indicates if python support is enabled in LLDB");
  AddBoolConfigEntry(
      *config_up, "lua", LLDB_ENABLE_LUA,
      "A boolean value that indicates if lua support is enabled in LLDB");
  AddBoolConfigEntry(*config_up, "fbsdvmcore", LLDB_ENABLE_FBSDVMCORE,
                     "A boolean value that indicates if fbsdvmcore support is "
                     "enabled in LLDB");
  AddLLVMTargets(*config_up);

  SBStructuredData data;
  data.m_impl_up->SetObjectSP(std::move(config_up));
  return data;
}

bool SBDebugger::StateIsRunningState(StateType state) {
  LLDB_RECORD_STATIC_METHOD(bool, SBDebugger, StateIsRunningState,
                            (lldb::StateType), state);

  const bool result = lldb_private::StateIsRunningState(state);

  return result;
}

bool SBDebugger::StateIsStoppedState(StateType state) {
  LLDB_RECORD_STATIC_METHOD(bool, SBDebugger, StateIsStoppedState,
                            (lldb::StateType), state);

  const bool result = lldb_private::StateIsStoppedState(state, false);

  return result;
}

lldb::SBTarget SBDebugger::CreateTarget(const char *filename,
                                        const char *target_triple,
                                        const char *platform_name,
                                        bool add_dependent_modules,
                                        lldb::SBError &sb_error) {
  LLDB_RECORD_METHOD(
      lldb::SBTarget, SBDebugger, CreateTarget,
      (const char *, const char *, const char *, bool, lldb::SBError &),
      filename, target_triple, platform_name, add_dependent_modules, sb_error);

  SBTarget sb_target;
  TargetSP target_sp;
  if (m_opaque_sp) {
    sb_error.Clear();
    OptionGroupPlatform platform_options(false);
    platform_options.SetPlatformName(platform_name);

    sb_error.ref() = m_opaque_sp->GetTargetList().CreateTarget(
        *m_opaque_sp, filename, target_triple,
        add_dependent_modules ? eLoadDependentsYes : eLoadDependentsNo,
        &platform_options, target_sp);

    if (sb_error.Success())
      sb_target.SetSP(target_sp);
  } else {
    sb_error.SetErrorString("invalid debugger");
  }

  Log *log(GetLogIfAllCategoriesSet(LIBLLDB_LOG_API));
  LLDB_LOGF(log,
            "SBDebugger(%p)::CreateTarget (filename=\"%s\", triple=%s, "
            "platform_name=%s, add_dependent_modules=%u, error=%s) => "
            "SBTarget(%p)",
            static_cast<void *>(m_opaque_sp.get()), filename, target_triple,
            platform_name, add_dependent_modules, sb_error.GetCString(),
            static_cast<void *>(target_sp.get()));

  return sb_target;
}

SBTarget
SBDebugger::CreateTargetWithFileAndTargetTriple(const char *filename,
                                                const char *target_triple) {
  LLDB_RECORD_METHOD(lldb::SBTarget, SBDebugger,
                     CreateTargetWithFileAndTargetTriple,
                     (const char *, const char *), filename, target_triple);

  SBTarget sb_target;
  TargetSP target_sp;
  if (m_opaque_sp) {
    const bool add_dependent_modules = true;
    Status error(m_opaque_sp->GetTargetList().CreateTarget(
        *m_opaque_sp, filename, target_triple,
        add_dependent_modules ? eLoadDependentsYes : eLoadDependentsNo, nullptr,
        target_sp));
    sb_target.SetSP(target_sp);
  }

  Log *log(GetLogIfAllCategoriesSet(LIBLLDB_LOG_API));
  LLDB_LOGF(log,
            "SBDebugger(%p)::CreateTargetWithFileAndTargetTriple "
            "(filename=\"%s\", triple=%s) => SBTarget(%p)",
            static_cast<void *>(m_opaque_sp.get()), filename, target_triple,
            static_cast<void *>(target_sp.get()));

  return sb_target;
}

SBTarget SBDebugger::CreateTargetWithFileAndArch(const char *filename,
                                                 const char *arch_cstr) {
  LLDB_RECORD_METHOD(lldb::SBTarget, SBDebugger, CreateTargetWithFileAndArch,
                     (const char *, const char *), filename, arch_cstr);

  Log *log(GetLogIfAllCategoriesSet(LIBLLDB_LOG_API));

  SBTarget sb_target;
  TargetSP target_sp;
  if (m_opaque_sp) {
    Status error;
    if (arch_cstr == nullptr) {
      // The version of CreateTarget that takes an ArchSpec won't accept an
      // empty ArchSpec, so when the arch hasn't been specified, we need to
      // call the target triple version.
      error = m_opaque_sp->GetTargetList().CreateTarget(*m_opaque_sp, filename, 
          arch_cstr, eLoadDependentsYes, nullptr, target_sp);
    } else {
      PlatformSP platform_sp = m_opaque_sp->GetPlatformList()
          .GetSelectedPlatform();
      ArchSpec arch = Platform::GetAugmentedArchSpec(platform_sp.get(), 
          arch_cstr);
      if (arch.IsValid())
        error = m_opaque_sp->GetTargetList().CreateTarget(*m_opaque_sp, filename, 
            arch, eLoadDependentsYes, platform_sp, target_sp);
      else
        error.SetErrorStringWithFormat("invalid arch_cstr: %s", arch_cstr);
    }
    if (error.Success())
      sb_target.SetSP(target_sp);
  }

  LLDB_LOGF(log,
            "SBDebugger(%p)::CreateTargetWithFileAndArch (filename=\"%s\", "
            "arch=%s) => SBTarget(%p)",
            static_cast<void *>(m_opaque_sp.get()),
            filename ? filename : "<unspecified>",
            arch_cstr ? arch_cstr : "<unspecified>",
            static_cast<void *>(target_sp.get()));

  return sb_target;
}

SBTarget SBDebugger::CreateTarget(const char *filename) {
  LLDB_RECORD_METHOD(lldb::SBTarget, SBDebugger, CreateTarget, (const char *),
                     filename);

  SBTarget sb_target;
  TargetSP target_sp;
  if (m_opaque_sp) {
    Status error;
    const bool add_dependent_modules = true;
    error = m_opaque_sp->GetTargetList().CreateTarget(
        *m_opaque_sp, filename, "",
        add_dependent_modules ? eLoadDependentsYes : eLoadDependentsNo, nullptr,
        target_sp);

    if (error.Success())
      sb_target.SetSP(target_sp);
  }
  Log *log(GetLogIfAllCategoriesSet(LIBLLDB_LOG_API));
  LLDB_LOGF(log,
            "SBDebugger(%p)::CreateTarget (filename=\"%s\") => SBTarget(%p)",
            static_cast<void *>(m_opaque_sp.get()), filename,
            static_cast<void *>(target_sp.get()));
  return sb_target;
}

SBTarget SBDebugger::GetDummyTarget() {
  LLDB_RECORD_METHOD_NO_ARGS(lldb::SBTarget, SBDebugger, GetDummyTarget);

  SBTarget sb_target;
  if (m_opaque_sp) {
    sb_target.SetSP(m_opaque_sp->GetDummyTarget().shared_from_this());
  }
  Log *log(GetLogIfAllCategoriesSet(LIBLLDB_LOG_API));
  LLDB_LOGF(log, "SBDebugger(%p)::GetDummyTarget() => SBTarget(%p)",
            static_cast<void *>(m_opaque_sp.get()),
            static_cast<void *>(sb_target.GetSP().get()));
  return sb_target;
}

bool SBDebugger::DeleteTarget(lldb::SBTarget &target) {
  LLDB_RECORD_METHOD(bool, SBDebugger, DeleteTarget, (lldb::SBTarget &),
                     target);

  bool result = false;
  if (m_opaque_sp) {
    TargetSP target_sp(target.GetSP());
    if (target_sp) {
      // No need to lock, the target list is thread safe
      result = m_opaque_sp->GetTargetList().DeleteTarget(target_sp);
      target_sp->Destroy();
      target.Clear();
    }
  }

  Log *log(GetLogIfAllCategoriesSet(LIBLLDB_LOG_API));
  LLDB_LOGF(log, "SBDebugger(%p)::DeleteTarget (SBTarget(%p)) => %i",
            static_cast<void *>(m_opaque_sp.get()),
            static_cast<void *>(target.m_opaque_sp.get()), result);

  return result;
}

SBTarget SBDebugger::GetTargetAtIndex(uint32_t idx) {
  LLDB_RECORD_METHOD(lldb::SBTarget, SBDebugger, GetTargetAtIndex, (uint32_t),
                     idx);

  SBTarget sb_target;
  if (m_opaque_sp) {
    // No need to lock, the target list is thread safe
    sb_target.SetSP(m_opaque_sp->GetTargetList().GetTargetAtIndex(idx));
  }
  return sb_target;
}

uint32_t SBDebugger::GetIndexOfTarget(lldb::SBTarget target) {
  LLDB_RECORD_METHOD(uint32_t, SBDebugger, GetIndexOfTarget, (lldb::SBTarget),
                     target);

  lldb::TargetSP target_sp = target.GetSP();
  if (!target_sp)
    return UINT32_MAX;

  if (!m_opaque_sp)
    return UINT32_MAX;

  return m_opaque_sp->GetTargetList().GetIndexOfTarget(target.GetSP());
}

SBTarget SBDebugger::FindTargetWithProcessID(lldb::pid_t pid) {
  LLDB_RECORD_METHOD(lldb::SBTarget, SBDebugger, FindTargetWithProcessID,
                     (lldb::pid_t), pid);

  SBTarget sb_target;
  if (m_opaque_sp) {
    // No need to lock, the target list is thread safe
    sb_target.SetSP(m_opaque_sp->GetTargetList().FindTargetWithProcessID(pid));
  }
  return sb_target;
}

SBTarget SBDebugger::FindTargetWithFileAndArch(const char *filename,
                                               const char *arch_name) {
  LLDB_RECORD_METHOD(lldb::SBTarget, SBDebugger, FindTargetWithFileAndArch,
                     (const char *, const char *), filename, arch_name);

  SBTarget sb_target;
  if (m_opaque_sp && filename && filename[0]) {
    // No need to lock, the target list is thread safe
    ArchSpec arch = Platform::GetAugmentedArchSpec(
        m_opaque_sp->GetPlatformList().GetSelectedPlatform().get(), arch_name);
    TargetSP target_sp(
        m_opaque_sp->GetTargetList().FindTargetWithExecutableAndArchitecture(
            FileSpec(filename), arch_name ? &arch : nullptr));
    sb_target.SetSP(target_sp);
  }
  return sb_target;
}

SBTarget SBDebugger::FindTargetWithLLDBProcess(const ProcessSP &process_sp) {
  SBTarget sb_target;
  if (m_opaque_sp) {
    // No need to lock, the target list is thread safe
    sb_target.SetSP(
        m_opaque_sp->GetTargetList().FindTargetWithProcess(process_sp.get()));
  }
  return sb_target;
}

uint32_t SBDebugger::GetNumTargets() {
  LLDB_RECORD_METHOD_NO_ARGS(uint32_t, SBDebugger, GetNumTargets);

  if (m_opaque_sp) {
    // No need to lock, the target list is thread safe
    return m_opaque_sp->GetTargetList().GetNumTargets();
  }
  return 0;
}

SBTarget SBDebugger::GetSelectedTarget() {
  LLDB_RECORD_METHOD_NO_ARGS(lldb::SBTarget, SBDebugger, GetSelectedTarget);

  Log *log(GetLogIfAllCategoriesSet(LIBLLDB_LOG_API));

  SBTarget sb_target;
  TargetSP target_sp;
  if (m_opaque_sp) {
    // No need to lock, the target list is thread safe
    target_sp = m_opaque_sp->GetTargetList().GetSelectedTarget();
    sb_target.SetSP(target_sp);
  }

  if (log) {
    SBStream sstr;
    sb_target.GetDescription(sstr, eDescriptionLevelBrief);
    LLDB_LOGF(log, "SBDebugger(%p)::GetSelectedTarget () => SBTarget(%p): %s",
              static_cast<void *>(m_opaque_sp.get()),
              static_cast<void *>(target_sp.get()), sstr.GetData());
  }

  return sb_target;
}

void SBDebugger::SetSelectedTarget(SBTarget &sb_target) {
  LLDB_RECORD_METHOD(void, SBDebugger, SetSelectedTarget, (lldb::SBTarget &),
                     sb_target);

  Log *log(GetLogIfAllCategoriesSet(LIBLLDB_LOG_API));

  TargetSP target_sp(sb_target.GetSP());
  if (m_opaque_sp) {
    m_opaque_sp->GetTargetList().SetSelectedTarget(target_sp);
  }
  if (log) {
    SBStream sstr;
    sb_target.GetDescription(sstr, eDescriptionLevelBrief);
    LLDB_LOGF(log, "SBDebugger(%p)::SetSelectedTarget () => SBTarget(%p): %s",
              static_cast<void *>(m_opaque_sp.get()),
              static_cast<void *>(target_sp.get()), sstr.GetData());
  }
}

SBPlatform SBDebugger::GetSelectedPlatform() {
  LLDB_RECORD_METHOD_NO_ARGS(lldb::SBPlatform, SBDebugger, GetSelectedPlatform);

  Log *log(GetLogIfAllCategoriesSet(LIBLLDB_LOG_API));

  SBPlatform sb_platform;
  DebuggerSP debugger_sp(m_opaque_sp);
  if (debugger_sp) {
    sb_platform.SetSP(debugger_sp->GetPlatformList().GetSelectedPlatform());
  }
  LLDB_LOGF(log, "SBDebugger(%p)::GetSelectedPlatform () => SBPlatform(%p): %s",
            static_cast<void *>(m_opaque_sp.get()),
            static_cast<void *>(sb_platform.GetSP().get()),
            sb_platform.GetName());
  return sb_platform;
}

void SBDebugger::SetSelectedPlatform(SBPlatform &sb_platform) {
  LLDB_RECORD_METHOD(void, SBDebugger, SetSelectedPlatform,
                     (lldb::SBPlatform &), sb_platform);

  Log *log(GetLogIfAllCategoriesSet(LIBLLDB_LOG_API));

  DebuggerSP debugger_sp(m_opaque_sp);
  if (debugger_sp) {
    debugger_sp->GetPlatformList().SetSelectedPlatform(sb_platform.GetSP());
  }

  LLDB_LOGF(log, "SBDebugger(%p)::SetSelectedPlatform (SBPlatform(%p) %s)",
            static_cast<void *>(m_opaque_sp.get()),
            static_cast<void *>(sb_platform.GetSP().get()),
            sb_platform.GetName());
}

uint32_t SBDebugger::GetNumPlatforms() {
  LLDB_RECORD_METHOD_NO_ARGS(uint32_t, SBDebugger, GetNumPlatforms);

  if (m_opaque_sp) {
    // No need to lock, the platform list is thread safe
    return m_opaque_sp->GetPlatformList().GetSize();
  }
  return 0;
}

SBPlatform SBDebugger::GetPlatformAtIndex(uint32_t idx) {
  LLDB_RECORD_METHOD(lldb::SBPlatform, SBDebugger, GetPlatformAtIndex,
                     (uint32_t), idx);

  SBPlatform sb_platform;
  if (m_opaque_sp) {
    // No need to lock, the platform list is thread safe
    sb_platform.SetSP(m_opaque_sp->GetPlatformList().GetAtIndex(idx));
  }
  return sb_platform;
}

uint32_t SBDebugger::GetNumAvailablePlatforms() {
  LLDB_RECORD_METHOD_NO_ARGS(uint32_t, SBDebugger, GetNumAvailablePlatforms);

  uint32_t idx = 0;
  while (true) {
    if (PluginManager::GetPlatformPluginNameAtIndex(idx).empty()) {
      break;
    }
    ++idx;
  }
  // +1 for the host platform, which should always appear first in the list.
  return idx + 1;
}

SBStructuredData SBDebugger::GetAvailablePlatformInfoAtIndex(uint32_t idx) {
  LLDB_RECORD_METHOD(lldb::SBStructuredData, SBDebugger,
                     GetAvailablePlatformInfoAtIndex, (uint32_t), idx);

  SBStructuredData data;
  auto platform_dict = std::make_unique<StructuredData::Dictionary>();
  llvm::StringRef name_str("name"), desc_str("description");

  if (idx == 0) {
    PlatformSP host_platform_sp(Platform::GetHostPlatform());
    platform_dict->AddStringItem(name_str, host_platform_sp->GetPluginName());
    platform_dict->AddStringItem(
        desc_str, llvm::StringRef(host_platform_sp->GetDescription()));
  } else if (idx > 0) {
    llvm::StringRef plugin_name =
        PluginManager::GetPlatformPluginNameAtIndex(idx - 1);
    if (plugin_name.empty()) {
      return data;
    }
    platform_dict->AddStringItem(name_str, llvm::StringRef(plugin_name));

    llvm::StringRef plugin_desc =
        PluginManager::GetPlatformPluginDescriptionAtIndex(idx - 1);
    platform_dict->AddStringItem(desc_str, llvm::StringRef(plugin_desc));
  }

  data.m_impl_up->SetObjectSP(
      StructuredData::ObjectSP(platform_dict.release()));
  return data;
}

void SBDebugger::DispatchInput(void *baton, const void *data, size_t data_len) {
  LLDB_RECORD_METHOD(void, SBDebugger, DispatchInput,
                     (void *, const void *, size_t), baton, data, data_len);

  DispatchInput(data, data_len);
}

void SBDebugger::DispatchInput(const void *data, size_t data_len) {
  LLDB_RECORD_METHOD(void, SBDebugger, DispatchInput, (const void *, size_t),
                     data, data_len);

  //    Log *log(GetLogIfAllCategoriesSet (LIBLLDB_LOG_API));
  //
  //    if (log)
  //        LLDB_LOGF(log, "SBDebugger(%p)::DispatchInput (data=\"%.*s\",
  //        size_t=%" PRIu64 ")",
  //                     m_opaque_sp.get(),
  //                     (int) data_len,
  //                     (const char *) data,
  //                     (uint64_t)data_len);
  //
  //    if (m_opaque_sp)
  //        m_opaque_sp->DispatchInput ((const char *) data, data_len);
}

void SBDebugger::DispatchInputInterrupt() {
  LLDB_RECORD_METHOD_NO_ARGS(void, SBDebugger, DispatchInputInterrupt);

  if (m_opaque_sp)
    m_opaque_sp->DispatchInputInterrupt();
}

void SBDebugger::DispatchInputEndOfFile() {
  LLDB_RECORD_METHOD_NO_ARGS(void, SBDebugger, DispatchInputEndOfFile);

  if (m_opaque_sp)
    m_opaque_sp->DispatchInputEndOfFile();
}

void SBDebugger::PushInputReader(SBInputReader &reader) {
  LLDB_RECORD_METHOD(void, SBDebugger, PushInputReader, (lldb::SBInputReader &),
                     reader);
}

void SBDebugger::RunCommandInterpreter(bool auto_handle_events,
                                       bool spawn_thread) {
  LLDB_RECORD_METHOD(void, SBDebugger, RunCommandInterpreter, (bool, bool),
                     auto_handle_events, spawn_thread);

  if (m_opaque_sp) {
    CommandInterpreterRunOptions options;
    options.SetAutoHandleEvents(auto_handle_events);
    options.SetSpawnThread(spawn_thread);
    m_opaque_sp->GetCommandInterpreter().RunCommandInterpreter(options);
  }
}

void SBDebugger::RunCommandInterpreter(bool auto_handle_events,
                                       bool spawn_thread,
                                       SBCommandInterpreterRunOptions &options,
                                       int &num_errors, bool &quit_requested,
                                       bool &stopped_for_crash)

{
  LLDB_RECORD_METHOD(void, SBDebugger, RunCommandInterpreter,
                     (bool, bool, lldb::SBCommandInterpreterRunOptions &, int &,
                      bool &, bool &),
                     auto_handle_events, spawn_thread, options, num_errors,
                     quit_requested, stopped_for_crash);

  if (m_opaque_sp) {
    options.SetAutoHandleEvents(auto_handle_events);
    options.SetSpawnThread(spawn_thread);
    CommandInterpreter &interp = m_opaque_sp->GetCommandInterpreter();
    CommandInterpreterRunResult result =
        interp.RunCommandInterpreter(options.ref());
    num_errors = result.GetNumErrors();
    quit_requested =
        result.IsResult(lldb::eCommandInterpreterResultQuitRequested);
    stopped_for_crash =
        result.IsResult(lldb::eCommandInterpreterResultInferiorCrash);
  }
}

SBCommandInterpreterRunResult SBDebugger::RunCommandInterpreter(
    const SBCommandInterpreterRunOptions &options) {
  LLDB_RECORD_METHOD(lldb::SBCommandInterpreterRunResult, SBDebugger,
                     RunCommandInterpreter,
                     (const lldb::SBCommandInterpreterRunOptions &), options);

  if (!m_opaque_sp)
    return SBCommandInterpreterRunResult();

  CommandInterpreter &interp = m_opaque_sp->GetCommandInterpreter();
  CommandInterpreterRunResult result =
      interp.RunCommandInterpreter(options.ref());

  return SBCommandInterpreterRunResult(result);
}

SBError SBDebugger::RunREPL(lldb::LanguageType language,
                            const char *repl_options) {
  LLDB_RECORD_METHOD(lldb::SBError, SBDebugger, RunREPL,
                     (lldb::LanguageType, const char *), language,
                     repl_options);

  SBError error;
  if (m_opaque_sp)
    error.ref() = m_opaque_sp->RunREPL(language, repl_options);
  else
    error.SetErrorString("invalid debugger");
  return error;
}

void SBDebugger::reset(const DebuggerSP &debugger_sp) {
  m_opaque_sp = debugger_sp;
}

Debugger *SBDebugger::get() const { return m_opaque_sp.get(); }

Debugger &SBDebugger::ref() const {
  assert(m_opaque_sp.get());
  return *m_opaque_sp;
}

const lldb::DebuggerSP &SBDebugger::get_sp() const { return m_opaque_sp; }

SBDebugger SBDebugger::FindDebuggerWithID(int id) {
  LLDB_RECORD_STATIC_METHOD(lldb::SBDebugger, SBDebugger, FindDebuggerWithID,
                            (int), id);

  // No need to lock, the debugger list is thread safe
  SBDebugger sb_debugger;
  DebuggerSP debugger_sp = Debugger::FindDebuggerWithID(id);
  if (debugger_sp)
    sb_debugger.reset(debugger_sp);
  return sb_debugger;
}

const char *SBDebugger::GetInstanceName() {
  LLDB_RECORD_METHOD_NO_ARGS(const char *, SBDebugger, GetInstanceName);

  return (m_opaque_sp ? m_opaque_sp->GetInstanceName().AsCString() : nullptr);
}

SBError SBDebugger::SetInternalVariable(const char *var_name, const char *value,
                                        const char *debugger_instance_name) {
  LLDB_RECORD_STATIC_METHOD(lldb::SBError, SBDebugger, SetInternalVariable,
                            (const char *, const char *, const char *),
                            var_name, value, debugger_instance_name);

  SBError sb_error;
  DebuggerSP debugger_sp(Debugger::FindDebuggerWithInstanceName(
      ConstString(debugger_instance_name)));
  Status error;
  if (debugger_sp) {
    ExecutionContext exe_ctx(
        debugger_sp->GetCommandInterpreter().GetExecutionContext());
    error = debugger_sp->SetPropertyValue(&exe_ctx, eVarSetOperationAssign,
                                          var_name, value);
  } else {
    error.SetErrorStringWithFormat("invalid debugger instance name '%s'",
                                   debugger_instance_name);
  }
  if (error.Fail())
    sb_error.SetError(error);
  return sb_error;
}

SBStringList
SBDebugger::GetInternalVariableValue(const char *var_name,
                                     const char *debugger_instance_name) {
  LLDB_RECORD_STATIC_METHOD(
      lldb::SBStringList, SBDebugger, GetInternalVariableValue,
      (const char *, const char *), var_name, debugger_instance_name);

  DebuggerSP debugger_sp(Debugger::FindDebuggerWithInstanceName(
      ConstString(debugger_instance_name)));
  Status error;
  if (debugger_sp) {
    ExecutionContext exe_ctx(
        debugger_sp->GetCommandInterpreter().GetExecutionContext());
    lldb::OptionValueSP value_sp(
        debugger_sp->GetPropertyValue(&exe_ctx, var_name, false, error));
    if (value_sp) {
      StreamString value_strm;
      value_sp->DumpValue(&exe_ctx, value_strm, OptionValue::eDumpOptionValue);
      const std::string &value_str = std::string(value_strm.GetString());
      if (!value_str.empty()) {
        StringList string_list;
        string_list.SplitIntoLines(value_str);
        return SBStringList(&string_list);
      }
    }
  }
  return SBStringList();
}

uint32_t SBDebugger::GetTerminalWidth() const {
  LLDB_RECORD_METHOD_CONST_NO_ARGS(uint32_t, SBDebugger, GetTerminalWidth);

  return (m_opaque_sp ? m_opaque_sp->GetTerminalWidth() : 0);
}

void SBDebugger::SetTerminalWidth(uint32_t term_width) {
  LLDB_RECORD_METHOD(void, SBDebugger, SetTerminalWidth, (uint32_t),
                     term_width);

  if (m_opaque_sp)
    m_opaque_sp->SetTerminalWidth(term_width);
}

const char *SBDebugger::GetPrompt() const {
  LLDB_RECORD_METHOD_CONST_NO_ARGS(const char *, SBDebugger, GetPrompt);

  Log *log(GetLogIfAllCategoriesSet(LIBLLDB_LOG_API));

  LLDB_LOGF(log, "SBDebugger(%p)::GetPrompt () => \"%s\"",
            static_cast<void *>(m_opaque_sp.get()),
            (m_opaque_sp ? m_opaque_sp->GetPrompt().str().c_str() : ""));

  return (m_opaque_sp ? ConstString(m_opaque_sp->GetPrompt()).GetCString()
                      : nullptr);
}

void SBDebugger::SetPrompt(const char *prompt) {
  LLDB_RECORD_METHOD(void, SBDebugger, SetPrompt, (const char *), prompt);

  if (m_opaque_sp)
    m_opaque_sp->SetPrompt(llvm::StringRef(prompt));
}

const char *SBDebugger::GetReproducerPath() const {
  LLDB_RECORD_METHOD_CONST_NO_ARGS(const char *, SBDebugger, GetReproducerPath);

  return (m_opaque_sp
              ? ConstString(m_opaque_sp->GetReproducerPath()).GetCString()
              : nullptr);
}

ScriptLanguage SBDebugger::GetScriptLanguage() const {
  LLDB_RECORD_METHOD_CONST_NO_ARGS(lldb::ScriptLanguage, SBDebugger,
                                   GetScriptLanguage);

  return (m_opaque_sp ? m_opaque_sp->GetScriptLanguage() : eScriptLanguageNone);
}

void SBDebugger::SetScriptLanguage(ScriptLanguage script_lang) {
  LLDB_RECORD_METHOD(void, SBDebugger, SetScriptLanguage,
                     (lldb::ScriptLanguage), script_lang);

  if (m_opaque_sp) {
    m_opaque_sp->SetScriptLanguage(script_lang);
  }
}

LanguageType SBDebugger::GetREPLLanguage() const {
  LLDB_RECORD_METHOD_CONST_NO_ARGS(lldb::LanguageType, SBDebugger,
                                   GetREPLLanguage);

  return (m_opaque_sp ? m_opaque_sp->GetREPLLanguage() : eLanguageTypeUnknown);
}

void SBDebugger::SetREPLLanguage(LanguageType repl_lang) {
  LLDB_RECORD_METHOD(void, SBDebugger, SetREPLLanguage, (lldb::LanguageType),
                     repl_lang);

  if (m_opaque_sp) {
    m_opaque_sp->SetREPLLanguage(repl_lang);
  }
}

bool SBDebugger::SetUseExternalEditor(bool value) {
  LLDB_RECORD_METHOD(bool, SBDebugger, SetUseExternalEditor, (bool), value);

  return (m_opaque_sp ? m_opaque_sp->SetUseExternalEditor(value) : false);
}

bool SBDebugger::GetUseExternalEditor() {
  LLDB_RECORD_METHOD_NO_ARGS(bool, SBDebugger, GetUseExternalEditor);

  return (m_opaque_sp ? m_opaque_sp->GetUseExternalEditor() : false);
}

bool SBDebugger::SetUseColor(bool value) {
  LLDB_RECORD_METHOD(bool, SBDebugger, SetUseColor, (bool), value);

  return (m_opaque_sp ? m_opaque_sp->SetUseColor(value) : false);
}

bool SBDebugger::GetUseColor() const {
  LLDB_RECORD_METHOD_CONST_NO_ARGS(bool, SBDebugger, GetUseColor);

  return (m_opaque_sp ? m_opaque_sp->GetUseColor() : false);
}

bool SBDebugger::SetUseSourceCache(bool value) {
  LLDB_RECORD_METHOD(bool, SBDebugger, SetUseSourceCache, (bool), value);

  return (m_opaque_sp ? m_opaque_sp->SetUseSourceCache(value) : false);
}

bool SBDebugger::GetUseSourceCache() const {
  LLDB_RECORD_METHOD_CONST_NO_ARGS(bool, SBDebugger, GetUseSourceCache);

  return (m_opaque_sp ? m_opaque_sp->GetUseSourceCache() : false);
}

bool SBDebugger::GetDescription(SBStream &description) {
  LLDB_RECORD_METHOD(bool, SBDebugger, GetDescription, (lldb::SBStream &),
                     description);

  Stream &strm = description.ref();

  if (m_opaque_sp) {
    const char *name = m_opaque_sp->GetInstanceName().AsCString();
    user_id_t id = m_opaque_sp->GetID();
    strm.Printf("Debugger (instance: \"%s\", id: %" PRIu64 ")", name, id);
  } else
    strm.PutCString("No value");

  return true;
}

user_id_t SBDebugger::GetID() {
  LLDB_RECORD_METHOD_NO_ARGS(lldb::user_id_t, SBDebugger, GetID);

  return (m_opaque_sp ? m_opaque_sp->GetID() : LLDB_INVALID_UID);
}

SBError SBDebugger::SetCurrentPlatform(const char *platform_name_cstr) {
  LLDB_RECORD_METHOD(lldb::SBError, SBDebugger, SetCurrentPlatform,
                     (const char *), platform_name_cstr);

  SBError sb_error;
  if (m_opaque_sp) {
    if (platform_name_cstr && platform_name_cstr[0]) {
      ConstString platform_name(platform_name_cstr);
      PlatformSP platform_sp(Platform::Find(platform_name));

      if (platform_sp) {
        // Already have a platform with this name, just select it
        m_opaque_sp->GetPlatformList().SetSelectedPlatform(platform_sp);
      } else {
        // We don't have a platform by this name yet, create one
        platform_sp = Platform::Create(platform_name, sb_error.ref());
        if (platform_sp) {
          // We created the platform, now append and select it
          bool make_selected = true;
          m_opaque_sp->GetPlatformList().Append(platform_sp, make_selected);
        }
      }
    } else {
      sb_error.ref().SetErrorString("invalid platform name");
    }
  } else {
    sb_error.ref().SetErrorString("invalid debugger");
  }
  return sb_error;
}

bool SBDebugger::SetCurrentPlatformSDKRoot(const char *sysroot) {
  LLDB_RECORD_METHOD(bool, SBDebugger, SetCurrentPlatformSDKRoot,
                     (const char *), sysroot);

  Log *log(GetLogIfAllCategoriesSet(LIBLLDB_LOG_API));
  if (m_opaque_sp) {
    PlatformSP platform_sp(
        m_opaque_sp->GetPlatformList().GetSelectedPlatform());

    if (platform_sp) {
      if (log && sysroot)
        LLDB_LOGF(log, "SBDebugger::SetCurrentPlatformSDKRoot (\"%s\")",
                  sysroot);
      platform_sp->SetSDKRootDirectory(ConstString(sysroot));
      return true;
    }
  }
  return false;
}

bool SBDebugger::GetCloseInputOnEOF() const {
  LLDB_RECORD_METHOD_CONST_NO_ARGS(bool, SBDebugger, GetCloseInputOnEOF);

  return (m_opaque_sp ? m_opaque_sp->GetCloseInputOnEOF() : false);
}

void SBDebugger::SetCloseInputOnEOF(bool b) {
  LLDB_RECORD_METHOD(void, SBDebugger, SetCloseInputOnEOF, (bool), b);

  if (m_opaque_sp)
    m_opaque_sp->SetCloseInputOnEOF(b);
}

SBTypeCategory SBDebugger::GetCategory(const char *category_name) {
  LLDB_RECORD_METHOD(lldb::SBTypeCategory, SBDebugger, GetCategory,
                     (const char *), category_name);

  if (!category_name || *category_name == 0)
    return SBTypeCategory();

  TypeCategoryImplSP category_sp;

  if (DataVisualization::Categories::GetCategory(ConstString(category_name),
                                                 category_sp, false)) {
    return SBTypeCategory(category_sp);
  } else {
    return SBTypeCategory();
  }
}

SBTypeCategory SBDebugger::GetCategory(lldb::LanguageType lang_type) {
  LLDB_RECORD_METHOD(lldb::SBTypeCategory, SBDebugger, GetCategory,
                     (lldb::LanguageType), lang_type);

  TypeCategoryImplSP category_sp;
  if (DataVisualization::Categories::GetCategory(lang_type, category_sp)) {
    return SBTypeCategory(category_sp);
  } else {
    return SBTypeCategory();
  }
}

SBTypeCategory SBDebugger::CreateCategory(const char *category_name) {
  LLDB_RECORD_METHOD(lldb::SBTypeCategory, SBDebugger, CreateCategory,
                     (const char *), category_name);

  if (!category_name || *category_name == 0)
    return SBTypeCategory();

  TypeCategoryImplSP category_sp;

  if (DataVisualization::Categories::GetCategory(ConstString(category_name),
                                                 category_sp, true)) {
    return SBTypeCategory(category_sp);
  } else {
    return SBTypeCategory();
  }
}

bool SBDebugger::DeleteCategory(const char *category_name) {
  LLDB_RECORD_METHOD(bool, SBDebugger, DeleteCategory, (const char *),
                     category_name);

  if (!category_name || *category_name == 0)
    return false;

  return DataVisualization::Categories::Delete(ConstString(category_name));
}

uint32_t SBDebugger::GetNumCategories() {
  LLDB_RECORD_METHOD_NO_ARGS(uint32_t, SBDebugger, GetNumCategories);

  return DataVisualization::Categories::GetCount();
}

SBTypeCategory SBDebugger::GetCategoryAtIndex(uint32_t index) {
  LLDB_RECORD_METHOD(lldb::SBTypeCategory, SBDebugger, GetCategoryAtIndex,
                     (uint32_t), index);

  return SBTypeCategory(
      DataVisualization::Categories::GetCategoryAtIndex(index));
}

SBTypeCategory SBDebugger::GetDefaultCategory() {
  LLDB_RECORD_METHOD_NO_ARGS(lldb::SBTypeCategory, SBDebugger,
                             GetDefaultCategory);

  return GetCategory("default");
}

SBTypeFormat SBDebugger::GetFormatForType(SBTypeNameSpecifier type_name) {
  LLDB_RECORD_METHOD(lldb::SBTypeFormat, SBDebugger, GetFormatForType,
                     (lldb::SBTypeNameSpecifier), type_name);

  SBTypeCategory default_category_sb = GetDefaultCategory();
  if (default_category_sb.GetEnabled())
    return default_category_sb.GetFormatForType(type_name);
  return SBTypeFormat();
}

SBTypeSummary SBDebugger::GetSummaryForType(SBTypeNameSpecifier type_name) {
  LLDB_RECORD_METHOD(lldb::SBTypeSummary, SBDebugger, GetSummaryForType,
                     (lldb::SBTypeNameSpecifier), type_name);

  if (!type_name.IsValid())
    return SBTypeSummary();
  return SBTypeSummary(DataVisualization::GetSummaryForType(type_name.GetSP()));
}

SBTypeFilter SBDebugger::GetFilterForType(SBTypeNameSpecifier type_name) {
  LLDB_RECORD_METHOD(lldb::SBTypeFilter, SBDebugger, GetFilterForType,
                     (lldb::SBTypeNameSpecifier), type_name);

  if (!type_name.IsValid())
    return SBTypeFilter();
  return SBTypeFilter(DataVisualization::GetFilterForType(type_name.GetSP()));
}

SBTypeSynthetic SBDebugger::GetSyntheticForType(SBTypeNameSpecifier type_name) {
  LLDB_RECORD_METHOD(lldb::SBTypeSynthetic, SBDebugger, GetSyntheticForType,
                     (lldb::SBTypeNameSpecifier), type_name);

  if (!type_name.IsValid())
    return SBTypeSynthetic();
  return SBTypeSynthetic(
      DataVisualization::GetSyntheticForType(type_name.GetSP()));
}

static llvm::ArrayRef<const char *> GetCategoryArray(const char **categories) {
  if (categories == nullptr)
    return {};
  size_t len = 0;
  while (categories[len] != nullptr)
    ++len;
  return llvm::makeArrayRef(categories, len);
}

bool SBDebugger::EnableLog(const char *channel, const char **categories) {
  LLDB_RECORD_METHOD(bool, SBDebugger, EnableLog, (const char *, const char **),
                     channel, categories);

  if (m_opaque_sp) {
    uint32_t log_options =
        LLDB_LOG_OPTION_PREPEND_TIMESTAMP | LLDB_LOG_OPTION_PREPEND_THREAD_NAME;
    std::string error;
    llvm::raw_string_ostream error_stream(error);
    return m_opaque_sp->EnableLog(channel, GetCategoryArray(categories), "",
                                  log_options, error_stream);
  } else
    return false;
}

void SBDebugger::SetLoggingCallback(lldb::LogOutputCallback log_callback,
                                    void *baton) {
  LLDB_RECORD_METHOD(void, SBDebugger, SetLoggingCallback,
                     (lldb::LogOutputCallback, void *), log_callback, baton);

  if (m_opaque_sp) {
    return m_opaque_sp->SetLoggingCallback(log_callback, baton);
  }
<<<<<<< HEAD
}

namespace lldb_private {
namespace repro {

template <> void RegisterMethods<SBInputReader>(Registry &R) {
  LLDB_REGISTER_METHOD(void, SBInputReader, SetIsDone, (bool));
  LLDB_REGISTER_METHOD_CONST(bool, SBInputReader, IsActive, ());
}

static void SetFileHandleRedirect(SBDebugger *, FILE *, bool) {
  // Do nothing.
}

static SBError SetFileRedirect(SBDebugger *, SBFile file) { return SBError(); }

static SBError SetFileRedirect(SBDebugger *, FileSP file) { return SBError(); }

template <> void RegisterMethods<SBDebugger>(Registry &R) {
  // Custom implementation.
  R.Register(&invoke<void (SBDebugger::*)(FILE *, bool)>::method<
                 &SBDebugger::SetErrorFileHandle>::record,
             &SetFileHandleRedirect);
  R.Register(&invoke<void (SBDebugger::*)(FILE *, bool)>::method<
                 &SBDebugger::SetOutputFileHandle>::record,
             &SetFileHandleRedirect);

  R.Register(&invoke<SBError (SBDebugger::*)(
                 SBFile)>::method<&SBDebugger::SetInputFile>::record,
             &SetFileRedirect);
  R.Register(&invoke<SBError (SBDebugger::*)(
                 SBFile)>::method<&SBDebugger::SetOutputFile>::record,
             &SetFileRedirect);
  R.Register(&invoke<SBError (SBDebugger::*)(
                 SBFile)>::method<&SBDebugger::SetErrorFile>::record,
             &SetFileRedirect);

  R.Register(&invoke<SBError (SBDebugger::*)(
                 FileSP)>::method<&SBDebugger::SetInputFile>::record,
             &SetFileRedirect);
  R.Register(&invoke<SBError (SBDebugger::*)(
                 FileSP)>::method<&SBDebugger::SetOutputFile>::record,
             &SetFileRedirect);
  R.Register(&invoke<SBError (SBDebugger::*)(
                 FileSP)>::method<&SBDebugger::SetErrorFile>::record,
             &SetFileRedirect);

  LLDB_REGISTER_CHAR_PTR_METHOD_STATIC(bool, SBDebugger,
                                       GetDefaultArchitecture);

  LLDB_REGISTER_CONSTRUCTOR(SBDebugger, ());
  LLDB_REGISTER_CONSTRUCTOR(SBDebugger, (const lldb::DebuggerSP &));
  LLDB_REGISTER_CONSTRUCTOR(SBDebugger, (const lldb::SBDebugger &));
  LLDB_REGISTER_METHOD(lldb::SBDebugger &,
                       SBDebugger, operator=,(const lldb::SBDebugger &));
  LLDB_REGISTER_STATIC_METHOD(void, SBDebugger, Initialize, ());
  LLDB_REGISTER_STATIC_METHOD(lldb::SBError, SBDebugger,
                              InitializeWithErrorHandling, ());
  LLDB_REGISTER_STATIC_METHOD(void, SBDebugger, Terminate, ());
  LLDB_REGISTER_METHOD(void, SBDebugger, Clear, ());
  LLDB_REGISTER_STATIC_METHOD(lldb::SBDebugger, SBDebugger, Create, ());
  LLDB_REGISTER_STATIC_METHOD(lldb::SBDebugger, SBDebugger, Create, (bool));
  LLDB_REGISTER_STATIC_METHOD(
      const char *, SBDebugger, GetProgressFromEvent,
      (const lldb::SBEvent &, uint64_t &, uint64_t &, uint64_t &, bool &));
  LLDB_REGISTER_STATIC_METHOD(const char *, SBDebugger, GetBroadcasterClass,
                              ());
  LLDB_REGISTER_METHOD(SBBroadcaster, SBDebugger, GetBroadcaster, ());
  LLDB_REGISTER_STATIC_METHOD(void, SBDebugger, Destroy, (lldb::SBDebugger &));
  LLDB_REGISTER_STATIC_METHOD(void, SBDebugger, MemoryPressureDetected, ());
  LLDB_REGISTER_METHOD_CONST(bool, SBDebugger, IsValid, ());
  LLDB_REGISTER_METHOD_CONST(bool, SBDebugger, operator bool,());
  LLDB_REGISTER_METHOD(void, SBDebugger, SetAsync, (bool));
  LLDB_REGISTER_METHOD(bool, SBDebugger, GetAsync, ());
  LLDB_REGISTER_METHOD(void, SBDebugger, SkipLLDBInitFiles, (bool));
  LLDB_REGISTER_METHOD(void, SBDebugger, SkipAppInitFiles, (bool));
  LLDB_REGISTER_METHOD(SBError, SBDebugger, SetInputString, (const char *));
  LLDB_REGISTER_METHOD(void, SBDebugger, SetInputFileHandle, (FILE *, bool));
  LLDB_REGISTER_METHOD(FILE *, SBDebugger, GetInputFileHandle, ());
  LLDB_REGISTER_METHOD(FILE *, SBDebugger, GetOutputFileHandle, ());
  LLDB_REGISTER_METHOD(FILE *, SBDebugger, GetErrorFileHandle, ());
  LLDB_REGISTER_METHOD(SBFile, SBDebugger, GetInputFile, ());
  LLDB_REGISTER_METHOD(SBFile, SBDebugger, GetOutputFile, ());
  LLDB_REGISTER_METHOD(SBFile, SBDebugger, GetErrorFile, ());
  LLDB_REGISTER_METHOD(void, SBDebugger, SaveInputTerminalState, ());
  LLDB_REGISTER_METHOD(void, SBDebugger, RestoreInputTerminalState, ());
  LLDB_REGISTER_METHOD(lldb::SBCommandInterpreter, SBDebugger,
                       GetCommandInterpreter, ());
  LLDB_REGISTER_METHOD(void, SBDebugger, HandleCommand, (const char *));
  LLDB_REGISTER_METHOD(lldb::SBListener, SBDebugger, GetListener, ());
  LLDB_REGISTER_METHOD(
      void, SBDebugger, HandleProcessEvent,
      (const lldb::SBProcess &, const lldb::SBEvent &, FILE *, FILE *));
  LLDB_REGISTER_METHOD(
      void, SBDebugger, HandleProcessEvent,
      (const lldb::SBProcess &, const lldb::SBEvent &, SBFile, SBFile));
  LLDB_REGISTER_METHOD(
      void, SBDebugger, HandleProcessEvent,
      (const lldb::SBProcess &, const lldb::SBEvent &, FileSP, FileSP));
  LLDB_REGISTER_METHOD(lldb::SBSourceManager, SBDebugger, GetSourceManager, ());
  LLDB_REGISTER_STATIC_METHOD(bool, SBDebugger, SetDefaultArchitecture,
                              (const char *));
  LLDB_REGISTER_METHOD(lldb::ScriptLanguage, SBDebugger, GetScriptingLanguage,
                       (const char *));
  LLDB_REGISTER_METHOD(SBStructuredData, SBDebugger, GetScriptInterpreterInfo,
                       (lldb::ScriptLanguage));
  LLDB_REGISTER_STATIC_METHOD(const char *, SBDebugger, GetVersionString, ());
  LLDB_REGISTER_STATIC_METHOD(const char *, SBDebugger, StateAsCString,
                              (lldb::StateType));
  LLDB_REGISTER_STATIC_METHOD(lldb::SBStructuredData, SBDebugger,
                              GetBuildConfiguration, ());
  LLDB_REGISTER_STATIC_METHOD(bool, SBDebugger, StateIsRunningState,
                              (lldb::StateType));
  LLDB_REGISTER_STATIC_METHOD(bool, SBDebugger, StateIsStoppedState,
                              (lldb::StateType));
  LLDB_REGISTER_METHOD(
      lldb::SBTarget, SBDebugger, CreateTarget,
      (const char *, const char *, const char *, bool, lldb::SBError &));
  LLDB_REGISTER_METHOD(lldb::SBTarget, SBDebugger,
                       CreateTargetWithFileAndTargetTriple,
                       (const char *, const char *));
  LLDB_REGISTER_METHOD(lldb::SBTarget, SBDebugger, CreateTargetWithFileAndArch,
                       (const char *, const char *));
  LLDB_REGISTER_METHOD(lldb::SBTarget, SBDebugger, CreateTarget,
                       (const char *));
  LLDB_REGISTER_METHOD(lldb::SBTarget, SBDebugger, GetDummyTarget, ());
  LLDB_REGISTER_METHOD(bool, SBDebugger, DeleteTarget, (lldb::SBTarget &));
  LLDB_REGISTER_METHOD(lldb::SBTarget, SBDebugger, GetTargetAtIndex,
                       (uint32_t));
  LLDB_REGISTER_METHOD(uint32_t, SBDebugger, GetIndexOfTarget,
                       (lldb::SBTarget));
  LLDB_REGISTER_METHOD(lldb::SBTarget, SBDebugger, FindTargetWithProcessID,
                       (lldb::pid_t));
  LLDB_REGISTER_METHOD(lldb::SBTarget, SBDebugger, FindTargetWithFileAndArch,
                       (const char *, const char *));
  LLDB_REGISTER_METHOD(uint32_t, SBDebugger, GetNumTargets, ());
  LLDB_REGISTER_METHOD(lldb::SBTarget, SBDebugger, GetSelectedTarget, ());
  LLDB_REGISTER_METHOD(void, SBDebugger, SetSelectedTarget, (lldb::SBTarget &));
  LLDB_REGISTER_METHOD(lldb::SBPlatform, SBDebugger, GetSelectedPlatform, ());
  LLDB_REGISTER_METHOD(void, SBDebugger, SetSelectedPlatform,
                       (lldb::SBPlatform &));
  LLDB_REGISTER_METHOD(uint32_t, SBDebugger, GetNumPlatforms, ());
  LLDB_REGISTER_METHOD(lldb::SBPlatform, SBDebugger, GetPlatformAtIndex,
                       (uint32_t));
  LLDB_REGISTER_METHOD(uint32_t, SBDebugger, GetNumAvailablePlatforms, ());
  LLDB_REGISTER_METHOD(lldb::SBStructuredData, SBDebugger,
                       GetAvailablePlatformInfoAtIndex, (uint32_t));
  LLDB_REGISTER_METHOD(void, SBDebugger, DispatchInputInterrupt, ());
  LLDB_REGISTER_METHOD(void, SBDebugger, DispatchInputEndOfFile, ());
  LLDB_REGISTER_METHOD(void, SBDebugger, PushInputReader,
                       (lldb::SBInputReader &));
  LLDB_REGISTER_METHOD(void, SBDebugger, RunCommandInterpreter, (bool, bool));
  LLDB_REGISTER_METHOD(void, SBDebugger, RunCommandInterpreter,
                       (bool, bool, lldb::SBCommandInterpreterRunOptions &,
                        int &, bool &, bool &));
  LLDB_REGISTER_METHOD(lldb::SBError, SBDebugger, RunREPL,
                       (lldb::LanguageType, const char *));
  LLDB_REGISTER_STATIC_METHOD(lldb::SBDebugger, SBDebugger, FindDebuggerWithID,
                              (int));
  LLDB_REGISTER_METHOD(const char *, SBDebugger, GetInstanceName, ());
  LLDB_REGISTER_STATIC_METHOD(lldb::SBError, SBDebugger, SetInternalVariable,
                              (const char *, const char *, const char *));
  LLDB_REGISTER_STATIC_METHOD(lldb::SBStringList, SBDebugger,
                              GetInternalVariableValue,
                              (const char *, const char *));
  LLDB_REGISTER_METHOD_CONST(uint32_t, SBDebugger, GetTerminalWidth, ());
  LLDB_REGISTER_METHOD(void, SBDebugger, SetTerminalWidth, (uint32_t));
  LLDB_REGISTER_METHOD_CONST(const char *, SBDebugger, GetPrompt, ());
  LLDB_REGISTER_METHOD(void, SBDebugger, SetPrompt, (const char *));
  LLDB_REGISTER_METHOD_CONST(const char *, SBDebugger, GetReproducerPath, ());
  LLDB_REGISTER_METHOD_CONST(lldb::ScriptLanguage, SBDebugger,
                             GetScriptLanguage, ());
  LLDB_REGISTER_METHOD(void, SBDebugger, SetScriptLanguage,
                       (lldb::ScriptLanguage));
  LLDB_REGISTER_METHOD_CONST(lldb::LanguageType, SBDebugger, GetREPLLanguage,
                             ());
  LLDB_REGISTER_METHOD(void, SBDebugger, SetREPLLanguage, (lldb::LanguageType));
  LLDB_REGISTER_METHOD(bool, SBDebugger, SetUseExternalEditor, (bool));
  LLDB_REGISTER_METHOD(bool, SBDebugger, GetUseExternalEditor, ());
  LLDB_REGISTER_METHOD(bool, SBDebugger, SetUseColor, (bool));
  LLDB_REGISTER_METHOD_CONST(bool, SBDebugger, GetUseColor, ());
  LLDB_REGISTER_METHOD(bool, SBDebugger, GetDescription, (lldb::SBStream &));
  LLDB_REGISTER_METHOD(lldb::user_id_t, SBDebugger, GetID, ());
  LLDB_REGISTER_METHOD(lldb::SBError, SBDebugger, SetCurrentPlatform,
                       (const char *));
  LLDB_REGISTER_METHOD(bool, SBDebugger, SetCurrentPlatformSDKRoot,
                       (const char *));
  LLDB_REGISTER_METHOD_CONST(bool, SBDebugger, GetCloseInputOnEOF, ());
  LLDB_REGISTER_METHOD(void, SBDebugger, SetCloseInputOnEOF, (bool));
  LLDB_REGISTER_METHOD(lldb::SBTypeCategory, SBDebugger, GetCategory,
                       (const char *));
  LLDB_REGISTER_METHOD(lldb::SBTypeCategory, SBDebugger, GetCategory,
                       (lldb::LanguageType));
  LLDB_REGISTER_METHOD(lldb::SBTypeCategory, SBDebugger, CreateCategory,
                       (const char *));
  LLDB_REGISTER_METHOD(bool, SBDebugger, DeleteCategory, (const char *));
  LLDB_REGISTER_METHOD(uint32_t, SBDebugger, GetNumCategories, ());
  LLDB_REGISTER_METHOD(lldb::SBTypeCategory, SBDebugger, GetCategoryAtIndex,
                       (uint32_t));
  LLDB_REGISTER_METHOD(lldb::SBTypeCategory, SBDebugger, GetDefaultCategory,
                       ());
  LLDB_REGISTER_METHOD(lldb::SBTypeFormat, SBDebugger, GetFormatForType,
                       (lldb::SBTypeNameSpecifier));
  LLDB_REGISTER_METHOD(lldb::SBTypeSummary, SBDebugger, GetSummaryForType,
                       (lldb::SBTypeNameSpecifier));
  LLDB_REGISTER_METHOD(lldb::SBTypeSynthetic, SBDebugger, GetSyntheticForType,
                       (lldb::SBTypeNameSpecifier));
  LLDB_REGISTER_METHOD(lldb::SBTypeFilter, SBDebugger, GetFilterForType,
                       (lldb::SBTypeNameSpecifier));
  LLDB_REGISTER_METHOD(bool, SBDebugger, EnableLog,
                       (const char *, const char **));
  LLDB_REGISTER_METHOD(lldb::SBCommandInterpreterRunResult, SBDebugger,
                       RunCommandInterpreter,
                       (const lldb::SBCommandInterpreterRunOptions &));
}

} // namespace repro
} // namespace lldb_private
=======
}
>>>>>>> 1e8336c5
<|MERGE_RESOLUTION|>--- conflicted
+++ resolved
@@ -1709,225 +1709,4 @@
   if (m_opaque_sp) {
     return m_opaque_sp->SetLoggingCallback(log_callback, baton);
   }
-<<<<<<< HEAD
-}
-
-namespace lldb_private {
-namespace repro {
-
-template <> void RegisterMethods<SBInputReader>(Registry &R) {
-  LLDB_REGISTER_METHOD(void, SBInputReader, SetIsDone, (bool));
-  LLDB_REGISTER_METHOD_CONST(bool, SBInputReader, IsActive, ());
-}
-
-static void SetFileHandleRedirect(SBDebugger *, FILE *, bool) {
-  // Do nothing.
-}
-
-static SBError SetFileRedirect(SBDebugger *, SBFile file) { return SBError(); }
-
-static SBError SetFileRedirect(SBDebugger *, FileSP file) { return SBError(); }
-
-template <> void RegisterMethods<SBDebugger>(Registry &R) {
-  // Custom implementation.
-  R.Register(&invoke<void (SBDebugger::*)(FILE *, bool)>::method<
-                 &SBDebugger::SetErrorFileHandle>::record,
-             &SetFileHandleRedirect);
-  R.Register(&invoke<void (SBDebugger::*)(FILE *, bool)>::method<
-                 &SBDebugger::SetOutputFileHandle>::record,
-             &SetFileHandleRedirect);
-
-  R.Register(&invoke<SBError (SBDebugger::*)(
-                 SBFile)>::method<&SBDebugger::SetInputFile>::record,
-             &SetFileRedirect);
-  R.Register(&invoke<SBError (SBDebugger::*)(
-                 SBFile)>::method<&SBDebugger::SetOutputFile>::record,
-             &SetFileRedirect);
-  R.Register(&invoke<SBError (SBDebugger::*)(
-                 SBFile)>::method<&SBDebugger::SetErrorFile>::record,
-             &SetFileRedirect);
-
-  R.Register(&invoke<SBError (SBDebugger::*)(
-                 FileSP)>::method<&SBDebugger::SetInputFile>::record,
-             &SetFileRedirect);
-  R.Register(&invoke<SBError (SBDebugger::*)(
-                 FileSP)>::method<&SBDebugger::SetOutputFile>::record,
-             &SetFileRedirect);
-  R.Register(&invoke<SBError (SBDebugger::*)(
-                 FileSP)>::method<&SBDebugger::SetErrorFile>::record,
-             &SetFileRedirect);
-
-  LLDB_REGISTER_CHAR_PTR_METHOD_STATIC(bool, SBDebugger,
-                                       GetDefaultArchitecture);
-
-  LLDB_REGISTER_CONSTRUCTOR(SBDebugger, ());
-  LLDB_REGISTER_CONSTRUCTOR(SBDebugger, (const lldb::DebuggerSP &));
-  LLDB_REGISTER_CONSTRUCTOR(SBDebugger, (const lldb::SBDebugger &));
-  LLDB_REGISTER_METHOD(lldb::SBDebugger &,
-                       SBDebugger, operator=,(const lldb::SBDebugger &));
-  LLDB_REGISTER_STATIC_METHOD(void, SBDebugger, Initialize, ());
-  LLDB_REGISTER_STATIC_METHOD(lldb::SBError, SBDebugger,
-                              InitializeWithErrorHandling, ());
-  LLDB_REGISTER_STATIC_METHOD(void, SBDebugger, Terminate, ());
-  LLDB_REGISTER_METHOD(void, SBDebugger, Clear, ());
-  LLDB_REGISTER_STATIC_METHOD(lldb::SBDebugger, SBDebugger, Create, ());
-  LLDB_REGISTER_STATIC_METHOD(lldb::SBDebugger, SBDebugger, Create, (bool));
-  LLDB_REGISTER_STATIC_METHOD(
-      const char *, SBDebugger, GetProgressFromEvent,
-      (const lldb::SBEvent &, uint64_t &, uint64_t &, uint64_t &, bool &));
-  LLDB_REGISTER_STATIC_METHOD(const char *, SBDebugger, GetBroadcasterClass,
-                              ());
-  LLDB_REGISTER_METHOD(SBBroadcaster, SBDebugger, GetBroadcaster, ());
-  LLDB_REGISTER_STATIC_METHOD(void, SBDebugger, Destroy, (lldb::SBDebugger &));
-  LLDB_REGISTER_STATIC_METHOD(void, SBDebugger, MemoryPressureDetected, ());
-  LLDB_REGISTER_METHOD_CONST(bool, SBDebugger, IsValid, ());
-  LLDB_REGISTER_METHOD_CONST(bool, SBDebugger, operator bool,());
-  LLDB_REGISTER_METHOD(void, SBDebugger, SetAsync, (bool));
-  LLDB_REGISTER_METHOD(bool, SBDebugger, GetAsync, ());
-  LLDB_REGISTER_METHOD(void, SBDebugger, SkipLLDBInitFiles, (bool));
-  LLDB_REGISTER_METHOD(void, SBDebugger, SkipAppInitFiles, (bool));
-  LLDB_REGISTER_METHOD(SBError, SBDebugger, SetInputString, (const char *));
-  LLDB_REGISTER_METHOD(void, SBDebugger, SetInputFileHandle, (FILE *, bool));
-  LLDB_REGISTER_METHOD(FILE *, SBDebugger, GetInputFileHandle, ());
-  LLDB_REGISTER_METHOD(FILE *, SBDebugger, GetOutputFileHandle, ());
-  LLDB_REGISTER_METHOD(FILE *, SBDebugger, GetErrorFileHandle, ());
-  LLDB_REGISTER_METHOD(SBFile, SBDebugger, GetInputFile, ());
-  LLDB_REGISTER_METHOD(SBFile, SBDebugger, GetOutputFile, ());
-  LLDB_REGISTER_METHOD(SBFile, SBDebugger, GetErrorFile, ());
-  LLDB_REGISTER_METHOD(void, SBDebugger, SaveInputTerminalState, ());
-  LLDB_REGISTER_METHOD(void, SBDebugger, RestoreInputTerminalState, ());
-  LLDB_REGISTER_METHOD(lldb::SBCommandInterpreter, SBDebugger,
-                       GetCommandInterpreter, ());
-  LLDB_REGISTER_METHOD(void, SBDebugger, HandleCommand, (const char *));
-  LLDB_REGISTER_METHOD(lldb::SBListener, SBDebugger, GetListener, ());
-  LLDB_REGISTER_METHOD(
-      void, SBDebugger, HandleProcessEvent,
-      (const lldb::SBProcess &, const lldb::SBEvent &, FILE *, FILE *));
-  LLDB_REGISTER_METHOD(
-      void, SBDebugger, HandleProcessEvent,
-      (const lldb::SBProcess &, const lldb::SBEvent &, SBFile, SBFile));
-  LLDB_REGISTER_METHOD(
-      void, SBDebugger, HandleProcessEvent,
-      (const lldb::SBProcess &, const lldb::SBEvent &, FileSP, FileSP));
-  LLDB_REGISTER_METHOD(lldb::SBSourceManager, SBDebugger, GetSourceManager, ());
-  LLDB_REGISTER_STATIC_METHOD(bool, SBDebugger, SetDefaultArchitecture,
-                              (const char *));
-  LLDB_REGISTER_METHOD(lldb::ScriptLanguage, SBDebugger, GetScriptingLanguage,
-                       (const char *));
-  LLDB_REGISTER_METHOD(SBStructuredData, SBDebugger, GetScriptInterpreterInfo,
-                       (lldb::ScriptLanguage));
-  LLDB_REGISTER_STATIC_METHOD(const char *, SBDebugger, GetVersionString, ());
-  LLDB_REGISTER_STATIC_METHOD(const char *, SBDebugger, StateAsCString,
-                              (lldb::StateType));
-  LLDB_REGISTER_STATIC_METHOD(lldb::SBStructuredData, SBDebugger,
-                              GetBuildConfiguration, ());
-  LLDB_REGISTER_STATIC_METHOD(bool, SBDebugger, StateIsRunningState,
-                              (lldb::StateType));
-  LLDB_REGISTER_STATIC_METHOD(bool, SBDebugger, StateIsStoppedState,
-                              (lldb::StateType));
-  LLDB_REGISTER_METHOD(
-      lldb::SBTarget, SBDebugger, CreateTarget,
-      (const char *, const char *, const char *, bool, lldb::SBError &));
-  LLDB_REGISTER_METHOD(lldb::SBTarget, SBDebugger,
-                       CreateTargetWithFileAndTargetTriple,
-                       (const char *, const char *));
-  LLDB_REGISTER_METHOD(lldb::SBTarget, SBDebugger, CreateTargetWithFileAndArch,
-                       (const char *, const char *));
-  LLDB_REGISTER_METHOD(lldb::SBTarget, SBDebugger, CreateTarget,
-                       (const char *));
-  LLDB_REGISTER_METHOD(lldb::SBTarget, SBDebugger, GetDummyTarget, ());
-  LLDB_REGISTER_METHOD(bool, SBDebugger, DeleteTarget, (lldb::SBTarget &));
-  LLDB_REGISTER_METHOD(lldb::SBTarget, SBDebugger, GetTargetAtIndex,
-                       (uint32_t));
-  LLDB_REGISTER_METHOD(uint32_t, SBDebugger, GetIndexOfTarget,
-                       (lldb::SBTarget));
-  LLDB_REGISTER_METHOD(lldb::SBTarget, SBDebugger, FindTargetWithProcessID,
-                       (lldb::pid_t));
-  LLDB_REGISTER_METHOD(lldb::SBTarget, SBDebugger, FindTargetWithFileAndArch,
-                       (const char *, const char *));
-  LLDB_REGISTER_METHOD(uint32_t, SBDebugger, GetNumTargets, ());
-  LLDB_REGISTER_METHOD(lldb::SBTarget, SBDebugger, GetSelectedTarget, ());
-  LLDB_REGISTER_METHOD(void, SBDebugger, SetSelectedTarget, (lldb::SBTarget &));
-  LLDB_REGISTER_METHOD(lldb::SBPlatform, SBDebugger, GetSelectedPlatform, ());
-  LLDB_REGISTER_METHOD(void, SBDebugger, SetSelectedPlatform,
-                       (lldb::SBPlatform &));
-  LLDB_REGISTER_METHOD(uint32_t, SBDebugger, GetNumPlatforms, ());
-  LLDB_REGISTER_METHOD(lldb::SBPlatform, SBDebugger, GetPlatformAtIndex,
-                       (uint32_t));
-  LLDB_REGISTER_METHOD(uint32_t, SBDebugger, GetNumAvailablePlatforms, ());
-  LLDB_REGISTER_METHOD(lldb::SBStructuredData, SBDebugger,
-                       GetAvailablePlatformInfoAtIndex, (uint32_t));
-  LLDB_REGISTER_METHOD(void, SBDebugger, DispatchInputInterrupt, ());
-  LLDB_REGISTER_METHOD(void, SBDebugger, DispatchInputEndOfFile, ());
-  LLDB_REGISTER_METHOD(void, SBDebugger, PushInputReader,
-                       (lldb::SBInputReader &));
-  LLDB_REGISTER_METHOD(void, SBDebugger, RunCommandInterpreter, (bool, bool));
-  LLDB_REGISTER_METHOD(void, SBDebugger, RunCommandInterpreter,
-                       (bool, bool, lldb::SBCommandInterpreterRunOptions &,
-                        int &, bool &, bool &));
-  LLDB_REGISTER_METHOD(lldb::SBError, SBDebugger, RunREPL,
-                       (lldb::LanguageType, const char *));
-  LLDB_REGISTER_STATIC_METHOD(lldb::SBDebugger, SBDebugger, FindDebuggerWithID,
-                              (int));
-  LLDB_REGISTER_METHOD(const char *, SBDebugger, GetInstanceName, ());
-  LLDB_REGISTER_STATIC_METHOD(lldb::SBError, SBDebugger, SetInternalVariable,
-                              (const char *, const char *, const char *));
-  LLDB_REGISTER_STATIC_METHOD(lldb::SBStringList, SBDebugger,
-                              GetInternalVariableValue,
-                              (const char *, const char *));
-  LLDB_REGISTER_METHOD_CONST(uint32_t, SBDebugger, GetTerminalWidth, ());
-  LLDB_REGISTER_METHOD(void, SBDebugger, SetTerminalWidth, (uint32_t));
-  LLDB_REGISTER_METHOD_CONST(const char *, SBDebugger, GetPrompt, ());
-  LLDB_REGISTER_METHOD(void, SBDebugger, SetPrompt, (const char *));
-  LLDB_REGISTER_METHOD_CONST(const char *, SBDebugger, GetReproducerPath, ());
-  LLDB_REGISTER_METHOD_CONST(lldb::ScriptLanguage, SBDebugger,
-                             GetScriptLanguage, ());
-  LLDB_REGISTER_METHOD(void, SBDebugger, SetScriptLanguage,
-                       (lldb::ScriptLanguage));
-  LLDB_REGISTER_METHOD_CONST(lldb::LanguageType, SBDebugger, GetREPLLanguage,
-                             ());
-  LLDB_REGISTER_METHOD(void, SBDebugger, SetREPLLanguage, (lldb::LanguageType));
-  LLDB_REGISTER_METHOD(bool, SBDebugger, SetUseExternalEditor, (bool));
-  LLDB_REGISTER_METHOD(bool, SBDebugger, GetUseExternalEditor, ());
-  LLDB_REGISTER_METHOD(bool, SBDebugger, SetUseColor, (bool));
-  LLDB_REGISTER_METHOD_CONST(bool, SBDebugger, GetUseColor, ());
-  LLDB_REGISTER_METHOD(bool, SBDebugger, GetDescription, (lldb::SBStream &));
-  LLDB_REGISTER_METHOD(lldb::user_id_t, SBDebugger, GetID, ());
-  LLDB_REGISTER_METHOD(lldb::SBError, SBDebugger, SetCurrentPlatform,
-                       (const char *));
-  LLDB_REGISTER_METHOD(bool, SBDebugger, SetCurrentPlatformSDKRoot,
-                       (const char *));
-  LLDB_REGISTER_METHOD_CONST(bool, SBDebugger, GetCloseInputOnEOF, ());
-  LLDB_REGISTER_METHOD(void, SBDebugger, SetCloseInputOnEOF, (bool));
-  LLDB_REGISTER_METHOD(lldb::SBTypeCategory, SBDebugger, GetCategory,
-                       (const char *));
-  LLDB_REGISTER_METHOD(lldb::SBTypeCategory, SBDebugger, GetCategory,
-                       (lldb::LanguageType));
-  LLDB_REGISTER_METHOD(lldb::SBTypeCategory, SBDebugger, CreateCategory,
-                       (const char *));
-  LLDB_REGISTER_METHOD(bool, SBDebugger, DeleteCategory, (const char *));
-  LLDB_REGISTER_METHOD(uint32_t, SBDebugger, GetNumCategories, ());
-  LLDB_REGISTER_METHOD(lldb::SBTypeCategory, SBDebugger, GetCategoryAtIndex,
-                       (uint32_t));
-  LLDB_REGISTER_METHOD(lldb::SBTypeCategory, SBDebugger, GetDefaultCategory,
-                       ());
-  LLDB_REGISTER_METHOD(lldb::SBTypeFormat, SBDebugger, GetFormatForType,
-                       (lldb::SBTypeNameSpecifier));
-  LLDB_REGISTER_METHOD(lldb::SBTypeSummary, SBDebugger, GetSummaryForType,
-                       (lldb::SBTypeNameSpecifier));
-  LLDB_REGISTER_METHOD(lldb::SBTypeSynthetic, SBDebugger, GetSyntheticForType,
-                       (lldb::SBTypeNameSpecifier));
-  LLDB_REGISTER_METHOD(lldb::SBTypeFilter, SBDebugger, GetFilterForType,
-                       (lldb::SBTypeNameSpecifier));
-  LLDB_REGISTER_METHOD(bool, SBDebugger, EnableLog,
-                       (const char *, const char **));
-  LLDB_REGISTER_METHOD(lldb::SBCommandInterpreterRunResult, SBDebugger,
-                       RunCommandInterpreter,
-                       (const lldb::SBCommandInterpreterRunOptions &));
-}
-
-} // namespace repro
-} // namespace lldb_private
-=======
-}
->>>>>>> 1e8336c5
+}