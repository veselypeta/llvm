--- conflicted
+++ resolved
@@ -4184,15 +4184,10 @@
 }
 
 void TargetProperties::CheckJITObjectsDir() {
-<<<<<<< HEAD
-  const uint32_t idx = ePropertySaveObjectsDir;
-  FileSpec new_dir = GetSaveJITObjectsDir();
-=======
   FileSpec new_dir = GetSaveJITObjectsDir();
   if (!new_dir)
     return;
 
->>>>>>> 7f962794
   const FileSystem &instance = FileSystem::Instance();
   bool exists = instance.Exists(new_dir);
   bool is_directory = instance.IsDirectory(new_dir);
@@ -4200,28 +4195,6 @@
   bool writable = llvm::sys::fs::can_write(path);
   if (exists && is_directory && writable)
     return;
-<<<<<<< HEAD
-  m_collection_sp->GetPropertyAtIndex(nullptr, true, idx)->GetValue()
-      ->Clear();
-  StreamSP error_strm_sp;
-  if (m_target) {
-    // FIXME: How can I warn the user when setting this on the Debugger?
-    error_strm_sp = m_target->GetDebugger().GetAsyncErrorStream();
-  } else if (Debugger::GetNumDebuggers() == 1) {
-    error_strm_sp = Debugger::GetDebuggerAtIndex(0)->GetAsyncErrorStream();
-  }
-  if (error_strm_sp) {
-    error_strm_sp->Format("JIT object dir '{0}' ", path);
-    if (!exists)
-      error_strm_sp->PutCString("does not exist.");
-    else if (!is_directory)
-      error_strm_sp->PutCString("is not a directory.");
-    else if (!writable)
-      error_strm_sp->PutCString("is not writable.");
-    error_strm_sp->EOL();
-    error_strm_sp->Flush();
-  }
-=======
 
   m_collection_sp->GetPropertyAtIndex(nullptr, true, ePropertySaveObjectsDir)
       ->GetValue()
@@ -4241,7 +4214,6 @@
   if (m_target)
     debugger_id = m_target->GetDebugger().GetID();
   Debugger::ReportError(os.str(), debugger_id);
->>>>>>> 7f962794
 }
 
 bool TargetProperties::GetEnableSyntheticValue() const {
