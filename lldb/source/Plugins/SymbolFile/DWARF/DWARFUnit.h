--- conflicted
+++ resolved
@@ -235,11 +235,7 @@
   /// Return a rangelist's offset based on an index. The index designates
   /// an entry in the rangelist table's offset array and is supplied by
   /// DW_FORM_rnglistx.
-<<<<<<< HEAD
-  llvm::Optional<uint64_t> GetRnglistOffset(uint32_t Index);
-=======
   llvm::Expected<uint64_t> GetRnglistOffset(uint32_t Index);
->>>>>>> 21f3f750
 
   llvm::Optional<uint64_t> GetLoclistOffset(uint32_t Index) {
     if (!m_loclist_table_header)
