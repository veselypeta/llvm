--- conflicted
+++ resolved
@@ -3100,176 +3100,6 @@
   const dw_tag_t tag = die.Tag();
   ModuleSP module = GetObjectFile()->GetModule();
 
-<<<<<<< HEAD
-  if ((tag == DW_TAG_variable) || (tag == DW_TAG_constant) ||
-      (tag == DW_TAG_formal_parameter && sc.function)) {
-    DWARFAttributes attributes;
-    const size_t num_attributes = die.GetAttributes(attributes);
-    DWARFDIE spec_die;
-    if (num_attributes > 0) {
-      const char *name = nullptr;
-      const char *mangled = nullptr;
-      Declaration decl;
-      DWARFFormValue type_die_form;
-      DWARFExpression location;
-      bool is_external = false;
-      bool is_artificial = false;
-      DWARFFormValue const_value_form, location_form;
-      Variable::RangeList scope_ranges;
-      // AccessType accessibility = eAccessNone;
-
-      for (size_t i = 0; i < num_attributes; ++i) {
-        dw_attr_t attr = attributes.AttributeAtIndex(i);
-        DWARFFormValue form_value;
-
-        if (attributes.ExtractFormValueAtIndex(i, form_value)) {
-          switch (attr) {
-          case DW_AT_decl_file:
-            decl.SetFile(sc.comp_unit->GetSupportFiles().GetFileSpecAtIndex(
-                form_value.Unsigned()));
-            break;
-          case DW_AT_decl_line:
-            decl.SetLine(form_value.Unsigned());
-            break;
-          case DW_AT_decl_column:
-            decl.SetColumn(form_value.Unsigned());
-            break;
-          case DW_AT_name:
-            name = form_value.AsCString();
-            break;
-          case DW_AT_linkage_name:
-          case DW_AT_MIPS_linkage_name:
-            mangled = form_value.AsCString();
-            break;
-          case DW_AT_type:
-            type_die_form = form_value;
-            break;
-          case DW_AT_external:
-            is_external = form_value.Boolean();
-            break;
-          case DW_AT_const_value:
-            const_value_form = form_value;
-            break;
-          case DW_AT_location:
-            location_form = form_value;
-            break;
-          case DW_AT_specification:
-            spec_die = form_value.Reference();
-            break;
-          case DW_AT_start_scope:
-            // TODO: Implement this.
-            break;
-          case DW_AT_artificial:
-            is_artificial = form_value.Boolean();
-            break;
-          case DW_AT_accessibility:
-            break; // accessibility =
-                   // DW_ACCESS_to_AccessType(form_value.Unsigned()); break;
-          case DW_AT_declaration:
-          case DW_AT_description:
-          case DW_AT_endianity:
-          case DW_AT_segment:
-          case DW_AT_visibility:
-          default:
-          case DW_AT_abstract_origin:
-          case DW_AT_sibling:
-            break;
-          }
-        }
-      }
-
-      // Prefer DW_AT_location over DW_AT_const_value. Both can be emitted e.g.
-      // for static constexpr member variables -- DW_AT_const_value will be
-      // present in the class declaration and DW_AT_location in the DIE defining
-      // the member.
-      bool location_is_const_value_data = false;
-      bool has_explicit_location = false;
-      bool use_type_size_for_value = false;
-      if (location_form.IsValid()) {
-        has_explicit_location = true;
-        if (DWARFFormValue::IsBlockForm(location_form.Form())) {
-          const DWARFDataExtractor &data = die.GetData();
-
-          uint32_t block_offset =
-              location_form.BlockData() - data.GetDataStart();
-          uint32_t block_length = location_form.Unsigned();
-          location = DWARFExpression(
-              module, DataExtractor(data, block_offset, block_length),
-              die.GetCU());
-        } else {
-          DataExtractor data = die.GetCU()->GetLocationData();
-          dw_offset_t offset = location_form.Unsigned();
-          if (location_form.Form() == DW_FORM_loclistx)
-            offset = die.GetCU()->GetLoclistOffset(offset).getValueOr(-1);
-          if (data.ValidOffset(offset)) {
-            data = DataExtractor(data, offset, data.GetByteSize() - offset);
-            location = DWARFExpression(module, data, die.GetCU());
-            assert(func_low_pc != LLDB_INVALID_ADDRESS);
-            location.SetLocationListAddresses(
-                location_form.GetUnit()->GetBaseAddress(), func_low_pc);
-          }
-        }
-      } else if (const_value_form.IsValid()) {
-        location_is_const_value_data = true;
-        // The constant value will be either a block, a data value or a
-        // string.
-        const DWARFDataExtractor &debug_info_data = die.GetData();
-        if (DWARFFormValue::IsBlockForm(const_value_form.Form())) {
-          // Retrieve the value as a block expression.
-          uint32_t block_offset =
-              const_value_form.BlockData() - debug_info_data.GetDataStart();
-          uint32_t block_length = const_value_form.Unsigned();
-          location = DWARFExpression(
-              module,
-              DataExtractor(debug_info_data, block_offset, block_length),
-              die.GetCU());
-        } else if (DWARFFormValue::IsDataForm(const_value_form.Form())) {
-          // Constant value size does not have to match the size of the
-          // variable. We will fetch the size of the type after we create
-          // it.
-          use_type_size_for_value = true;
-        } else if (const char *str = const_value_form.AsCString()) {
-          uint32_t string_length = strlen(str) + 1;
-          location = DWARFExpression(
-              module,
-              DataExtractor(str, string_length, die.GetCU()->GetByteOrder(),
-                            die.GetCU()->GetAddressByteSize()),
-              die.GetCU());
-        }
-      }
-
-      const DWARFDIE parent_context_die = GetDeclContextDIEContainingDIE(die);
-      const dw_tag_t parent_tag = die.GetParent().Tag();
-      bool is_static_member =
-          (parent_tag == DW_TAG_compile_unit ||
-           parent_tag == DW_TAG_partial_unit) &&
-          (parent_context_die.Tag() == DW_TAG_class_type ||
-           parent_context_die.Tag() == DW_TAG_structure_type);
-
-      ValueType scope = eValueTypeInvalid;
-
-      const DWARFDIE sc_parent_die = GetParentSymbolContextDIE(die);
-      SymbolContextScope *symbol_context_scope = nullptr;
-
-      bool has_explicit_mangled = mangled != nullptr;
-      if (!mangled) {
-        // LLDB relies on the mangled name (DW_TAG_linkage_name or
-        // DW_AT_MIPS_linkage_name) to generate fully qualified names
-        // of global variables with commands like "frame var j". For
-        // example, if j were an int variable holding a value 4 and
-        // declared in a namespace B which in turn is contained in a
-        // namespace A, the command "frame var j" returns
-        //   "(int) A::B::j = 4".
-        // If the compiler does not emit a linkage name, we should be
-        // able to generate a fully qualified name from the
-        // declaration context.
-        if ((parent_tag == DW_TAG_compile_unit ||
-             parent_tag == DW_TAG_partial_unit) &&
-            Language::LanguageIsCPlusPlus(GetLanguage(*die.GetCU())))
-          mangled = GetDWARFDeclContext(die)
-                        .GetQualifiedNameAsConstString()
-                        .GetCString();
-=======
   if (tag != DW_TAG_variable && tag != DW_TAG_constant &&
       (tag != DW_TAG_formal_parameter || !sc.function))
     return nullptr;
@@ -3372,7 +3202,6 @@
         assert(func_low_pc != LLDB_INVALID_ADDRESS);
         location.SetLocationListAddresses(
             location_form.GetUnit()->GetBaseAddress(), func_low_pc);
->>>>>>> b1169bdb
       }
     }
   } else if (const_value_form.IsValid()) {
@@ -3570,17 +3399,6 @@
       }
       break;
 
-<<<<<<< HEAD
-      if (symbol_context_scope) {
-        auto type_sp = std::make_shared<SymbolFileType>(
-            *this, GetUID(type_die_form.Reference()));
-
-        if (use_type_size_for_value && type_sp->GetType())
-          location.UpdateValue(
-              const_value_form.Unsigned(),
-              type_sp->GetType()->GetByteSize(nullptr).getValueOr(0),
-              die.GetCU()->GetAddressByteSize());
-=======
     default:
       symbol_context_scope = sc.comp_unit;
       break;
@@ -3590,7 +3408,6 @@
   if (symbol_context_scope) {
     auto type_sp = std::make_shared<SymbolFileType>(
         *this, GetUID(type_die_form.Reference()));
->>>>>>> b1169bdb
 
     if (use_type_size_for_value && type_sp->GetType())
       location.UpdateValue(
