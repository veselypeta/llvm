//===-- FormattersContainer.h -----------------------------------*- C++ -*-===//
//
// Part of the LLVM Project, under the Apache License v2.0 with LLVM Exceptions.
// See https://llvm.org/LICENSE.txt for license information.
// SPDX-License-Identifier: Apache-2.0 WITH LLVM-exception
//
//===----------------------------------------------------------------------===//

#ifndef LLDB_DATAFORMATTERS_FORMATTERSCONTAINER_H
#define LLDB_DATAFORMATTERS_FORMATTERSCONTAINER_H

#include <functional>
#include <map>
#include <memory>
#include <mutex>
#include <string>

#include "lldb/lldb-public.h"

#include "lldb/Core/ValueObject.h"
#include "lldb/DataFormatters/FormatClasses.h"
#include "lldb/DataFormatters/TypeFormat.h"
#include "lldb/DataFormatters/TypeSummary.h"
#include "lldb/DataFormatters/TypeSynthetic.h"
#include "lldb/Symbol/CompilerType.h"
#include "lldb/Utility/RegularExpression.h"
#include "lldb/Utility/StringLexer.h"

namespace lldb_private {

class IFormatChangeListener {
public:
  virtual ~IFormatChangeListener() = default;

  virtual void Changed() = 0;

  virtual uint32_t GetCurrentRevision() = 0;
};

/// Class for matching type names.
class TypeMatcher {
  RegularExpression m_type_name_regex;
  ConstString m_type_name;
  /// Indicates what kind of matching strategy should be used:
  /// - eFormatterMatchExact: match the exact type name in m_type_name.
  /// - eFormatterMatchRegex: match using the RegularExpression object
  ///   `m_type_name_regex` instead.
  lldb::FormatterMatchType m_match_type;

  // if the user tries to add formatters for, say, "struct Foo" those will not
  // match any type because of the way we strip qualifiers from typenames this
  // method looks for the case where the user is adding a
  // "class","struct","enum" or "union" Foo and strips the unnecessary qualifier
  static ConstString StripTypeName(ConstString type) {
    if (type.IsEmpty())
      return type;

    std::string type_cstr(type.AsCString());
    StringLexer type_lexer(type_cstr);

    type_lexer.AdvanceIf("class ");
    type_lexer.AdvanceIf("enum ");
    type_lexer.AdvanceIf("struct ");
    type_lexer.AdvanceIf("union ");

    while (type_lexer.NextIf({' ', '\t', '\v', '\f'}).first)
      ;

    return ConstString(type_lexer.GetUnlexed());
  }

public:
  TypeMatcher() = delete;
  /// Creates a matcher that accepts any type with exactly the given type name.
  TypeMatcher(ConstString type_name)
      : m_type_name(type_name), m_match_type(lldb::eFormatterMatchExact) {}
  /// Creates a matcher that accepts any type matching the given regex.
  TypeMatcher(RegularExpression regex)
      : m_type_name_regex(std::move(regex)),
        m_match_type(lldb::eFormatterMatchRegex) {}
<<<<<<< HEAD
=======
  /// Creates a matcher using the matching type and string from the given type
  /// name specifier.
  TypeMatcher(lldb::TypeNameSpecifierImplSP type_specifier)
      : m_type_name(type_specifier->GetName()),
        m_match_type(type_specifier->GetMatchType()) {
    if (m_match_type == lldb::eFormatterMatchRegex)
      m_type_name_regex = RegularExpression(type_specifier->GetName());
  }
>>>>>>> f788a4d7

  /// True iff this matches the given type name.
  bool Matches(ConstString type_name) const {
    if (m_match_type == lldb::eFormatterMatchRegex)
      return m_type_name_regex.Execute(type_name.GetStringRef());
    return m_type_name == type_name ||
           StripTypeName(m_type_name) == StripTypeName(type_name);
  }

  lldb::FormatterMatchType GetMatchType() const { return m_match_type; }

  /// Returns the underlying match string for this TypeMatcher.
  ConstString GetMatchString() const {
    if (m_match_type == lldb::eFormatterMatchRegex)
      return ConstString(m_type_name_regex.GetText());
    return StripTypeName(m_type_name);
  }

  /// Returns true if this TypeMatcher and the given one were most created by
  /// the same match string.
  /// The main purpose of this function is to find existing TypeMatcher
  /// instances by the user input that created them. This is necessary as LLDB
  /// allows referencing existing TypeMatchers in commands by the user input
  /// that originally created them:
  /// (lldb) type summary add --summary-string \"A\" -x TypeName
  /// (lldb) type summary delete TypeName
  bool CreatedBySameMatchString(TypeMatcher other) const {
    return GetMatchString() == other.GetMatchString();
  }
};

template <typename ValueType> class FormattersContainer {
public:
  typedef typename std::shared_ptr<ValueType> ValueSP;
  typedef std::vector<std::pair<TypeMatcher, ValueSP>> MapType;
  typedef std::function<bool(const TypeMatcher &, const ValueSP &)>
      ForEachCallback;
  typedef typename std::shared_ptr<FormattersContainer<ValueType>>
      SharedPointer;

  friend class TypeCategoryImpl;

  FormattersContainer(IFormatChangeListener *lst) : listener(lst) {}

  void Add(TypeMatcher matcher, const ValueSP &entry) {
    if (listener)
      entry->GetRevision() = listener->GetCurrentRevision();
    else
      entry->GetRevision() = 0;

    std::lock_guard<std::recursive_mutex> guard(m_map_mutex);
    Delete(matcher);
    m_map.emplace_back(std::move(matcher), std::move(entry));
    if (listener)
      listener->Changed();
  }

  bool Delete(TypeMatcher matcher) {
    std::lock_guard<std::recursive_mutex> guard(m_map_mutex);
    for (auto iter = m_map.begin(); iter != m_map.end(); ++iter)
      if (iter->first.CreatedBySameMatchString(matcher)) {
        m_map.erase(iter);
        if (listener)
          listener->Changed();
        return true;
      }
    return false;
  }

  bool Get(ConstString type, ValueSP &entry) {
    std::lock_guard<std::recursive_mutex> guard(m_map_mutex);
    for (auto &formatter : llvm::reverse(m_map)) {
      if (formatter.first.Matches(type)) {
        entry = formatter.second;
        return true;
      }
    }
    return false;
  }

  bool Get(const FormattersMatchVector &candidates, ValueSP &entry) {
    for (const FormattersMatchCandidate &candidate : candidates) {
      if (Get(candidate.GetTypeName(), entry)) {
        if (candidate.IsMatch(entry) == false) {
          entry.reset();
          continue;
        } else {
          return true;
        }
      }
    }
    return false;
  }

  bool GetExact(TypeMatcher matcher, ValueSP &entry) {
    std::lock_guard<std::recursive_mutex> guard(m_map_mutex);
    for (const auto &pos : m_map)
      if (pos.first.CreatedBySameMatchString(matcher)) {
        entry = pos.second;
        return true;
      }
    return false;
  }

  ValueSP GetAtIndex(size_t index) {
    std::lock_guard<std::recursive_mutex> guard(m_map_mutex);
    if (index >= m_map.size())
      return ValueSP();
    return m_map[index].second;
  }

  lldb::TypeNameSpecifierImplSP GetTypeNameSpecifierAtIndex(size_t index) {
    std::lock_guard<std::recursive_mutex> guard(m_map_mutex);
    if (index >= m_map.size())
      return lldb::TypeNameSpecifierImplSP();
    TypeMatcher type_matcher = m_map[index].first;
    return std::make_shared<TypeNameSpecifierImpl>(
        type_matcher.GetMatchString().GetStringRef(),
        type_matcher.GetMatchType());
  }

  void Clear() {
    std::lock_guard<std::recursive_mutex> guard(m_map_mutex);
    m_map.clear();
    if (listener)
      listener->Changed();
  }

  void ForEach(ForEachCallback callback) {
    if (callback) {
      std::lock_guard<std::recursive_mutex> guard(m_map_mutex);
      for (const auto &pos : m_map) {
        const TypeMatcher &type = pos.first;
        if (!callback(type, pos.second))
          break;
      }
    }
  }

  uint32_t GetCount() {
    std::lock_guard<std::recursive_mutex> guard(m_map_mutex);
    return m_map.size();
  }

  void AutoComplete(CompletionRequest &request) {
    ForEach([&request](const TypeMatcher &matcher, const ValueSP &value) {
      request.TryCompleteCurrentArg(matcher.GetMatchString().GetStringRef());
      return true;
    });
  }

protected:
  FormattersContainer(const FormattersContainer &) = delete;
  const FormattersContainer &operator=(const FormattersContainer &) = delete;

  MapType m_map;
  std::recursive_mutex m_map_mutex;
  IFormatChangeListener *listener;
};

} // namespace lldb_private

#endif // LLDB_DATAFORMATTERS_FORMATTERSCONTAINER_H<|MERGE_RESOLUTION|>--- conflicted
+++ resolved
@@ -78,8 +78,6 @@
   TypeMatcher(RegularExpression regex)
       : m_type_name_regex(std::move(regex)),
         m_match_type(lldb::eFormatterMatchRegex) {}
-<<<<<<< HEAD
-=======
   /// Creates a matcher using the matching type and string from the given type
   /// name specifier.
   TypeMatcher(lldb::TypeNameSpecifierImplSP type_specifier)
@@ -88,7 +86,6 @@
     if (m_match_type == lldb::eFormatterMatchRegex)
       m_type_name_regex = RegularExpression(type_specifier->GetName());
   }
->>>>>>> f788a4d7
 
   /// True iff this matches the given type name.
   bool Matches(ConstString type_name) const {
