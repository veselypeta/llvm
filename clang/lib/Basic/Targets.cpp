--- conflicted
+++ resolved
@@ -629,9 +629,7 @@
       return new SPIR64TargetInfo(Triple, Opts);
     }
   }
-<<<<<<< HEAD
-
-=======
+
   case llvm::Triple::spirv32: {
     if (os != llvm::Triple::UnknownOS ||
         Triple.getEnvironment() != llvm::Triple::UnknownEnvironment)
@@ -644,7 +642,7 @@
       return nullptr;
     return new SPIRV64TargetInfo(Triple, Opts);
   }
->>>>>>> a10a69fe
+
   case llvm::Triple::wasm32:
     if (Triple.getSubArch() != llvm::Triple::NoSubArch ||
         Triple.getVendor() != llvm::Triple::UnknownVendor ||
