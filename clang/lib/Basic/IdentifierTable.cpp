//===- IdentifierTable.cpp - Hash table for identifier lookup -------------===//
//
// Part of the LLVM Project, under the Apache License v2.0 with LLVM Exceptions.
// See https://llvm.org/LICENSE.txt for license information.
// SPDX-License-Identifier: Apache-2.0 WITH LLVM-exception
//
//===----------------------------------------------------------------------===//
//
// This file implements the IdentifierInfo, IdentifierVisitor, and
// IdentifierTable interfaces.
//
//===----------------------------------------------------------------------===//

#include "clang/Basic/IdentifierTable.h"
#include "clang/Basic/CharInfo.h"
#include "clang/Basic/LangOptions.h"
#include "clang/Basic/OperatorKinds.h"
#include "clang/Basic/Specifiers.h"
#include "clang/Basic/TargetBuiltins.h"
#include "clang/Basic/TokenKinds.h"
#include "llvm/ADT/DenseMapInfo.h"
#include "llvm/ADT/FoldingSet.h"
#include "llvm/ADT/SmallString.h"
#include "llvm/ADT/StringMap.h"
#include "llvm/ADT/StringRef.h"
#include "llvm/Support/Allocator.h"
#include "llvm/Support/ErrorHandling.h"
#include "llvm/Support/raw_ostream.h"
#include <cassert>
#include <cstdio>
#include <cstring>
#include <string>

using namespace clang;

// A check to make sure the ObjCOrBuiltinID has sufficient room to store the
// largest possible target/aux-target combination. If we exceed this, we likely
// need to just change the ObjCOrBuiltinIDBits value in IdentifierTable.h.
static_assert(2 * LargestBuiltinID < (2 << (ObjCOrBuiltinIDBits - 1)),
              "Insufficient ObjCOrBuiltinID Bits");

//===----------------------------------------------------------------------===//
// IdentifierTable Implementation
//===----------------------------------------------------------------------===//

IdentifierIterator::~IdentifierIterator() = default;

IdentifierInfoLookup::~IdentifierInfoLookup() = default;

namespace {

/// A simple identifier lookup iterator that represents an
/// empty sequence of identifiers.
class EmptyLookupIterator : public IdentifierIterator
{
public:
  StringRef Next() override { return StringRef(); }
};

} // namespace

IdentifierIterator *IdentifierInfoLookup::getIdentifiers() {
  return new EmptyLookupIterator();
}

IdentifierTable::IdentifierTable(IdentifierInfoLookup *ExternalLookup)
    : HashTable(8192), // Start with space for 8K identifiers.
      ExternalLookup(ExternalLookup) {}

IdentifierTable::IdentifierTable(const LangOptions &LangOpts,
                                 IdentifierInfoLookup *ExternalLookup)
    : IdentifierTable(ExternalLookup) {
  // Populate the identifier table with info about keywords for the current
  // language.
  AddKeywords(LangOpts);
}

//===----------------------------------------------------------------------===//
// Language Keyword Implementation
//===----------------------------------------------------------------------===//

// Constants for TokenKinds.def
namespace {

  enum TokenKey : unsigned {
    KEYC99        = 0x1,
    KEYCXX        = 0x2,
    KEYCXX11      = 0x4,
    KEYGNU        = 0x8,
    KEYMS         = 0x10,
    BOOLSUPPORT   = 0x20,
    KEYALTIVEC    = 0x40,
    KEYNOCXX      = 0x80,
    KEYBORLAND    = 0x100,
    KEYOPENCLC    = 0x200,
    KEYC11        = 0x400,
    KEYNOMS18     = 0x800,
    KEYNOOPENCL   = 0x1000,
    WCHARSUPPORT  = 0x2000,
    HALFSUPPORT   = 0x4000,
    CHAR8SUPPORT  = 0x8000,
    KEYOBJC       = 0x10000,
    KEYZVECTOR    = 0x20000,
    KEYCOROUTINES = 0x40000,
    KEYMODULES    = 0x80000,
    KEYCXX20      = 0x100000,
    KEYOPENCLCXX  = 0x200000,
    KEYMSCOMPAT   = 0x400000,
    KEYSYCL       = 0x800000,
    KEYCUDA       = 0x1000000,
    KEYMAX        = KEYCUDA, // The maximum key
    KEYALLCXX = KEYCXX | KEYCXX11 | KEYCXX20,
    KEYALL = (KEYMAX | (KEYMAX-1)) & ~KEYNOMS18 &
             ~KEYNOOPENCL // KEYNOMS18 and KEYNOOPENCL are used to exclude.
  };

  /// How a keyword is treated in the selected standard. This enum is ordered
  /// intentionally so that the value that 'wins' is the most 'permissive'.
  enum KeywordStatus {
    KS_Unknown,     // Not yet calculated. Used when figuring out the status.
    KS_Disabled,    // Disabled
    KS_Future,      // Is a keyword in future standard
    KS_Extension,   // Is an extension
    KS_Enabled,     // Enabled
  };

} // namespace

// This works on a single TokenKey flag and checks the LangOpts to get the
// KeywordStatus based exclusively on this flag, so that it can be merged in
// getKeywordStatus. Most should be enabled/disabled, but some might imply
// 'future' versions, or extensions. Returns 'unknown' unless this is KNOWN to
// be disabled, and the calling function makes it 'disabled' if no other flag
// changes it. This is necessary for the KEYNOCXX and KEYNOOPENCL flags.
static KeywordStatus getKeywordStatusHelper(const LangOptions &LangOpts,
                                            TokenKey Flag) {
  // Flag is a single bit version of TokenKey (that is, not
  // KEYALL/KEYALLCXX/etc), so we can check with == throughout this function.
  assert((Flag & ~(Flag - 1)) == Flag && "Multiple bits set?");

  switch (Flag) {
  case KEYC99:
    // FIXME: This should have KS_Future logic here, but that can only happen if
    // getFutureCompatDiagKind ALSO gets updated. This is safe, since C mode is
    // ALWAYS implied.
    return LangOpts.C99 ? KS_Enabled : KS_Unknown;
  case KEYC11:
    // FIXME: This should have KS_Future logic here, but that can only happen if
    // getFutureCompatDiagKind ALSO gets updated. This is safe, since C mode is
    // ALWAYS implied.
    return LangOpts.C11 ? KS_Enabled : KS_Unknown;
  case KEYCXX:
    return LangOpts.CPlusPlus ? KS_Enabled : KS_Unknown;
  case KEYCXX11:
    if (LangOpts.CPlusPlus11)
      return KS_Enabled;
    return LangOpts.CPlusPlus ? KS_Future : KS_Unknown;
  case KEYCXX20:
    if (LangOpts.CPlusPlus20)
      return KS_Enabled;
    return LangOpts.CPlusPlus ? KS_Future : KS_Unknown;
  case KEYGNU:
    return LangOpts.GNUKeywords ? KS_Extension : KS_Unknown;
  case KEYMS:
    return LangOpts.MicrosoftExt ? KS_Extension : KS_Unknown;
  case BOOLSUPPORT:
    return LangOpts.Bool ? KS_Enabled : KS_Unknown;
  case KEYALTIVEC:
    return LangOpts.AltiVec ? KS_Enabled : KS_Unknown;
  case KEYBORLAND:
    return LangOpts.Borland ? KS_Extension : KS_Unknown;
  case KEYOPENCLC:
    return LangOpts.OpenCL && !LangOpts.OpenCLCPlusPlus ? KS_Enabled
                                                        : KS_Unknown;
  case WCHARSUPPORT:
    return LangOpts.WChar ? KS_Enabled : KS_Unknown;
  case HALFSUPPORT:
    return LangOpts.Half ? KS_Enabled : KS_Unknown;
  case CHAR8SUPPORT:
    if (LangOpts.Char8) return KS_Enabled;
    if (LangOpts.CPlusPlus20) return KS_Unknown;
    return KS_Future;
  case KEYOBJC:
    // We treat bridge casts as objective-C keywords so we can warn on them
    // in non-arc mode.
    return LangOpts.ObjC ? KS_Enabled : KS_Unknown;
  case KEYZVECTOR:
    return LangOpts.ZVector ? KS_Enabled : KS_Unknown;
  case KEYCOROUTINES:
    return LangOpts.Coroutines ? KS_Enabled : KS_Unknown;
  case KEYMODULES:
    return LangOpts.ModulesTS ? KS_Enabled : KS_Unknown;
  case KEYOPENCLCXX:
    return LangOpts.OpenCLCPlusPlus ? KS_Enabled : KS_Unknown;
  case KEYMSCOMPAT:
    return LangOpts.MSVCCompat ? KS_Enabled : KS_Unknown;
  case KEYSYCL:
    return LangOpts.isSYCL() ? KS_Enabled : KS_Unknown;
  case KEYCUDA:
    return LangOpts.CUDA ? KS_Enabled : KS_Unknown;
  case KEYNOCXX:
    // This is enabled in all non-C++ modes, but might be enabled for other
    // reasons as well.
    return LangOpts.CPlusPlus ? KS_Unknown : KS_Enabled;
  case KEYNOOPENCL:
    // The disable behavior for this is handled in getKeywordStatus.
    return KS_Unknown;
  case KEYNOMS18:
    // The disable behavior for this is handled in getKeywordStatus.
    return KS_Unknown;
  default:
    llvm_unreachable("Unknown KeywordStatus flag");
  }
}

/// Translates flags as specified in TokenKinds.def into keyword status
/// in the given language standard.
static KeywordStatus getKeywordStatus(const LangOptions &LangOpts,
                                      unsigned Flags) {
  // KEYALL means always enabled, so special case this one.
  if (Flags == KEYALL) return KS_Enabled;
<<<<<<< HEAD
  if (LangOpts.CPlusPlus && (Flags & KEYCXX)) return KS_Enabled;
  if (LangOpts.CPlusPlus11 && (Flags & KEYCXX11)) return KS_Enabled;
  if (LangOpts.CPlusPlus20 && (Flags & KEYCXX20)) return KS_Enabled;
  if (LangOpts.C99 && (Flags & KEYC99)) return KS_Enabled;
  if (LangOpts.GNUKeywords && (Flags & KEYGNU)) return KS_Extension;
  if (LangOpts.MicrosoftExt && (Flags & KEYMS)) return KS_Extension;
  if (LangOpts.MSVCCompat && (Flags & KEYMSCOMPAT)) return KS_Enabled;
  if (LangOpts.Borland && (Flags & KEYBORLAND)) return KS_Extension;
  if (LangOpts.Bool && (Flags & BOOLSUPPORT)) return KS_Enabled;
  if (LangOpts.Half && (Flags & HALFSUPPORT)) return KS_Enabled;
  if (LangOpts.WChar && (Flags & WCHARSUPPORT)) return KS_Enabled;
  if (LangOpts.Char8 && (Flags & CHAR8SUPPORT)) return KS_Enabled;
  if (LangOpts.AltiVec && (Flags & KEYALTIVEC)) return KS_Enabled;
  if (LangOpts.ZVector && (Flags & KEYZVECTOR)) return KS_Enabled;
  if (LangOpts.OpenCL && !LangOpts.OpenCLCPlusPlus && (Flags & KEYOPENCLC))
    return KS_Enabled;
  if (LangOpts.OpenCLCPlusPlus && (Flags & KEYOPENCLCXX)) return KS_Enabled;
  if (LangOpts.SYCLIsDevice && (Flags & KEYSYCL)) return KS_Enabled;
  if (!LangOpts.CPlusPlus && (Flags & KEYNOCXX)) return KS_Enabled;
  if (LangOpts.C11 && (Flags & KEYC11)) return KS_Enabled;
  // We treat bridge casts as objective-C keywords so we can warn on them
  // in non-arc mode.
  if (LangOpts.ObjC && (Flags & KEYOBJC)) return KS_Enabled;
  if (LangOpts.CPlusPlus20 && (Flags & KEYCONCEPTS)) return KS_Enabled;
  if (LangOpts.Coroutines && (Flags & KEYCOROUTINES)) return KS_Enabled;
  if (LangOpts.ModulesTS && (Flags & KEYMODULES)) return KS_Enabled;
  if (LangOpts.CPlusPlus && (Flags & KEYALLCXX)) return KS_Future;
  if (LangOpts.CPlusPlus && !LangOpts.CPlusPlus20 && (Flags & CHAR8SUPPORT))
    return KS_Future;
  if (LangOpts.isSYCL() && (Flags & KEYSYCL))
    return KS_Enabled;
  if (LangOpts.CUDA && (Flags & KEYCUDA))
    return KS_Enabled;
  return KS_Disabled;
=======
  // These are tests that need to 'always win', as they are special in that they
  // disable based on certain conditions.
  if (LangOpts.OpenCL && (Flags & KEYNOOPENCL)) return KS_Disabled;
  if (LangOpts.MSVCCompat && (Flags & KEYNOMS18) &&
      !LangOpts.isCompatibleWithMSVC(LangOptions::MSVC2015))
    return KS_Disabled;

  KeywordStatus CurStatus = KS_Unknown;

  while (Flags != 0) {
    unsigned CurFlag = Flags & ~(Flags - 1);
    Flags = Flags & ~CurFlag;
    CurStatus = std::max(
        CurStatus,
        getKeywordStatusHelper(LangOpts, static_cast<TokenKey>(CurFlag)));
  }

  if (CurStatus == KS_Unknown)
    return KS_Disabled;
  return CurStatus;
>>>>>>> fb65b179
}

/// AddKeyword - This method is used to associate a token ID with specific
/// identifiers because they are language keywords.  This causes the lexer to
/// automatically map matching identifiers to specialized token codes.
static void AddKeyword(StringRef Keyword,
                       tok::TokenKind TokenCode, unsigned Flags,
                       const LangOptions &LangOpts, IdentifierTable &Table) {
  KeywordStatus AddResult = getKeywordStatus(LangOpts, Flags);

  // Don't add this keyword if disabled in this language.
  if (AddResult == KS_Disabled) return;

  IdentifierInfo &Info =
      Table.get(Keyword, AddResult == KS_Future ? tok::identifier : TokenCode);
  Info.setIsExtensionToken(AddResult == KS_Extension);
  Info.setIsFutureCompatKeyword(AddResult == KS_Future);
}

/// AddCXXOperatorKeyword - Register a C++ operator keyword alternative
/// representations.
static void AddCXXOperatorKeyword(StringRef Keyword,
                                  tok::TokenKind TokenCode,
                                  IdentifierTable &Table) {
  IdentifierInfo &Info = Table.get(Keyword, TokenCode);
  Info.setIsCPlusPlusOperatorKeyword();
}

/// AddObjCKeyword - Register an Objective-C \@keyword like "class" "selector"
/// or "property".
static void AddObjCKeyword(StringRef Name,
                           tok::ObjCKeywordKind ObjCID,
                           IdentifierTable &Table) {
  Table.get(Name).setObjCKeywordID(ObjCID);
}

/// AddKeywords - Add all keywords to the symbol table.
///
void IdentifierTable::AddKeywords(const LangOptions &LangOpts) {
  // Add keywords and tokens for the current language.
#define KEYWORD(NAME, FLAGS) \
  AddKeyword(StringRef(#NAME), tok::kw_ ## NAME,  \
             FLAGS, LangOpts, *this);
#define ALIAS(NAME, TOK, FLAGS) \
  AddKeyword(StringRef(NAME), tok::kw_ ## TOK,  \
             FLAGS, LangOpts, *this);
#define CXX_KEYWORD_OPERATOR(NAME, ALIAS) \
  if (LangOpts.CXXOperatorNames)          \
    AddCXXOperatorKeyword(StringRef(#NAME), tok::ALIAS, *this);
#define OBJC_AT_KEYWORD(NAME)  \
  if (LangOpts.ObjC)           \
    AddObjCKeyword(StringRef(#NAME), tok::objc_##NAME, *this);
#define TESTING_KEYWORD(NAME, FLAGS)
#include "clang/Basic/TokenKinds.def"

  if (LangOpts.ParseUnknownAnytype)
    AddKeyword("__unknown_anytype", tok::kw___unknown_anytype, KEYALL,
               LangOpts, *this);

  if (LangOpts.DeclSpecKeyword)
    AddKeyword("__declspec", tok::kw___declspec, KEYALL, LangOpts, *this);

  if (LangOpts.IEEE128)
    AddKeyword("__ieee128", tok::kw___float128, KEYALL, LangOpts, *this);

  // Add the 'import' contextual keyword.
  get("import").setModulesImport(true);
}

/// Checks if the specified token kind represents a keyword in the
/// specified language.
/// \returns Status of the keyword in the language.
static KeywordStatus getTokenKwStatus(const LangOptions &LangOpts,
                                      tok::TokenKind K) {
  switch (K) {
#define KEYWORD(NAME, FLAGS) \
  case tok::kw_##NAME: return getKeywordStatus(LangOpts, FLAGS);
#include "clang/Basic/TokenKinds.def"
  default: return KS_Disabled;
  }
}

/// Returns true if the identifier represents a keyword in the
/// specified language.
bool IdentifierInfo::isKeyword(const LangOptions &LangOpts) const {
  switch (getTokenKwStatus(LangOpts, getTokenID())) {
  case KS_Enabled:
  case KS_Extension:
    return true;
  default:
    return false;
  }
}

/// Returns true if the identifier represents a C++ keyword in the
/// specified language.
bool IdentifierInfo::isCPlusPlusKeyword(const LangOptions &LangOpts) const {
  if (!LangOpts.CPlusPlus || !isKeyword(LangOpts))
    return false;
  // This is a C++ keyword if this identifier is not a keyword when checked
  // using LangOptions without C++ support.
  LangOptions LangOptsNoCPP = LangOpts;
  LangOptsNoCPP.CPlusPlus = false;
  LangOptsNoCPP.CPlusPlus11 = false;
  LangOptsNoCPP.CPlusPlus20 = false;
  return !isKeyword(LangOptsNoCPP);
}

ReservedIdentifierStatus
IdentifierInfo::isReserved(const LangOptions &LangOpts) const {
  StringRef Name = getName();

  // '_' is a reserved identifier, but its use is so common (e.g. to store
  // ignored values) that we don't warn on it.
  if (Name.size() <= 1)
    return ReservedIdentifierStatus::NotReserved;

  // [lex.name] p3
  if (Name[0] == '_') {

    // Each name that begins with an underscore followed by an uppercase letter
    // or another underscore is reserved.
    if (Name[1] == '_')
      return ReservedIdentifierStatus::StartsWithDoubleUnderscore;

    if ('A' <= Name[1] && Name[1] <= 'Z')
      return ReservedIdentifierStatus::
          StartsWithUnderscoreFollowedByCapitalLetter;

    // This is a bit misleading: it actually means it's only reserved if we're
    // at global scope because it starts with an underscore.
    return ReservedIdentifierStatus::StartsWithUnderscoreAtGlobalScope;
  }

  // Each name that contains a double underscore (__) is reserved.
  if (LangOpts.CPlusPlus && Name.contains("__"))
    return ReservedIdentifierStatus::ContainsDoubleUnderscore;

  return ReservedIdentifierStatus::NotReserved;
}

StringRef IdentifierInfo::deuglifiedName() const {
  StringRef Name = getName();
  if (Name.size() >= 2 && Name.front() == '_' &&
      (Name[1] == '_' || (Name[1] >= 'A' && Name[1] <= 'Z')))
    return Name.ltrim('_');
  return Name;
}

tok::PPKeywordKind IdentifierInfo::getPPKeywordID() const {
  // We use a perfect hash function here involving the length of the keyword,
  // the first and third character.  For preprocessor ID's there are no
  // collisions (if there were, the switch below would complain about duplicate
  // case values).  Note that this depends on 'if' being null terminated.

#define HASH(LEN, FIRST, THIRD) \
  (LEN << 5) + (((FIRST-'a') + (THIRD-'a')) & 31)
#define CASE(LEN, FIRST, THIRD, NAME) \
  case HASH(LEN, FIRST, THIRD): \
    return memcmp(Name, #NAME, LEN) ? tok::pp_not_keyword : tok::pp_ ## NAME

  unsigned Len = getLength();
  if (Len < 2) return tok::pp_not_keyword;
  const char *Name = getNameStart();
  switch (HASH(Len, Name[0], Name[2])) {
  default: return tok::pp_not_keyword;
  CASE( 2, 'i', '\0', if);
  CASE( 4, 'e', 'i', elif);
  CASE( 4, 'e', 's', else);
  CASE( 4, 'l', 'n', line);
  CASE( 4, 's', 'c', sccs);
  CASE( 5, 'e', 'd', endif);
  CASE( 5, 'e', 'r', error);
  CASE( 5, 'i', 'e', ident);
  CASE( 5, 'i', 'd', ifdef);
  CASE( 5, 'u', 'd', undef);

  CASE( 6, 'a', 's', assert);
  CASE( 6, 'd', 'f', define);
  CASE( 6, 'i', 'n', ifndef);
  CASE( 6, 'i', 'p', import);
  CASE( 6, 'p', 'a', pragma);

  CASE( 7, 'd', 'f', defined);
  CASE( 7, 'e', 'i', elifdef);
  CASE( 7, 'i', 'c', include);
  CASE( 7, 'w', 'r', warning);

  CASE( 8, 'e', 'i', elifndef);
  CASE( 8, 'u', 'a', unassert);
  CASE(12, 'i', 'c', include_next);

  CASE(14, '_', 'p', __public_macro);

  CASE(15, '_', 'p', __private_macro);

  CASE(16, '_', 'i', __include_macros);
#undef CASE
#undef HASH
  }
}

//===----------------------------------------------------------------------===//
// Stats Implementation
//===----------------------------------------------------------------------===//

/// PrintStats - Print statistics about how well the identifier table is doing
/// at hashing identifiers.
void IdentifierTable::PrintStats() const {
  unsigned NumBuckets = HashTable.getNumBuckets();
  unsigned NumIdentifiers = HashTable.getNumItems();
  unsigned NumEmptyBuckets = NumBuckets-NumIdentifiers;
  unsigned AverageIdentifierSize = 0;
  unsigned MaxIdentifierLength = 0;

  // TODO: Figure out maximum times an identifier had to probe for -stats.
  for (llvm::StringMap<IdentifierInfo*, llvm::BumpPtrAllocator>::const_iterator
       I = HashTable.begin(), E = HashTable.end(); I != E; ++I) {
    unsigned IdLen = I->getKeyLength();
    AverageIdentifierSize += IdLen;
    if (MaxIdentifierLength < IdLen)
      MaxIdentifierLength = IdLen;
  }

  fprintf(stderr, "\n*** Identifier Table Stats:\n");
  fprintf(stderr, "# Identifiers:   %d\n", NumIdentifiers);
  fprintf(stderr, "# Empty Buckets: %d\n", NumEmptyBuckets);
  fprintf(stderr, "Hash density (#identifiers per bucket): %f\n",
          NumIdentifiers/(double)NumBuckets);
  fprintf(stderr, "Ave identifier length: %f\n",
          (AverageIdentifierSize/(double)NumIdentifiers));
  fprintf(stderr, "Max identifier length: %d\n", MaxIdentifierLength);

  // Compute statistics about the memory allocated for identifiers.
  HashTable.getAllocator().PrintStats();
}

//===----------------------------------------------------------------------===//
// SelectorTable Implementation
//===----------------------------------------------------------------------===//

unsigned llvm::DenseMapInfo<clang::Selector>::getHashValue(clang::Selector S) {
  return DenseMapInfo<void*>::getHashValue(S.getAsOpaquePtr());
}

namespace clang {

/// One of these variable length records is kept for each
/// selector containing more than one keyword. We use a folding set
/// to unique aggregate names (keyword selectors in ObjC parlance). Access to
/// this class is provided strictly through Selector.
class alignas(IdentifierInfoAlignment) MultiKeywordSelector
    : public detail::DeclarationNameExtra,
      public llvm::FoldingSetNode {
  MultiKeywordSelector(unsigned nKeys) : DeclarationNameExtra(nKeys) {}

public:
  // Constructor for keyword selectors.
  MultiKeywordSelector(unsigned nKeys, IdentifierInfo **IIV)
      : DeclarationNameExtra(nKeys) {
    assert((nKeys > 1) && "not a multi-keyword selector");

    // Fill in the trailing keyword array.
    IdentifierInfo **KeyInfo = reinterpret_cast<IdentifierInfo **>(this + 1);
    for (unsigned i = 0; i != nKeys; ++i)
      KeyInfo[i] = IIV[i];
  }

  // getName - Derive the full selector name and return it.
  std::string getName() const;

  using DeclarationNameExtra::getNumArgs;

  using keyword_iterator = IdentifierInfo *const *;

  keyword_iterator keyword_begin() const {
    return reinterpret_cast<keyword_iterator>(this + 1);
  }

  keyword_iterator keyword_end() const {
    return keyword_begin() + getNumArgs();
  }

  IdentifierInfo *getIdentifierInfoForSlot(unsigned i) const {
    assert(i < getNumArgs() && "getIdentifierInfoForSlot(): illegal index");
    return keyword_begin()[i];
  }

  static void Profile(llvm::FoldingSetNodeID &ID, keyword_iterator ArgTys,
                      unsigned NumArgs) {
    ID.AddInteger(NumArgs);
    for (unsigned i = 0; i != NumArgs; ++i)
      ID.AddPointer(ArgTys[i]);
  }

  void Profile(llvm::FoldingSetNodeID &ID) {
    Profile(ID, keyword_begin(), getNumArgs());
  }
};

} // namespace clang.

bool Selector::isKeywordSelector(ArrayRef<StringRef> Names) const {
  assert(!Names.empty() && "must have >= 1 selector slots");
  if (getNumArgs() != Names.size())
    return false;
  for (unsigned I = 0, E = Names.size(); I != E; ++I) {
    if (getNameForSlot(I) != Names[I])
      return false;
  }
  return true;
}

bool Selector::isUnarySelector(StringRef Name) const {
  return isUnarySelector() && getNameForSlot(0) == Name;
}

unsigned Selector::getNumArgs() const {
  unsigned IIF = getIdentifierInfoFlag();
  if (IIF <= ZeroArg)
    return 0;
  if (IIF == OneArg)
    return 1;
  // We point to a MultiKeywordSelector.
  MultiKeywordSelector *SI = getMultiKeywordSelector();
  return SI->getNumArgs();
}

IdentifierInfo *Selector::getIdentifierInfoForSlot(unsigned argIndex) const {
  if (getIdentifierInfoFlag() < MultiArg) {
    assert(argIndex == 0 && "illegal keyword index");
    return getAsIdentifierInfo();
  }

  // We point to a MultiKeywordSelector.
  MultiKeywordSelector *SI = getMultiKeywordSelector();
  return SI->getIdentifierInfoForSlot(argIndex);
}

StringRef Selector::getNameForSlot(unsigned int argIndex) const {
  IdentifierInfo *II = getIdentifierInfoForSlot(argIndex);
  return II ? II->getName() : StringRef();
}

std::string MultiKeywordSelector::getName() const {
  SmallString<256> Str;
  llvm::raw_svector_ostream OS(Str);
  for (keyword_iterator I = keyword_begin(), E = keyword_end(); I != E; ++I) {
    if (*I)
      OS << (*I)->getName();
    OS << ':';
  }

  return std::string(OS.str());
}

std::string Selector::getAsString() const {
  if (InfoPtr == 0)
    return "<null selector>";

  if (getIdentifierInfoFlag() < MultiArg) {
    IdentifierInfo *II = getAsIdentifierInfo();

    if (getNumArgs() == 0) {
      assert(II && "If the number of arguments is 0 then II is guaranteed to "
                   "not be null.");
      return std::string(II->getName());
    }

    if (!II)
      return ":";

    return II->getName().str() + ":";
  }

  // We have a multiple keyword selector.
  return getMultiKeywordSelector()->getName();
}

void Selector::print(llvm::raw_ostream &OS) const {
  OS << getAsString();
}

LLVM_DUMP_METHOD void Selector::dump() const { print(llvm::errs()); }

/// Interpreting the given string using the normal CamelCase
/// conventions, determine whether the given string starts with the
/// given "word", which is assumed to end in a lowercase letter.
static bool startsWithWord(StringRef name, StringRef word) {
  if (name.size() < word.size()) return false;
  return ((name.size() == word.size() || !isLowercase(name[word.size()])) &&
          name.startswith(word));
}

ObjCMethodFamily Selector::getMethodFamilyImpl(Selector sel) {
  IdentifierInfo *first = sel.getIdentifierInfoForSlot(0);
  if (!first) return OMF_None;

  StringRef name = first->getName();
  if (sel.isUnarySelector()) {
    if (name == "autorelease") return OMF_autorelease;
    if (name == "dealloc") return OMF_dealloc;
    if (name == "finalize") return OMF_finalize;
    if (name == "release") return OMF_release;
    if (name == "retain") return OMF_retain;
    if (name == "retainCount") return OMF_retainCount;
    if (name == "self") return OMF_self;
    if (name == "initialize") return OMF_initialize;
  }

  if (name == "performSelector" || name == "performSelectorInBackground" ||
      name == "performSelectorOnMainThread")
    return OMF_performSelector;

  // The other method families may begin with a prefix of underscores.
  while (!name.empty() && name.front() == '_')
    name = name.substr(1);

  if (name.empty()) return OMF_None;
  switch (name.front()) {
  case 'a':
    if (startsWithWord(name, "alloc")) return OMF_alloc;
    break;
  case 'c':
    if (startsWithWord(name, "copy")) return OMF_copy;
    break;
  case 'i':
    if (startsWithWord(name, "init")) return OMF_init;
    break;
  case 'm':
    if (startsWithWord(name, "mutableCopy")) return OMF_mutableCopy;
    break;
  case 'n':
    if (startsWithWord(name, "new")) return OMF_new;
    break;
  default:
    break;
  }

  return OMF_None;
}

ObjCInstanceTypeFamily Selector::getInstTypeMethodFamily(Selector sel) {
  IdentifierInfo *first = sel.getIdentifierInfoForSlot(0);
  if (!first) return OIT_None;

  StringRef name = first->getName();

  if (name.empty()) return OIT_None;
  switch (name.front()) {
    case 'a':
      if (startsWithWord(name, "array")) return OIT_Array;
      break;
    case 'd':
      if (startsWithWord(name, "default")) return OIT_ReturnsSelf;
      if (startsWithWord(name, "dictionary")) return OIT_Dictionary;
      break;
    case 's':
      if (startsWithWord(name, "shared")) return OIT_ReturnsSelf;
      if (startsWithWord(name, "standard")) return OIT_Singleton;
      break;
    case 'i':
      if (startsWithWord(name, "init")) return OIT_Init;
      break;
    default:
      break;
  }
  return OIT_None;
}

ObjCStringFormatFamily Selector::getStringFormatFamilyImpl(Selector sel) {
  IdentifierInfo *first = sel.getIdentifierInfoForSlot(0);
  if (!first) return SFF_None;

  StringRef name = first->getName();

  switch (name.front()) {
    case 'a':
      if (name == "appendFormat") return SFF_NSString;
      break;

    case 'i':
      if (name == "initWithFormat") return SFF_NSString;
      break;

    case 'l':
      if (name == "localizedStringWithFormat") return SFF_NSString;
      break;

    case 's':
      if (name == "stringByAppendingFormat" ||
          name == "stringWithFormat") return SFF_NSString;
      break;
  }
  return SFF_None;
}

namespace {

struct SelectorTableImpl {
  llvm::FoldingSet<MultiKeywordSelector> Table;
  llvm::BumpPtrAllocator Allocator;
};

} // namespace

static SelectorTableImpl &getSelectorTableImpl(void *P) {
  return *static_cast<SelectorTableImpl*>(P);
}

SmallString<64>
SelectorTable::constructSetterName(StringRef Name) {
  SmallString<64> SetterName("set");
  SetterName += Name;
  SetterName[3] = toUppercase(SetterName[3]);
  return SetterName;
}

Selector
SelectorTable::constructSetterSelector(IdentifierTable &Idents,
                                       SelectorTable &SelTable,
                                       const IdentifierInfo *Name) {
  IdentifierInfo *SetterName =
    &Idents.get(constructSetterName(Name->getName()));
  return SelTable.getUnarySelector(SetterName);
}

std::string SelectorTable::getPropertyNameFromSetterSelector(Selector Sel) {
  StringRef Name = Sel.getNameForSlot(0);
  assert(Name.startswith("set") && "invalid setter name");
  return (Twine(toLowercase(Name[3])) + Name.drop_front(4)).str();
}

size_t SelectorTable::getTotalMemory() const {
  SelectorTableImpl &SelTabImpl = getSelectorTableImpl(Impl);
  return SelTabImpl.Allocator.getTotalMemory();
}

Selector SelectorTable::getSelector(unsigned nKeys, IdentifierInfo **IIV) {
  if (nKeys < 2)
    return Selector(IIV[0], nKeys);

  SelectorTableImpl &SelTabImpl = getSelectorTableImpl(Impl);

  // Unique selector, to guarantee there is one per name.
  llvm::FoldingSetNodeID ID;
  MultiKeywordSelector::Profile(ID, IIV, nKeys);

  void *InsertPos = nullptr;
  if (MultiKeywordSelector *SI =
        SelTabImpl.Table.FindNodeOrInsertPos(ID, InsertPos))
    return Selector(SI);

  // MultiKeywordSelector objects are not allocated with new because they have a
  // variable size array (for parameter types) at the end of them.
  unsigned Size = sizeof(MultiKeywordSelector) + nKeys*sizeof(IdentifierInfo *);
  MultiKeywordSelector *SI =
      (MultiKeywordSelector *)SelTabImpl.Allocator.Allocate(
          Size, alignof(MultiKeywordSelector));
  new (SI) MultiKeywordSelector(nKeys, IIV);
  SelTabImpl.Table.InsertNode(SI, InsertPos);
  return Selector(SI);
}

SelectorTable::SelectorTable() {
  Impl = new SelectorTableImpl();
}

SelectorTable::~SelectorTable() {
  delete &getSelectorTableImpl(Impl);
}

const char *clang::getOperatorSpelling(OverloadedOperatorKind Operator) {
  switch (Operator) {
  case OO_None:
  case NUM_OVERLOADED_OPERATORS:
    return nullptr;

#define OVERLOADED_OPERATOR(Name,Spelling,Token,Unary,Binary,MemberOnly) \
  case OO_##Name: return Spelling;
#include "clang/Basic/OperatorKinds.def"
  }

  llvm_unreachable("Invalid OverloadedOperatorKind!");
}

StringRef clang::getNullabilitySpelling(NullabilityKind kind,
                                        bool isContextSensitive) {
  switch (kind) {
  case NullabilityKind::NonNull:
    return isContextSensitive ? "nonnull" : "_Nonnull";

  case NullabilityKind::Nullable:
    return isContextSensitive ? "nullable" : "_Nullable";

  case NullabilityKind::NullableResult:
    assert(!isContextSensitive &&
           "_Nullable_result isn't supported as context-sensitive keyword");
    return "_Nullable_result";

  case NullabilityKind::Unspecified:
    return isContextSensitive ? "null_unspecified" : "_Null_unspecified";
  }
  llvm_unreachable("Unknown nullability kind.");
}<|MERGE_RESOLUTION|>--- conflicted
+++ resolved
@@ -195,7 +195,7 @@
   case KEYMSCOMPAT:
     return LangOpts.MSVCCompat ? KS_Enabled : KS_Unknown;
   case KEYSYCL:
-    return LangOpts.isSYCL() ? KS_Enabled : KS_Unknown;
+    return LangOpts.isSYCL() || LangOpts.SYCLIsDevice ? KS_Enabled : KS_Unknown;
   case KEYCUDA:
     return LangOpts.CUDA ? KS_Enabled : KS_Unknown;
   case KEYNOCXX:
@@ -219,42 +219,6 @@
                                       unsigned Flags) {
   // KEYALL means always enabled, so special case this one.
   if (Flags == KEYALL) return KS_Enabled;
-<<<<<<< HEAD
-  if (LangOpts.CPlusPlus && (Flags & KEYCXX)) return KS_Enabled;
-  if (LangOpts.CPlusPlus11 && (Flags & KEYCXX11)) return KS_Enabled;
-  if (LangOpts.CPlusPlus20 && (Flags & KEYCXX20)) return KS_Enabled;
-  if (LangOpts.C99 && (Flags & KEYC99)) return KS_Enabled;
-  if (LangOpts.GNUKeywords && (Flags & KEYGNU)) return KS_Extension;
-  if (LangOpts.MicrosoftExt && (Flags & KEYMS)) return KS_Extension;
-  if (LangOpts.MSVCCompat && (Flags & KEYMSCOMPAT)) return KS_Enabled;
-  if (LangOpts.Borland && (Flags & KEYBORLAND)) return KS_Extension;
-  if (LangOpts.Bool && (Flags & BOOLSUPPORT)) return KS_Enabled;
-  if (LangOpts.Half && (Flags & HALFSUPPORT)) return KS_Enabled;
-  if (LangOpts.WChar && (Flags & WCHARSUPPORT)) return KS_Enabled;
-  if (LangOpts.Char8 && (Flags & CHAR8SUPPORT)) return KS_Enabled;
-  if (LangOpts.AltiVec && (Flags & KEYALTIVEC)) return KS_Enabled;
-  if (LangOpts.ZVector && (Flags & KEYZVECTOR)) return KS_Enabled;
-  if (LangOpts.OpenCL && !LangOpts.OpenCLCPlusPlus && (Flags & KEYOPENCLC))
-    return KS_Enabled;
-  if (LangOpts.OpenCLCPlusPlus && (Flags & KEYOPENCLCXX)) return KS_Enabled;
-  if (LangOpts.SYCLIsDevice && (Flags & KEYSYCL)) return KS_Enabled;
-  if (!LangOpts.CPlusPlus && (Flags & KEYNOCXX)) return KS_Enabled;
-  if (LangOpts.C11 && (Flags & KEYC11)) return KS_Enabled;
-  // We treat bridge casts as objective-C keywords so we can warn on them
-  // in non-arc mode.
-  if (LangOpts.ObjC && (Flags & KEYOBJC)) return KS_Enabled;
-  if (LangOpts.CPlusPlus20 && (Flags & KEYCONCEPTS)) return KS_Enabled;
-  if (LangOpts.Coroutines && (Flags & KEYCOROUTINES)) return KS_Enabled;
-  if (LangOpts.ModulesTS && (Flags & KEYMODULES)) return KS_Enabled;
-  if (LangOpts.CPlusPlus && (Flags & KEYALLCXX)) return KS_Future;
-  if (LangOpts.CPlusPlus && !LangOpts.CPlusPlus20 && (Flags & CHAR8SUPPORT))
-    return KS_Future;
-  if (LangOpts.isSYCL() && (Flags & KEYSYCL))
-    return KS_Enabled;
-  if (LangOpts.CUDA && (Flags & KEYCUDA))
-    return KS_Enabled;
-  return KS_Disabled;
-=======
   // These are tests that need to 'always win', as they are special in that they
   // disable based on certain conditions.
   if (LangOpts.OpenCL && (Flags & KEYNOOPENCL)) return KS_Disabled;
@@ -275,7 +239,6 @@
   if (CurStatus == KS_Unknown)
     return KS_Disabled;
   return CurStatus;
->>>>>>> fb65b179
 }
 
 /// AddKeyword - This method is used to associate a token ID with specific
