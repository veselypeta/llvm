//===--- BackendUtil.cpp - LLVM Backend Utilities -------------------------===//
//
// Part of the LLVM Project, under the Apache License v2.0 with LLVM Exceptions.
// See https://llvm.org/LICENSE.txt for license information.
// SPDX-License-Identifier: Apache-2.0 WITH LLVM-exception
//
//===----------------------------------------------------------------------===//

#include "clang/CodeGen/BackendUtil.h"
#include "clang/Basic/CodeGenOptions.h"
#include "clang/Basic/Diagnostic.h"
#include "clang/Basic/LangOptions.h"
#include "clang/Basic/TargetOptions.h"
#include "clang/Frontend/FrontendDiagnostic.h"
#include "clang/Frontend/Utils.h"
#include "clang/Lex/HeaderSearchOptions.h"
#include "llvm/ADT/SmallSet.h"
#include "llvm/ADT/StringExtras.h"
#include "llvm/ADT/StringSwitch.h"
#include "llvm/ADT/Triple.h"
#include "llvm/Analysis/AliasAnalysis.h"
#include "llvm/Analysis/StackSafetyAnalysis.h"
#include "llvm/Analysis/TargetLibraryInfo.h"
#include "llvm/Analysis/TargetTransformInfo.h"
#include "llvm/Bitcode/BitcodeReader.h"
#include "llvm/Bitcode/BitcodeWriter.h"
#include "llvm/Bitcode/BitcodeWriterPass.h"
#include "llvm/CodeGen/RegAllocRegistry.h"
#include "llvm/CodeGen/SchedulerRegistry.h"
#include "llvm/CodeGen/TargetSubtargetInfo.h"
#include "llvm/IR/DataLayout.h"
#include "llvm/IR/IRPrintingPasses.h"
#include "llvm/IR/LegacyPassManager.h"
#include "llvm/IR/Module.h"
#include "llvm/IR/ModuleSummaryIndex.h"
#include "llvm/IR/PassManager.h"
#include "llvm/IR/Verifier.h"
#include "llvm/LTO/LTOBackend.h"
#include "llvm/MC/MCAsmInfo.h"
#include "llvm/MC/SubtargetFeature.h"
#include "llvm/MC/TargetRegistry.h"
#include "llvm/Passes/PassBuilder.h"
#include "llvm/Passes/PassPlugin.h"
#include "llvm/Passes/StandardInstrumentations.h"
#include "llvm/SYCLLowerIR/ESIMD/ESIMDVerifier.h"
#include "llvm/SYCLLowerIR/LowerWGLocalMemory.h"
#include "llvm/SYCLLowerIR/MutatePrintfAddrspace.h"
#include "llvm/Support/BuryPointer.h"
#include "llvm/Support/CommandLine.h"
#include "llvm/Support/MemoryBuffer.h"
#include "llvm/Support/PrettyStackTrace.h"
#include "llvm/Support/TimeProfiler.h"
#include "llvm/Support/Timer.h"
#include "llvm/Support/ToolOutputFile.h"
#include "llvm/Support/raw_ostream.h"
#include "llvm/Target/TargetMachine.h"
#include "llvm/Target/TargetOptions.h"
#include "llvm/Transforms/Coroutines.h"
#include "llvm/Transforms/Coroutines/CoroCleanup.h"
#include "llvm/Transforms/Coroutines/CoroEarly.h"
#include "llvm/Transforms/Coroutines/CoroElide.h"
#include "llvm/Transforms/Coroutines/CoroSplit.h"
#include "llvm/Transforms/IPO.h"
#include "llvm/Transforms/IPO/AlwaysInliner.h"
#include "llvm/Transforms/IPO/LowerTypeTests.h"
#include "llvm/Transforms/IPO/PassManagerBuilder.h"
#include "llvm/Transforms/IPO/ThinLTOBitcodeWriter.h"
#include "llvm/Transforms/InstCombine/InstCombine.h"
#include "llvm/Transforms/Instrumentation.h"
#include "llvm/Transforms/Instrumentation/AddressSanitizer.h"
#include "llvm/Transforms/Instrumentation/AddressSanitizerOptions.h"
#include "llvm/Transforms/Instrumentation/BoundsChecking.h"
#include "llvm/Transforms/Instrumentation/DataFlowSanitizer.h"
#include "llvm/Transforms/Instrumentation/GCOVProfiler.h"
#include "llvm/Transforms/Instrumentation/HWAddressSanitizer.h"
#include "llvm/Transforms/Instrumentation/InstrProfiling.h"
#include "llvm/Transforms/Instrumentation/MemProfiler.h"
#include "llvm/Transforms/Instrumentation/MemorySanitizer.h"
#include "llvm/Transforms/Instrumentation/SPIRITTAnnotations.h"
#include "llvm/Transforms/Instrumentation/SanitizerCoverage.h"
#include "llvm/Transforms/Instrumentation/ThreadSanitizer.h"
#include "llvm/Transforms/ObjCARC.h"
#include "llvm/Transforms/Scalar.h"
#include "llvm/Transforms/Scalar/EarlyCSE.h"
#include "llvm/Transforms/Scalar/GVN.h"
#include "llvm/Transforms/Scalar/LowerMatrixIntrinsics.h"
#include "llvm/Transforms/Utils.h"
#include "llvm/Transforms/Utils/CanonicalizeAliases.h"
#include "llvm/Transforms/Utils/Debugify.h"
#include "llvm/Transforms/Utils/EntryExitInstrumenter.h"
#include "llvm/Transforms/Utils/NameAnonGlobals.h"
#include "llvm/Transforms/Utils/SymbolRewriter.h"
#include <memory>
using namespace clang;
using namespace llvm;

#define HANDLE_EXTENSION(Ext)                                                  \
  llvm::PassPluginLibraryInfo get##Ext##PluginInfo();
#include "llvm/Support/Extension.def"

namespace llvm {
extern cl::opt<bool> DebugInfoCorrelate;
}

namespace {

// Default filename used for profile generation.
std::string getDefaultProfileGenName() {
  return DebugInfoCorrelate ? "default_%p.proflite" : "default_%m.profraw";
}

class EmitAssemblyHelper {
  DiagnosticsEngine &Diags;
  const HeaderSearchOptions &HSOpts;
  const CodeGenOptions &CodeGenOpts;
  const clang::TargetOptions &TargetOpts;
  const LangOptions &LangOpts;
  Module *TheModule;

  Timer CodeGenerationTime;

  std::unique_ptr<raw_pwrite_stream> OS;

  TargetIRAnalysis getTargetIRAnalysis() const {
    if (TM)
      return TM->getTargetIRAnalysis();

    return TargetIRAnalysis();
  }

  void CreatePasses(legacy::PassManager &MPM, legacy::FunctionPassManager &FPM);

  /// Generates the TargetMachine.
  /// Leaves TM unchanged if it is unable to create the target machine.
  /// Some of our clang tests specify triples which are not built
  /// into clang. This is okay because these tests check the generated
  /// IR, and they require DataLayout which depends on the triple.
  /// In this case, we allow this method to fail and not report an error.
  /// When MustCreateTM is used, we print an error if we are unable to load
  /// the requested target.
  void CreateTargetMachine(bool MustCreateTM);

  /// Add passes necessary to emit assembly or LLVM IR.
  ///
  /// \return True on success.
  bool AddEmitPasses(legacy::PassManager &CodeGenPasses, BackendAction Action,
                     raw_pwrite_stream &OS, raw_pwrite_stream *DwoOS);

  std::unique_ptr<llvm::ToolOutputFile> openOutputFile(StringRef Path) {
    std::error_code EC;
    auto F = std::make_unique<llvm::ToolOutputFile>(Path, EC,
                                                     llvm::sys::fs::OF_None);
    if (EC) {
      Diags.Report(diag::err_fe_unable_to_open_output) << Path << EC.message();
      F.reset();
    }
    return F;
  }

  void
  RunOptimizationPipeline(BackendAction Action,
                          std::unique_ptr<raw_pwrite_stream> &OS,
                          std::unique_ptr<llvm::ToolOutputFile> &ThinLinkOS);
  void RunCodegenPipeline(BackendAction Action,
                          std::unique_ptr<raw_pwrite_stream> &OS,
                          std::unique_ptr<llvm::ToolOutputFile> &DwoOS);

public:
  EmitAssemblyHelper(DiagnosticsEngine &_Diags,
                     const HeaderSearchOptions &HeaderSearchOpts,
                     const CodeGenOptions &CGOpts,
                     const clang::TargetOptions &TOpts,
                     const LangOptions &LOpts, Module *M)
      : Diags(_Diags), HSOpts(HeaderSearchOpts), CodeGenOpts(CGOpts),
        TargetOpts(TOpts), LangOpts(LOpts), TheModule(M),
        CodeGenerationTime("codegen", "Code Generation Time") {}

  ~EmitAssemblyHelper() {
    if (CodeGenOpts.DisableFree)
      BuryPointer(std::move(TM));
  }

  std::unique_ptr<TargetMachine> TM;

  // Emit output using the legacy pass manager for the optimization pipeline.
  // This will be removed soon when using the legacy pass manager for the
  // optimization pipeline is no longer supported.
  void EmitAssemblyWithLegacyPassManager(BackendAction Action,
                                         std::unique_ptr<raw_pwrite_stream> OS);

  // Emit output using the new pass manager for the optimization pipeline. This
  // is the default.
  void EmitAssembly(BackendAction Action,
                    std::unique_ptr<raw_pwrite_stream> OS);
};

// We need this wrapper to access LangOpts and CGOpts from extension functions
// that we add to the PassManagerBuilder.
class PassManagerBuilderWrapper : public PassManagerBuilder {
public:
  PassManagerBuilderWrapper(const Triple &TargetTriple,
                            const CodeGenOptions &CGOpts,
                            const LangOptions &LangOpts)
      : TargetTriple(TargetTriple), CGOpts(CGOpts), LangOpts(LangOpts) {}
  const Triple &getTargetTriple() const { return TargetTriple; }
  const CodeGenOptions &getCGOpts() const { return CGOpts; }
  const LangOptions &getLangOpts() const { return LangOpts; }

private:
  const Triple &TargetTriple;
  const CodeGenOptions &CGOpts;
  const LangOptions &LangOpts;
};
}

static void addObjCARCAPElimPass(const PassManagerBuilder &Builder, PassManagerBase &PM) {
  if (Builder.OptLevel > 0)
    PM.add(createObjCARCAPElimPass());
}

static void addObjCARCExpandPass(const PassManagerBuilder &Builder, PassManagerBase &PM) {
  if (Builder.OptLevel > 0)
    PM.add(createObjCARCExpandPass());
}

static void addObjCARCOptPass(const PassManagerBuilder &Builder, PassManagerBase &PM) {
  if (Builder.OptLevel > 0)
    PM.add(createObjCARCOptPass());
}

static void addAddDiscriminatorsPass(const PassManagerBuilder &Builder,
                                     legacy::PassManagerBase &PM) {
  PM.add(createAddDiscriminatorsPass());
}

static void addBoundsCheckingPass(const PassManagerBuilder &Builder,
                                  legacy::PassManagerBase &PM) {
  PM.add(createBoundsCheckingLegacyPass());
}

static SanitizerCoverageOptions
getSancovOptsFromCGOpts(const CodeGenOptions &CGOpts) {
  SanitizerCoverageOptions Opts;
  Opts.CoverageType =
      static_cast<SanitizerCoverageOptions::Type>(CGOpts.SanitizeCoverageType);
  Opts.IndirectCalls = CGOpts.SanitizeCoverageIndirectCalls;
  Opts.TraceBB = CGOpts.SanitizeCoverageTraceBB;
  Opts.TraceCmp = CGOpts.SanitizeCoverageTraceCmp;
  Opts.TraceDiv = CGOpts.SanitizeCoverageTraceDiv;
  Opts.TraceGep = CGOpts.SanitizeCoverageTraceGep;
  Opts.Use8bitCounters = CGOpts.SanitizeCoverage8bitCounters;
  Opts.TracePC = CGOpts.SanitizeCoverageTracePC;
  Opts.TracePCGuard = CGOpts.SanitizeCoverageTracePCGuard;
  Opts.NoPrune = CGOpts.SanitizeCoverageNoPrune;
  Opts.Inline8bitCounters = CGOpts.SanitizeCoverageInline8bitCounters;
  Opts.InlineBoolFlag = CGOpts.SanitizeCoverageInlineBoolFlag;
  Opts.PCTable = CGOpts.SanitizeCoveragePCTable;
  Opts.StackDepth = CGOpts.SanitizeCoverageStackDepth;
  Opts.TraceLoads = CGOpts.SanitizeCoverageTraceLoads;
  Opts.TraceStores = CGOpts.SanitizeCoverageTraceStores;
  return Opts;
}

static void addSanitizerCoveragePass(const PassManagerBuilder &Builder,
                                     legacy::PassManagerBase &PM) {
  const PassManagerBuilderWrapper &BuilderWrapper =
      static_cast<const PassManagerBuilderWrapper &>(Builder);
  const CodeGenOptions &CGOpts = BuilderWrapper.getCGOpts();
  auto Opts = getSancovOptsFromCGOpts(CGOpts);
  PM.add(createModuleSanitizerCoverageLegacyPassPass(
      Opts, CGOpts.SanitizeCoverageAllowlistFiles,
      CGOpts.SanitizeCoverageIgnorelistFiles));
}

// Check if ASan should use GC-friendly instrumentation for globals.
// First of all, there is no point if -fdata-sections is off (expect for MachO,
// where this is not a factor). Also, on ELF this feature requires an assembler
// extension that only works with -integrated-as at the moment.
static bool asanUseGlobalsGC(const Triple &T, const CodeGenOptions &CGOpts) {
  if (!CGOpts.SanitizeAddressGlobalsDeadStripping)
    return false;
  switch (T.getObjectFormat()) {
  case Triple::MachO:
  case Triple::COFF:
    return true;
  case Triple::ELF:
    return CGOpts.DataSections && !CGOpts.DisableIntegratedAS;
  case Triple::GOFF:
    llvm::report_fatal_error("ASan not implemented for GOFF");
  case Triple::XCOFF:
    llvm::report_fatal_error("ASan not implemented for XCOFF.");
  case Triple::Wasm:
  case Triple::UnknownObjectFormat:
    break;
  }
  return false;
}

static void addMemProfilerPasses(const PassManagerBuilder &Builder,
                                 legacy::PassManagerBase &PM) {
  PM.add(createMemProfilerFunctionPass());
  PM.add(createModuleMemProfilerLegacyPassPass());
}

static void addAddressSanitizerPasses(const PassManagerBuilder &Builder,
                                      legacy::PassManagerBase &PM) {
  const PassManagerBuilderWrapper &BuilderWrapper =
      static_cast<const PassManagerBuilderWrapper&>(Builder);
  const Triple &T = BuilderWrapper.getTargetTriple();
  const CodeGenOptions &CGOpts = BuilderWrapper.getCGOpts();
  bool Recover = CGOpts.SanitizeRecover.has(SanitizerKind::Address);
  bool UseAfterScope = CGOpts.SanitizeAddressUseAfterScope;
  bool UseOdrIndicator = CGOpts.SanitizeAddressUseOdrIndicator;
  bool UseGlobalsGC = asanUseGlobalsGC(T, CGOpts);
  llvm::AsanDtorKind DestructorKind = CGOpts.getSanitizeAddressDtor();
  llvm::AsanDetectStackUseAfterReturnMode UseAfterReturn =
      CGOpts.getSanitizeAddressUseAfterReturn();
  PM.add(createAddressSanitizerFunctionPass(/*CompileKernel*/ false, Recover,
                                            UseAfterScope, UseAfterReturn));
  PM.add(createModuleAddressSanitizerLegacyPassPass(
      /*CompileKernel*/ false, Recover, UseGlobalsGC, UseOdrIndicator,
      DestructorKind));
}

static void addKernelAddressSanitizerPasses(const PassManagerBuilder &Builder,
                                            legacy::PassManagerBase &PM) {
  PM.add(createAddressSanitizerFunctionPass(
      /*CompileKernel*/ true, /*Recover*/ true, /*UseAfterScope*/ false,
      /*UseAfterReturn*/ llvm::AsanDetectStackUseAfterReturnMode::Never));
  PM.add(createModuleAddressSanitizerLegacyPassPass(
      /*CompileKernel*/ true, /*Recover*/ true, /*UseGlobalsGC*/ true,
      /*UseOdrIndicator*/ false));
}

static void addHWAddressSanitizerPasses(const PassManagerBuilder &Builder,
                                            legacy::PassManagerBase &PM) {
  const PassManagerBuilderWrapper &BuilderWrapper =
      static_cast<const PassManagerBuilderWrapper &>(Builder);
  const CodeGenOptions &CGOpts = BuilderWrapper.getCGOpts();
  bool Recover = CGOpts.SanitizeRecover.has(SanitizerKind::HWAddress);
  PM.add(createHWAddressSanitizerLegacyPassPass(
      /*CompileKernel*/ false, Recover,
      /*DisableOptimization*/ CGOpts.OptimizationLevel == 0));
}

static void addKernelHWAddressSanitizerPasses(const PassManagerBuilder &Builder,
                                              legacy::PassManagerBase &PM) {
  const PassManagerBuilderWrapper &BuilderWrapper =
      static_cast<const PassManagerBuilderWrapper &>(Builder);
  const CodeGenOptions &CGOpts = BuilderWrapper.getCGOpts();
  PM.add(createHWAddressSanitizerLegacyPassPass(
      /*CompileKernel*/ true, /*Recover*/ true,
      /*DisableOptimization*/ CGOpts.OptimizationLevel == 0));
}

static void addGeneralOptsForMemorySanitizer(const PassManagerBuilder &Builder,
                                             legacy::PassManagerBase &PM,
                                             bool CompileKernel) {
  const PassManagerBuilderWrapper &BuilderWrapper =
      static_cast<const PassManagerBuilderWrapper&>(Builder);
  const CodeGenOptions &CGOpts = BuilderWrapper.getCGOpts();
  int TrackOrigins = CGOpts.SanitizeMemoryTrackOrigins;
  bool Recover = CGOpts.SanitizeRecover.has(SanitizerKind::Memory);
  PM.add(createMemorySanitizerLegacyPassPass(
      MemorySanitizerOptions{TrackOrigins, Recover, CompileKernel,
                             CGOpts.SanitizeMemoryParamRetval != 0}));

  // MemorySanitizer inserts complex instrumentation that mostly follows
  // the logic of the original code, but operates on "shadow" values.
  // It can benefit from re-running some general purpose optimization passes.
  if (Builder.OptLevel > 0) {
    PM.add(createEarlyCSEPass());
    PM.add(createReassociatePass());
    PM.add(createLICMPass());
    PM.add(createGVNPass());
    PM.add(createInstructionCombiningPass());
    PM.add(createDeadStoreEliminationPass());
  }
}

static void addMemorySanitizerPass(const PassManagerBuilder &Builder,
                                   legacy::PassManagerBase &PM) {
  addGeneralOptsForMemorySanitizer(Builder, PM, /*CompileKernel*/ false);
}

static void addKernelMemorySanitizerPass(const PassManagerBuilder &Builder,
                                         legacy::PassManagerBase &PM) {
  addGeneralOptsForMemorySanitizer(Builder, PM, /*CompileKernel*/ true);
}

static void addThreadSanitizerPass(const PassManagerBuilder &Builder,
                                   legacy::PassManagerBase &PM) {
  PM.add(createThreadSanitizerLegacyPassPass());
}

static void addDataFlowSanitizerPass(const PassManagerBuilder &Builder,
                                     legacy::PassManagerBase &PM) {
  const PassManagerBuilderWrapper &BuilderWrapper =
      static_cast<const PassManagerBuilderWrapper&>(Builder);
  const LangOptions &LangOpts = BuilderWrapper.getLangOpts();
  PM.add(createDataFlowSanitizerLegacyPassPass(LangOpts.NoSanitizeFiles));
}

static void addEntryExitInstrumentationPass(const PassManagerBuilder &Builder,
                                            legacy::PassManagerBase &PM) {
  PM.add(createEntryExitInstrumenterPass());
}

static void
addPostInlineEntryExitInstrumentationPass(const PassManagerBuilder &Builder,
                                          legacy::PassManagerBase &PM) {
  PM.add(createPostInlineEntryExitInstrumenterPass());
}

static TargetLibraryInfoImpl *createTLII(llvm::Triple &TargetTriple,
                                         const CodeGenOptions &CodeGenOpts) {
  TargetLibraryInfoImpl *TLII = new TargetLibraryInfoImpl(TargetTriple);

  switch (CodeGenOpts.getVecLib()) {
  case CodeGenOptions::Accelerate:
    TLII->addVectorizableFunctionsFromVecLib(TargetLibraryInfoImpl::Accelerate);
    break;
  case CodeGenOptions::LIBMVEC:
    switch(TargetTriple.getArch()) {
      default:
        break;
      case llvm::Triple::x86_64:
        TLII->addVectorizableFunctionsFromVecLib
                (TargetLibraryInfoImpl::LIBMVEC_X86);
        break;
    }
    break;
  case CodeGenOptions::MASSV:
    TLII->addVectorizableFunctionsFromVecLib(TargetLibraryInfoImpl::MASSV);
    break;
  case CodeGenOptions::SVML:
    TLII->addVectorizableFunctionsFromVecLib(TargetLibraryInfoImpl::SVML);
    break;
  case CodeGenOptions::Darwin_libsystem_m:
    TLII->addVectorizableFunctionsFromVecLib(
        TargetLibraryInfoImpl::DarwinLibSystemM);
    break;
  default:
    break;
  }
  return TLII;
}

static void addSymbolRewriterPass(const CodeGenOptions &Opts,
                                  legacy::PassManager *MPM) {
  llvm::SymbolRewriter::RewriteDescriptorList DL;

  llvm::SymbolRewriter::RewriteMapParser MapParser;
  for (const auto &MapFile : Opts.RewriteMapFiles)
    MapParser.parse(MapFile, &DL);

  MPM->add(createRewriteSymbolsPass(DL));
}

static CodeGenOpt::Level getCGOptLevel(const CodeGenOptions &CodeGenOpts) {
  switch (CodeGenOpts.OptimizationLevel) {
  default:
    llvm_unreachable("Invalid optimization level!");
  case 0:
    return CodeGenOpt::None;
  case 1:
    return CodeGenOpt::Less;
  case 2:
    return CodeGenOpt::Default; // O2/Os/Oz
  case 3:
    return CodeGenOpt::Aggressive;
  }
}

static Optional<llvm::CodeModel::Model>
getCodeModel(const CodeGenOptions &CodeGenOpts) {
  unsigned CodeModel = llvm::StringSwitch<unsigned>(CodeGenOpts.CodeModel)
                           .Case("tiny", llvm::CodeModel::Tiny)
                           .Case("small", llvm::CodeModel::Small)
                           .Case("kernel", llvm::CodeModel::Kernel)
                           .Case("medium", llvm::CodeModel::Medium)
                           .Case("large", llvm::CodeModel::Large)
                           .Case("default", ~1u)
                           .Default(~0u);
  assert(CodeModel != ~0u && "invalid code model!");
  if (CodeModel == ~1u)
    return None;
  return static_cast<llvm::CodeModel::Model>(CodeModel);
}

static CodeGenFileType getCodeGenFileType(BackendAction Action) {
  if (Action == Backend_EmitObj)
    return CGFT_ObjectFile;
  else if (Action == Backend_EmitMCNull)
    return CGFT_Null;
  else {
    assert(Action == Backend_EmitAssembly && "Invalid action!");
    return CGFT_AssemblyFile;
  }
}

static bool actionRequiresCodeGen(BackendAction Action) {
  return Action != Backend_EmitNothing && Action != Backend_EmitBC &&
         Action != Backend_EmitLL;
}

static bool initTargetOptions(DiagnosticsEngine &Diags,
                              llvm::TargetOptions &Options,
                              const CodeGenOptions &CodeGenOpts,
                              const clang::TargetOptions &TargetOpts,
                              const LangOptions &LangOpts,
                              const HeaderSearchOptions &HSOpts) {
  switch (LangOpts.getThreadModel()) {
  case LangOptions::ThreadModelKind::POSIX:
    Options.ThreadModel = llvm::ThreadModel::POSIX;
    break;
  case LangOptions::ThreadModelKind::Single:
    Options.ThreadModel = llvm::ThreadModel::Single;
    break;
  }

  // Set float ABI type.
  assert((CodeGenOpts.FloatABI == "soft" || CodeGenOpts.FloatABI == "softfp" ||
          CodeGenOpts.FloatABI == "hard" || CodeGenOpts.FloatABI.empty()) &&
         "Invalid Floating Point ABI!");
  Options.FloatABIType =
      llvm::StringSwitch<llvm::FloatABI::ABIType>(CodeGenOpts.FloatABI)
          .Case("soft", llvm::FloatABI::Soft)
          .Case("softfp", llvm::FloatABI::Soft)
          .Case("hard", llvm::FloatABI::Hard)
          .Default(llvm::FloatABI::Default);

  // Set FP fusion mode.
  switch (LangOpts.getDefaultFPContractMode()) {
  case LangOptions::FPM_Off:
    // Preserve any contraction performed by the front-end.  (Strict performs
    // splitting of the muladd intrinsic in the backend.)
    Options.AllowFPOpFusion = llvm::FPOpFusion::Standard;
    break;
  case LangOptions::FPM_On:
  case LangOptions::FPM_FastHonorPragmas:
    Options.AllowFPOpFusion = llvm::FPOpFusion::Standard;
    break;
  case LangOptions::FPM_Fast:
    Options.AllowFPOpFusion = llvm::FPOpFusion::Fast;
    break;
  }

  Options.BinutilsVersion =
      llvm::TargetMachine::parseBinutilsVersion(CodeGenOpts.BinutilsVersion);
  Options.UseInitArray = CodeGenOpts.UseInitArray;
  Options.DisableIntegratedAS = CodeGenOpts.DisableIntegratedAS;
  Options.CompressDebugSections = CodeGenOpts.getCompressDebugSections();
  Options.RelaxELFRelocations = CodeGenOpts.RelaxELFRelocations;

  // Set EABI version.
  Options.EABIVersion = TargetOpts.EABIVersion;

  if (LangOpts.hasSjLjExceptions())
    Options.ExceptionModel = llvm::ExceptionHandling::SjLj;
  if (LangOpts.hasSEHExceptions())
    Options.ExceptionModel = llvm::ExceptionHandling::WinEH;
  if (LangOpts.hasDWARFExceptions())
    Options.ExceptionModel = llvm::ExceptionHandling::DwarfCFI;
  if (LangOpts.hasWasmExceptions())
    Options.ExceptionModel = llvm::ExceptionHandling::Wasm;

  Options.NoInfsFPMath = LangOpts.NoHonorInfs;
  Options.NoNaNsFPMath = LangOpts.NoHonorNaNs;
  Options.NoZerosInBSS = CodeGenOpts.NoZeroInitializedInBSS;
  Options.UnsafeFPMath = LangOpts.UnsafeFPMath;
  Options.ApproxFuncFPMath = LangOpts.ApproxFunc;

  Options.BBSections =
      llvm::StringSwitch<llvm::BasicBlockSection>(CodeGenOpts.BBSections)
          .Case("all", llvm::BasicBlockSection::All)
          .Case("labels", llvm::BasicBlockSection::Labels)
          .StartsWith("list=", llvm::BasicBlockSection::List)
          .Case("none", llvm::BasicBlockSection::None)
          .Default(llvm::BasicBlockSection::None);

  if (Options.BBSections == llvm::BasicBlockSection::List) {
    ErrorOr<std::unique_ptr<MemoryBuffer>> MBOrErr =
        MemoryBuffer::getFile(CodeGenOpts.BBSections.substr(5));
    if (!MBOrErr) {
      Diags.Report(diag::err_fe_unable_to_load_basic_block_sections_file)
          << MBOrErr.getError().message();
      return false;
    }
    Options.BBSectionsFuncListBuf = std::move(*MBOrErr);
  }

  Options.EnableMachineFunctionSplitter = CodeGenOpts.SplitMachineFunctions;
  Options.FunctionSections = CodeGenOpts.FunctionSections;
  Options.DataSections = CodeGenOpts.DataSections;
  Options.IgnoreXCOFFVisibility = LangOpts.IgnoreXCOFFVisibility;
  Options.UniqueSectionNames = CodeGenOpts.UniqueSectionNames;
  Options.UniqueBasicBlockSectionNames =
      CodeGenOpts.UniqueBasicBlockSectionNames;
  Options.TLSSize = CodeGenOpts.TLSSize;
  Options.EmulatedTLS = CodeGenOpts.EmulatedTLS;
  Options.ExplicitEmulatedTLS = CodeGenOpts.ExplicitEmulatedTLS;
  Options.DebuggerTuning = CodeGenOpts.getDebuggerTuning();
  Options.EmitStackSizeSection = CodeGenOpts.StackSizeSection;
  Options.StackUsageOutput = CodeGenOpts.StackUsageOutput;
  Options.EmitAddrsig = CodeGenOpts.Addrsig;
  Options.ForceDwarfFrameSection = CodeGenOpts.ForceDwarfFrameSection;
  Options.EmitCallSiteInfo = CodeGenOpts.EmitCallSiteInfo;
  Options.EnableAIXExtendedAltivecABI = CodeGenOpts.EnableAIXExtendedAltivecABI;
  Options.XRayOmitFunctionIndex = CodeGenOpts.XRayOmitFunctionIndex;
  Options.LoopAlignment = CodeGenOpts.LoopAlignment;

  switch (CodeGenOpts.getSwiftAsyncFramePointer()) {
  case CodeGenOptions::SwiftAsyncFramePointerKind::Auto:
    Options.SwiftAsyncFramePointer =
        SwiftAsyncFramePointerMode::DeploymentBased;
    break;

  case CodeGenOptions::SwiftAsyncFramePointerKind::Always:
    Options.SwiftAsyncFramePointer = SwiftAsyncFramePointerMode::Always;
    break;

  case CodeGenOptions::SwiftAsyncFramePointerKind::Never:
    Options.SwiftAsyncFramePointer = SwiftAsyncFramePointerMode::Never;
    break;
  }

  Options.MCOptions.SplitDwarfFile = CodeGenOpts.SplitDwarfFile;
  Options.MCOptions.MCRelaxAll = CodeGenOpts.RelaxAll;
  Options.MCOptions.MCSaveTempLabels = CodeGenOpts.SaveTempLabels;
  Options.MCOptions.MCUseDwarfDirectory = !CodeGenOpts.NoDwarfDirectoryAsm;
  Options.MCOptions.MCNoExecStack = CodeGenOpts.NoExecStack;
  Options.MCOptions.MCIncrementalLinkerCompatible =
      CodeGenOpts.IncrementalLinkerCompatible;
  Options.MCOptions.MCFatalWarnings = CodeGenOpts.FatalWarnings;
  Options.MCOptions.MCNoWarn = CodeGenOpts.NoWarn;
  Options.MCOptions.AsmVerbose = CodeGenOpts.AsmVerbose;
  Options.MCOptions.Dwarf64 = CodeGenOpts.Dwarf64;
  Options.MCOptions.PreserveAsmComments = CodeGenOpts.PreserveAsmComments;
  Options.MCOptions.ABIName = TargetOpts.ABI;
  for (const auto &Entry : HSOpts.UserEntries)
    if (!Entry.IsFramework &&
        (Entry.Group == frontend::IncludeDirGroup::Quoted ||
         Entry.Group == frontend::IncludeDirGroup::Angled ||
         Entry.Group == frontend::IncludeDirGroup::System))
      Options.MCOptions.IASSearchPaths.push_back(
          Entry.IgnoreSysRoot ? Entry.Path : HSOpts.Sysroot + Entry.Path);
  Options.MCOptions.Argv0 = CodeGenOpts.Argv0;
  Options.MCOptions.CommandLineArgs = CodeGenOpts.CommandLineArgs;
  Options.DebugStrictDwarf = CodeGenOpts.DebugStrictDwarf;
  Options.ObjectFilenameForDebug = CodeGenOpts.ObjectFilenameForDebug;

  return true;
}

static Optional<GCOVOptions> getGCOVOptions(const CodeGenOptions &CodeGenOpts,
                                            const LangOptions &LangOpts) {
  if (!CodeGenOpts.EmitGcovArcs && !CodeGenOpts.EmitGcovNotes)
    return None;
  // Not using 'GCOVOptions::getDefault' allows us to avoid exiting if
  // LLVM's -default-gcov-version flag is set to something invalid.
  GCOVOptions Options;
  Options.EmitNotes = CodeGenOpts.EmitGcovNotes;
  Options.EmitData = CodeGenOpts.EmitGcovArcs;
  llvm::copy(CodeGenOpts.CoverageVersion, std::begin(Options.Version));
  Options.NoRedZone = CodeGenOpts.DisableRedZone;
  Options.Filter = CodeGenOpts.ProfileFilterFiles;
  Options.Exclude = CodeGenOpts.ProfileExcludeFiles;
  Options.Atomic = CodeGenOpts.AtomicProfileUpdate;
  return Options;
}

static Optional<InstrProfOptions>
getInstrProfOptions(const CodeGenOptions &CodeGenOpts,
                    const LangOptions &LangOpts) {
  if (!CodeGenOpts.hasProfileClangInstr())
    return None;
  InstrProfOptions Options;
  Options.NoRedZone = CodeGenOpts.DisableRedZone;
  Options.InstrProfileOutput = CodeGenOpts.InstrProfileOutput;
  Options.Atomic = CodeGenOpts.AtomicProfileUpdate;
  return Options;
}

void EmitAssemblyHelper::CreatePasses(legacy::PassManager &MPM,
                                      legacy::FunctionPassManager &FPM) {
  // Handle disabling of all LLVM passes, where we want to preserve the
  // internal module before any optimization.
  if (CodeGenOpts.DisableLLVMPasses)
    return;

  // Figure out TargetLibraryInfo.  This needs to be added to MPM and FPM
  // manually (and not via PMBuilder), since some passes (eg. InstrProfiling)
  // are inserted before PMBuilder ones - they'd get the default-constructed
  // TLI with an unknown target otherwise.
  Triple TargetTriple(TheModule->getTargetTriple());
  std::unique_ptr<TargetLibraryInfoImpl> TLII(
      createTLII(TargetTriple, CodeGenOpts));

  // If we reached here with a non-empty index file name, then the index file
  // was empty and we are not performing ThinLTO backend compilation (used in
  // testing in a distributed build environment). Drop any the type test
  // assume sequences inserted for whole program vtables so that codegen doesn't
  // complain.
  if (!CodeGenOpts.ThinLTOIndexFile.empty())
    MPM.add(createLowerTypeTestsPass(/*ExportSummary=*/nullptr,
                                     /*ImportSummary=*/nullptr,
                                     /*DropTypeTests=*/true));

  PassManagerBuilderWrapper PMBuilder(TargetTriple, CodeGenOpts, LangOpts);

  // At O0 and O1 we only run the always inliner which is more efficient. At
  // higher optimization levels we run the normal inliner.
  if (CodeGenOpts.OptimizationLevel <= 1) {
    bool InsertLifetimeIntrinsics = ((CodeGenOpts.OptimizationLevel != 0 &&
                                      !CodeGenOpts.DisableLifetimeMarkers) ||
                                     LangOpts.Coroutines);
    PMBuilder.Inliner = createAlwaysInlinerLegacyPass(InsertLifetimeIntrinsics);
  } else {
    // We do not want to inline hot callsites for SamplePGO module-summary build
    // because profile annotation will happen again in ThinLTO backend, and we
    // want the IR of the hot path to match the profile.
    PMBuilder.Inliner = createFunctionInliningPass(
        CodeGenOpts.OptimizationLevel, CodeGenOpts.OptimizeSize,
        (!CodeGenOpts.SampleProfileFile.empty() &&
         CodeGenOpts.PrepareForThinLTO));
  }

  PMBuilder.OptLevel = CodeGenOpts.OptimizationLevel;
  PMBuilder.SizeLevel = CodeGenOpts.OptimizeSize;
  PMBuilder.SLPVectorize = CodeGenOpts.VectorizeSLP;
  PMBuilder.LoopVectorize = CodeGenOpts.VectorizeLoop;
  // Only enable CGProfilePass when using integrated assembler, since
  // non-integrated assemblers don't recognize .cgprofile section.
  PMBuilder.CallGraphProfile = !CodeGenOpts.DisableIntegratedAS;

  PMBuilder.DisableUnrollLoops = !CodeGenOpts.UnrollLoops;
  // Loop interleaving in the loop vectorizer has historically been set to be
  // enabled when loop unrolling is enabled.
  PMBuilder.LoopsInterleaved = CodeGenOpts.UnrollLoops;
  PMBuilder.MergeFunctions = CodeGenOpts.MergeFunctions;
  PMBuilder.PrepareForThinLTO = CodeGenOpts.PrepareForThinLTO;
  PMBuilder.PrepareForLTO = CodeGenOpts.PrepareForLTO;
  PMBuilder.RerollLoops = CodeGenOpts.RerollLoops;

  MPM.add(new TargetLibraryInfoWrapperPass(*TLII));

  if (TM)
    TM->adjustPassManager(PMBuilder);

  if (CodeGenOpts.DebugInfoForProfiling ||
      !CodeGenOpts.SampleProfileFile.empty())
    PMBuilder.addExtension(PassManagerBuilder::EP_EarlyAsPossible,
                           addAddDiscriminatorsPass);

  // In ObjC ARC mode, add the main ARC optimization passes.
  if (LangOpts.ObjCAutoRefCount) {
    PMBuilder.addExtension(PassManagerBuilder::EP_EarlyAsPossible,
                           addObjCARCExpandPass);
    PMBuilder.addExtension(PassManagerBuilder::EP_ModuleOptimizerEarly,
                           addObjCARCAPElimPass);
    PMBuilder.addExtension(PassManagerBuilder::EP_ScalarOptimizerLate,
                           addObjCARCOptPass);
  }

  if (LangOpts.Coroutines)
    addCoroutinePassesToExtensionPoints(PMBuilder);

  if (!CodeGenOpts.MemoryProfileOutput.empty()) {
    PMBuilder.addExtension(PassManagerBuilder::EP_OptimizerLast,
                           addMemProfilerPasses);
    PMBuilder.addExtension(PassManagerBuilder::EP_EnabledOnOptLevel0,
                           addMemProfilerPasses);
  }

  if (LangOpts.Sanitize.has(SanitizerKind::LocalBounds)) {
    PMBuilder.addExtension(PassManagerBuilder::EP_ScalarOptimizerLate,
                           addBoundsCheckingPass);
    PMBuilder.addExtension(PassManagerBuilder::EP_EnabledOnOptLevel0,
                           addBoundsCheckingPass);
  }

  if (CodeGenOpts.hasSanitizeCoverage()) {
    PMBuilder.addExtension(PassManagerBuilder::EP_OptimizerLast,
                           addSanitizerCoveragePass);
    PMBuilder.addExtension(PassManagerBuilder::EP_EnabledOnOptLevel0,
                           addSanitizerCoveragePass);
  }

  if (LangOpts.Sanitize.has(SanitizerKind::Address)) {
    PMBuilder.addExtension(PassManagerBuilder::EP_OptimizerLast,
                           addAddressSanitizerPasses);
    PMBuilder.addExtension(PassManagerBuilder::EP_EnabledOnOptLevel0,
                           addAddressSanitizerPasses);
  }

  if (LangOpts.Sanitize.has(SanitizerKind::KernelAddress)) {
    PMBuilder.addExtension(PassManagerBuilder::EP_OptimizerLast,
                           addKernelAddressSanitizerPasses);
    PMBuilder.addExtension(PassManagerBuilder::EP_EnabledOnOptLevel0,
                           addKernelAddressSanitizerPasses);
  }

  if (LangOpts.Sanitize.has(SanitizerKind::HWAddress)) {
    PMBuilder.addExtension(PassManagerBuilder::EP_OptimizerLast,
                           addHWAddressSanitizerPasses);
    PMBuilder.addExtension(PassManagerBuilder::EP_EnabledOnOptLevel0,
                           addHWAddressSanitizerPasses);
  }

  if (LangOpts.Sanitize.has(SanitizerKind::KernelHWAddress)) {
    PMBuilder.addExtension(PassManagerBuilder::EP_OptimizerLast,
                           addKernelHWAddressSanitizerPasses);
    PMBuilder.addExtension(PassManagerBuilder::EP_EnabledOnOptLevel0,
                           addKernelHWAddressSanitizerPasses);
  }

  if (LangOpts.Sanitize.has(SanitizerKind::Memory)) {
    PMBuilder.addExtension(PassManagerBuilder::EP_OptimizerLast,
                           addMemorySanitizerPass);
    PMBuilder.addExtension(PassManagerBuilder::EP_EnabledOnOptLevel0,
                           addMemorySanitizerPass);
  }

  if (LangOpts.Sanitize.has(SanitizerKind::KernelMemory)) {
    PMBuilder.addExtension(PassManagerBuilder::EP_OptimizerLast,
                           addKernelMemorySanitizerPass);
    PMBuilder.addExtension(PassManagerBuilder::EP_EnabledOnOptLevel0,
                           addKernelMemorySanitizerPass);
  }

  if (LangOpts.Sanitize.has(SanitizerKind::Thread)) {
    PMBuilder.addExtension(PassManagerBuilder::EP_OptimizerLast,
                           addThreadSanitizerPass);
    PMBuilder.addExtension(PassManagerBuilder::EP_EnabledOnOptLevel0,
                           addThreadSanitizerPass);
  }

  if (LangOpts.Sanitize.has(SanitizerKind::DataFlow)) {
    PMBuilder.addExtension(PassManagerBuilder::EP_OptimizerLast,
                           addDataFlowSanitizerPass);
    PMBuilder.addExtension(PassManagerBuilder::EP_EnabledOnOptLevel0,
                           addDataFlowSanitizerPass);
  }

  if (CodeGenOpts.InstrumentFunctions ||
      CodeGenOpts.InstrumentFunctionEntryBare ||
      CodeGenOpts.InstrumentFunctionsAfterInlining ||
      CodeGenOpts.InstrumentForProfiling) {
    PMBuilder.addExtension(PassManagerBuilder::EP_EarlyAsPossible,
                           addEntryExitInstrumentationPass);
    PMBuilder.addExtension(PassManagerBuilder::EP_EnabledOnOptLevel0,
                           addEntryExitInstrumentationPass);
    PMBuilder.addExtension(PassManagerBuilder::EP_OptimizerLast,
                           addPostInlineEntryExitInstrumentationPass);
    PMBuilder.addExtension(PassManagerBuilder::EP_EnabledOnOptLevel0,
                           addPostInlineEntryExitInstrumentationPass);
  }

  // Set up the per-function pass manager.
  FPM.add(new TargetLibraryInfoWrapperPass(*TLII));
  if (CodeGenOpts.VerifyModule)
    FPM.add(createVerifierPass());

  // Set up the per-module pass manager.
  if (LangOpts.SYCLIsDevice)
    MPM.add(createESIMDVerifierPass());

  if (!CodeGenOpts.RewriteMapFiles.empty())
    addSymbolRewriterPass(CodeGenOpts, &MPM);

  if (Optional<GCOVOptions> Options = getGCOVOptions(CodeGenOpts, LangOpts)) {
    MPM.add(createGCOVProfilerPass(*Options));
    if (CodeGenOpts.getDebugInfo() == codegenoptions::NoDebugInfo)
      MPM.add(createStripSymbolsPass(true));
  }

  if (Optional<InstrProfOptions> Options =
          getInstrProfOptions(CodeGenOpts, LangOpts))
    MPM.add(createInstrProfilingLegacyPass(*Options, false));

  bool hasIRInstr = false;
  if (CodeGenOpts.hasProfileIRInstr()) {
    PMBuilder.EnablePGOInstrGen = true;
    hasIRInstr = true;
  }
  if (CodeGenOpts.hasProfileCSIRInstr()) {
    assert(!CodeGenOpts.hasProfileCSIRUse() &&
           "Cannot have both CSProfileUse pass and CSProfileGen pass at the "
           "same time");
    assert(!hasIRInstr &&
           "Cannot have both ProfileGen pass and CSProfileGen pass at the "
           "same time");
    PMBuilder.EnablePGOCSInstrGen = true;
    hasIRInstr = true;
  }
  if (hasIRInstr) {
    if (!CodeGenOpts.InstrProfileOutput.empty())
      PMBuilder.PGOInstrGen = CodeGenOpts.InstrProfileOutput;
    else
      PMBuilder.PGOInstrGen = getDefaultProfileGenName();
  }
  if (CodeGenOpts.hasProfileIRUse()) {
    PMBuilder.PGOInstrUse = CodeGenOpts.ProfileInstrumentUsePath;
    PMBuilder.EnablePGOCSInstrUse = CodeGenOpts.hasProfileCSIRUse();
  }

  if (!CodeGenOpts.SampleProfileFile.empty())
    PMBuilder.PGOSampleUse = CodeGenOpts.SampleProfileFile;

  PMBuilder.populateFunctionPassManager(FPM);
  PMBuilder.populateModulePassManager(MPM);
}

static void setCommandLineOpts(const CodeGenOptions &CodeGenOpts) {
  SmallVector<const char *, 16> BackendArgs;
  BackendArgs.push_back("clang"); // Fake program name.
  if (!CodeGenOpts.DebugPass.empty()) {
    BackendArgs.push_back("-debug-pass");
    BackendArgs.push_back(CodeGenOpts.DebugPass.c_str());
  }
  if (!CodeGenOpts.LimitFloatPrecision.empty()) {
    BackendArgs.push_back("-limit-float-precision");
    BackendArgs.push_back(CodeGenOpts.LimitFloatPrecision.c_str());
  }
  // Check for the default "clang" invocation that won't set any cl::opt values.
  // Skip trying to parse the command line invocation to avoid the issues
  // described below.
  if (BackendArgs.size() == 1)
    return;
  BackendArgs.push_back(nullptr);
  // FIXME: The command line parser below is not thread-safe and shares a global
  // state, so this call might crash or overwrite the options of another Clang
  // instance in the same process.
  llvm::cl::ParseCommandLineOptions(BackendArgs.size() - 1,
                                    BackendArgs.data());
}

void EmitAssemblyHelper::CreateTargetMachine(bool MustCreateTM) {
  // Create the TargetMachine for generating code.
  std::string Error;
  std::string Triple = TheModule->getTargetTriple();
  const llvm::Target *TheTarget = TargetRegistry::lookupTarget(Triple, Error);
  if (!TheTarget) {
    if (MustCreateTM)
      Diags.Report(diag::err_fe_unable_to_create_target) << Error;
    return;
  }

  Optional<llvm::CodeModel::Model> CM = getCodeModel(CodeGenOpts);
  std::string FeaturesStr =
      llvm::join(TargetOpts.Features.begin(), TargetOpts.Features.end(), ",");
  llvm::Reloc::Model RM = CodeGenOpts.RelocationModel;
  CodeGenOpt::Level OptLevel = getCGOptLevel(CodeGenOpts);

  llvm::TargetOptions Options;
  if (!initTargetOptions(Diags, Options, CodeGenOpts, TargetOpts, LangOpts,
                         HSOpts))
    return;
  TM.reset(TheTarget->createTargetMachine(Triple, TargetOpts.CPU, FeaturesStr,
                                          Options, RM, CM, OptLevel));
}

bool EmitAssemblyHelper::AddEmitPasses(legacy::PassManager &CodeGenPasses,
                                       BackendAction Action,
                                       raw_pwrite_stream &OS,
                                       raw_pwrite_stream *DwoOS) {
  // Add LibraryInfo.
  llvm::Triple TargetTriple(TheModule->getTargetTriple());
  std::unique_ptr<TargetLibraryInfoImpl> TLII(
      createTLII(TargetTriple, CodeGenOpts));
  CodeGenPasses.add(new TargetLibraryInfoWrapperPass(*TLII));

  // Normal mode, emit a .s or .o file by running the code generator. Note,
  // this also adds codegenerator level optimization passes.
  CodeGenFileType CGFT = getCodeGenFileType(Action);

  // Add ObjC ARC final-cleanup optimizations. This is done as part of the
  // "codegen" passes so that it isn't run multiple times when there is
  // inlining happening.
  if (CodeGenOpts.OptimizationLevel > 0)
    CodeGenPasses.add(createObjCARCContractPass());

  if (TM->addPassesToEmitFile(CodeGenPasses, OS, DwoOS, CGFT,
                              /*DisableVerify=*/!CodeGenOpts.VerifyModule)) {
    Diags.Report(diag::err_fe_unable_to_interface_with_target);
    return false;
  }

  return true;
}

void EmitAssemblyHelper::EmitAssemblyWithLegacyPassManager(
    BackendAction Action, std::unique_ptr<raw_pwrite_stream> OS) {
  TimeRegion Region(CodeGenOpts.TimePasses ? &CodeGenerationTime : nullptr);

  setCommandLineOpts(CodeGenOpts);

  bool UsesCodeGen = actionRequiresCodeGen(Action);
  CreateTargetMachine(UsesCodeGen);

  if (UsesCodeGen && !TM)
    return;
  if (TM)
    TheModule->setDataLayout(TM->createDataLayout());

  DebugifyCustomPassManager PerModulePasses;
  DebugInfoPerPassMap DIPreservationMap;
  if (CodeGenOpts.EnableDIPreservationVerify) {
    PerModulePasses.setDebugifyMode(DebugifyMode::OriginalDebugInfo);
    PerModulePasses.setDIPreservationMap(DIPreservationMap);

    if (!CodeGenOpts.DIBugsReportFilePath.empty())
      PerModulePasses.setOrigDIVerifyBugsReportFilePath(
          CodeGenOpts.DIBugsReportFilePath);
  }
  PerModulePasses.add(
      createTargetTransformInfoWrapperPass(getTargetIRAnalysis()));

  legacy::FunctionPassManager PerFunctionPasses(TheModule);
  PerFunctionPasses.add(
      createTargetTransformInfoWrapperPass(getTargetIRAnalysis()));

  CreatePasses(PerModulePasses, PerFunctionPasses);

  // Add a verifier pass if requested. We don't have to do this if the action
  // requires code generation because there will already be a verifier pass in
  // the code-generation pipeline.
  if (!UsesCodeGen && CodeGenOpts.VerifyModule)
    PerModulePasses.add(createVerifierPass());

  legacy::PassManager CodeGenPasses;
  CodeGenPasses.add(
      createTargetTransformInfoWrapperPass(getTargetIRAnalysis()));

  std::unique_ptr<llvm::ToolOutputFile> ThinLinkOS, DwoOS;

  // Eliminate dead arguments from SPIR kernels in SYCL environment.
  // Run DAE when LLVM optimizations are applied as well.
  if (LangOpts.SYCLIsDevice && !CodeGenOpts.DisableLLVMPasses &&
      LangOpts.EnableDAEInSpirKernels)
    PerModulePasses.add(createDeadArgEliminationSYCLPass());

  // Add SPIRITTAnnotations pass to the pass manager if
  // -fsycl-instrument-device-code option was passed. This option can be
  // used only with spir triple.
  if (CodeGenOpts.SPIRITTAnnotations) {
<<<<<<< HEAD
    if (!llvm::Triple(TheModule->getTargetTriple()).isSPIR())
      llvm::report_fatal_error(
          "ITT annotations can only by added to a module with spir target");
=======
    assert(llvm::Triple(TheModule->getTargetTriple()).isSPIR() &&
           "ITT annotations can only by added to a module with spir target");
>>>>>>> 30c834aa
    PerModulePasses.add(createSPIRITTAnnotationsLegacyPass());
  }

  // Allocate static local memory in SYCL kernel scope for each allocation call.
  if (LangOpts.SYCLIsDevice) {
    // Group local memory pass depends on inlining. Turn it on even in case if
    // all llvm passes or SYCL early optimizations are disabled.
    // FIXME: Remove this workaround when dependency on inlining is eliminated.
    if (CodeGenOpts.DisableLLVMPasses)
      PerModulePasses.add(createAlwaysInlinerLegacyPass(false));
    PerModulePasses.add(createSYCLLowerWGLocalMemoryLegacyPass());
    PerModulePasses.add(createSYCLMutatePrintfAddrspaceLegacyPass());
  }

  switch (Action) {
  case Backend_EmitNothing:
    break;

  case Backend_EmitBC:
    if (CodeGenOpts.PrepareForThinLTO && !CodeGenOpts.DisableLLVMPasses) {
      if (!CodeGenOpts.ThinLinkBitcodeFile.empty()) {
        ThinLinkOS = openOutputFile(CodeGenOpts.ThinLinkBitcodeFile);
        if (!ThinLinkOS)
          return;
      }
      if (!TheModule->getModuleFlag("EnableSplitLTOUnit"))
        TheModule->addModuleFlag(Module::Error, "EnableSplitLTOUnit",
                                 CodeGenOpts.EnableSplitLTOUnit);
      PerModulePasses.add(createWriteThinLTOBitcodePass(
          *OS, ThinLinkOS ? &ThinLinkOS->os() : nullptr));
    } else {
      // Emit a module summary by default for Regular LTO except for ld64
      // targets
      bool EmitLTOSummary =
          (CodeGenOpts.PrepareForLTO &&
           !CodeGenOpts.DisableLLVMPasses &&
           llvm::Triple(TheModule->getTargetTriple()).getVendor() !=
               llvm::Triple::Apple);
      if (EmitLTOSummary) {
        if (!TheModule->getModuleFlag("ThinLTO"))
          TheModule->addModuleFlag(Module::Error, "ThinLTO", uint32_t(0));
        if (!TheModule->getModuleFlag("EnableSplitLTOUnit"))
          TheModule->addModuleFlag(Module::Error, "EnableSplitLTOUnit",
                                   uint32_t(1));
      }

      PerModulePasses.add(createBitcodeWriterPass(
          *OS, CodeGenOpts.EmitLLVMUseLists, EmitLTOSummary));
    }
    break;

  case Backend_EmitLL:
    PerModulePasses.add(
        createPrintModulePass(*OS, "", CodeGenOpts.EmitLLVMUseLists));
    break;

  default:
    if (!CodeGenOpts.SplitDwarfOutput.empty()) {
      DwoOS = openOutputFile(CodeGenOpts.SplitDwarfOutput);
      if (!DwoOS)
        return;
    }
    if (!AddEmitPasses(CodeGenPasses, Action, *OS,
                       DwoOS ? &DwoOS->os() : nullptr))
      return;
  }

  // Before executing passes, print the final values of the LLVM options.
  cl::PrintOptionValues();

  // Run passes. For now we do all passes at once, but eventually we
  // would like to have the option of streaming code generation.

  {
    PrettyStackTraceString CrashInfo("Per-function optimization");
    llvm::TimeTraceScope TimeScope("PerFunctionPasses");

    PerFunctionPasses.doInitialization();
    for (Function &F : *TheModule)
      if (!F.isDeclaration())
        PerFunctionPasses.run(F);
    PerFunctionPasses.doFinalization();
  }

  {
    PrettyStackTraceString CrashInfo("Per-module optimization passes");
    llvm::TimeTraceScope TimeScope("PerModulePasses");
    PerModulePasses.run(*TheModule);
  }

  {
    PrettyStackTraceString CrashInfo("Code generation");
    llvm::TimeTraceScope TimeScope("CodeGenPasses");
    CodeGenPasses.run(*TheModule);
  }

  if (ThinLinkOS)
    ThinLinkOS->keep();
  if (DwoOS)
    DwoOS->keep();
}

static OptimizationLevel mapToLevel(const CodeGenOptions &Opts) {
  switch (Opts.OptimizationLevel) {
  default:
    llvm_unreachable("Invalid optimization level!");

  case 0:
    return OptimizationLevel::O0;

  case 1:
    return OptimizationLevel::O1;

  case 2:
    switch (Opts.OptimizeSize) {
    default:
      llvm_unreachable("Invalid optimization level for size!");

    case 0:
      return OptimizationLevel::O2;

    case 1:
      return OptimizationLevel::Os;

    case 2:
      return OptimizationLevel::Oz;
    }

  case 3:
    return OptimizationLevel::O3;
  }
}

static void addSanitizers(const Triple &TargetTriple,
                          const CodeGenOptions &CodeGenOpts,
                          const LangOptions &LangOpts, PassBuilder &PB) {
  PB.registerOptimizerLastEPCallback([&](ModulePassManager &MPM,
                                         OptimizationLevel Level) {
    if (CodeGenOpts.hasSanitizeCoverage()) {
      auto SancovOpts = getSancovOptsFromCGOpts(CodeGenOpts);
      MPM.addPass(ModuleSanitizerCoveragePass(
          SancovOpts, CodeGenOpts.SanitizeCoverageAllowlistFiles,
          CodeGenOpts.SanitizeCoverageIgnorelistFiles));
    }

    auto MSanPass = [&](SanitizerMask Mask, bool CompileKernel) {
      if (LangOpts.Sanitize.has(Mask)) {
        int TrackOrigins = CodeGenOpts.SanitizeMemoryTrackOrigins;
        bool Recover = CodeGenOpts.SanitizeRecover.has(Mask);

        MemorySanitizerOptions options(TrackOrigins, Recover, CompileKernel,
                                       CodeGenOpts.SanitizeMemoryParamRetval);
        MPM.addPass(ModuleMemorySanitizerPass(options));
        FunctionPassManager FPM;
        FPM.addPass(MemorySanitizerPass(options));
        if (Level != OptimizationLevel::O0) {
          // MemorySanitizer inserts complex instrumentation that mostly
          // follows the logic of the original code, but operates on
          // "shadow" values. It can benefit from re-running some
          // general purpose optimization passes.
          FPM.addPass(EarlyCSEPass());
          // TODO: Consider add more passes like in
          // addGeneralOptsForMemorySanitizer. EarlyCSEPass makes visible
          // difference on size. It's not clear if the rest is still
          // usefull. InstCombinePass breakes
          // compiler-rt/test/msan/select_origin.cpp.
        }
        MPM.addPass(createModuleToFunctionPassAdaptor(std::move(FPM)));
      }
    };
    MSanPass(SanitizerKind::Memory, false);
    MSanPass(SanitizerKind::KernelMemory, true);

    if (LangOpts.Sanitize.has(SanitizerKind::Thread)) {
      MPM.addPass(ModuleThreadSanitizerPass());
      MPM.addPass(createModuleToFunctionPassAdaptor(ThreadSanitizerPass()));
    }

    auto ASanPass = [&](SanitizerMask Mask, bool CompileKernel) {
      if (LangOpts.Sanitize.has(Mask)) {
        bool UseGlobalGC = asanUseGlobalsGC(TargetTriple, CodeGenOpts);
        bool UseOdrIndicator = CodeGenOpts.SanitizeAddressUseOdrIndicator;
        llvm::AsanDtorKind DestructorKind =
            CodeGenOpts.getSanitizeAddressDtor();
        AddressSanitizerOptions Opts;
        Opts.CompileKernel = CompileKernel;
        Opts.Recover = CodeGenOpts.SanitizeRecover.has(Mask);
        Opts.UseAfterScope = CodeGenOpts.SanitizeAddressUseAfterScope;
        Opts.UseAfterReturn = CodeGenOpts.getSanitizeAddressUseAfterReturn();
        MPM.addPass(RequireAnalysisPass<ASanGlobalsMetadataAnalysis, Module>());
        MPM.addPass(ModuleAddressSanitizerPass(
            Opts, UseGlobalGC, UseOdrIndicator, DestructorKind));
      }
    };
    ASanPass(SanitizerKind::Address, false);
    ASanPass(SanitizerKind::KernelAddress, true);

    auto HWASanPass = [&](SanitizerMask Mask, bool CompileKernel) {
      if (LangOpts.Sanitize.has(Mask)) {
        bool Recover = CodeGenOpts.SanitizeRecover.has(Mask);
        MPM.addPass(HWAddressSanitizerPass(
            {CompileKernel, Recover,
             /*DisableOptimization=*/CodeGenOpts.OptimizationLevel == 0}));
      }
    };
    HWASanPass(SanitizerKind::HWAddress, false);
    HWASanPass(SanitizerKind::KernelHWAddress, true);

    if (LangOpts.Sanitize.has(SanitizerKind::DataFlow)) {
      MPM.addPass(DataFlowSanitizerPass(LangOpts.NoSanitizeFiles));
    }
  });
}

void EmitAssemblyHelper::RunOptimizationPipeline(
    BackendAction Action, std::unique_ptr<raw_pwrite_stream> &OS,
    std::unique_ptr<llvm::ToolOutputFile> &ThinLinkOS) {
  Optional<PGOOptions> PGOOpt;

  if (CodeGenOpts.hasProfileIRInstr())
    // -fprofile-generate.
    PGOOpt = PGOOptions(CodeGenOpts.InstrProfileOutput.empty()
                            ? getDefaultProfileGenName()
                            : CodeGenOpts.InstrProfileOutput,
                        "", "", PGOOptions::IRInstr, PGOOptions::NoCSAction,
                        CodeGenOpts.DebugInfoForProfiling);
  else if (CodeGenOpts.hasProfileIRUse()) {
    // -fprofile-use.
    auto CSAction = CodeGenOpts.hasProfileCSIRUse() ? PGOOptions::CSIRUse
                                                    : PGOOptions::NoCSAction;
    PGOOpt = PGOOptions(CodeGenOpts.ProfileInstrumentUsePath, "",
                        CodeGenOpts.ProfileRemappingFile, PGOOptions::IRUse,
                        CSAction, CodeGenOpts.DebugInfoForProfiling);
  } else if (!CodeGenOpts.SampleProfileFile.empty())
    // -fprofile-sample-use
    PGOOpt = PGOOptions(
        CodeGenOpts.SampleProfileFile, "", CodeGenOpts.ProfileRemappingFile,
        PGOOptions::SampleUse, PGOOptions::NoCSAction,
        CodeGenOpts.DebugInfoForProfiling, CodeGenOpts.PseudoProbeForProfiling);
  else if (CodeGenOpts.PseudoProbeForProfiling)
    // -fpseudo-probe-for-profiling
    PGOOpt =
        PGOOptions("", "", "", PGOOptions::NoAction, PGOOptions::NoCSAction,
                   CodeGenOpts.DebugInfoForProfiling, true);
  else if (CodeGenOpts.DebugInfoForProfiling)
    // -fdebug-info-for-profiling
    PGOOpt = PGOOptions("", "", "", PGOOptions::NoAction,
                        PGOOptions::NoCSAction, true);

  // Check to see if we want to generate a CS profile.
  if (CodeGenOpts.hasProfileCSIRInstr()) {
    assert(!CodeGenOpts.hasProfileCSIRUse() &&
           "Cannot have both CSProfileUse pass and CSProfileGen pass at "
           "the same time");
    if (PGOOpt.hasValue()) {
      assert(PGOOpt->Action != PGOOptions::IRInstr &&
             PGOOpt->Action != PGOOptions::SampleUse &&
             "Cannot run CSProfileGen pass with ProfileGen or SampleUse "
             " pass");
      PGOOpt->CSProfileGenFile = CodeGenOpts.InstrProfileOutput.empty()
                                     ? getDefaultProfileGenName()
                                     : CodeGenOpts.InstrProfileOutput;
      PGOOpt->CSAction = PGOOptions::CSIRInstr;
    } else
      PGOOpt = PGOOptions("",
                          CodeGenOpts.InstrProfileOutput.empty()
                              ? getDefaultProfileGenName()
                              : CodeGenOpts.InstrProfileOutput,
                          "", PGOOptions::NoAction, PGOOptions::CSIRInstr,
                          CodeGenOpts.DebugInfoForProfiling);
  }
  if (TM)
    TM->setPGOOption(PGOOpt);

  PipelineTuningOptions PTO;
  PTO.LoopUnrolling = CodeGenOpts.UnrollLoops;
  // For historical reasons, loop interleaving is set to mirror setting for loop
  // unrolling.
  PTO.LoopInterleaving = CodeGenOpts.UnrollLoops;
  PTO.LoopVectorization = CodeGenOpts.VectorizeLoop;
  PTO.SLPVectorization = CodeGenOpts.VectorizeSLP;
  PTO.MergeFunctions = CodeGenOpts.MergeFunctions;
  // Only enable CGProfilePass when using integrated assembler, since
  // non-integrated assemblers don't recognize .cgprofile section.
  PTO.CallGraphProfile = !CodeGenOpts.DisableIntegratedAS;

  LoopAnalysisManager LAM;
  FunctionAnalysisManager FAM;
  CGSCCAnalysisManager CGAM;
  ModuleAnalysisManager MAM;

  bool DebugPassStructure = CodeGenOpts.DebugPass == "Structure";
  PassInstrumentationCallbacks PIC;
  PrintPassOptions PrintPassOpts;
  PrintPassOpts.Indent = DebugPassStructure;
  PrintPassOpts.SkipAnalyses = DebugPassStructure;
  StandardInstrumentations SI(CodeGenOpts.DebugPassManager ||
                                  DebugPassStructure,
                              /*VerifyEach*/ false, PrintPassOpts);
  SI.registerCallbacks(PIC, &FAM);
  PassBuilder PB(TM.get(), PTO, PGOOpt, &PIC);

  // Attempt to load pass plugins and register their callbacks with PB.
  for (auto &PluginFN : CodeGenOpts.PassPlugins) {
    auto PassPlugin = PassPlugin::Load(PluginFN);
    if (PassPlugin) {
      PassPlugin->registerPassBuilderCallbacks(PB);
    } else {
      Diags.Report(diag::err_fe_unable_to_load_plugin)
          << PluginFN << toString(PassPlugin.takeError());
    }
  }
#define HANDLE_EXTENSION(Ext)                                                  \
  get##Ext##PluginInfo().RegisterPassBuilderCallbacks(PB);
#include "llvm/Support/Extension.def"

  // Register the target library analysis directly and give it a customized
  // preset TLI.
  Triple TargetTriple(TheModule->getTargetTriple());
  std::unique_ptr<TargetLibraryInfoImpl> TLII(
      createTLII(TargetTriple, CodeGenOpts));
  FAM.registerPass([&] { return TargetLibraryAnalysis(*TLII); });

  // Register all the basic analyses with the managers.
  PB.registerModuleAnalyses(MAM);
  PB.registerCGSCCAnalyses(CGAM);
  PB.registerFunctionAnalyses(FAM);
  PB.registerLoopAnalyses(LAM);
  PB.crossRegisterProxies(LAM, FAM, CGAM, MAM);

  ModulePassManager MPM;

  if (!CodeGenOpts.DisableLLVMPasses) {
    // Map our optimization levels into one of the distinct levels used to
    // configure the pipeline.
    OptimizationLevel Level = mapToLevel(CodeGenOpts);

    bool IsThinLTO = CodeGenOpts.PrepareForThinLTO;
    bool IsLTO = CodeGenOpts.PrepareForLTO;

    if (LangOpts.ObjCAutoRefCount) {
      PB.registerPipelineStartEPCallback(
          [](ModulePassManager &MPM, OptimizationLevel Level) {
            if (Level != OptimizationLevel::O0)
              MPM.addPass(
                  createModuleToFunctionPassAdaptor(ObjCARCExpandPass()));
          });
      PB.registerPipelineEarlySimplificationEPCallback(
          [](ModulePassManager &MPM, OptimizationLevel Level) {
            if (Level != OptimizationLevel::O0)
              MPM.addPass(ObjCARCAPElimPass());
          });
      PB.registerScalarOptimizerLateEPCallback(
          [](FunctionPassManager &FPM, OptimizationLevel Level) {
            if (Level != OptimizationLevel::O0)
              FPM.addPass(ObjCARCOptPass());
          });
    }

    // If we reached here with a non-empty index file name, then the index
    // file was empty and we are not performing ThinLTO backend compilation
    // (used in testing in a distributed build environment).
    bool IsThinLTOPostLink = !CodeGenOpts.ThinLTOIndexFile.empty();
    // If so drop any the type test assume sequences inserted for whole program
    // vtables so that codegen doesn't complain.
    if (IsThinLTOPostLink)
      PB.registerPipelineStartEPCallback(
          [](ModulePassManager &MPM, OptimizationLevel Level) {
            MPM.addPass(LowerTypeTestsPass(/*ExportSummary=*/nullptr,
                                           /*ImportSummary=*/nullptr,
                                           /*DropTypeTests=*/true));
          });

    if (CodeGenOpts.InstrumentFunctions ||
        CodeGenOpts.InstrumentFunctionEntryBare ||
        CodeGenOpts.InstrumentFunctionsAfterInlining ||
        CodeGenOpts.InstrumentForProfiling) {
      PB.registerPipelineStartEPCallback(
          [](ModulePassManager &MPM, OptimizationLevel Level) {
            MPM.addPass(createModuleToFunctionPassAdaptor(
                EntryExitInstrumenterPass(/*PostInlining=*/false)));
          });
      PB.registerOptimizerLastEPCallback(
          [](ModulePassManager &MPM, OptimizationLevel Level) {
            MPM.addPass(createModuleToFunctionPassAdaptor(
                EntryExitInstrumenterPass(/*PostInlining=*/true)));
          });
    }

    // Register callbacks to schedule sanitizer passes at the appropriate part
    // of the pipeline.
    if (LangOpts.Sanitize.has(SanitizerKind::LocalBounds))
      PB.registerScalarOptimizerLateEPCallback(
          [](FunctionPassManager &FPM, OptimizationLevel Level) {
            FPM.addPass(BoundsCheckingPass());
          });

    // Don't add sanitizers if we are here from ThinLTO PostLink. That already
    // done on PreLink stage.
    if (!IsThinLTOPostLink)
      addSanitizers(TargetTriple, CodeGenOpts, LangOpts, PB);

    if (Optional<GCOVOptions> Options = getGCOVOptions(CodeGenOpts, LangOpts))
      PB.registerPipelineStartEPCallback(
          [Options](ModulePassManager &MPM, OptimizationLevel Level) {
            MPM.addPass(GCOVProfilerPass(*Options));
          });
    if (Optional<InstrProfOptions> Options =
            getInstrProfOptions(CodeGenOpts, LangOpts))
      PB.registerPipelineStartEPCallback(
          [Options](ModulePassManager &MPM, OptimizationLevel Level) {
            MPM.addPass(InstrProfiling(*Options, false));
          });

    if (CodeGenOpts.OptimizationLevel == 0) {
      MPM = PB.buildO0DefaultPipeline(Level, IsLTO || IsThinLTO);
    } else if (IsThinLTO) {
      MPM = PB.buildThinLTOPreLinkDefaultPipeline(Level);
    } else if (IsLTO) {
      MPM = PB.buildLTOPreLinkDefaultPipeline(Level);
    } else {
      MPM = PB.buildPerModuleDefaultPipeline(Level);
    }

    if (!CodeGenOpts.MemoryProfileOutput.empty()) {
      MPM.addPass(createModuleToFunctionPassAdaptor(MemProfilerPass()));
      MPM.addPass(ModuleMemProfilerPass());
    }
  }
  if (LangOpts.SYCLIsDevice) {
    MPM.addPass(SYCLMutatePrintfAddrspacePass());
  }
<<<<<<< HEAD
=======

  // Allocate static local memory in SYCL kernel scope for each allocation
  // call. It should be called after inlining pass.
  if (LangOpts.SYCLIsDevice) {
    // Group local memory pass depends on inlining. Turn it on even in case if
    // all llvm passes or SYCL early optimizations are disabled.
    // FIXME: Remove this workaround when dependency on inlining is eliminated.
    if (CodeGenOpts.DisableLLVMPasses)
      MPM.addPass(AlwaysInlinerPass(false));
    MPM.addPass(SYCLLowerWGLocalMemoryPass());
  }
>>>>>>> 30c834aa

  // Add a verifier pass if requested. We don't have to do this if the action
  // requires code generation because there will already be a verifier pass in
  // the code-generation pipeline.
  if (!actionRequiresCodeGen(Action) && CodeGenOpts.VerifyModule)
    MPM.addPass(VerifierPass());

  switch (Action) {
  case Backend_EmitBC:
    if (CodeGenOpts.PrepareForThinLTO && !CodeGenOpts.DisableLLVMPasses) {
      if (!CodeGenOpts.ThinLinkBitcodeFile.empty()) {
        ThinLinkOS = openOutputFile(CodeGenOpts.ThinLinkBitcodeFile);
        if (!ThinLinkOS)
          return;
      }
      if (!TheModule->getModuleFlag("EnableSplitLTOUnit"))
        TheModule->addModuleFlag(Module::Error, "EnableSplitLTOUnit",
                                 CodeGenOpts.EnableSplitLTOUnit);
      MPM.addPass(ThinLTOBitcodeWriterPass(*OS, ThinLinkOS ? &ThinLinkOS->os()
                                                           : nullptr));
    } else {
      // Emit a module summary by default for Regular LTO except for ld64
      // targets
      bool EmitLTOSummary =
          (CodeGenOpts.PrepareForLTO && !CodeGenOpts.DisableLLVMPasses &&
           llvm::Triple(TheModule->getTargetTriple()).getVendor() !=
               llvm::Triple::Apple);
      if (EmitLTOSummary) {
        if (!TheModule->getModuleFlag("ThinLTO"))
          TheModule->addModuleFlag(Module::Error, "ThinLTO", uint32_t(0));
        if (!TheModule->getModuleFlag("EnableSplitLTOUnit"))
          TheModule->addModuleFlag(Module::Error, "EnableSplitLTOUnit",
                                   uint32_t(1));
      }
      MPM.addPass(
          BitcodeWriterPass(*OS, CodeGenOpts.EmitLLVMUseLists, EmitLTOSummary));
    }
    break;

  case Backend_EmitLL:
    MPM.addPass(PrintModulePass(*OS, "", CodeGenOpts.EmitLLVMUseLists));
    break;

  default:
    break;
  }

  // Now that we have all of the passes ready, run them.
  PrettyStackTraceString CrashInfo("Optimizer");
  MPM.run(*TheModule, MAM);
}

void EmitAssemblyHelper::RunCodegenPipeline(
    BackendAction Action, std::unique_ptr<raw_pwrite_stream> &OS,
    std::unique_ptr<llvm::ToolOutputFile> &DwoOS) {
  // We still use the legacy PM to run the codegen pipeline since the new PM
  // does not work with the codegen pipeline.
  // FIXME: make the new PM work with the codegen pipeline.
  legacy::PassManager CodeGenPasses;

  // Append any output we need to the pass manager.
  switch (Action) {
  case Backend_EmitAssembly:
  case Backend_EmitMCNull:
  case Backend_EmitObj:
    CodeGenPasses.add(
        createTargetTransformInfoWrapperPass(getTargetIRAnalysis()));
    if (!CodeGenOpts.SplitDwarfOutput.empty()) {
      DwoOS = openOutputFile(CodeGenOpts.SplitDwarfOutput);
      if (!DwoOS)
        return;
    }
    if (!AddEmitPasses(CodeGenPasses, Action, *OS,
                       DwoOS ? &DwoOS->os() : nullptr))
      // FIXME: Should we handle this error differently?
      return;
    break;
  default:
    return;
  }

  PrettyStackTraceString CrashInfo("Code generation");
  CodeGenPasses.run(*TheModule);
}

/// A clean version of `EmitAssembly` that uses the new pass manager.
///
/// Not all features are currently supported in this system, but where
/// necessary it falls back to the legacy pass manager to at least provide
/// basic functionality.
///
/// This API is planned to have its functionality finished and then to replace
/// `EmitAssembly` at some point in the future when the default switches.
void EmitAssemblyHelper::EmitAssembly(BackendAction Action,
                                      std::unique_ptr<raw_pwrite_stream> OS) {
  TimeRegion Region(CodeGenOpts.TimePasses ? &CodeGenerationTime : nullptr);
  setCommandLineOpts(CodeGenOpts);

  bool RequiresCodeGen = actionRequiresCodeGen(Action);
  CreateTargetMachine(RequiresCodeGen);

  if (RequiresCodeGen && !TM)
    return;
  if (TM)
    TheModule->setDataLayout(TM->createDataLayout());

  // Before executing passes, print the final values of the LLVM options.
  cl::PrintOptionValues();

  std::unique_ptr<llvm::ToolOutputFile> ThinLinkOS, DwoOS;
  RunOptimizationPipeline(Action, OS, ThinLinkOS);
  RunCodegenPipeline(Action, OS, DwoOS);

  if (ThinLinkOS)
    ThinLinkOS->keep();
  if (DwoOS)
    DwoOS->keep();
}

static void runThinLTOBackend(
    DiagnosticsEngine &Diags, ModuleSummaryIndex *CombinedIndex, Module *M,
    const HeaderSearchOptions &HeaderOpts, const CodeGenOptions &CGOpts,
    const clang::TargetOptions &TOpts, const LangOptions &LOpts,
    std::unique_ptr<raw_pwrite_stream> OS, std::string SampleProfile,
    std::string ProfileRemapping, BackendAction Action) {
  StringMap<DenseMap<GlobalValue::GUID, GlobalValueSummary *>>
      ModuleToDefinedGVSummaries;
  CombinedIndex->collectDefinedGVSummariesPerModule(ModuleToDefinedGVSummaries);

  setCommandLineOpts(CGOpts);

  // We can simply import the values mentioned in the combined index, since
  // we should only invoke this using the individual indexes written out
  // via a WriteIndexesThinBackend.
  FunctionImporter::ImportMapTy ImportList;
  if (!lto::initImportList(*M, *CombinedIndex, ImportList))
    return;

  auto AddStream = [&](size_t Task) {
    return std::make_unique<CachedFileStream>(std::move(OS),
                                              CGOpts.ObjectFilenameForDebug);
  };
  lto::Config Conf;
  if (CGOpts.SaveTempsFilePrefix != "") {
    if (Error E = Conf.addSaveTemps(CGOpts.SaveTempsFilePrefix + ".",
                                    /* UseInputModulePath */ false)) {
      handleAllErrors(std::move(E), [&](ErrorInfoBase &EIB) {
        errs() << "Error setting up ThinLTO save-temps: " << EIB.message()
               << '\n';
      });
    }
  }
  Conf.CPU = TOpts.CPU;
  Conf.CodeModel = getCodeModel(CGOpts);
  Conf.MAttrs = TOpts.Features;
  Conf.RelocModel = CGOpts.RelocationModel;
  Conf.CGOptLevel = getCGOptLevel(CGOpts);
  Conf.OptLevel = CGOpts.OptimizationLevel;
  initTargetOptions(Diags, Conf.Options, CGOpts, TOpts, LOpts, HeaderOpts);
  Conf.SampleProfile = std::move(SampleProfile);
  Conf.PTO.LoopUnrolling = CGOpts.UnrollLoops;
  // For historical reasons, loop interleaving is set to mirror setting for loop
  // unrolling.
  Conf.PTO.LoopInterleaving = CGOpts.UnrollLoops;
  Conf.PTO.LoopVectorization = CGOpts.VectorizeLoop;
  Conf.PTO.SLPVectorization = CGOpts.VectorizeSLP;
  // Only enable CGProfilePass when using integrated assembler, since
  // non-integrated assemblers don't recognize .cgprofile section.
  Conf.PTO.CallGraphProfile = !CGOpts.DisableIntegratedAS;

  // Context sensitive profile.
  if (CGOpts.hasProfileCSIRInstr()) {
    Conf.RunCSIRInstr = true;
    Conf.CSIRProfile = std::move(CGOpts.InstrProfileOutput);
  } else if (CGOpts.hasProfileCSIRUse()) {
    Conf.RunCSIRInstr = false;
    Conf.CSIRProfile = std::move(CGOpts.ProfileInstrumentUsePath);
  }

  Conf.ProfileRemapping = std::move(ProfileRemapping);
  Conf.UseNewPM = !CGOpts.LegacyPassManager;
  Conf.DebugPassManager = CGOpts.DebugPassManager;
  Conf.RemarksWithHotness = CGOpts.DiagnosticsWithHotness;
  Conf.RemarksFilename = CGOpts.OptRecordFile;
  Conf.RemarksPasses = CGOpts.OptRecordPasses;
  Conf.RemarksFormat = CGOpts.OptRecordFormat;
  Conf.SplitDwarfFile = CGOpts.SplitDwarfFile;
  Conf.SplitDwarfOutput = CGOpts.SplitDwarfOutput;
  switch (Action) {
  case Backend_EmitNothing:
    Conf.PreCodeGenModuleHook = [](size_t Task, const Module &Mod) {
      return false;
    };
    break;
  case Backend_EmitLL:
    Conf.PreCodeGenModuleHook = [&](size_t Task, const Module &Mod) {
      M->print(*OS, nullptr, CGOpts.EmitLLVMUseLists);
      return false;
    };
    break;
  case Backend_EmitBC:
    Conf.PreCodeGenModuleHook = [&](size_t Task, const Module &Mod) {
      WriteBitcodeToFile(*M, *OS, CGOpts.EmitLLVMUseLists);
      return false;
    };
    break;
  default:
    Conf.CGFileType = getCodeGenFileType(Action);
    break;
  }
  if (Error E =
          thinBackend(Conf, -1, AddStream, *M, *CombinedIndex, ImportList,
                      ModuleToDefinedGVSummaries[M->getModuleIdentifier()],
                      /* ModuleMap */ nullptr, CGOpts.CmdArgs)) {
    handleAllErrors(std::move(E), [&](ErrorInfoBase &EIB) {
      errs() << "Error running ThinLTO backend: " << EIB.message() << '\n';
    });
  }
}

void clang::EmitBackendOutput(DiagnosticsEngine &Diags,
                              const HeaderSearchOptions &HeaderOpts,
                              const CodeGenOptions &CGOpts,
                              const clang::TargetOptions &TOpts,
                              const LangOptions &LOpts,
                              StringRef TDesc, Module *M,
                              BackendAction Action,
                              std::unique_ptr<raw_pwrite_stream> OS) {

  llvm::TimeTraceScope TimeScope("Backend");

  std::unique_ptr<llvm::Module> EmptyModule;
  if (!CGOpts.ThinLTOIndexFile.empty()) {
    // If we are performing a ThinLTO importing compile, load the function index
    // into memory and pass it into runThinLTOBackend, which will run the
    // function importer and invoke LTO passes.
    std::unique_ptr<ModuleSummaryIndex> CombinedIndex;
    if (Error E = llvm::getModuleSummaryIndexForFile(
                      CGOpts.ThinLTOIndexFile,
                      /*IgnoreEmptyThinLTOIndexFile*/ true)
                      .moveInto(CombinedIndex)) {
      logAllUnhandledErrors(std::move(E), errs(),
                            "Error loading index file '" +
                            CGOpts.ThinLTOIndexFile + "': ");
      return;
    }

    // A null CombinedIndex means we should skip ThinLTO compilation
    // (LLVM will optionally ignore empty index files, returning null instead
    // of an error).
    if (CombinedIndex) {
      if (!CombinedIndex->skipModuleByDistributedBackend()) {
        runThinLTOBackend(Diags, CombinedIndex.get(), M, HeaderOpts, CGOpts,
                          TOpts, LOpts, std::move(OS), CGOpts.SampleProfileFile,
                          CGOpts.ProfileRemappingFile, Action);
        return;
      }
      // Distributed indexing detected that nothing from the module is needed
      // for the final linking. So we can skip the compilation. We sill need to
      // output an empty object file to make sure that a linker does not fail
      // trying to read it. Also for some features, like CFI, we must skip
      // the compilation as CombinedIndex does not contain all required
      // information.
      EmptyModule = std::make_unique<llvm::Module>("empty", M->getContext());
      EmptyModule->setTargetTriple(M->getTargetTriple());
      M = EmptyModule.get();
    }
  }

  EmitAssemblyHelper AsmHelper(Diags, HeaderOpts, CGOpts, TOpts, LOpts, M);

  if (CGOpts.LegacyPassManager)
    AsmHelper.EmitAssemblyWithLegacyPassManager(Action, std::move(OS));
  else
    AsmHelper.EmitAssembly(Action, std::move(OS));

  // Verify clang's TargetInfo DataLayout against the LLVM TargetMachine's
  // DataLayout.
  if (AsmHelper.TM) {
    std::string DLDesc = M->getDataLayout().getStringRepresentation();
    if (DLDesc != TDesc) {
      unsigned DiagID = Diags.getCustomDiagID(
          DiagnosticsEngine::Error, "backend data layout '%0' does not match "
                                    "expected target description '%1'");
      Diags.Report(DiagID) << DLDesc << TDesc;
    }
  }
}

// With -fembed-bitcode, save a copy of the llvm IR as data in the
// __LLVM,__bitcode section.
void clang::EmbedBitcode(llvm::Module *M, const CodeGenOptions &CGOpts,
                         llvm::MemoryBufferRef Buf) {
  if (CGOpts.getEmbedBitcode() == CodeGenOptions::Embed_Off)
    return;
  llvm::EmbedBitcodeInModule(
      *M, Buf, CGOpts.getEmbedBitcode() != CodeGenOptions::Embed_Marker,
      CGOpts.getEmbedBitcode() != CodeGenOptions::Embed_Bitcode,
      CGOpts.CmdArgs);
}<|MERGE_RESOLUTION|>--- conflicted
+++ resolved
@@ -1045,14 +1045,8 @@
   // -fsycl-instrument-device-code option was passed. This option can be
   // used only with spir triple.
   if (CodeGenOpts.SPIRITTAnnotations) {
-<<<<<<< HEAD
-    if (!llvm::Triple(TheModule->getTargetTriple()).isSPIR())
-      llvm::report_fatal_error(
-          "ITT annotations can only by added to a module with spir target");
-=======
     assert(llvm::Triple(TheModule->getTargetTriple()).isSPIR() &&
            "ITT annotations can only by added to a module with spir target");
->>>>>>> 30c834aa
     PerModulePasses.add(createSPIRITTAnnotationsLegacyPass());
   }
 
@@ -1485,8 +1479,6 @@
   if (LangOpts.SYCLIsDevice) {
     MPM.addPass(SYCLMutatePrintfAddrspacePass());
   }
-<<<<<<< HEAD
-=======
 
   // Allocate static local memory in SYCL kernel scope for each allocation
   // call. It should be called after inlining pass.
@@ -1498,7 +1490,6 @@
       MPM.addPass(AlwaysInlinerPass(false));
     MPM.addPass(SYCLLowerWGLocalMemoryPass());
   }
->>>>>>> 30c834aa
 
   // Add a verifier pass if requested. We don't have to do this if the action
   // requires code generation because there will already be a verifier pass in
