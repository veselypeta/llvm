--- conflicted
+++ resolved
@@ -1166,16 +1166,14 @@
              CGM.getCodeGenOpts().StackAlignment))
     Fn->addFnAttr("stackrealign");
 
-<<<<<<< HEAD
+  // "main" doesn't need to zero out call-used registers.
+  if (FD && FD->isMain())
+    Fn->removeFnAttr("zero-call-used-regs");
+
   if (getLangOpts().SYCLIsDevice)
     if (const FunctionDecl *FD = dyn_cast_or_null<FunctionDecl>(D))
       if (FD->hasAttr<SYCLDeviceIndirectlyCallableAttr>())
         Fn->addFnAttr("referenced-indirectly");
-=======
-  // "main" doesn't need to zero out call-used registers.
-  if (FD && FD->isMain())
-    Fn->removeFnAttr("zero-call-used-regs");
->>>>>>> deaf22bc
 
   llvm::BasicBlock *EntryBB = createBasicBlock("entry", CurFn);
 
