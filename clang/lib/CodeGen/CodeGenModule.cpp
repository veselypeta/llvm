--- conflicted
+++ resolved
@@ -2444,11 +2444,8 @@
   }
 
   // Emit CUDA/HIP static device variables referenced by host code only.
-<<<<<<< HEAD
-=======
   // Note we should not clear CUDADeviceVarODRUsedByHost since it is still
   // needed for further handling.
->>>>>>> 21f3f750
   if (getLangOpts().CUDA && getLangOpts().CUDAIsDevice)
     for (const auto *V : getContext().CUDADeviceVarODRUsedByHost)
       DeferredDeclsToEmit.push_back(V);
