//===- ToolChain.cpp - Collections of tools for one platform --------------===//
//
// Part of the LLVM Project, under the Apache License v2.0 with LLVM Exceptions.
// See https://llvm.org/LICENSE.txt for license information.
// SPDX-License-Identifier: Apache-2.0 WITH LLVM-exception
//
//===----------------------------------------------------------------------===//

#include "clang/Driver/ToolChain.h"
#include "ToolChains/Arch/ARM.h"
#include "ToolChains/Clang.h"
#include "ToolChains/Flang.h"
#include "ToolChains/InterfaceStubs.h"
#include "clang/Basic/ObjCRuntime.h"
#include "clang/Basic/Sanitizers.h"
#include "clang/Config/config.h"
#include "clang/Driver/Action.h"
#include "clang/Driver/Driver.h"
#include "clang/Driver/DriverDiagnostic.h"
#include "clang/Driver/InputInfo.h"
#include "clang/Driver/Job.h"
#include "clang/Driver/Options.h"
#include "clang/Driver/SanitizerArgs.h"
#include "clang/Driver/XRayArgs.h"
#include "llvm/ADT/STLExtras.h"
#include "llvm/ADT/SmallString.h"
#include "llvm/ADT/StringRef.h"
#include "llvm/ADT/Triple.h"
#include "llvm/ADT/Twine.h"
#include "llvm/Config/llvm-config.h"
#include "llvm/MC/MCTargetOptions.h"
#include "llvm/MC/TargetRegistry.h"
#include "llvm/Option/Arg.h"
#include "llvm/Option/ArgList.h"
#include "llvm/Option/OptTable.h"
#include "llvm/Option/Option.h"
#include "llvm/Support/CommandLine.h"
#include "llvm/Support/ErrorHandling.h"
#include "llvm/Support/FileSystem.h"
#include "llvm/Support/Path.h"
#include "llvm/Support/TargetParser.h"
#include "llvm/Support/VersionTuple.h"
#include "llvm/Support/VirtualFileSystem.h"
#include <cassert>
#include <cstddef>
#include <cstring>
#include <string>

using namespace clang;
using namespace driver;
using namespace tools;
using namespace llvm;
using namespace llvm::opt;

static llvm::opt::Arg *GetRTTIArgument(const ArgList &Args) {
  return Args.getLastArg(options::OPT_mkernel, options::OPT_fapple_kext,
                         options::OPT_fno_rtti, options::OPT_frtti);
}

static ToolChain::RTTIMode CalculateRTTIMode(const ArgList &Args,
                                             const llvm::Triple &Triple,
                                             const Arg *CachedRTTIArg) {
  // Explicit rtti/no-rtti args
  if (CachedRTTIArg) {
    if (CachedRTTIArg->getOption().matches(options::OPT_frtti))
      return ToolChain::RM_Enabled;
    else
      return ToolChain::RM_Disabled;
  }

  // -frtti is default, except for the PS4 CPU.
  return (Triple.isPS4CPU()) ? ToolChain::RM_Disabled : ToolChain::RM_Enabled;
}

ToolChain::ToolChain(const Driver &D, const llvm::Triple &T,
                     const ArgList &Args)
    : D(D), Triple(T), Args(Args), CachedRTTIArg(GetRTTIArgument(Args)),
      CachedRTTIMode(CalculateRTTIMode(Args, Triple, CachedRTTIArg)) {
  auto addIfExists = [this](path_list &List, const std::string &Path) {
    if (getVFS().exists(Path))
      List.push_back(Path);
  };

  for (const auto &Path : getRuntimePaths())
    addIfExists(getLibraryPaths(), Path);
  for (const auto &Path : getStdlibPaths())
    addIfExists(getFilePaths(), Path);
  addIfExists(getFilePaths(), getArchSpecificLibPath());
}

void ToolChain::setTripleEnvironment(llvm::Triple::EnvironmentType Env) {
  Triple.setEnvironment(Env);
  if (EffectiveTriple != llvm::Triple())
    EffectiveTriple.setEnvironment(Env);
}

ToolChain::~ToolChain() = default;

llvm::vfs::FileSystem &ToolChain::getVFS() const {
  return getDriver().getVFS();
}

bool ToolChain::useIntegratedAs() const {
  return Args.hasFlag(options::OPT_fintegrated_as,
                      options::OPT_fno_integrated_as,
                      IsIntegratedAssemblerDefault());
}

bool ToolChain::useRelaxRelocations() const {
  return ENABLE_X86_RELAX_RELOCATIONS;
}

bool ToolChain::defaultToIEEELongDouble() const {
  return PPC_LINUX_DEFAULT_IEEELONGDOUBLE && getTriple().isOSLinux();
}

SanitizerArgs
ToolChain::getSanitizerArgs(const llvm::opt::ArgList &JobArgs) const {
  SanitizerArgs SanArgs(*this, JobArgs, !SanitizerArgsChecked);
  SanitizerArgsChecked = true;
  return SanArgs;
}

const XRayArgs& ToolChain::getXRayArgs() const {
  if (!XRayArguments.get())
    XRayArguments.reset(new XRayArgs(*this, Args));
  return *XRayArguments.get();
}

namespace {

struct DriverSuffix {
  const char *Suffix;
  const char *ModeFlag;
};

} // namespace

static const DriverSuffix *FindDriverSuffix(StringRef ProgName, size_t &Pos) {
  // A list of known driver suffixes. Suffixes are compared against the
  // program name in order. If there is a match, the frontend type is updated as
  // necessary by applying the ModeFlag.
  static const DriverSuffix DriverSuffixes[] = {
      {"clang", nullptr},
      {"clang++", "--driver-mode=g++"},
      {"clang-c++", "--driver-mode=g++"},
      {"clang-cc", nullptr},
      {"clang-cpp", "--driver-mode=cpp"},
      {"clang-g++", "--driver-mode=g++"},
      {"clang-gcc", nullptr},
      {"clang-cl", "--driver-mode=cl"},
      {"cc", nullptr},
      {"cpp", "--driver-mode=cpp"},
      {"cl", "--driver-mode=cl"},
      {"++", "--driver-mode=g++"},
      {"flang", "--driver-mode=flang"},
  };

  for (size_t i = 0; i < llvm::array_lengthof(DriverSuffixes); ++i) {
    StringRef Suffix(DriverSuffixes[i].Suffix);
    if (ProgName.endswith(Suffix)) {
      Pos = ProgName.size() - Suffix.size();
      return &DriverSuffixes[i];
    }
  }
  return nullptr;
}

/// Normalize the program name from argv[0] by stripping the file extension if
/// present and lower-casing the string on Windows.
static std::string normalizeProgramName(llvm::StringRef Argv0) {
  std::string ProgName = std::string(llvm::sys::path::stem(Argv0));
  if (is_style_windows(llvm::sys::path::Style::native)) {
    // Transform to lowercase for case insensitive file systems.
    std::transform(ProgName.begin(), ProgName.end(), ProgName.begin(),
                   ::tolower);
  }
  return ProgName;
}

static const DriverSuffix *parseDriverSuffix(StringRef ProgName, size_t &Pos) {
  // Try to infer frontend type and default target from the program name by
  // comparing it against DriverSuffixes in order.

  // If there is a match, the function tries to identify a target as prefix.
  // E.g. "x86_64-linux-clang" as interpreted as suffix "clang" with target
  // prefix "x86_64-linux". If such a target prefix is found, it may be
  // added via -target as implicit first argument.
  const DriverSuffix *DS = FindDriverSuffix(ProgName, Pos);

  if (!DS) {
    // Try again after stripping any trailing version number:
    // clang++3.5 -> clang++
    ProgName = ProgName.rtrim("0123456789.");
    DS = FindDriverSuffix(ProgName, Pos);
  }

  if (!DS) {
    // Try again after stripping trailing -component.
    // clang++-tot -> clang++
    ProgName = ProgName.slice(0, ProgName.rfind('-'));
    DS = FindDriverSuffix(ProgName, Pos);
  }
  return DS;
}

ParsedClangName
ToolChain::getTargetAndModeFromProgramName(StringRef PN) {
  std::string ProgName = normalizeProgramName(PN);
  size_t SuffixPos;
  const DriverSuffix *DS = parseDriverSuffix(ProgName, SuffixPos);
  if (!DS)
    return {};
  size_t SuffixEnd = SuffixPos + strlen(DS->Suffix);

  size_t LastComponent = ProgName.rfind('-', SuffixPos);
  if (LastComponent == std::string::npos)
    return ParsedClangName(ProgName.substr(0, SuffixEnd), DS->ModeFlag);
  std::string ModeSuffix = ProgName.substr(LastComponent + 1,
                                           SuffixEnd - LastComponent - 1);

  // Infer target from the prefix.
  StringRef Prefix(ProgName);
  Prefix = Prefix.slice(0, LastComponent);
  std::string IgnoredError;
  bool IsRegistered =
      llvm::TargetRegistry::lookupTarget(std::string(Prefix), IgnoredError);
  return ParsedClangName{std::string(Prefix), ModeSuffix, DS->ModeFlag,
                         IsRegistered};
}

StringRef ToolChain::getDefaultUniversalArchName() const {
  // In universal driver terms, the arch name accepted by -arch isn't exactly
  // the same as the ones that appear in the triple. Roughly speaking, this is
  // an inverse of the darwin::getArchTypeForDarwinArchName() function.
  switch (Triple.getArch()) {
  case llvm::Triple::aarch64: {
    if (getTriple().isArm64e())
      return "arm64e";
    return "arm64";
  }
  case llvm::Triple::aarch64_32:
    return "arm64_32";
  case llvm::Triple::ppc:
    return "ppc";
  case llvm::Triple::ppcle:
    return "ppcle";
  case llvm::Triple::ppc64:
    return "ppc64";
  case llvm::Triple::ppc64le:
    return "ppc64le";
  default:
    return Triple.getArchName();
  }
}

std::string ToolChain::getInputFilename(const InputInfo &Input) const {
  return Input.getFilename();
}

bool ToolChain::IsUnwindTablesDefault(const ArgList &Args) const {
  return false;
}

Tool *ToolChain::getClang() const {
  if (!Clang)
    Clang.reset(new tools::Clang(*this, useIntegratedBackend()));
  return Clang.get();
}

Tool *ToolChain::getFlang() const {
  if (!Flang)
    Flang.reset(new tools::Flang(*this));
  return Flang.get();
}

Tool *ToolChain::buildAssembler() const {
  return new tools::ClangAs(*this);
}

Tool *ToolChain::buildLinker() const {
  llvm_unreachable("Linking is not supported by this toolchain");
}

Tool *ToolChain::buildBackendCompiler() const {
  llvm_unreachable("Backend Compilation is not supported by this toolchain");
}

Tool *ToolChain::buildStaticLibTool() const {
  llvm_unreachable("Creating static lib is not supported by this toolchain");
}

Tool *ToolChain::getAssemble() const {
  if (!Assemble)
    Assemble.reset(buildAssembler());
  return Assemble.get();
}

Tool *ToolChain::getClangAs() const {
  if (!Assemble)
    Assemble.reset(new tools::ClangAs(*this));
  return Assemble.get();
}

Tool *ToolChain::getLink() const {
  if (!Link)
    Link.reset(buildLinker());
  return Link.get();
}

Tool *ToolChain::getStaticLibTool() const {
  if (!StaticLibTool)
    StaticLibTool.reset(buildStaticLibTool());
  return StaticLibTool.get();
}

Tool *ToolChain::getIfsMerge() const {
  if (!IfsMerge)
    IfsMerge.reset(new tools::ifstool::Merger(*this));
  return IfsMerge.get();
}

Tool *ToolChain::getOffloadBundler() const {
  if (!OffloadBundler)
    OffloadBundler.reset(new tools::OffloadBundler(*this));
  return OffloadBundler.get();
}

Tool *ToolChain::getOffloadWrapper() const {
  if (!OffloadWrapper)
    OffloadWrapper.reset(new tools::OffloadWrapper(*this));
  return OffloadWrapper.get();
}

Tool *ToolChain::getOffloadDeps() const {
  if (!OffloadDeps)
    OffloadDeps.reset(new tools::OffloadDeps(*this));
  return OffloadDeps.get();
}

Tool *ToolChain::getSPIRVTranslator() const {
  if (!SPIRVTranslator)
    SPIRVTranslator.reset(new tools::SPIRVTranslator(*this));
  return SPIRVTranslator.get();
}

Tool *ToolChain::getSPIRCheck() const {
  if (!SPIRCheck)
    SPIRCheck.reset(new tools::SPIRCheck(*this));
  return SPIRCheck.get();
}

Tool *ToolChain::getSYCLPostLink() const {
  if (!SYCLPostLink)
    SYCLPostLink.reset(new tools::SYCLPostLink(*this));
  return SYCLPostLink.get();
}

Tool *ToolChain::getBackendCompiler() const {
  if (!BackendCompiler)
    BackendCompiler.reset(buildBackendCompiler());
  return BackendCompiler.get();
}

Tool *ToolChain::getAppendFooter() const {
  if (!AppendFooter)
    AppendFooter.reset(new tools::AppendFooter(*this));
  return AppendFooter.get();
}

Tool *ToolChain::getTableTform() const {
  if (!FileTableTform)
    FileTableTform.reset(new tools::FileTableTform(*this));
  return FileTableTform.get();
}

Tool *ToolChain::getSpirvToIrWrapper() const {
  if (!SpirvToIrWrapper)
    SpirvToIrWrapper.reset(new tools::SpirvToIrWrapper(*this));
  return SpirvToIrWrapper.get();
}

Tool *ToolChain::getTool(Action::ActionClass AC) const {
  switch (AC) {
  case Action::AssembleJobClass:
    return getAssemble();

  case Action::IfsMergeJobClass:
    return getIfsMerge();

  case Action::LinkJobClass:
    return getLink();

  case Action::StaticLibJobClass:
    return getStaticLibTool();

  case Action::InputClass:
  case Action::BindArchClass:
  case Action::OffloadClass:
  case Action::ForEachWrappingClass:
  case Action::LipoJobClass:
  case Action::DsymutilJobClass:
  case Action::VerifyDebugInfoJobClass:
    llvm_unreachable("Invalid tool kind.");

  case Action::CompileJobClass:
  case Action::PrecompileJobClass:
  case Action::HeaderModulePrecompileJobClass:
  case Action::PreprocessJobClass:
  case Action::AnalyzeJobClass:
  case Action::MigrateJobClass:
  case Action::VerifyPCHJobClass:
  case Action::BackendJobClass:
    return getClang();

  case Action::OffloadBundlingJobClass:
  case Action::OffloadUnbundlingJobClass:
    return getOffloadBundler();

  case Action::OffloadWrapperJobClass:
    return getOffloadWrapper();

  case Action::OffloadDepsJobClass:
    return getOffloadDeps();

  case Action::SPIRVTranslatorJobClass:
    return getSPIRVTranslator();

  case Action::SPIRCheckJobClass:
    return getSPIRCheck();

  case Action::SYCLPostLinkJobClass:
    return getSYCLPostLink();

  case Action::BackendCompileJobClass:
    return getBackendCompiler();

  case Action::AppendFooterJobClass:
    return getAppendFooter();

  case Action::FileTableTformJobClass:
    return getTableTform();

  case Action::SpirvToIrWrapperJobClass:
    return getSpirvToIrWrapper();
  }

  llvm_unreachable("Invalid tool kind.");
}

static StringRef getArchNameForCompilerRTLib(const ToolChain &TC,
                                             const ArgList &Args) {
  const llvm::Triple &Triple = TC.getTriple();
  bool IsWindows = Triple.isOSWindows();

  if (TC.getArch() == llvm::Triple::arm || TC.getArch() == llvm::Triple::armeb)
    return (arm::getARMFloatABI(TC, Args) == arm::FloatABI::Hard && !IsWindows)
               ? "armhf"
               : "arm";

  // For historic reasons, Android library is using i686 instead of i386.
  if (TC.getArch() == llvm::Triple::x86 && Triple.isAndroid())
    return "i686";

  if (TC.getArch() == llvm::Triple::x86_64 && Triple.isX32())
    return "x32";

  return llvm::Triple::getArchTypeName(TC.getArch());
}

StringRef ToolChain::getOSLibName() const {
  if (Triple.isOSDarwin())
    return "darwin";

  switch (Triple.getOS()) {
  case llvm::Triple::FreeBSD:
    return "freebsd";
  case llvm::Triple::NetBSD:
    return "netbsd";
  case llvm::Triple::OpenBSD:
    return "openbsd";
  case llvm::Triple::Solaris:
    return "sunos";
  case llvm::Triple::AIX:
    return "aix";
  default:
    return getOS();
  }
}

std::string ToolChain::getCompilerRTPath() const {
  SmallString<128> Path(getDriver().ResourceDir);
  if (Triple.isOSUnknown()) {
    llvm::sys::path::append(Path, "lib");
  } else {
    llvm::sys::path::append(Path, "lib", getOSLibName());
  }
  return std::string(Path.str());
}

std::string ToolChain::getCompilerRTBasename(const ArgList &Args,
                                             StringRef Component,
                                             FileType Type) const {
  std::string CRTAbsolutePath = getCompilerRT(Args, Component, Type);
  return llvm::sys::path::filename(CRTAbsolutePath).str();
}

std::string ToolChain::buildCompilerRTBasename(const llvm::opt::ArgList &Args,
                                               StringRef Component,
                                               FileType Type,
                                               bool AddArch) const {
  const llvm::Triple &TT = getTriple();
  bool IsITANMSVCWindows =
      TT.isWindowsMSVCEnvironment() || TT.isWindowsItaniumEnvironment();

  const char *Prefix =
      IsITANMSVCWindows || Type == ToolChain::FT_Object ? "" : "lib";
  const char *Suffix;
  switch (Type) {
  case ToolChain::FT_Object:
    Suffix = IsITANMSVCWindows ? ".obj" : ".o";
    break;
  case ToolChain::FT_Static:
    Suffix = IsITANMSVCWindows ? ".lib" : ".a";
    break;
  case ToolChain::FT_Shared:
    Suffix = TT.isOSWindows()
                 ? (TT.isWindowsGNUEnvironment() ? ".dll.a" : ".lib")
                 : ".so";
    break;
  }

  std::string ArchAndEnv;
  if (AddArch) {
    StringRef Arch = getArchNameForCompilerRTLib(*this, Args);
    const char *Env = TT.isAndroid() ? "-android" : "";
    ArchAndEnv = ("-" + Arch + Env).str();
  }
  return (Prefix + Twine("clang_rt.") + Component + ArchAndEnv + Suffix).str();
}

std::string ToolChain::getCompilerRT(const ArgList &Args, StringRef Component,
                                     FileType Type) const {
  // Check for runtime files in the new layout without the architecture first.
  std::string CRTBasename =
      buildCompilerRTBasename(Args, Component, Type, /*AddArch=*/false);
  for (const auto &LibPath : getLibraryPaths()) {
    SmallString<128> P(LibPath);
    llvm::sys::path::append(P, CRTBasename);
    if (getVFS().exists(P))
      return std::string(P.str());
  }

  // Fall back to the old expected compiler-rt name if the new one does not
  // exist.
  CRTBasename =
      buildCompilerRTBasename(Args, Component, Type, /*AddArch=*/true);
  SmallString<128> Path(getCompilerRTPath());
  llvm::sys::path::append(Path, CRTBasename);
  return std::string(Path.str());
}

const char *ToolChain::getCompilerRTArgString(const llvm::opt::ArgList &Args,
                                              StringRef Component,
                                              FileType Type) const {
  return Args.MakeArgString(getCompilerRT(Args, Component, Type));
}

ToolChain::path_list ToolChain::getRuntimePaths() const {
  path_list Paths;
  auto addPathForTriple = [this, &Paths](const llvm::Triple &Triple) {
    SmallString<128> P(D.ResourceDir);
    llvm::sys::path::append(P, "lib", Triple.str());
    Paths.push_back(std::string(P.str()));
  };

  addPathForTriple(getTriple());

  // Android targets may include an API level at the end. We still want to fall
  // back on a path without the API level.
  if (getTriple().isAndroid() &&
      getTriple().getEnvironmentName() != "android") {
    llvm::Triple TripleWithoutLevel = getTriple();
    TripleWithoutLevel.setEnvironmentName("android");
    addPathForTriple(TripleWithoutLevel);
  }

  return Paths;
}

ToolChain::path_list ToolChain::getStdlibPaths() const {
  path_list Paths;
  SmallString<128> P(D.Dir);
  llvm::sys::path::append(P, "..", "lib", getTripleString());
  Paths.push_back(std::string(P.str()));

  return Paths;
}

std::string ToolChain::getArchSpecificLibPath() const {
  SmallString<128> Path(getDriver().ResourceDir);
  llvm::sys::path::append(Path, "lib", getOSLibName(),
                          llvm::Triple::getArchTypeName(getArch()));
  return std::string(Path.str());
}

bool ToolChain::needsProfileRT(const ArgList &Args) {
  if (Args.hasArg(options::OPT_noprofilelib))
    return false;

  return Args.hasArg(options::OPT_fprofile_generate) ||
         Args.hasArg(options::OPT_fprofile_generate_EQ) ||
         Args.hasArg(options::OPT_fcs_profile_generate) ||
         Args.hasArg(options::OPT_fcs_profile_generate_EQ) ||
         Args.hasArg(options::OPT_fprofile_instr_generate) ||
         Args.hasArg(options::OPT_fprofile_instr_generate_EQ) ||
         Args.hasArg(options::OPT_fcreate_profile) ||
         Args.hasArg(options::OPT_forder_file_instrumentation);
}

bool ToolChain::needsGCovInstrumentation(const llvm::opt::ArgList &Args) {
  return Args.hasArg(options::OPT_coverage) ||
         Args.hasFlag(options::OPT_fprofile_arcs, options::OPT_fno_profile_arcs,
                      false);
}

Tool *ToolChain::SelectTool(const JobAction &JA) const {
  if (D.IsFlangMode() && getDriver().ShouldUseFlangCompiler(JA)) return getFlang();
  if (getDriver().ShouldUseClangCompiler(JA)) return getClang();
  Action::ActionClass AC = JA.getKind();
  if (AC == Action::AssembleJobClass && useIntegratedAs())
    return getClangAs();
  return getTool(AC);
}

std::string ToolChain::GetFilePath(const char *Name) const {
  return D.GetFilePath(Name, *this);
}

std::string ToolChain::GetProgramPath(const char *Name) const {
  return D.GetProgramPath(Name, *this);
}

std::string ToolChain::GetLinkerPath(bool *LinkerIsLLD) const {
  if (LinkerIsLLD)
    *LinkerIsLLD = false;

  // Get -fuse-ld= first to prevent -Wunused-command-line-argument. -fuse-ld= is
  // considered as the linker flavor, e.g. "bfd", "gold", or "lld".
  const Arg* A = Args.getLastArg(options::OPT_fuse_ld_EQ);
  StringRef UseLinker = A ? A->getValue() : CLANG_DEFAULT_LINKER;

  // --ld-path= takes precedence over -fuse-ld= and specifies the executable
  // name. -B, COMPILER_PATH and PATH and consulted if the value does not
  // contain a path component separator.
  if (const Arg *A = Args.getLastArg(options::OPT_ld_path_EQ)) {
    std::string Path(A->getValue());
    if (!Path.empty()) {
      if (llvm::sys::path::parent_path(Path).empty())
        Path = GetProgramPath(A->getValue());
      if (llvm::sys::fs::can_execute(Path))
        return std::string(Path);
    }
    getDriver().Diag(diag::err_drv_invalid_linker_name) << A->getAsString(Args);
    return GetProgramPath(getDefaultLinker());
  }
  // If we're passed -fuse-ld= with no argument, or with the argument ld,
  // then use whatever the default system linker is.
  if (UseLinker.empty() || UseLinker == "ld") {
    const char *DefaultLinker = getDefaultLinker();
    if (llvm::sys::path::is_absolute(DefaultLinker))
      return std::string(DefaultLinker);
    else
      return GetProgramPath(DefaultLinker);
  }

  // Extending -fuse-ld= to an absolute or relative path is unexpected. Checking
  // for the linker flavor is brittle. In addition, prepending "ld." or "ld64."
  // to a relative path is surprising. This is more complex due to priorities
  // among -B, COMPILER_PATH and PATH. --ld-path= should be used instead.
  if (UseLinker.contains('/'))
    getDriver().Diag(diag::warn_drv_fuse_ld_path);

  if (llvm::sys::path::is_absolute(UseLinker)) {
    // If we're passed what looks like an absolute path, don't attempt to
    // second-guess that.
    if (llvm::sys::fs::can_execute(UseLinker))
      return std::string(UseLinker);
  } else {
    llvm::SmallString<8> LinkerName;
    if (Triple.isOSDarwin())
      LinkerName.append("ld64.");
    else
      LinkerName.append("ld.");
    LinkerName.append(UseLinker);

    std::string LinkerPath(GetProgramPath(LinkerName.c_str()));
    if (llvm::sys::fs::can_execute(LinkerPath)) {
      if (LinkerIsLLD)
        *LinkerIsLLD = UseLinker == "lld";
      return LinkerPath;
    }
  }

  if (A)
    getDriver().Diag(diag::err_drv_invalid_linker_name) << A->getAsString(Args);

  return GetProgramPath(getDefaultLinker());
}

std::string ToolChain::GetStaticLibToolPath() const {
  // TODO: Add support for static lib archiving on Windows
  if (Triple.isOSDarwin())
    return GetProgramPath("libtool");
  return GetProgramPath("llvm-ar");
}

types::ID ToolChain::LookupTypeForExtension(StringRef Ext) const {
  types::ID id = types::lookupTypeForExtension(Ext);

  // Flang always runs the preprocessor and has no notion of "preprocessed
  // fortran". Here, TY_PP_Fortran is coerced to TY_Fortran to avoid treating
  // them differently.
  if (D.IsFlangMode() && id == types::TY_PP_Fortran)
    id = types::TY_Fortran;

  return id;
}

bool ToolChain::HasNativeLLVMSupport() const {
  return false;
}

bool ToolChain::isCrossCompiling() const {
  llvm::Triple HostTriple(LLVM_HOST_TRIPLE);
  switch (HostTriple.getArch()) {
  // The A32/T32/T16 instruction sets are not separate architectures in this
  // context.
  case llvm::Triple::arm:
  case llvm::Triple::armeb:
  case llvm::Triple::thumb:
  case llvm::Triple::thumbeb:
    return getArch() != llvm::Triple::arm && getArch() != llvm::Triple::thumb &&
           getArch() != llvm::Triple::armeb && getArch() != llvm::Triple::thumbeb;
  default:
    return HostTriple.getArch() != getArch();
  }
}

ObjCRuntime ToolChain::getDefaultObjCRuntime(bool isNonFragile) const {
  return ObjCRuntime(isNonFragile ? ObjCRuntime::GNUstep : ObjCRuntime::GCC,
                     VersionTuple());
}

llvm::ExceptionHandling
ToolChain::GetExceptionModel(const llvm::opt::ArgList &Args) const {
  return llvm::ExceptionHandling::None;
}

bool ToolChain::isThreadModelSupported(const StringRef Model) const {
  if (Model == "single") {
    // FIXME: 'single' is only supported on ARM and WebAssembly so far.
    return Triple.getArch() == llvm::Triple::arm ||
           Triple.getArch() == llvm::Triple::armeb ||
           Triple.getArch() == llvm::Triple::thumb ||
           Triple.getArch() == llvm::Triple::thumbeb || Triple.isWasm();
  } else if (Model == "posix")
    return true;

  return false;
}

std::string ToolChain::ComputeLLVMTriple(const ArgList &Args,
                                         types::ID InputType) const {
  switch (getTriple().getArch()) {
  default:
    return getTripleString();

  case llvm::Triple::x86_64: {
    llvm::Triple Triple = getTriple();
    if (!Triple.isOSBinFormatMachO())
      return getTripleString();

    if (Arg *A = Args.getLastArg(options::OPT_march_EQ)) {
      // x86_64h goes in the triple. Other -march options just use the
      // vanilla triple we already have.
      StringRef MArch = A->getValue();
      if (MArch == "x86_64h")
        Triple.setArchName(MArch);
    }
    return Triple.getTriple();
  }
  case llvm::Triple::aarch64: {
    llvm::Triple Triple = getTriple();
    if (!Triple.isOSBinFormatMachO())
      return getTripleString();

    if (Triple.isArm64e())
      return getTripleString();

    // FIXME: older versions of ld64 expect the "arm64" component in the actual
    // triple string and query it to determine whether an LTO file can be
    // handled. Remove this when we don't care any more.
    Triple.setArchName("arm64");
    return Triple.getTriple();
  }
  case llvm::Triple::aarch64_32:
    return getTripleString();
  case llvm::Triple::arm:
  case llvm::Triple::armeb:
  case llvm::Triple::thumb:
  case llvm::Triple::thumbeb: {
    llvm::Triple Triple = getTriple();
    tools::arm::setArchNameInTriple(getDriver(), Args, InputType, Triple);
    tools::arm::setFloatABIInTriple(getDriver(), Args, Triple);
    return Triple.getTriple();
  }
  }
}

std::string ToolChain::ComputeEffectiveClangTriple(const ArgList &Args,
                                                   types::ID InputType) const {
  return ComputeLLVMTriple(Args, InputType);
}

std::string ToolChain::computeSysRoot() const {
  return D.SysRoot;
}

void ToolChain::AddClangSystemIncludeArgs(const ArgList &DriverArgs,
                                          ArgStringList &CC1Args) const {
  // Each toolchain should provide the appropriate include flags.
}

void ToolChain::addClangTargetOptions(
    const ArgList &DriverArgs, ArgStringList &CC1Args,
    Action::OffloadKind DeviceOffloadKind) const {}

void ToolChain::addClangWarningOptions(ArgStringList &CC1Args) const {}

void ToolChain::addProfileRTLibs(const llvm::opt::ArgList &Args,
                                 llvm::opt::ArgStringList &CmdArgs) const {
  if (!needsProfileRT(Args) && !needsGCovInstrumentation(Args))
    return;

  CmdArgs.push_back(getCompilerRTArgString(Args, "profile"));
}

ToolChain::RuntimeLibType ToolChain::GetRuntimeLibType(
    const ArgList &Args) const {
  if (runtimeLibType)
    return *runtimeLibType;

  const Arg* A = Args.getLastArg(options::OPT_rtlib_EQ);
  StringRef LibName = A ? A->getValue() : CLANG_DEFAULT_RTLIB;

  // Only use "platform" in tests to override CLANG_DEFAULT_RTLIB!
  if (LibName == "compiler-rt")
    runtimeLibType = ToolChain::RLT_CompilerRT;
  else if (LibName == "libgcc")
    runtimeLibType = ToolChain::RLT_Libgcc;
  else if (LibName == "platform")
    runtimeLibType = GetDefaultRuntimeLibType();
  else {
    if (A)
      getDriver().Diag(diag::err_drv_invalid_rtlib_name)
          << A->getAsString(Args);

    runtimeLibType = GetDefaultRuntimeLibType();
  }

  return *runtimeLibType;
}

ToolChain::UnwindLibType ToolChain::GetUnwindLibType(
    const ArgList &Args) const {
  if (unwindLibType)
    return *unwindLibType;

  const Arg *A = Args.getLastArg(options::OPT_unwindlib_EQ);
  StringRef LibName = A ? A->getValue() : CLANG_DEFAULT_UNWINDLIB;

  if (LibName == "none")
    unwindLibType = ToolChain::UNW_None;
  else if (LibName == "platform" || LibName == "") {
    ToolChain::RuntimeLibType RtLibType = GetRuntimeLibType(Args);
    if (RtLibType == ToolChain::RLT_CompilerRT) {
      if (getTriple().isAndroid() || getTriple().isOSAIX())
        unwindLibType = ToolChain::UNW_CompilerRT;
      else
        unwindLibType = ToolChain::UNW_None;
    } else if (RtLibType == ToolChain::RLT_Libgcc)
      unwindLibType = ToolChain::UNW_Libgcc;
  } else if (LibName == "libunwind") {
    if (GetRuntimeLibType(Args) == RLT_Libgcc)
      getDriver().Diag(diag::err_drv_incompatible_unwindlib);
    unwindLibType = ToolChain::UNW_CompilerRT;
  } else if (LibName == "libgcc")
    unwindLibType = ToolChain::UNW_Libgcc;
  else {
    if (A)
      getDriver().Diag(diag::err_drv_invalid_unwindlib_name)
          << A->getAsString(Args);

    unwindLibType = GetDefaultUnwindLibType();
  }

  return *unwindLibType;
}

ToolChain::CXXStdlibType ToolChain::GetCXXStdlibType(const ArgList &Args) const{
  if (cxxStdlibType)
    return *cxxStdlibType;

  const Arg *A = Args.getLastArg(options::OPT_stdlib_EQ);
  StringRef LibName = A ? A->getValue() : CLANG_DEFAULT_CXX_STDLIB;

  // Only use "platform" in tests to override CLANG_DEFAULT_CXX_STDLIB!
  if (LibName == "libc++")
    cxxStdlibType = ToolChain::CST_Libcxx;
  else if (LibName == "libstdc++")
    cxxStdlibType = ToolChain::CST_Libstdcxx;
  else if (LibName == "platform")
    cxxStdlibType = GetDefaultCXXStdlibType();
  else {
    if (A)
      getDriver().Diag(diag::err_drv_invalid_stdlib_name)
          << A->getAsString(Args);

    cxxStdlibType = GetDefaultCXXStdlibType();
  }

  return *cxxStdlibType;
}

/// Utility function to add a system include directory to CC1 arguments.
/*static*/ void ToolChain::addSystemInclude(const ArgList &DriverArgs,
                                            ArgStringList &CC1Args,
                                            const Twine &Path) {
  CC1Args.push_back("-internal-isystem");
  CC1Args.push_back(DriverArgs.MakeArgString(Path));
}

/// Utility function to add a system include directory with extern "C"
/// semantics to CC1 arguments.
///
/// Note that this should be used rarely, and only for directories that
/// historically and for legacy reasons are treated as having implicit extern
/// "C" semantics. These semantics are *ignored* by and large today, but its
/// important to preserve the preprocessor changes resulting from the
/// classification.
/*static*/ void ToolChain::addExternCSystemInclude(const ArgList &DriverArgs,
                                                   ArgStringList &CC1Args,
                                                   const Twine &Path) {
  CC1Args.push_back("-internal-externc-isystem");
  CC1Args.push_back(DriverArgs.MakeArgString(Path));
}

void ToolChain::addExternCSystemIncludeIfExists(const ArgList &DriverArgs,
                                                ArgStringList &CC1Args,
                                                const Twine &Path) {
  if (llvm::sys::fs::exists(Path))
    addExternCSystemInclude(DriverArgs, CC1Args, Path);
}

/// Utility function to add a list of system include directories to CC1.
/*static*/ void ToolChain::addSystemIncludes(const ArgList &DriverArgs,
                                             ArgStringList &CC1Args,
                                             ArrayRef<StringRef> Paths) {
  for (const auto &Path : Paths) {
    CC1Args.push_back("-internal-isystem");
    CC1Args.push_back(DriverArgs.MakeArgString(Path));
  }
}

std::string ToolChain::detectLibcxxVersion(StringRef IncludePath) const {
  std::error_code EC;
  int MaxVersion = 0;
  std::string MaxVersionString;
  SmallString<128> Path(IncludePath);
  llvm::sys::path::append(Path, "c++");
  for (llvm::vfs::directory_iterator LI = getVFS().dir_begin(Path, EC), LE;
       !EC && LI != LE; LI = LI.increment(EC)) {
    StringRef VersionText = llvm::sys::path::filename(LI->path());
    int Version;
    if (VersionText[0] == 'v' &&
        !VersionText.slice(1, StringRef::npos).getAsInteger(10, Version)) {
      if (Version > MaxVersion) {
        MaxVersion = Version;
        MaxVersionString = std::string(VersionText);
      }
    }
  }
  if (!MaxVersion)
    return "";
  return MaxVersionString;
}

void ToolChain::AddClangCXXStdlibIncludeArgs(const ArgList &DriverArgs,
                                             ArgStringList &CC1Args) const {
  // Header search paths should be handled by each of the subclasses.
  // Historically, they have not been, and instead have been handled inside of
  // the CC1-layer frontend. As the logic is hoisted out, this generic function
  // will slowly stop being called.
  //
  // While it is being called, replicate a bit of a hack to propagate the
  // '-stdlib=' flag down to CC1 so that it can in turn customize the C++
  // header search paths with it. Once all systems are overriding this
  // function, the CC1 flag and this line can be removed.
  DriverArgs.AddAllArgs(CC1Args, options::OPT_stdlib_EQ);
}

void ToolChain::AddClangCXXStdlibIsystemArgs(
    const llvm::opt::ArgList &DriverArgs,
    llvm::opt::ArgStringList &CC1Args) const {
  DriverArgs.ClaimAllArgs(options::OPT_stdlibxx_isystem);
  if (!DriverArgs.hasArg(options::OPT_nostdinc, options::OPT_nostdincxx,
                         options::OPT_nostdlibinc))
    for (const auto &P :
         DriverArgs.getAllArgValues(options::OPT_stdlibxx_isystem))
      addSystemInclude(DriverArgs, CC1Args, P);
}

bool ToolChain::ShouldLinkCXXStdlib(const llvm::opt::ArgList &Args) const {
  return getDriver().CCCIsCXX() &&
         !Args.hasArg(options::OPT_nostdlib, options::OPT_nodefaultlibs,
                      options::OPT_nostdlibxx);
}

void ToolChain::AddCXXStdlibLibArgs(const ArgList &Args,
                                    ArgStringList &CmdArgs) const {
  assert(!Args.hasArg(options::OPT_nostdlibxx) &&
         "should not have called this");
  CXXStdlibType Type = GetCXXStdlibType(Args);

  switch (Type) {
  case ToolChain::CST_Libcxx:
    CmdArgs.push_back("-lc++");
    break;

  case ToolChain::CST_Libstdcxx:
    CmdArgs.push_back("-lstdc++");
    break;
  }
}

void ToolChain::AddFilePathLibArgs(const ArgList &Args,
                                   ArgStringList &CmdArgs) const {
  for (const auto &LibPath : getFilePaths())
    if(LibPath.length() > 0)
      CmdArgs.push_back(Args.MakeArgString(StringRef("-L") + LibPath));
}

void ToolChain::AddCCKextLibArgs(const ArgList &Args,
                                 ArgStringList &CmdArgs) const {
  CmdArgs.push_back("-lcc_kext");
}

bool ToolChain::isFastMathRuntimeAvailable(const ArgList &Args,
                                           std::string &Path) const {
  // Do not check for -fno-fast-math or -fno-unsafe-math when -Ofast passed
  // (to keep the linker options consistent with gcc and clang itself).
  if (!isOptimizationLevelFast(Args)) {
    // Check if -ffast-math or -funsafe-math.
    Arg *A =
      Args.getLastArg(options::OPT_ffast_math, options::OPT_fno_fast_math,
                      options::OPT_funsafe_math_optimizations,
                      options::OPT_fno_unsafe_math_optimizations);

    if (!A || A->getOption().getID() == options::OPT_fno_fast_math ||
        A->getOption().getID() == options::OPT_fno_unsafe_math_optimizations)
      return false;
  }
  // If crtfastmath.o exists add it to the arguments.
  Path = GetFilePath("crtfastmath.o");
  return (Path != "crtfastmath.o"); // Not found.
}

bool ToolChain::addFastMathRuntimeIfAvailable(const ArgList &Args,
                                              ArgStringList &CmdArgs) const {
  std::string Path;
  if (isFastMathRuntimeAvailable(Args, Path)) {
    CmdArgs.push_back(Args.MakeArgString(Path));
    return true;
  }

  return false;
}

SanitizerMask ToolChain::getSupportedSanitizers() const {
  // Return sanitizers which don't require runtime support and are not
  // platform dependent.

  SanitizerMask Res =
      (SanitizerKind::Undefined & ~SanitizerKind::Vptr &
       ~SanitizerKind::Function) |
      (SanitizerKind::CFI & ~SanitizerKind::CFIICall) |
      SanitizerKind::CFICastStrict | SanitizerKind::FloatDivideByZero |
      SanitizerKind::UnsignedIntegerOverflow |
      SanitizerKind::UnsignedShiftBase | SanitizerKind::ImplicitConversion |
      SanitizerKind::Nullability | SanitizerKind::LocalBounds;
  if (getTriple().getArch() == llvm::Triple::x86 ||
      getTriple().getArch() == llvm::Triple::x86_64 ||
      getTriple().getArch() == llvm::Triple::arm || getTriple().isWasm() ||
      getTriple().isAArch64())
    Res |= SanitizerKind::CFIICall;
  if (getTriple().getArch() == llvm::Triple::x86_64 ||
      getTriple().isAArch64(64) || getTriple().isRISCV())
    Res |= SanitizerKind::ShadowCallStack;
  if (getTriple().isAArch64(64))
    Res |= SanitizerKind::MemTag;
  return Res;
}

void ToolChain::AddCudaIncludeArgs(const ArgList &DriverArgs,
                                   ArgStringList &CC1Args) const {}

void ToolChain::AddHIPIncludeArgs(const ArgList &DriverArgs,
                                  ArgStringList &CC1Args) const {}

llvm::SmallVector<ToolChain::BitCodeLibraryInfo, 12>
ToolChain::getHIPDeviceLibs(const ArgList &DriverArgs) const {
  return {};
}

void ToolChain::AddIAMCUIncludeArgs(const ArgList &DriverArgs,
                                    ArgStringList &CC1Args) const {}

static VersionTuple separateMSVCFullVersion(unsigned Version) {
  if (Version < 100)
    return VersionTuple(Version);

  if (Version < 10000)
    return VersionTuple(Version / 100, Version % 100);

  unsigned Build = 0, Factor = 1;
  for (; Version > 10000; Version = Version / 10, Factor = Factor * 10)
    Build = Build + (Version % 10) * Factor;
  return VersionTuple(Version / 100, Version % 100, Build);
}

VersionTuple
ToolChain::computeMSVCVersion(const Driver *D,
                              const llvm::opt::ArgList &Args) const {
  const Arg *MSCVersion = Args.getLastArg(options::OPT_fmsc_version);
  const Arg *MSCompatibilityVersion =
      Args.getLastArg(options::OPT_fms_compatibility_version);

  if (MSCVersion && MSCompatibilityVersion) {
    if (D)
      D->Diag(diag::err_drv_argument_not_allowed_with)
          << MSCVersion->getAsString(Args)
          << MSCompatibilityVersion->getAsString(Args);
    return VersionTuple();
  }

  if (MSCompatibilityVersion) {
    VersionTuple MSVT;
    if (MSVT.tryParse(MSCompatibilityVersion->getValue())) {
      if (D)
        D->Diag(diag::err_drv_invalid_value)
            << MSCompatibilityVersion->getAsString(Args)
            << MSCompatibilityVersion->getValue();
    } else {
      return MSVT;
    }
  }

  if (MSCVersion) {
    unsigned Version = 0;
    if (StringRef(MSCVersion->getValue()).getAsInteger(10, Version)) {
      if (D)
        D->Diag(diag::err_drv_invalid_value)
            << MSCVersion->getAsString(Args) << MSCVersion->getValue();
    } else {
      return separateMSVCFullVersion(Version);
    }
  }

  return VersionTuple();
}

llvm::opt::DerivedArgList *ToolChain::TranslateOffloadTargetArgs(
    const llvm::opt::DerivedArgList &Args, bool SameTripleAsHost,
    SmallVectorImpl<llvm::opt::Arg *> &AllocatedArgs,
    Action::OffloadKind DeviceOffloadKind) const {
  assert((DeviceOffloadKind == Action::OFK_OpenMP ||
          DeviceOffloadKind == Action::OFK_SYCL) &&
         "requires OpenMP or SYCL offload kind");
  DerivedArgList *DAL = new DerivedArgList(Args.getBaseArgs());
  const OptTable &Opts = getDriver().getOpts();
  bool Modified = false;

  // Handle -Xopenmp-target and -Xsycl-target-frontend flags
  for (auto *A : Args) {
    // Exclude flags which may only apply to the host toolchain.
    // Do not exclude flags when the host triple (AuxTriple)
    // matches the current toolchain triple. If it is not present
    // at all, target and host share a toolchain.
    if (A->getOption().matches(options::OPT_m_Group)) {
      // AMD GPU is a special case, as -mcpu is required for the device
      // compilation, except for SYCL which uses --offload-arch.
      if (SameTripleAsHost || (getTriple().getArch() == llvm::Triple::amdgcn &&
                               DeviceOffloadKind != Action::OFK_SYCL))
        DAL->append(A);
      else
        Modified = true;
      continue;
    }

    // Exclude -fsycl
    if (A->getOption().matches(options::OPT_fsycl)) {
      Modified = true;
      continue;
    }

    unsigned Index = 0;
    unsigned Prev;
    bool XOffloadTargetNoTriple;

<<<<<<< HEAD
    // TODO: functionality between OpenMP offloading and SYCL offloading
    // is similar, can be improved
    if (DeviceOffloadKind == Action::OFK_OpenMP) {
      XOffloadTargetNoTriple =
        A->getOption().matches(options::OPT_Xopenmp_target);
      if (A->getOption().matches(options::OPT_Xopenmp_target_EQ)) {
        // Passing device args: -Xopenmp-target=<triple> -opt=val.
        if (A->getValue(0) == getTripleString())
          Index = Args.getBaseArgs().MakeIndex(A->getValue(1));
        else
          continue;
      } else if (XOffloadTargetNoTriple) {
        // Passing device args: -Xopenmp-target -opt=val.
        Index = Args.getBaseArgs().MakeIndex(A->getValue(0));
      } else {
        DAL->append(A);
=======
    if (A->getOption().matches(options::OPT_Xopenmp_target_EQ)) {
      llvm::Triple TT(getOpenMPTriple(A->getValue(0)));

      // Passing device args: -Xopenmp-target=<triple> -opt=val.
      if (TT.getTriple() == getTripleString())
        Index = Args.getBaseArgs().MakeIndex(A->getValue(1));
      else
>>>>>>> 24f88f57
        continue;
      }
    } else if (DeviceOffloadKind == Action::OFK_SYCL) {
      XOffloadTargetNoTriple =
        A->getOption().matches(options::OPT_Xsycl_frontend);
      if (A->getOption().matches(options::OPT_Xsycl_frontend_EQ)) {
        // Passing device args: -Xsycl-target-frontend=<triple> -opt=val.
        if (getDriver().MakeSYCLDeviceTriple(A->getValue(0)) == getTriple())
          Index = Args.getBaseArgs().MakeIndex(A->getValue(1));
        else
          continue;
      } else if (XOffloadTargetNoTriple) {
        // Passing device args: -Xsycl-target-frontend -opt=val.
        Index = Args.getBaseArgs().MakeIndex(A->getValue(0));
      } else {
        DAL->append(A);
        continue;
      }
    }

    // Parse the argument to -Xopenmp-target.
    Prev = Index;
    std::unique_ptr<Arg> XOffloadTargetArg(Opts.ParseOneArg(Args, Index));
    if (!XOffloadTargetArg || Index > Prev + 1) {
      if (DeviceOffloadKind == Action::OFK_OpenMP) {
        getDriver().Diag(diag::err_drv_invalid_Xopenmp_target_with_args)
            << A->getAsString(Args);
      } else {
        getDriver().Diag(diag::err_drv_invalid_Xsycl_frontend_with_args)
            << A->getAsString(Args);
      }
      continue;
    }
    if (XOffloadTargetNoTriple && XOffloadTargetArg) {
      // TODO: similar behaviors with OpenMP and SYCL offloading, can be
      // improved upon
      auto SingleTargetTripleCount = [&Args](OptSpecifier Opt) {
        const Arg *TargetArg = Args.getLastArg(Opt);
        if (TargetArg && TargetArg->getValues().size() == 1)
          return true;
        return false;
      };
      if (DeviceOffloadKind == Action::OFK_OpenMP &&
          !SingleTargetTripleCount(options::OPT_fopenmp_targets_EQ)) {
        getDriver().Diag(diag::err_drv_Xopenmp_target_missing_triple);
        continue;
      }
      if (DeviceOffloadKind == Action::OFK_SYCL &&
          !SingleTargetTripleCount(options::OPT_fsycl_targets_EQ)) {
        getDriver().Diag(diag::err_drv_Xsycl_target_missing_triple)
            << A->getSpelling();
        continue;
      }
    }

    if (!XOffloadTargetArg)
      continue;

    XOffloadTargetArg->setBaseArg(A);
    A = XOffloadTargetArg.release();
    AllocatedArgs.push_back(A);
    DAL->append(A);
    Modified = true;
  }

  if (Modified)
    return DAL;

  delete DAL;
  return nullptr;
}

// TODO: Currently argument values separated by space e.g.
// -Xclang -mframe-pointer=no cannot be passed by -Xarch_. This should be
// fixed.
void ToolChain::TranslateXarchArgs(
    const llvm::opt::DerivedArgList &Args, llvm::opt::Arg *&A,
    llvm::opt::DerivedArgList *DAL,
    SmallVectorImpl<llvm::opt::Arg *> *AllocatedArgs) const {
  const OptTable &Opts = getDriver().getOpts();
  unsigned ValuePos = 1;
  if (A->getOption().matches(options::OPT_Xarch_device) ||
      A->getOption().matches(options::OPT_Xarch_host))
    ValuePos = 0;

  unsigned Index = Args.getBaseArgs().MakeIndex(A->getValue(ValuePos));
  unsigned Prev = Index;
  std::unique_ptr<llvm::opt::Arg> XarchArg(Opts.ParseOneArg(Args, Index));

  // If the argument parsing failed or more than one argument was
  // consumed, the -Xarch_ argument's parameter tried to consume
  // extra arguments. Emit an error and ignore.
  //
  // We also want to disallow any options which would alter the
  // driver behavior; that isn't going to work in our model. We
  // use options::NoXarchOption to control this.
  if (!XarchArg || Index > Prev + 1) {
    getDriver().Diag(diag::err_drv_invalid_Xarch_argument_with_args)
        << A->getAsString(Args);
    return;
  } else if (XarchArg->getOption().hasFlag(options::NoXarchOption)) {
    auto &Diags = getDriver().getDiags();
    unsigned DiagID =
        Diags.getCustomDiagID(DiagnosticsEngine::Error,
                              "invalid Xarch argument: '%0', not all driver "
                              "options can be forwared via Xarch argument");
    Diags.Report(DiagID) << A->getAsString(Args);
    return;
  }
  XarchArg->setBaseArg(A);
  A = XarchArg.release();
  if (!AllocatedArgs)
    DAL->AddSynthesizedArg(A);
  else
    AllocatedArgs->push_back(A);
}

llvm::opt::DerivedArgList *ToolChain::TranslateXarchArgs(
    const llvm::opt::DerivedArgList &Args, StringRef BoundArch,
    Action::OffloadKind OFK,
    SmallVectorImpl<llvm::opt::Arg *> *AllocatedArgs) const {
  DerivedArgList *DAL = new DerivedArgList(Args.getBaseArgs());
  bool Modified = false;

  bool IsGPU = OFK == Action::OFK_Cuda || OFK == Action::OFK_HIP;
  for (Arg *A : Args) {
    bool NeedTrans = false;
    bool Skip = false;
    if (A->getOption().matches(options::OPT_Xarch_device)) {
      NeedTrans = IsGPU;
      Skip = !IsGPU;
    } else if (A->getOption().matches(options::OPT_Xarch_host)) {
      NeedTrans = !IsGPU;
      Skip = IsGPU;
    } else if (A->getOption().matches(options::OPT_Xarch__) && IsGPU) {
      // Do not translate -Xarch_ options for non CUDA/HIP toolchain since
      // they may need special translation.
      // Skip this argument unless the architecture matches BoundArch
      if (BoundArch.empty() || A->getValue(0) != BoundArch)
        Skip = true;
      else
        NeedTrans = true;
    }
    if (NeedTrans || Skip)
      Modified = true;
    if (NeedTrans)
      TranslateXarchArgs(Args, A, DAL, AllocatedArgs);
    if (!Skip)
      DAL->append(A);
  }

  if (Modified)
    return DAL;

  delete DAL;
  return nullptr;
}<|MERGE_RESOLUTION|>--- conflicted
+++ resolved
@@ -1218,15 +1218,16 @@
     unsigned Prev;
     bool XOffloadTargetNoTriple;
 
-<<<<<<< HEAD
     // TODO: functionality between OpenMP offloading and SYCL offloading
     // is similar, can be improved
     if (DeviceOffloadKind == Action::OFK_OpenMP) {
       XOffloadTargetNoTriple =
         A->getOption().matches(options::OPT_Xopenmp_target);
       if (A->getOption().matches(options::OPT_Xopenmp_target_EQ)) {
+        llvm::Triple TT(getOpenMPTriple(A->getValue(0)));
+
         // Passing device args: -Xopenmp-target=<triple> -opt=val.
-        if (A->getValue(0) == getTripleString())
+        if (TT.getTriple() == getTripleString())
           Index = Args.getBaseArgs().MakeIndex(A->getValue(1));
         else
           continue;
@@ -1235,15 +1236,6 @@
         Index = Args.getBaseArgs().MakeIndex(A->getValue(0));
       } else {
         DAL->append(A);
-=======
-    if (A->getOption().matches(options::OPT_Xopenmp_target_EQ)) {
-      llvm::Triple TT(getOpenMPTriple(A->getValue(0)));
-
-      // Passing device args: -Xopenmp-target=<triple> -opt=val.
-      if (TT.getTriple() == getTripleString())
-        Index = Args.getBaseArgs().MakeIndex(A->getValue(1));
-      else
->>>>>>> 24f88f57
         continue;
       }
     } else if (DeviceOffloadKind == Action::OFK_SYCL) {
