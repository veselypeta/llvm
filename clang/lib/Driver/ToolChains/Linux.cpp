//===--- Linux.h - Linux ToolChain Implementations --------------*- C++ -*-===//
//
// Part of the LLVM Project, under the Apache License v2.0 with LLVM Exceptions.
// See https://llvm.org/LICENSE.txt for license information.
// SPDX-License-Identifier: Apache-2.0 WITH LLVM-exception
//
//===----------------------------------------------------------------------===//

#include "Linux.h"
#include "Arch/ARM.h"
#include "Arch/LoongArch.h"
#include "Arch/Mips.h"
#include "Arch/PPC.h"
#include "Arch/RISCV.h"
#include "CommonArgs.h"
#include "clang/Config/config.h"
#include "clang/Driver/Distro.h"
#include "clang/Driver/Driver.h"
#include "clang/Driver/Options.h"
#include "clang/Driver/SanitizerArgs.h"
#include "llvm/Option/ArgList.h"
#include "llvm/ProfileData/InstrProf.h"
#include "llvm/Support/Path.h"
#include "llvm/Support/ScopedPrinter.h"
#include "llvm/Support/VirtualFileSystem.h"
#include <system_error>

using namespace clang::driver;
using namespace clang::driver::toolchains;
using namespace clang;
using namespace llvm::opt;

using tools::addPathIfExists;

/// Get our best guess at the multiarch triple for a target.
///
/// Debian-based systems are starting to use a multiarch setup where they use
/// a target-triple directory in the library and header search paths.
/// Unfortunately, this triple does not align with the vanilla target triple,
/// so we provide a rough mapping here.
std::string Linux::getMultiarchTriple(const Driver &D,
                                      const llvm::Triple &TargetTriple,
                                      StringRef SysRoot) const {
  llvm::Triple::EnvironmentType TargetEnvironment =
      TargetTriple.getEnvironment();
  bool IsAndroid = TargetTriple.isAndroid();
  bool IsMipsR6 = TargetTriple.getSubArch() == llvm::Triple::MipsSubArch_r6;
  bool IsMipsN32Abi = TargetTriple.getEnvironment() == llvm::Triple::GNUABIN32;

  // For most architectures, just use whatever we have rather than trying to be
  // clever.
  switch (TargetTriple.getArch()) {
  default:
    break;

  // We use the existence of '/lib/<triple>' as a directory to detect some
  // common linux triples that don't quite match the Clang triple for both
  // 32-bit and 64-bit targets. Multiarch fixes its install triples to these
  // regardless of what the actual target triple is.
  case llvm::Triple::arm:
  case llvm::Triple::thumb:
    if (IsAndroid)
      return "arm-linux-androideabi";
    if (TargetEnvironment == llvm::Triple::GNUEABIHF)
      return "arm-linux-gnueabihf";
    return "arm-linux-gnueabi";
  case llvm::Triple::armeb:
  case llvm::Triple::thumbeb:
    if (TargetEnvironment == llvm::Triple::GNUEABIHF)
      return "armeb-linux-gnueabihf";
    return "armeb-linux-gnueabi";
  case llvm::Triple::x86:
    if (IsAndroid)
      return "i686-linux-android";
    return "i386-linux-gnu";
  case llvm::Triple::x86_64:
    if (IsAndroid)
      return "x86_64-linux-android";
    if (TargetEnvironment == llvm::Triple::GNUX32)
      return "x86_64-linux-gnux32";
    return "x86_64-linux-gnu";
  case llvm::Triple::aarch64:
    if (IsAndroid)
      return "aarch64-linux-android";
    return "aarch64-linux-gnu";
  case llvm::Triple::aarch64_be:
    return "aarch64_be-linux-gnu";

  case llvm::Triple::loongarch64: {
    const char *Libc;
    const char *FPFlavor;

    if (TargetTriple.isGNUEnvironment()) {
      Libc = "gnu";
    } else if (TargetTriple.isMusl()) {
      Libc = "musl";
    } else {
      return TargetTriple.str();
    }

    switch (TargetEnvironment) {
    default:
      return TargetTriple.str();
    case llvm::Triple::GNUSF:
      FPFlavor = "sf";
      break;
    case llvm::Triple::GNUF32:
      FPFlavor = "f32";
      break;
    case llvm::Triple::GNU:
    case llvm::Triple::GNUF64:
      // This was going to be "f64" in an earlier Toolchain Conventions
      // revision, but starting from Feb 2023 the F64 ABI variants are
      // unmarked in their canonical forms.
      FPFlavor = "";
      break;
    }

    return (Twine("loongarch64-linux-") + Libc + FPFlavor).str();
  }

  case llvm::Triple::m68k:
    return "m68k-linux-gnu";

  case llvm::Triple::mips:
    return IsMipsR6 ? "mipsisa32r6-linux-gnu" : "mips-linux-gnu";
  case llvm::Triple::mipsel:
    return IsMipsR6 ? "mipsisa32r6el-linux-gnu" : "mipsel-linux-gnu";
  case llvm::Triple::mips64: {
    std::string MT = std::string(IsMipsR6 ? "mipsisa64r6" : "mips64") +
                     "-linux-" + (IsMipsN32Abi ? "gnuabin32" : "gnuabi64");
    if (D.getVFS().exists(concat(SysRoot, "/lib", MT)))
      return MT;
    if (D.getVFS().exists(concat(SysRoot, "/lib/mips64-linux-gnu")))
      return "mips64-linux-gnu";
    break;
  }
  case llvm::Triple::mips64el: {
    std::string MT = std::string(IsMipsR6 ? "mipsisa64r6el" : "mips64el") +
                     "-linux-" + (IsMipsN32Abi ? "gnuabin32" : "gnuabi64");
    if (D.getVFS().exists(concat(SysRoot, "/lib", MT)))
      return MT;
    if (D.getVFS().exists(concat(SysRoot, "/lib/mips64el-linux-gnu")))
      return "mips64el-linux-gnu";
    break;
  }
  case llvm::Triple::ppc:
    if (D.getVFS().exists(concat(SysRoot, "/lib/powerpc-linux-gnuspe")))
      return "powerpc-linux-gnuspe";
    return "powerpc-linux-gnu";
  case llvm::Triple::ppcle:
    return "powerpcle-linux-gnu";
  case llvm::Triple::ppc64:
    return "powerpc64-linux-gnu";
  case llvm::Triple::ppc64le:
    return "powerpc64le-linux-gnu";
  case llvm::Triple::riscv64:
    if (IsAndroid)
      return "riscv64-linux-android";
    return "riscv64-linux-gnu";
  case llvm::Triple::sparc:
    return "sparc-linux-gnu";
  case llvm::Triple::sparcv9:
    return "sparc64-linux-gnu";
  case llvm::Triple::systemz:
    return "s390x-linux-gnu";
  }
  return TargetTriple.str();
}

static StringRef getOSLibDir(const llvm::Triple &Triple, const ArgList &Args) {
  if (Triple.isMIPS()) {
    if (Triple.isAndroid()) {
      StringRef CPUName;
      StringRef ABIName;
      tools::mips::getMipsCPUAndABI(Args, Triple, CPUName, ABIName);
      if (CPUName == "mips32r6")
        return "libr6";
      if (CPUName == "mips32r2")
        return "libr2";
    }
    // lib32 directory has a special meaning on MIPS targets.
    // It contains N32 ABI binaries. Use this folder if produce
    // code for N32 ABI only.
    if (tools::mips::hasMipsAbiArg(Args, "n32"))
      return "lib32";
    return Triple.isArch32Bit() ? "lib" : "lib64";
  }

  // It happens that only x86, PPC and SPARC use the 'lib32' variant of
  // oslibdir, and using that variant while targeting other architectures causes
  // problems because the libraries are laid out in shared system roots that
  // can't cope with a 'lib32' library search path being considered. So we only
  // enable them when we know we may need it.
  //
  // FIXME: This is a bit of a hack. We should really unify this code for
  // reasoning about oslibdir spellings with the lib dir spellings in the
  // GCCInstallationDetector, but that is a more significant refactoring.
  if (Triple.getArch() == llvm::Triple::x86 || Triple.isPPC32() ||
      Triple.getArch() == llvm::Triple::sparc)
    return "lib32";

  if (Triple.getArch() == llvm::Triple::x86_64 && Triple.isX32())
    return "libx32";

  if (Triple.getArch() == llvm::Triple::riscv32)
    return "lib32";

  return Triple.isArch32Bit() ? "lib" : "lib64";
}

Linux::Linux(const Driver &D, const llvm::Triple &Triple, const ArgList &Args)
    : Generic_ELF(D, Triple, Args) {
  // For SPIR device target, we rely on the host GCC for proper compilation.
  if (Triple.isSPIR()) {
    GCCInstallation.init(llvm::Triple(llvm::sys::getProcessTriple()), Args);
  } else {
    GCCInstallation.init(Triple, Args);
  }
  Multilibs = GCCInstallation.getMultilibs();
  SelectedMultilib = GCCInstallation.getMultilib();
  llvm::Triple::ArchType Arch = Triple.getArch();
  std::string SysRoot = computeSysRoot();
  ToolChain::path_list &PPaths = getProgramPaths();

  Generic_GCC::PushPPaths(PPaths);

  Distro Distro(D.getVFS(), Triple);

  if (Distro.IsAlpineLinux() || Triple.isAndroid()) {
    ExtraOpts.push_back("-z");
    ExtraOpts.push_back("now");
  }

  if (Distro.IsOpenSUSE() || Distro.IsUbuntu() || Distro.IsAlpineLinux() ||
      Triple.isAndroid()) {
    ExtraOpts.push_back("-z");
    ExtraOpts.push_back("relro");
  }

  // Android ARM/AArch64 use max-page-size=4096 to reduce VMA usage. Note, lld
  // from 11 onwards default max-page-size to 65536 for both ARM and AArch64.
  if ((Triple.isARM() || Triple.isAArch64()) && Triple.isAndroid()) {
    ExtraOpts.push_back("-z");
    ExtraOpts.push_back("max-page-size=4096");
  }

  if (GCCInstallation.getParentLibPath().contains("opt/rh/"))
    // With devtoolset on RHEL, we want to add a bin directory that is relative
    // to the detected gcc install, because if we are using devtoolset gcc then
    // we want to use other tools from devtoolset (e.g. ld) instead of the
    // standard system tools.
    PPaths.push_back(Twine(GCCInstallation.getParentLibPath() +
                     "/../bin").str());

  if (Arch == llvm::Triple::arm || Arch == llvm::Triple::thumb)
    ExtraOpts.push_back("-X");

  const bool IsAndroid = Triple.isAndroid();
  const bool IsMips = Triple.isMIPS();
  const bool IsHexagon = Arch == llvm::Triple::hexagon;
  const bool IsRISCV = Triple.isRISCV();
  const bool IsCSKY = Triple.isCSKY();

  if (IsCSKY)
    SysRoot = SysRoot + SelectedMultilib.osSuffix();

  if ((IsMips || IsCSKY) && !SysRoot.empty())
    ExtraOpts.push_back("--sysroot=" + SysRoot);

  // Do not use 'gnu' hash style for Mips targets because .gnu.hash
  // and the MIPS ABI require .dynsym to be sorted in different ways.
  // .gnu.hash needs symbols to be grouped by hash code whereas the MIPS
  // ABI requires a mapping between the GOT and the symbol table.
  // Android loader does not support .gnu.hash until API 23.
  // Hexagon linker/loader does not support .gnu.hash
  if (!IsMips && !IsHexagon) {
    if (Distro.IsOpenSUSE() || Distro == Distro::UbuntuLucid ||
        Distro == Distro::UbuntuJaunty || Distro == Distro::UbuntuKarmic ||
        (IsAndroid && Triple.isAndroidVersionLT(23)))
      ExtraOpts.push_back("--hash-style=both");
    else
      ExtraOpts.push_back("--hash-style=gnu");
  }

#ifdef ENABLE_LINKER_BUILD_ID
  ExtraOpts.push_back("--build-id");
#endif

  // The selection of paths to try here is designed to match the patterns which
  // the GCC driver itself uses, as this is part of the GCC-compatible driver.
  // This was determined by running GCC in a fake filesystem, creating all
  // possible permutations of these directories, and seeing which ones it added
  // to the link paths.
  path_list &Paths = getFilePaths();

  const std::string OSLibDir = std::string(getOSLibDir(Triple, Args));
  const std::string MultiarchTriple = getMultiarchTriple(D, Triple, SysRoot);

  // mips32: Debian multilib, we use /libo32, while in other case, /lib is
  // used. We need add both libo32 and /lib.
  if (Arch == llvm::Triple::mips || Arch == llvm::Triple::mipsel) {
    Generic_GCC::AddMultilibPaths(D, SysRoot, "libo32", MultiarchTriple, Paths);
    addPathIfExists(D, concat(SysRoot, "/libo32"), Paths);
    addPathIfExists(D, concat(SysRoot, "/usr/libo32"), Paths);
  }
  Generic_GCC::AddMultilibPaths(D, SysRoot, OSLibDir, MultiarchTriple, Paths);

  addPathIfExists(D, concat(SysRoot, "/lib", MultiarchTriple), Paths);
  addPathIfExists(D, concat(SysRoot, "/lib/..", OSLibDir), Paths);

  if (IsAndroid) {
    // Android sysroots contain a library directory for each supported OS
    // version as well as some unversioned libraries in the usual multiarch
    // directory.
    addPathIfExists(
        D,
        concat(SysRoot, "/usr/lib", MultiarchTriple,
               llvm::to_string(Triple.getEnvironmentVersion().getMajor())),
        Paths);
  }

  addPathIfExists(D, concat(SysRoot, "/usr/lib", MultiarchTriple), Paths);
  // 64-bit OpenEmbedded sysroots may not have a /usr/lib dir. So they cannot
  // find /usr/lib64 as it is referenced as /usr/lib/../lib64. So we handle
  // this here.
  if (Triple.getVendor() == llvm::Triple::OpenEmbedded &&
      Triple.isArch64Bit())
    addPathIfExists(D, concat(SysRoot, "/usr", OSLibDir), Paths);
  else
    addPathIfExists(D, concat(SysRoot, "/usr/lib/..", OSLibDir), Paths);
  if (IsRISCV) {
    StringRef ABIName = tools::riscv::getRISCVABI(Args, Triple);
    addPathIfExists(D, concat(SysRoot, "/", OSLibDir, ABIName), Paths);
    addPathIfExists(D, concat(SysRoot, "/usr", OSLibDir, ABIName), Paths);
  }

  Generic_GCC::AddMultiarchPaths(D, SysRoot, OSLibDir, Paths);

<<<<<<< HEAD
  // The deprecated -DLLVM_ENABLE_PROJECTS=libcxx configuration installs
  // libc++.so in D.Dir+"/../lib/". Detect this path.
  // TODO Remove once LLVM_ENABLE_PROJECTS=libcxx is unsupported.
  if (StringRef(D.Dir).startswith(SysRoot) &&
      (D.getVFS().exists(D.Dir + "/../lib/libc++.so") ||
       Args.hasArg(options::OPT_fsycl) ||
       D.getVFS().exists(D.Dir + "/../lib/libsycl.so")))
    addPathIfExists(D, D.Dir + "/../lib", Paths);

=======
>>>>>>> 5084ba39
  addPathIfExists(D, concat(SysRoot, "/lib"), Paths);
  addPathIfExists(D, concat(SysRoot, "/usr/lib"), Paths);
}

ToolChain::RuntimeLibType Linux::GetDefaultRuntimeLibType() const {
  if (getTriple().isAndroid())
    return ToolChain::RLT_CompilerRT;
  return Generic_ELF::GetDefaultRuntimeLibType();
}

unsigned Linux::GetDefaultDwarfVersion() const {
  if (getTriple().isAndroid())
    return 4;
  return ToolChain::GetDefaultDwarfVersion();
}

ToolChain::CXXStdlibType Linux::GetDefaultCXXStdlibType() const {
  if (getTriple().isAndroid())
    return ToolChain::CST_Libcxx;
  return ToolChain::CST_Libstdcxx;
}

bool Linux::HasNativeLLVMSupport() const { return true; }

Tool *Linux::buildLinker() const { return new tools::gnutools::Linker(*this); }

Tool *Linux::buildStaticLibTool() const {
  return new tools::gnutools::StaticLibTool(*this);
}

Tool *Linux::buildAssembler() const {
  return new tools::gnutools::Assembler(*this);
}

std::string Linux::computeSysRoot() const {
  if (!getDriver().SysRoot.empty())
    return getDriver().SysRoot;

  if (getTriple().isAndroid()) {
    // Android toolchains typically include a sysroot at ../sysroot relative to
    // the clang binary.
    const StringRef ClangDir = getDriver().getInstalledDir();
    std::string AndroidSysRootPath = (ClangDir + "/../sysroot").str();
    if (getVFS().exists(AndroidSysRootPath))
      return AndroidSysRootPath;
  }

  if (getTriple().isCSKY()) {
    // CSKY toolchains use different names for sysroot folder.
    if (!GCCInstallation.isValid())
      return std::string();
    // GCCInstallation.getInstallPath() =
    //   $GCCToolchainPath/lib/gcc/csky-linux-gnuabiv2/6.3.0
    // Path = $GCCToolchainPath/csky-linux-gnuabiv2/libc
    std::string Path = (GCCInstallation.getInstallPath() + "/../../../../" +
                        GCCInstallation.getTriple().str() + "/libc")
                           .str();
    if (getVFS().exists(Path))
      return Path;
    return std::string();
  }

  if (!GCCInstallation.isValid() || !getTriple().isMIPS())
    return std::string();

  // Standalone MIPS toolchains use different names for sysroot folder
  // and put it into different places. Here we try to check some known
  // variants.

  const StringRef InstallDir = GCCInstallation.getInstallPath();
  const StringRef TripleStr = GCCInstallation.getTriple().str();
  const Multilib &Multilib = GCCInstallation.getMultilib();

  std::string Path =
      (InstallDir + "/../../../../" + TripleStr + "/libc" + Multilib.osSuffix())
          .str();

  if (getVFS().exists(Path))
    return Path;

  Path = (InstallDir + "/../../../../sysroot" + Multilib.osSuffix()).str();

  if (getVFS().exists(Path))
    return Path;

  return std::string();
}

std::string Linux::getDynamicLinker(const ArgList &Args) const {
  const llvm::Triple::ArchType Arch = getArch();
  const llvm::Triple &Triple = getTriple();

  const Distro Distro(getDriver().getVFS(), Triple);

  if (Triple.isAndroid())
    return Triple.isArch64Bit() ? "/system/bin/linker64" : "/system/bin/linker";

  if (Triple.isMusl()) {
    std::string ArchName;
    bool IsArm = false;

    switch (Arch) {
    case llvm::Triple::arm:
    case llvm::Triple::thumb:
      ArchName = "arm";
      IsArm = true;
      break;
    case llvm::Triple::armeb:
    case llvm::Triple::thumbeb:
      ArchName = "armeb";
      IsArm = true;
      break;
    case llvm::Triple::x86:
      ArchName = "i386";
      break;
    case llvm::Triple::x86_64:
      ArchName = Triple.isX32() ? "x32" : Triple.getArchName().str();
      break;
    default:
      ArchName = Triple.getArchName().str();
    }
    if (IsArm &&
        (Triple.getEnvironment() == llvm::Triple::MuslEABIHF ||
         tools::arm::getARMFloatABI(*this, Args) == tools::arm::FloatABI::Hard))
      ArchName += "hf";
    if (Arch == llvm::Triple::ppc &&
        Triple.getSubArch() == llvm::Triple::PPCSubArch_spe)
      ArchName = "powerpc-sf";

    return "/lib/ld-musl-" + ArchName + ".so.1";
  }

  std::string LibDir;
  std::string Loader;

  switch (Arch) {
  default:
    llvm_unreachable("unsupported architecture");

  case llvm::Triple::aarch64:
    LibDir = "lib";
    Loader = "ld-linux-aarch64.so.1";
    break;
  case llvm::Triple::aarch64_be:
    LibDir = "lib";
    Loader = "ld-linux-aarch64_be.so.1";
    break;
  case llvm::Triple::arm:
  case llvm::Triple::thumb:
  case llvm::Triple::armeb:
  case llvm::Triple::thumbeb: {
    const bool HF =
        Triple.getEnvironment() == llvm::Triple::GNUEABIHF ||
        tools::arm::getARMFloatABI(*this, Args) == tools::arm::FloatABI::Hard;

    LibDir = "lib";
    Loader = HF ? "ld-linux-armhf.so.3" : "ld-linux.so.3";
    break;
  }
  case llvm::Triple::loongarch32: {
    LibDir = "lib32";
    Loader =
        ("ld-linux-loongarch-" +
         tools::loongarch::getLoongArchABI(getDriver(), Args, Triple) + ".so.1")
            .str();
    break;
  }
  case llvm::Triple::loongarch64: {
    LibDir = "lib64";
    Loader =
        ("ld-linux-loongarch-" +
         tools::loongarch::getLoongArchABI(getDriver(), Args, Triple) + ".so.1")
            .str();
    break;
  }
  case llvm::Triple::m68k:
    LibDir = "lib";
    Loader = "ld.so.1";
    break;
  case llvm::Triple::mips:
  case llvm::Triple::mipsel:
  case llvm::Triple::mips64:
  case llvm::Triple::mips64el: {
    bool IsNaN2008 = tools::mips::isNaN2008(getDriver(), Args, Triple);

    LibDir = "lib" + tools::mips::getMipsABILibSuffix(Args, Triple);

    if (tools::mips::isUCLibc(Args))
      Loader = IsNaN2008 ? "ld-uClibc-mipsn8.so.0" : "ld-uClibc.so.0";
    else if (!Triple.hasEnvironment() &&
             Triple.getVendor() == llvm::Triple::VendorType::MipsTechnologies)
      Loader =
          Triple.isLittleEndian() ? "ld-musl-mipsel.so.1" : "ld-musl-mips.so.1";
    else
      Loader = IsNaN2008 ? "ld-linux-mipsn8.so.1" : "ld.so.1";

    break;
  }
  case llvm::Triple::ppc:
    LibDir = "lib";
    Loader = "ld.so.1";
    break;
  case llvm::Triple::ppcle:
    LibDir = "lib";
    Loader = "ld.so.1";
    break;
  case llvm::Triple::ppc64:
    LibDir = "lib64";
    Loader =
        (tools::ppc::hasPPCAbiArg(Args, "elfv2")) ? "ld64.so.2" : "ld64.so.1";
    break;
  case llvm::Triple::ppc64le:
    LibDir = "lib64";
    Loader =
        (tools::ppc::hasPPCAbiArg(Args, "elfv1")) ? "ld64.so.1" : "ld64.so.2";
    break;
  case llvm::Triple::riscv32: {
    StringRef ABIName = tools::riscv::getRISCVABI(Args, Triple);
    LibDir = "lib";
    Loader = ("ld-linux-riscv32-" + ABIName + ".so.1").str();
    break;
  }
  case llvm::Triple::riscv64: {
    StringRef ABIName = tools::riscv::getRISCVABI(Args, Triple);
    LibDir = "lib";
    Loader = ("ld-linux-riscv64-" + ABIName + ".so.1").str();
    break;
  }
  case llvm::Triple::sparc:
  case llvm::Triple::sparcel:
    LibDir = "lib";
    Loader = "ld-linux.so.2";
    break;
  case llvm::Triple::sparcv9:
    LibDir = "lib64";
    Loader = "ld-linux.so.2";
    break;
  case llvm::Triple::systemz:
    LibDir = "lib";
    Loader = "ld64.so.1";
    break;
  case llvm::Triple::x86:
    LibDir = "lib";
    Loader = "ld-linux.so.2";
    break;
  case llvm::Triple::x86_64: {
    bool X32 = Triple.isX32();

    LibDir = X32 ? "libx32" : "lib64";
    Loader = X32 ? "ld-linux-x32.so.2" : "ld-linux-x86-64.so.2";
    break;
  }
  case llvm::Triple::ve:
    return "/opt/nec/ve/lib/ld-linux-ve.so.1";
  case llvm::Triple::csky: {
    LibDir = "lib";
    Loader = "ld.so.1";
    break;
  }
  }

  if (Distro == Distro::Exherbo &&
      (Triple.getVendor() == llvm::Triple::UnknownVendor ||
       Triple.getVendor() == llvm::Triple::PC))
    return "/usr/" + Triple.str() + "/lib/" + Loader;
  return "/" + LibDir + "/" + Loader;
}

void Linux::AddClangSystemIncludeArgs(const ArgList &DriverArgs,
                                      ArgStringList &CC1Args) const {
  const Driver &D = getDriver();
  std::string SysRoot = computeSysRoot();

  if (DriverArgs.hasArg(clang::driver::options::OPT_nostdinc))
    return;

  // Add 'include' in the resource directory, which is similar to
  // GCC_INCLUDE_DIR (private headers) in GCC. Note: the include directory
  // contains some files conflicting with system /usr/include. musl systems
  // prefer the /usr/include copies which are more relevant.
  SmallString<128> ResourceDirInclude(D.ResourceDir);
  llvm::sys::path::append(ResourceDirInclude, "include");
  if (!DriverArgs.hasArg(options::OPT_nobuiltininc) &&
      (!getTriple().isMusl() || DriverArgs.hasArg(options::OPT_nostdlibinc)))
    addSystemInclude(DriverArgs, CC1Args, ResourceDirInclude);

  if (DriverArgs.hasArg(options::OPT_nostdlibinc))
    return;

  // LOCAL_INCLUDE_DIR
  addSystemInclude(DriverArgs, CC1Args, concat(SysRoot, "/usr/local/include"));
  // TOOL_INCLUDE_DIR
  AddMultilibIncludeArgs(DriverArgs, CC1Args);

  // Check for configure-time C include directories.
  StringRef CIncludeDirs(C_INCLUDE_DIRS);
  if (CIncludeDirs != "") {
    SmallVector<StringRef, 5> dirs;
    CIncludeDirs.split(dirs, ":");
    for (StringRef dir : dirs) {
      StringRef Prefix =
          llvm::sys::path::is_absolute(dir) ? "" : StringRef(SysRoot);
      addExternCSystemInclude(DriverArgs, CC1Args, Prefix + dir);
    }
    return;
  }

  // On systems using multiarch and Android, add /usr/include/$triple before
  // /usr/include.
  std::string MultiarchIncludeDir = getMultiarchTriple(D, getTriple(), SysRoot);
  if (!MultiarchIncludeDir.empty() &&
      D.getVFS().exists(concat(SysRoot, "/usr/include", MultiarchIncludeDir)))
    addExternCSystemInclude(
        DriverArgs, CC1Args,
        concat(SysRoot, "/usr/include", MultiarchIncludeDir));

  if (getTriple().getOS() == llvm::Triple::RTEMS)
    return;

  // Add an include of '/include' directly. This isn't provided by default by
  // system GCCs, but is often used with cross-compiling GCCs, and harmless to
  // add even when Clang is acting as-if it were a system compiler.
  addExternCSystemInclude(DriverArgs, CC1Args, concat(SysRoot, "/include"));

  addExternCSystemInclude(DriverArgs, CC1Args, concat(SysRoot, "/usr/include"));

  if (!DriverArgs.hasArg(options::OPT_nobuiltininc) && getTriple().isMusl())
    addSystemInclude(DriverArgs, CC1Args, ResourceDirInclude);
}

void Linux::addLibStdCxxIncludePaths(const llvm::opt::ArgList &DriverArgs,
                                     llvm::opt::ArgStringList &CC1Args) const {
  // We need a detected GCC installation on Linux to provide libstdc++'s
  // headers in odd Linuxish places.
  if (!GCCInstallation.isValid())
    return;

  // Detect Debian g++-multiarch-incdir.diff.
  StringRef TripleStr = GCCInstallation.getTriple().str();
  StringRef DebianMultiarch =
      GCCInstallation.getTriple().getArch() == llvm::Triple::x86
          ? "i386-linux-gnu"
          : TripleStr;

  // Try generic GCC detection first.
  if (Generic_GCC::addGCCLibStdCxxIncludePaths(DriverArgs, CC1Args,
                                               DebianMultiarch))
    return;

  StringRef LibDir = GCCInstallation.getParentLibPath();
  const Multilib &Multilib = GCCInstallation.getMultilib();
  const GCCVersion &Version = GCCInstallation.getVersion();

  const std::string LibStdCXXIncludePathCandidates[] = {
      // Android standalone toolchain has C++ headers in yet another place.
      LibDir.str() + "/../" + TripleStr.str() + "/include/c++/" + Version.Text,
      // Freescale SDK C++ headers are directly in <sysroot>/usr/include/c++,
      // without a subdirectory corresponding to the gcc version.
      LibDir.str() + "/../include/c++",
      // Cray's gcc installation puts headers under "g++" without a
      // version suffix.
      LibDir.str() + "/../include/g++",
  };

  for (const auto &IncludePath : LibStdCXXIncludePathCandidates) {
    if (addLibStdCXXIncludePaths(IncludePath, TripleStr,
                                 Multilib.includeSuffix(), DriverArgs, CC1Args))
      break;
  }
}

void Linux::AddCudaIncludeArgs(const ArgList &DriverArgs,
                               ArgStringList &CC1Args) const {
  CudaInstallation->AddCudaIncludeArgs(DriverArgs, CC1Args);
}

void Linux::AddHIPIncludeArgs(const ArgList &DriverArgs,
                              ArgStringList &CC1Args) const {
  RocmInstallation->AddHIPIncludeArgs(DriverArgs, CC1Args);
}

void Linux::AddHIPRuntimeLibArgs(const ArgList &Args,
                                 ArgStringList &CmdArgs) const {
  CmdArgs.push_back(
      Args.MakeArgString(StringRef("-L") + RocmInstallation->getLibPath()));

  if (Args.hasFlag(options::OPT_frtlib_add_rpath,
                   options::OPT_fno_rtlib_add_rpath, false))
    CmdArgs.append(
        {"-rpath", Args.MakeArgString(RocmInstallation->getLibPath())});

  CmdArgs.push_back("-lamdhip64");
}

void Linux::AddIAMCUIncludeArgs(const ArgList &DriverArgs,
                                ArgStringList &CC1Args) const {
  if (GCCInstallation.isValid()) {
    CC1Args.push_back("-isystem");
    CC1Args.push_back(DriverArgs.MakeArgString(
        GCCInstallation.getParentLibPath() + "/../" +
        GCCInstallation.getTriple().str() + "/include"));
  }
}

bool Linux::isPIEDefault(const llvm::opt::ArgList &Args) const {
  return CLANG_DEFAULT_PIE_ON_LINUX || getTriple().isAndroid() ||
         getTriple().isMusl() || getSanitizerArgs(Args).requiresPIE();
}

bool Linux::IsAArch64OutlineAtomicsDefault(const ArgList &Args) const {
  // Outline atomics for AArch64 are supported by compiler-rt
  // and libgcc since 9.3.1
  assert(getTriple().isAArch64() && "expected AArch64 target!");
  ToolChain::RuntimeLibType RtLib = GetRuntimeLibType(Args);
  if (RtLib == ToolChain::RLT_CompilerRT)
    return true;
  assert(RtLib == ToolChain::RLT_Libgcc && "unexpected runtime library type!");
  if (GCCInstallation.getVersion().isOlderThan(9, 3, 1))
    return false;
  return true;
}

bool Linux::IsMathErrnoDefault() const {
  if (getTriple().isAndroid() || getTriple().isMusl())
    return false;
  return Generic_ELF::IsMathErrnoDefault();
}

SanitizerMask Linux::getSupportedSanitizers() const {
  const bool IsX86 = getTriple().getArch() == llvm::Triple::x86;
  const bool IsX86_64 = getTriple().getArch() == llvm::Triple::x86_64;
  const bool IsMIPS = getTriple().isMIPS32();
  const bool IsMIPS64 = getTriple().isMIPS64();
  const bool IsPowerPC64 = getTriple().getArch() == llvm::Triple::ppc64 ||
                           getTriple().getArch() == llvm::Triple::ppc64le;
  const bool IsAArch64 = getTriple().getArch() == llvm::Triple::aarch64 ||
                         getTriple().getArch() == llvm::Triple::aarch64_be;
  const bool IsArmArch = getTriple().getArch() == llvm::Triple::arm ||
                         getTriple().getArch() == llvm::Triple::thumb ||
                         getTriple().getArch() == llvm::Triple::armeb ||
                         getTriple().getArch() == llvm::Triple::thumbeb;
  const bool IsLoongArch64 = getTriple().getArch() == llvm::Triple::loongarch64;
  const bool IsRISCV64 = getTriple().getArch() == llvm::Triple::riscv64;
  const bool IsSystemZ = getTriple().getArch() == llvm::Triple::systemz;
  const bool IsHexagon = getTriple().getArch() == llvm::Triple::hexagon;
  SanitizerMask Res = ToolChain::getSupportedSanitizers();
  Res |= SanitizerKind::Address;
  Res |= SanitizerKind::PointerCompare;
  Res |= SanitizerKind::PointerSubtract;
  Res |= SanitizerKind::Fuzzer;
  Res |= SanitizerKind::FuzzerNoLink;
  Res |= SanitizerKind::KernelAddress;
  Res |= SanitizerKind::Memory;
  Res |= SanitizerKind::Vptr;
  Res |= SanitizerKind::SafeStack;
  if (IsX86_64 || IsMIPS64 || IsAArch64)
    Res |= SanitizerKind::DataFlow;
  if (IsX86_64 || IsMIPS64 || IsAArch64 || IsX86 || IsArmArch || IsPowerPC64 ||
      IsRISCV64 || IsSystemZ || IsHexagon || IsLoongArch64)
    Res |= SanitizerKind::Leak;
  if (IsX86_64 || IsMIPS64 || IsAArch64 || IsPowerPC64 || IsSystemZ ||
      IsLoongArch64)
    Res |= SanitizerKind::Thread;
  if (IsX86_64)
    Res |= SanitizerKind::KernelMemory;
  if (IsX86 || IsX86_64)
    Res |= SanitizerKind::Function;
  if (IsX86_64 || IsMIPS64 || IsAArch64 || IsX86 || IsMIPS || IsArmArch ||
      IsPowerPC64 || IsHexagon || IsLoongArch64 || IsRISCV64)
    Res |= SanitizerKind::Scudo;
  if (IsX86_64 || IsAArch64 || IsRISCV64) {
    Res |= SanitizerKind::HWAddress;
  }
  if (IsX86_64 || IsAArch64) {
    Res |= SanitizerKind::KernelHWAddress;
  }
  return Res;
}

void Linux::addProfileRTLibs(const llvm::opt::ArgList &Args,
                             llvm::opt::ArgStringList &CmdArgs) const {
  // Add linker option -u__llvm_profile_runtime to cause runtime
  // initialization module to be linked in.
  if (needsProfileRT(Args))
    CmdArgs.push_back(Args.MakeArgString(
        Twine("-u", llvm::getInstrProfRuntimeHookVarName())));
  ToolChain::addProfileRTLibs(Args, CmdArgs);
}

llvm::DenormalMode
Linux::getDefaultDenormalModeForType(const llvm::opt::ArgList &DriverArgs,
                                     const JobAction &JA,
                                     const llvm::fltSemantics *FPType) const {
  switch (getTriple().getArch()) {
  case llvm::Triple::x86:
  case llvm::Triple::x86_64: {
    std::string Unused;
    // DAZ and FTZ are turned on in crtfastmath.o
    if (!DriverArgs.hasArg(options::OPT_nostdlib, options::OPT_nostartfiles) &&
        isFastMathRuntimeAvailable(DriverArgs, Unused))
      return llvm::DenormalMode::getPreserveSign();
    return llvm::DenormalMode::getIEEE();
  }
  default:
    return llvm::DenormalMode::getIEEE();
  }
}

void Linux::addExtraOpts(llvm::opt::ArgStringList &CmdArgs) const {
  for (const auto &Opt : ExtraOpts)
    CmdArgs.push_back(Opt.c_str());
}

const char *Linux::getDefaultLinker() const {
  if (getTriple().isAndroid())
    return "ld.lld";
  return Generic_ELF::getDefaultLinker();
}<|MERGE_RESOLUTION|>--- conflicted
+++ resolved
@@ -337,18 +337,14 @@
 
   Generic_GCC::AddMultiarchPaths(D, SysRoot, OSLibDir, Paths);
 
-<<<<<<< HEAD
   // The deprecated -DLLVM_ENABLE_PROJECTS=libcxx configuration installs
   // libc++.so in D.Dir+"/../lib/". Detect this path.
   // TODO Remove once LLVM_ENABLE_PROJECTS=libcxx is unsupported.
   if (StringRef(D.Dir).startswith(SysRoot) &&
-      (D.getVFS().exists(D.Dir + "/../lib/libc++.so") ||
-       Args.hasArg(options::OPT_fsycl) ||
+      (Args.hasArg(options::OPT_fsycl) ||
        D.getVFS().exists(D.Dir + "/../lib/libsycl.so")))
     addPathIfExists(D, D.Dir + "/../lib", Paths);
 
-=======
->>>>>>> 5084ba39
   addPathIfExists(D, concat(SysRoot, "/lib"), Paths);
   addPathIfExists(D, concat(SysRoot, "/usr/lib"), Paths);
 }
