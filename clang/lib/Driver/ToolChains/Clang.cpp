//===-- Clang.cpp - Clang+LLVM ToolChain Implementations --------*- C++ -*-===//
//
// Part of the LLVM Project, under the Apache License v2.0 with LLVM Exceptions.
// See https://llvm.org/LICENSE.txt for license information.
// SPDX-License-Identifier: Apache-2.0 WITH LLVM-exception
//
//===----------------------------------------------------------------------===//

#include "Clang.h"
#include "AMDGPU.h"
#include "Arch/AArch64.h"
#include "Arch/ARM.h"
#include "Arch/M68k.h"
#include "Arch/Mips.h"
#include "Arch/PPC.h"
#include "Arch/RISCV.h"
#include "Arch/Sparc.h"
#include "Arch/SystemZ.h"
#include "Arch/VE.h"
#include "Arch/X86.h"
#include "CommonArgs.h"
#include "Hexagon.h"
#include "InputInfo.h"
#include "MSP430.h"
#include "PS4CPU.h"
#include "SYCL.h"
#include "clang/Basic/CharInfo.h"
#include "clang/Basic/CodeGenOptions.h"
#include "clang/Basic/LangOptions.h"
#include "clang/Basic/LangStandard.h"
#include "clang/Basic/ObjCRuntime.h"
#include "clang/Basic/Version.h"
#include "clang/Driver/Distro.h"
#include "clang/Driver/DriverDiagnostic.h"
#include "clang/Driver/Options.h"
#include "clang/Driver/SanitizerArgs.h"
#include "clang/Driver/XRayArgs.h"
#include "llvm/ADT/StringExtras.h"
#include "llvm/Config/llvm-config.h"
#include "llvm/Option/ArgList.h"
#include "llvm/Support/Casting.h"
#include "llvm/Support/CodeGen.h"
#include "llvm/Support/Compiler.h"
#include "llvm/Support/Compression.h"
#include "llvm/Support/FileSystem.h"
#include "llvm/Support/Host.h"
#include "llvm/Support/Path.h"
#include "llvm/Support/Process.h"
#include "llvm/Support/TargetParser.h"
#include "llvm/Support/YAMLParser.h"

using namespace clang::driver;
using namespace clang::driver::tools;
using namespace clang;
using namespace llvm::opt;

static void CheckPreprocessingOptions(const Driver &D, const ArgList &Args) {
  if (Arg *A =
          Args.getLastArg(clang::driver::options::OPT_C, options::OPT_CC)) {
    if (!Args.hasArg(options::OPT_E) && !Args.hasArg(options::OPT__SLASH_P) &&
        !Args.hasArg(options::OPT__SLASH_EP) && !D.CCCIsCPP()) {
      D.Diag(clang::diag::err_drv_argument_only_allowed_with)
          << A->getBaseArg().getAsString(Args)
          << (D.IsCLMode() ? "/E, /P or /EP" : "-E");
    }
  }
}

static void CheckCodeGenerationOptions(const Driver &D, const ArgList &Args) {
  // In gcc, only ARM checks this, but it seems reasonable to check universally.
  if (Args.hasArg(options::OPT_static))
    if (const Arg *A =
            Args.getLastArg(options::OPT_dynamic, options::OPT_mdynamic_no_pic))
      D.Diag(diag::err_drv_argument_not_allowed_with) << A->getAsString(Args)
                                                      << "-static";
}

// Add backslashes to escape spaces and other backslashes.
// This is used for the space-separated argument list specified with
// the -dwarf-debug-flags option.
static void EscapeSpacesAndBackslashes(const char *Arg,
                                       SmallVectorImpl<char> &Res) {
  for (; *Arg; ++Arg) {
    switch (*Arg) {
    default:
      break;
    case ' ':
    case '\\':
      Res.push_back('\\');
      break;
    }
    Res.push_back(*Arg);
  }
}

// Quote target names for inclusion in GNU Make dependency files.
// Only the characters '$', '#', ' ', '\t' are quoted.
static void QuoteTarget(StringRef Target, SmallVectorImpl<char> &Res) {
  for (unsigned i = 0, e = Target.size(); i != e; ++i) {
    switch (Target[i]) {
    case ' ':
    case '\t':
      // Escape the preceding backslashes
      for (int j = i - 1; j >= 0 && Target[j] == '\\'; --j)
        Res.push_back('\\');

      // Escape the space/tab
      Res.push_back('\\');
      break;
    case '$':
      Res.push_back('$');
      break;
    case '#':
      Res.push_back('\\');
      break;
    default:
      break;
    }

    Res.push_back(Target[i]);
  }
}

/// Apply \a Work on the current tool chain \a RegularToolChain and any other
/// offloading tool chain that is associated with the current action \a JA.
static void
forAllAssociatedToolChains(Compilation &C, const JobAction &JA,
                           const ToolChain &RegularToolChain,
                           llvm::function_ref<void(const ToolChain &)> Work) {
  // Apply Work on the current/regular tool chain.
  Work(RegularToolChain);

  // Apply Work on all the offloading tool chains associated with the current
  // action.
  if (JA.isHostOffloading(Action::OFK_Cuda))
    Work(*C.getSingleOffloadToolChain<Action::OFK_Cuda>());
  else if (JA.isDeviceOffloading(Action::OFK_Cuda))
    Work(*C.getSingleOffloadToolChain<Action::OFK_Host>());
  else if (JA.isHostOffloading(Action::OFK_HIP))
    Work(*C.getSingleOffloadToolChain<Action::OFK_HIP>());
  else if (JA.isDeviceOffloading(Action::OFK_HIP))
    Work(*C.getSingleOffloadToolChain<Action::OFK_Host>());

  if (JA.isHostOffloading(Action::OFK_OpenMP)) {
    auto TCs = C.getOffloadToolChains<Action::OFK_OpenMP>();
    for (auto II = TCs.first, IE = TCs.second; II != IE; ++II)
      Work(*II->second);
  } else if (JA.isDeviceOffloading(Action::OFK_OpenMP))
    Work(*C.getSingleOffloadToolChain<Action::OFK_Host>());

  if (JA.isHostOffloading(Action::OFK_SYCL)) {
    auto TCs = C.getOffloadToolChains<Action::OFK_SYCL>();
    for (auto II = TCs.first, IE = TCs.second; II != IE; ++II)
      Work(*II->second);
  } else if (JA.isDeviceOffloading(Action::OFK_SYCL))
    Work(*C.getSingleOffloadToolChain<Action::OFK_Host>());

  //
  // TODO: Add support for other offloading programming models here.
  //
}

/// This is a helper function for validating the optional refinement step
/// parameter in reciprocal argument strings. Return false if there is an error
/// parsing the refinement step. Otherwise, return true and set the Position
/// of the refinement step in the input string.
static bool getRefinementStep(StringRef In, const Driver &D,
                              const Arg &A, size_t &Position) {
  const char RefinementStepToken = ':';
  Position = In.find(RefinementStepToken);
  if (Position != StringRef::npos) {
    StringRef Option = A.getOption().getName();
    StringRef RefStep = In.substr(Position + 1);
    // Allow exactly one numeric character for the additional refinement
    // step parameter. This is reasonable for all currently-supported
    // operations and architectures because we would expect that a larger value
    // of refinement steps would cause the estimate "optimization" to
    // under-perform the native operation. Also, if the estimate does not
    // converge quickly, it probably will not ever converge, so further
    // refinement steps will not produce a better answer.
    if (RefStep.size() != 1) {
      D.Diag(diag::err_drv_invalid_value) << Option << RefStep;
      return false;
    }
    char RefStepChar = RefStep[0];
    if (RefStepChar < '0' || RefStepChar > '9') {
      D.Diag(diag::err_drv_invalid_value) << Option << RefStep;
      return false;
    }
  }
  return true;
}

/// The -mrecip flag requires processing of many optional parameters.
static void ParseMRecip(const Driver &D, const ArgList &Args,
                        ArgStringList &OutStrings) {
  StringRef DisabledPrefixIn = "!";
  StringRef DisabledPrefixOut = "!";
  StringRef EnabledPrefixOut = "";
  StringRef Out = "-mrecip=";

  Arg *A = Args.getLastArg(options::OPT_mrecip, options::OPT_mrecip_EQ);
  if (!A)
    return;

  unsigned NumOptions = A->getNumValues();
  if (NumOptions == 0) {
    // No option is the same as "all".
    OutStrings.push_back(Args.MakeArgString(Out + "all"));
    return;
  }

  // Pass through "all", "none", or "default" with an optional refinement step.
  if (NumOptions == 1) {
    StringRef Val = A->getValue(0);
    size_t RefStepLoc;
    if (!getRefinementStep(Val, D, *A, RefStepLoc))
      return;
    StringRef ValBase = Val.slice(0, RefStepLoc);
    if (ValBase == "all" || ValBase == "none" || ValBase == "default") {
      OutStrings.push_back(Args.MakeArgString(Out + Val));
      return;
    }
  }

  // Each reciprocal type may be enabled or disabled individually.
  // Check each input value for validity, concatenate them all back together,
  // and pass through.

  llvm::StringMap<bool> OptionStrings;
  OptionStrings.insert(std::make_pair("divd", false));
  OptionStrings.insert(std::make_pair("divf", false));
  OptionStrings.insert(std::make_pair("vec-divd", false));
  OptionStrings.insert(std::make_pair("vec-divf", false));
  OptionStrings.insert(std::make_pair("sqrtd", false));
  OptionStrings.insert(std::make_pair("sqrtf", false));
  OptionStrings.insert(std::make_pair("vec-sqrtd", false));
  OptionStrings.insert(std::make_pair("vec-sqrtf", false));

  for (unsigned i = 0; i != NumOptions; ++i) {
    StringRef Val = A->getValue(i);

    bool IsDisabled = Val.startswith(DisabledPrefixIn);
    // Ignore the disablement token for string matching.
    if (IsDisabled)
      Val = Val.substr(1);

    size_t RefStep;
    if (!getRefinementStep(Val, D, *A, RefStep))
      return;

    StringRef ValBase = Val.slice(0, RefStep);
    llvm::StringMap<bool>::iterator OptionIter = OptionStrings.find(ValBase);
    if (OptionIter == OptionStrings.end()) {
      // Try again specifying float suffix.
      OptionIter = OptionStrings.find(ValBase.str() + 'f');
      if (OptionIter == OptionStrings.end()) {
        // The input name did not match any known option string.
        D.Diag(diag::err_drv_unknown_argument) << Val;
        return;
      }
      // The option was specified without a float or double suffix.
      // Make sure that the double entry was not already specified.
      // The float entry will be checked below.
      if (OptionStrings[ValBase.str() + 'd']) {
        D.Diag(diag::err_drv_invalid_value) << A->getOption().getName() << Val;
        return;
      }
    }

    if (OptionIter->second == true) {
      // Duplicate option specified.
      D.Diag(diag::err_drv_invalid_value) << A->getOption().getName() << Val;
      return;
    }

    // Mark the matched option as found. Do not allow duplicate specifiers.
    OptionIter->second = true;

    // If the precision was not specified, also mark the double entry as found.
    if (ValBase.back() != 'f' && ValBase.back() != 'd')
      OptionStrings[ValBase.str() + 'd'] = true;

    // Build the output string.
    StringRef Prefix = IsDisabled ? DisabledPrefixOut : EnabledPrefixOut;
    Out = Args.MakeArgString(Out + Prefix + Val);
    if (i != NumOptions - 1)
      Out = Args.MakeArgString(Out + ",");
  }

  OutStrings.push_back(Args.MakeArgString(Out));
}

/// The -mprefer-vector-width option accepts either a positive integer
/// or the string "none".
static void ParseMPreferVectorWidth(const Driver &D, const ArgList &Args,
                                    ArgStringList &CmdArgs) {
  Arg *A = Args.getLastArg(options::OPT_mprefer_vector_width_EQ);
  if (!A)
    return;

  StringRef Value = A->getValue();
  if (Value == "none") {
    CmdArgs.push_back("-mprefer-vector-width=none");
  } else {
    unsigned Width;
    if (Value.getAsInteger(10, Width)) {
      D.Diag(diag::err_drv_invalid_value) << A->getOption().getName() << Value;
      return;
    }
    CmdArgs.push_back(Args.MakeArgString("-mprefer-vector-width=" + Value));
  }
}

static void getWebAssemblyTargetFeatures(const ArgList &Args,
                                         std::vector<StringRef> &Features) {
  handleTargetFeaturesGroup(Args, Features, options::OPT_m_wasm_Features_Group);
}

static void getTargetFeatures(const Driver &D, const llvm::Triple &Triple,
                              const ArgList &Args, ArgStringList &CmdArgs,
                              bool ForAS, bool IsAux = false) {
  std::vector<StringRef> Features;
  switch (Triple.getArch()) {
  default:
    break;
  case llvm::Triple::mips:
  case llvm::Triple::mipsel:
  case llvm::Triple::mips64:
  case llvm::Triple::mips64el:
    mips::getMIPSTargetFeatures(D, Triple, Args, Features);
    break;

  case llvm::Triple::arm:
  case llvm::Triple::armeb:
  case llvm::Triple::thumb:
  case llvm::Triple::thumbeb:
    arm::getARMTargetFeatures(D, Triple, Args, CmdArgs, Features, ForAS);
    break;

  case llvm::Triple::ppc:
  case llvm::Triple::ppcle:
  case llvm::Triple::ppc64:
  case llvm::Triple::ppc64le:
    ppc::getPPCTargetFeatures(D, Triple, Args, Features);
    break;
  case llvm::Triple::riscv32:
  case llvm::Triple::riscv64:
    riscv::getRISCVTargetFeatures(D, Triple, Args, Features);
    break;
  case llvm::Triple::systemz:
    systemz::getSystemZTargetFeatures(D, Args, Features);
    break;
  case llvm::Triple::aarch64:
  case llvm::Triple::aarch64_32:
  case llvm::Triple::aarch64_be:
    aarch64::getAArch64TargetFeatures(D, Triple, Args, Features);
    break;
  case llvm::Triple::x86:
  case llvm::Triple::x86_64:
    x86::getX86TargetFeatures(D, Triple, Args, Features);
    break;
  case llvm::Triple::hexagon:
    hexagon::getHexagonTargetFeatures(D, Args, Features);
    break;
  case llvm::Triple::wasm32:
  case llvm::Triple::wasm64:
    getWebAssemblyTargetFeatures(Args, Features);
    break;
  case llvm::Triple::sparc:
  case llvm::Triple::sparcel:
  case llvm::Triple::sparcv9:
    sparc::getSparcTargetFeatures(D, Args, Features);
    break;
  case llvm::Triple::r600:
  case llvm::Triple::amdgcn:
    amdgpu::getAMDGPUTargetFeatures(D, Triple, Args, Features);
    break;
  case llvm::Triple::m68k:
    m68k::getM68kTargetFeatures(D, Triple, Args, Features);
    break;
  case llvm::Triple::msp430:
    msp430::getMSP430TargetFeatures(D, Args, Features);
    break;
  case llvm::Triple::ve:
    ve::getVETargetFeatures(D, Args, Features);
    break;
  }

  for (auto Feature : unifyTargetFeatures(Features)) {
    CmdArgs.push_back(IsAux ? "-aux-target-feature" : "-target-feature");
    CmdArgs.push_back(Feature.data());
  }
}

static bool
shouldUseExceptionTablesForObjCExceptions(const ObjCRuntime &runtime,
                                          const llvm::Triple &Triple) {
  // We use the zero-cost exception tables for Objective-C if the non-fragile
  // ABI is enabled or when compiling for x86_64 and ARM on Snow Leopard and
  // later.
  if (runtime.isNonFragile())
    return true;

  if (!Triple.isMacOSX())
    return false;

  return (!Triple.isMacOSXVersionLT(10, 5) &&
          (Triple.getArch() == llvm::Triple::x86_64 ||
           Triple.getArch() == llvm::Triple::arm));
}

/// Adds exception related arguments to the driver command arguments. There's a
/// master flag, -fexceptions and also language specific flags to enable/disable
/// C++ and Objective-C exceptions. This makes it possible to for example
/// disable C++ exceptions but enable Objective-C exceptions.
static bool addExceptionArgs(const ArgList &Args, types::ID InputType,
                             const ToolChain &TC, bool KernelOrKext,
                             const ObjCRuntime &objcRuntime,
                             ArgStringList &CmdArgs) {
  const llvm::Triple &Triple = TC.getTriple();

  if (KernelOrKext) {
    // -mkernel and -fapple-kext imply no exceptions, so claim exception related
    // arguments now to avoid warnings about unused arguments.
    Args.ClaimAllArgs(options::OPT_fexceptions);
    Args.ClaimAllArgs(options::OPT_fno_exceptions);
    Args.ClaimAllArgs(options::OPT_fobjc_exceptions);
    Args.ClaimAllArgs(options::OPT_fno_objc_exceptions);
    Args.ClaimAllArgs(options::OPT_fcxx_exceptions);
    Args.ClaimAllArgs(options::OPT_fno_cxx_exceptions);
    return false;
  }

  // See if the user explicitly enabled exceptions.
  bool EH = Args.hasFlag(options::OPT_fexceptions, options::OPT_fno_exceptions,
                         false);

  // Obj-C exceptions are enabled by default, regardless of -fexceptions. This
  // is not necessarily sensible, but follows GCC.
  if (types::isObjC(InputType) &&
      Args.hasFlag(options::OPT_fobjc_exceptions,
                   options::OPT_fno_objc_exceptions, true)) {
    CmdArgs.push_back("-fobjc-exceptions");

    EH |= shouldUseExceptionTablesForObjCExceptions(objcRuntime, Triple);
  }

  if (types::isCXX(InputType)) {
    // Disable C++ EH by default on XCore and PS4.
    bool CXXExceptionsEnabled =
        Triple.getArch() != llvm::Triple::xcore && !Triple.isPS4CPU();
    Arg *ExceptionArg = Args.getLastArg(
        options::OPT_fcxx_exceptions, options::OPT_fno_cxx_exceptions,
        options::OPT_fexceptions, options::OPT_fno_exceptions);
    if (ExceptionArg)
      CXXExceptionsEnabled =
          ExceptionArg->getOption().matches(options::OPT_fcxx_exceptions) ||
          ExceptionArg->getOption().matches(options::OPT_fexceptions);

    if (CXXExceptionsEnabled) {
      CmdArgs.push_back("-fcxx-exceptions");

      EH = true;
    }
  }

  // OPT_fignore_exceptions means exception could still be thrown,
  // but no clean up or catch would happen in current module.
  // So we do not set EH to false.
  Args.AddLastArg(CmdArgs, options::OPT_fignore_exceptions);

  if (EH)
    CmdArgs.push_back("-fexceptions");
  return EH;
}

static bool ShouldEnableAutolink(const ArgList &Args, const ToolChain &TC,
                                 const JobAction &JA) {
  bool Default = true;
  if (TC.getTriple().isOSDarwin()) {
    // The native darwin assembler doesn't support the linker_option directives,
    // so we disable them if we think the .s file will be passed to it.
    Default = TC.useIntegratedAs();
  }
  // The linker_option directives are intended for host compilation.
  if (JA.isDeviceOffloading(Action::OFK_Cuda) ||
      JA.isDeviceOffloading(Action::OFK_HIP))
    Default = false;
  return Args.hasFlag(options::OPT_fautolink, options::OPT_fno_autolink,
                      Default);
}

static bool ShouldDisableDwarfDirectory(const ArgList &Args,
                                        const ToolChain &TC) {
  bool UseDwarfDirectory =
      Args.hasFlag(options::OPT_fdwarf_directory_asm,
                   options::OPT_fno_dwarf_directory_asm, TC.useIntegratedAs());
  return !UseDwarfDirectory;
}

// Convert an arg of the form "-gN" or "-ggdbN" or one of their aliases
// to the corresponding DebugInfoKind.
static codegenoptions::DebugInfoKind DebugLevelToInfoKind(const Arg &A) {
  assert(A.getOption().matches(options::OPT_gN_Group) &&
         "Not a -g option that specifies a debug-info level");
  if (A.getOption().matches(options::OPT_g0) ||
      A.getOption().matches(options::OPT_ggdb0))
    return codegenoptions::NoDebugInfo;
  if (A.getOption().matches(options::OPT_gline_tables_only) ||
      A.getOption().matches(options::OPT_ggdb1))
    return codegenoptions::DebugLineTablesOnly;
  if (A.getOption().matches(options::OPT_gline_directives_only))
    return codegenoptions::DebugDirectivesOnly;
  return codegenoptions::LimitedDebugInfo;
}

static bool mustUseNonLeafFramePointerForTarget(const llvm::Triple &Triple) {
  switch (Triple.getArch()){
  default:
    return false;
  case llvm::Triple::arm:
  case llvm::Triple::thumb:
    // ARM Darwin targets require a frame pointer to be always present to aid
    // offline debugging via backtraces.
    return Triple.isOSDarwin();
  }
}

static bool useFramePointerForTargetByDefault(const ArgList &Args,
                                              const llvm::Triple &Triple) {
  if (Args.hasArg(options::OPT_pg) && !Args.hasArg(options::OPT_mfentry))
    return true;

  switch (Triple.getArch()) {
  case llvm::Triple::xcore:
  case llvm::Triple::wasm32:
  case llvm::Triple::wasm64:
  case llvm::Triple::msp430:
    // XCore never wants frame pointers, regardless of OS.
    // WebAssembly never wants frame pointers.
    return false;
  case llvm::Triple::ppc:
  case llvm::Triple::ppcle:
  case llvm::Triple::ppc64:
  case llvm::Triple::ppc64le:
  case llvm::Triple::riscv32:
  case llvm::Triple::riscv64:
  case llvm::Triple::amdgcn:
  case llvm::Triple::r600:
    return !areOptimizationsEnabled(Args);
  default:
    break;
  }

  if (Triple.isOSNetBSD()) {
    return !areOptimizationsEnabled(Args);
  }

  if (Triple.isOSLinux() || Triple.getOS() == llvm::Triple::CloudABI ||
      Triple.isOSHurd()) {
    switch (Triple.getArch()) {
    // Don't use a frame pointer on linux if optimizing for certain targets.
    case llvm::Triple::arm:
    case llvm::Triple::armeb:
    case llvm::Triple::thumb:
    case llvm::Triple::thumbeb:
      if (Triple.isAndroid())
        return true;
      LLVM_FALLTHROUGH;
    case llvm::Triple::mips64:
    case llvm::Triple::mips64el:
    case llvm::Triple::mips:
    case llvm::Triple::mipsel:
    case llvm::Triple::systemz:
    case llvm::Triple::x86:
    case llvm::Triple::x86_64:
      return !areOptimizationsEnabled(Args);
    default:
      return true;
    }
  }

  if (Triple.isOSWindows()) {
    switch (Triple.getArch()) {
    case llvm::Triple::x86:
      return !areOptimizationsEnabled(Args);
    case llvm::Triple::x86_64:
      return Triple.isOSBinFormatMachO();
    case llvm::Triple::arm:
    case llvm::Triple::thumb:
      // Windows on ARM builds with FPO disabled to aid fast stack walking
      return true;
    default:
      // All other supported Windows ISAs use xdata unwind information, so frame
      // pointers are not generally useful.
      return false;
    }
  }

  return true;
}

static CodeGenOptions::FramePointerKind
getFramePointerKind(const ArgList &Args, const llvm::Triple &Triple) {
  // We have 4 states:
  //
  //  00) leaf retained, non-leaf retained
  //  01) leaf retained, non-leaf omitted (this is invalid)
  //  10) leaf omitted, non-leaf retained
  //      (what -momit-leaf-frame-pointer was designed for)
  //  11) leaf omitted, non-leaf omitted
  //
  //  "omit" options taking precedence over "no-omit" options is the only way
  //  to make 3 valid states representable
  Arg *A = Args.getLastArg(options::OPT_fomit_frame_pointer,
                           options::OPT_fno_omit_frame_pointer);
  bool OmitFP = A && A->getOption().matches(options::OPT_fomit_frame_pointer);
  bool NoOmitFP =
      A && A->getOption().matches(options::OPT_fno_omit_frame_pointer);
  bool OmitLeafFP = Args.hasFlag(options::OPT_momit_leaf_frame_pointer,
                                 options::OPT_mno_omit_leaf_frame_pointer,
                                 Triple.isAArch64() || Triple.isPS4CPU());
  if (NoOmitFP || mustUseNonLeafFramePointerForTarget(Triple) ||
      (!OmitFP && useFramePointerForTargetByDefault(Args, Triple))) {
    if (OmitLeafFP)
      return CodeGenOptions::FramePointerKind::NonLeaf;
    return CodeGenOptions::FramePointerKind::All;
  }
  return CodeGenOptions::FramePointerKind::None;
}

/// Add a CC1 option to specify the debug compilation directory.
static void addDebugCompDirArg(const ArgList &Args, ArgStringList &CmdArgs,
                               const llvm::vfs::FileSystem &VFS) {
  if (Arg *A = Args.getLastArg(options::OPT_ffile_compilation_dir_EQ,
                               options::OPT_fdebug_compilation_dir_EQ)) {
    if (A->getOption().matches(options::OPT_ffile_compilation_dir_EQ))
      CmdArgs.push_back(Args.MakeArgString(Twine("-fdebug-compilation-dir=") +
                                           A->getValue()));
    else
      A->render(Args, CmdArgs);
  } else if (llvm::ErrorOr<std::string> CWD =
                 VFS.getCurrentWorkingDirectory()) {
    CmdArgs.push_back(Args.MakeArgString("-fdebug-compilation-dir=" + *CWD));
  }
}

/// Add a CC1 and CC1AS option to specify the debug file path prefix map.
static void addDebugPrefixMapArg(const Driver &D, const ArgList &Args, ArgStringList &CmdArgs) {
  for (const Arg *A : Args.filtered(options::OPT_ffile_prefix_map_EQ,
                                    options::OPT_fdebug_prefix_map_EQ)) {
    StringRef Map = A->getValue();
    if (Map.find('=') == StringRef::npos)
      D.Diag(diag::err_drv_invalid_argument_to_option)
          << Map << A->getOption().getName();
    else
      CmdArgs.push_back(Args.MakeArgString("-fdebug-prefix-map=" + Map));
    A->claim();
  }
}

/// Add a CC1 and CC1AS option to specify the macro file path prefix map.
static void addMacroPrefixMapArg(const Driver &D, const ArgList &Args,
                                 ArgStringList &CmdArgs) {
  for (const Arg *A : Args.filtered(options::OPT_ffile_prefix_map_EQ,
                                    options::OPT_fmacro_prefix_map_EQ)) {
    StringRef Map = A->getValue();
    if (Map.find('=') == StringRef::npos)
      D.Diag(diag::err_drv_invalid_argument_to_option)
          << Map << A->getOption().getName();
    else
      CmdArgs.push_back(Args.MakeArgString("-fmacro-prefix-map=" + Map));
    A->claim();
  }
}

/// Add a CC1 and CC1AS option to specify the coverage file path prefix map.
static void addCoveragePrefixMapArg(const Driver &D, const ArgList &Args,
                                   ArgStringList &CmdArgs) {
  for (const Arg *A : Args.filtered(options::OPT_ffile_prefix_map_EQ,
                                    options::OPT_fcoverage_prefix_map_EQ)) {
    StringRef Map = A->getValue();
    if (Map.find('=') == StringRef::npos)
      D.Diag(diag::err_drv_invalid_argument_to_option)
          << Map << A->getOption().getName();
    else
      CmdArgs.push_back(Args.MakeArgString("-fcoverage-prefix-map=" + Map));
    A->claim();
  }
}

/// Vectorize at all optimization levels greater than 1 except for -Oz.
/// For -Oz the loop vectorizer is disabled, while the slp vectorizer is
/// enabled.
static bool shouldEnableVectorizerAtOLevel(const ArgList &Args, bool isSlpVec) {
  if (Arg *A = Args.getLastArg(options::OPT_O_Group)) {
    if (A->getOption().matches(options::OPT_O4) ||
        A->getOption().matches(options::OPT_Ofast))
      return true;

    if (A->getOption().matches(options::OPT_O0))
      return false;

    assert(A->getOption().matches(options::OPT_O) && "Must have a -O flag");

    // Vectorize -Os.
    StringRef S(A->getValue());
    if (S == "s")
      return true;

    // Don't vectorize -Oz, unless it's the slp vectorizer.
    if (S == "z")
      return isSlpVec;

    unsigned OptLevel = 0;
    if (S.getAsInteger(10, OptLevel))
      return false;

    return OptLevel > 1;
  }

  return false;
}

/// Add -x lang to \p CmdArgs for \p Input.
static void addDashXForInput(const ArgList &Args, const InputInfo &Input,
                             ArgStringList &CmdArgs) {
  // When using -verify-pch, we don't want to provide the type
  // 'precompiled-header' if it was inferred from the file extension
  if (Args.hasArg(options::OPT_verify_pch) && Input.getType() == types::TY_PCH)
    return;

  CmdArgs.push_back("-x");
  if (Args.hasArg(options::OPT_rewrite_objc))
    CmdArgs.push_back(types::getTypeName(types::TY_PP_ObjCXX));
  else {
    // Map the driver type to the frontend type. This is mostly an identity
    // mapping, except that the distinction between module interface units
    // and other source files does not exist at the frontend layer.
    const char *ClangType;
    switch (Input.getType()) {
    case types::TY_CXXModule:
      ClangType = "c++";
      break;
    case types::TY_PP_CXXModule:
      ClangType = "c++-cpp-output";
      break;
    default:
      ClangType = types::getTypeName(Input.getType());
      break;
    }
    CmdArgs.push_back(ClangType);
  }
}

static void addPGOAndCoverageFlags(const ToolChain &TC, Compilation &C,
                                   const Driver &D, const InputInfo &Output,
                                   const ArgList &Args,
                                   ArgStringList &CmdArgs) {

  auto *PGOGenerateArg = Args.getLastArg(options::OPT_fprofile_generate,
                                         options::OPT_fprofile_generate_EQ,
                                         options::OPT_fno_profile_generate);
  if (PGOGenerateArg &&
      PGOGenerateArg->getOption().matches(options::OPT_fno_profile_generate))
    PGOGenerateArg = nullptr;

  auto *CSPGOGenerateArg = Args.getLastArg(options::OPT_fcs_profile_generate,
                                           options::OPT_fcs_profile_generate_EQ,
                                           options::OPT_fno_profile_generate);
  if (CSPGOGenerateArg &&
      CSPGOGenerateArg->getOption().matches(options::OPT_fno_profile_generate))
    CSPGOGenerateArg = nullptr;

  auto *ProfileGenerateArg = Args.getLastArg(
      options::OPT_fprofile_instr_generate,
      options::OPT_fprofile_instr_generate_EQ,
      options::OPT_fno_profile_instr_generate);
  if (ProfileGenerateArg &&
      ProfileGenerateArg->getOption().matches(
          options::OPT_fno_profile_instr_generate))
    ProfileGenerateArg = nullptr;

  if (PGOGenerateArg && ProfileGenerateArg)
    D.Diag(diag::err_drv_argument_not_allowed_with)
        << PGOGenerateArg->getSpelling() << ProfileGenerateArg->getSpelling();

  auto *ProfileUseArg = getLastProfileUseArg(Args);

  if (PGOGenerateArg && ProfileUseArg)
    D.Diag(diag::err_drv_argument_not_allowed_with)
        << ProfileUseArg->getSpelling() << PGOGenerateArg->getSpelling();

  if (ProfileGenerateArg && ProfileUseArg)
    D.Diag(diag::err_drv_argument_not_allowed_with)
        << ProfileGenerateArg->getSpelling() << ProfileUseArg->getSpelling();

  if (CSPGOGenerateArg && PGOGenerateArg) {
    D.Diag(diag::err_drv_argument_not_allowed_with)
        << CSPGOGenerateArg->getSpelling() << PGOGenerateArg->getSpelling();
    PGOGenerateArg = nullptr;
  }

  if (ProfileGenerateArg) {
    if (ProfileGenerateArg->getOption().matches(
            options::OPT_fprofile_instr_generate_EQ))
      CmdArgs.push_back(Args.MakeArgString(Twine("-fprofile-instrument-path=") +
                                           ProfileGenerateArg->getValue()));
    // The default is to use Clang Instrumentation.
    CmdArgs.push_back("-fprofile-instrument=clang");
    if (TC.getTriple().isWindowsMSVCEnvironment()) {
      // Add dependent lib for clang_rt.profile
      CmdArgs.push_back(Args.MakeArgString(
          "--dependent-lib=" + TC.getCompilerRTBasename(Args, "profile")));
    }
  }

  Arg *PGOGenArg = nullptr;
  if (PGOGenerateArg) {
    assert(!CSPGOGenerateArg);
    PGOGenArg = PGOGenerateArg;
    CmdArgs.push_back("-fprofile-instrument=llvm");
  }
  if (CSPGOGenerateArg) {
    assert(!PGOGenerateArg);
    PGOGenArg = CSPGOGenerateArg;
    CmdArgs.push_back("-fprofile-instrument=csllvm");
  }
  if (PGOGenArg) {
    if (TC.getTriple().isWindowsMSVCEnvironment()) {
      // Add dependent lib for clang_rt.profile
      CmdArgs.push_back(Args.MakeArgString(
          "--dependent-lib=" + TC.getCompilerRTBasename(Args, "profile")));
    }
    if (PGOGenArg->getOption().matches(
            PGOGenerateArg ? options::OPT_fprofile_generate_EQ
                           : options::OPT_fcs_profile_generate_EQ)) {
      SmallString<128> Path(PGOGenArg->getValue());
      llvm::sys::path::append(Path, "default_%m.profraw");
      CmdArgs.push_back(
          Args.MakeArgString(Twine("-fprofile-instrument-path=") + Path));
    }
  }

  if (ProfileUseArg) {
    if (ProfileUseArg->getOption().matches(options::OPT_fprofile_instr_use_EQ))
      CmdArgs.push_back(Args.MakeArgString(
          Twine("-fprofile-instrument-use-path=") + ProfileUseArg->getValue()));
    else if ((ProfileUseArg->getOption().matches(
                  options::OPT_fprofile_use_EQ) ||
              ProfileUseArg->getOption().matches(
                  options::OPT_fprofile_instr_use))) {
      SmallString<128> Path(
          ProfileUseArg->getNumValues() == 0 ? "" : ProfileUseArg->getValue());
      if (Path.empty() || llvm::sys::fs::is_directory(Path))
        llvm::sys::path::append(Path, "default.profdata");
      CmdArgs.push_back(
          Args.MakeArgString(Twine("-fprofile-instrument-use-path=") + Path));
    }
  }

  bool EmitCovNotes = Args.hasFlag(options::OPT_ftest_coverage,
                                   options::OPT_fno_test_coverage, false) ||
                      Args.hasArg(options::OPT_coverage);
  bool EmitCovData = TC.needsGCovInstrumentation(Args);
  if (EmitCovNotes)
    CmdArgs.push_back("-ftest-coverage");
  if (EmitCovData)
    CmdArgs.push_back("-fprofile-arcs");

  if (Args.hasFlag(options::OPT_fcoverage_mapping,
                   options::OPT_fno_coverage_mapping, false)) {
    if (!ProfileGenerateArg)
      D.Diag(clang::diag::err_drv_argument_only_allowed_with)
          << "-fcoverage-mapping"
          << "-fprofile-instr-generate";

    CmdArgs.push_back("-fcoverage-mapping");
  }

  if (Arg *A = Args.getLastArg(options::OPT_ffile_compilation_dir_EQ,
                               options::OPT_fcoverage_compilation_dir_EQ)) {
    if (A->getOption().matches(options::OPT_ffile_compilation_dir_EQ))
      CmdArgs.push_back(Args.MakeArgString(
          Twine("-fcoverage-compilation-dir=") + A->getValue()));
    else
      A->render(Args, CmdArgs);
  } else if (llvm::ErrorOr<std::string> CWD =
                 D.getVFS().getCurrentWorkingDirectory()) {
    CmdArgs.push_back(Args.MakeArgString("-fcoverage-compilation-dir=" + *CWD));
  }

  if (Args.hasArg(options::OPT_fprofile_exclude_files_EQ)) {
    auto *Arg = Args.getLastArg(options::OPT_fprofile_exclude_files_EQ);
    if (!Args.hasArg(options::OPT_coverage))
      D.Diag(clang::diag::err_drv_argument_only_allowed_with)
          << "-fprofile-exclude-files="
          << "--coverage";

    StringRef v = Arg->getValue();
    CmdArgs.push_back(
        Args.MakeArgString(Twine("-fprofile-exclude-files=" + v)));
  }

  if (Args.hasArg(options::OPT_fprofile_filter_files_EQ)) {
    auto *Arg = Args.getLastArg(options::OPT_fprofile_filter_files_EQ);
    if (!Args.hasArg(options::OPT_coverage))
      D.Diag(clang::diag::err_drv_argument_only_allowed_with)
          << "-fprofile-filter-files="
          << "--coverage";

    StringRef v = Arg->getValue();
    CmdArgs.push_back(Args.MakeArgString(Twine("-fprofile-filter-files=" + v)));
  }

  if (const auto *A = Args.getLastArg(options::OPT_fprofile_update_EQ)) {
    StringRef Val = A->getValue();
    if (Val == "atomic" || Val == "prefer-atomic")
      CmdArgs.push_back("-fprofile-update=atomic");
    else if (Val != "single")
      D.Diag(diag::err_drv_unsupported_option_argument)
          << A->getOption().getName() << Val;
  } else if (TC.getSanitizerArgs().needsTsanRt()) {
    CmdArgs.push_back("-fprofile-update=atomic");
  }

  // Leave -fprofile-dir= an unused argument unless .gcda emission is
  // enabled. To be polite, with '-fprofile-arcs -fno-profile-arcs' consider
  // the flag used. There is no -fno-profile-dir, so the user has no
  // targeted way to suppress the warning.
  Arg *FProfileDir = nullptr;
  if (Args.hasArg(options::OPT_fprofile_arcs) ||
      Args.hasArg(options::OPT_coverage))
    FProfileDir = Args.getLastArg(options::OPT_fprofile_dir);

  // Put the .gcno and .gcda files (if needed) next to the object file or
  // bitcode file in the case of LTO.
  // FIXME: There should be a simpler way to find the object file for this
  // input, and this code probably does the wrong thing for commands that
  // compile and link all at once.
  if ((Args.hasArg(options::OPT_c) || Args.hasArg(options::OPT_S)) &&
      (EmitCovNotes || EmitCovData) && Output.isFilename()) {
    SmallString<128> OutputFilename;
    if (Arg *FinalOutput = C.getArgs().getLastArg(options::OPT__SLASH_Fo))
      OutputFilename = FinalOutput->getValue();
    else if (Arg *FinalOutput = C.getArgs().getLastArg(options::OPT_o))
      OutputFilename = FinalOutput->getValue();
    else
      OutputFilename = llvm::sys::path::filename(Output.getBaseInput());
    SmallString<128> CoverageFilename = OutputFilename;
    if (llvm::sys::path::is_relative(CoverageFilename))
      (void)D.getVFS().makeAbsolute(CoverageFilename);
    llvm::sys::path::replace_extension(CoverageFilename, "gcno");

    CmdArgs.push_back("-coverage-notes-file");
    CmdArgs.push_back(Args.MakeArgString(CoverageFilename));

    if (EmitCovData) {
      if (FProfileDir) {
        CoverageFilename = FProfileDir->getValue();
        llvm::sys::path::append(CoverageFilename, OutputFilename);
      }
      llvm::sys::path::replace_extension(CoverageFilename, "gcda");
      CmdArgs.push_back("-coverage-data-file");
      CmdArgs.push_back(Args.MakeArgString(CoverageFilename));
    }
  }
}

/// Check whether the given input tree contains any compilation actions.
static bool ContainsCompileAction(const Action *A) {
  if (isa<CompileJobAction>(A) || isa<BackendJobAction>(A))
    return true;

  for (const auto &AI : A->inputs())
    if (ContainsCompileAction(AI))
      return true;

  return false;
}

/// Check if -relax-all should be passed to the internal assembler.
/// This is done by default when compiling non-assembler source with -O0.
static bool UseRelaxAll(Compilation &C, const ArgList &Args) {
  bool RelaxDefault = true;

  if (Arg *A = Args.getLastArg(options::OPT_O_Group))
    RelaxDefault = A->getOption().matches(options::OPT_O0);

  if (RelaxDefault) {
    RelaxDefault = false;
    for (const auto &Act : C.getActions()) {
      if (ContainsCompileAction(Act)) {
        RelaxDefault = true;
        break;
      }
    }
  }

  return Args.hasFlag(options::OPT_mrelax_all, options::OPT_mno_relax_all,
                      RelaxDefault);
}

// Extract the integer N from a string spelled "-dwarf-N", returning 0
// on mismatch. The StringRef input (rather than an Arg) allows
// for use by the "-Xassembler" option parser.
static unsigned DwarfVersionNum(StringRef ArgValue) {
  return llvm::StringSwitch<unsigned>(ArgValue)
      .Case("-gdwarf-2", 2)
      .Case("-gdwarf-3", 3)
      .Case("-gdwarf-4", 4)
      .Case("-gdwarf-5", 5)
      .Default(0);
}

// Find a DWARF format version option.
// This function is a complementary for DwarfVersionNum().
static const Arg *getDwarfNArg(const ArgList &Args) {
  return Args.getLastArg(options::OPT_gdwarf_2, options::OPT_gdwarf_3,
                         options::OPT_gdwarf_4, options::OPT_gdwarf_5,
                         options::OPT_gdwarf);
}

static void RenderDebugEnablingArgs(const ArgList &Args, ArgStringList &CmdArgs,
                                    codegenoptions::DebugInfoKind DebugInfoKind,
                                    unsigned DwarfVersion,
                                    llvm::DebuggerKind DebuggerTuning) {
  switch (DebugInfoKind) {
  case codegenoptions::DebugDirectivesOnly:
    CmdArgs.push_back("-debug-info-kind=line-directives-only");
    break;
  case codegenoptions::DebugLineTablesOnly:
    CmdArgs.push_back("-debug-info-kind=line-tables-only");
    break;
  case codegenoptions::DebugInfoConstructor:
    CmdArgs.push_back("-debug-info-kind=constructor");
    break;
  case codegenoptions::LimitedDebugInfo:
    CmdArgs.push_back("-debug-info-kind=limited");
    break;
  case codegenoptions::FullDebugInfo:
    CmdArgs.push_back("-debug-info-kind=standalone");
    break;
  case codegenoptions::UnusedTypeInfo:
    CmdArgs.push_back("-debug-info-kind=unused-types");
    break;
  default:
    break;
  }
  if (DwarfVersion > 0)
    CmdArgs.push_back(
        Args.MakeArgString("-dwarf-version=" + Twine(DwarfVersion)));
  switch (DebuggerTuning) {
  case llvm::DebuggerKind::GDB:
    CmdArgs.push_back("-debugger-tuning=gdb");
    break;
  case llvm::DebuggerKind::LLDB:
    CmdArgs.push_back("-debugger-tuning=lldb");
    break;
  case llvm::DebuggerKind::SCE:
    CmdArgs.push_back("-debugger-tuning=sce");
    break;
  default:
    break;
  }
}

static bool checkDebugInfoOption(const Arg *A, const ArgList &Args,
                                 const Driver &D, const ToolChain &TC) {
  assert(A && "Expected non-nullptr argument.");
  if (TC.supportsDebugInfoOption(A))
    return true;
  D.Diag(diag::warn_drv_unsupported_debug_info_opt_for_target)
      << A->getAsString(Args) << TC.getTripleString();
  return false;
}

static void RenderDebugInfoCompressionArgs(const ArgList &Args,
                                           ArgStringList &CmdArgs,
                                           const Driver &D,
                                           const ToolChain &TC) {
  const Arg *A = Args.getLastArg(options::OPT_gz_EQ);
  if (!A)
    return;
  if (checkDebugInfoOption(A, Args, D, TC)) {
    StringRef Value = A->getValue();
    if (Value == "none") {
      CmdArgs.push_back("--compress-debug-sections=none");
    } else if (Value == "zlib" || Value == "zlib-gnu") {
      if (llvm::zlib::isAvailable()) {
        CmdArgs.push_back(
            Args.MakeArgString("--compress-debug-sections=" + Twine(Value)));
      } else {
        D.Diag(diag::warn_debug_compression_unavailable);
      }
    } else {
      D.Diag(diag::err_drv_unsupported_option_argument)
          << A->getOption().getName() << Value;
    }
  }
}

static const char *RelocationModelName(llvm::Reloc::Model Model) {
  switch (Model) {
  case llvm::Reloc::Static:
    return "static";
  case llvm::Reloc::PIC_:
    return "pic";
  case llvm::Reloc::DynamicNoPIC:
    return "dynamic-no-pic";
  case llvm::Reloc::ROPI:
    return "ropi";
  case llvm::Reloc::RWPI:
    return "rwpi";
  case llvm::Reloc::ROPI_RWPI:
    return "ropi-rwpi";
  }
  llvm_unreachable("Unknown Reloc::Model kind");
}
static void handleAMDGPUCodeObjectVersionOptions(const Driver &D,
                                                 const ArgList &Args,
                                                 ArgStringList &CmdArgs) {
  unsigned CodeObjVer = getOrCheckAMDGPUCodeObjectVersion(D, Args);
  CmdArgs.insert(CmdArgs.begin() + 1,
                 Args.MakeArgString(Twine("--amdhsa-code-object-version=") +
                                    Twine(CodeObjVer)));
  CmdArgs.insert(CmdArgs.begin() + 1, "-mllvm");
}

void Clang::AddPreprocessingOptions(Compilation &C, const JobAction &JA,
                                    const Driver &D, const ArgList &Args,
                                    ArgStringList &CmdArgs,
                                    const InputInfo &Output,
                                    const InputInfoList &Inputs) const {
  const bool IsIAMCU = getToolChain().getTriple().isOSIAMCU();
  const bool IsIntelFPGA = Args.hasArg(options::OPT_fintelfpga);

  CheckPreprocessingOptions(D, Args);

  Args.AddLastArg(CmdArgs, options::OPT_C);
  Args.AddLastArg(CmdArgs, options::OPT_CC);

  // Handle dependency file generation.
  Arg *ArgM = Args.getLastArg(options::OPT_MM);
  if (!ArgM)
    ArgM = Args.getLastArg(options::OPT_M);
  Arg *ArgMD = Args.getLastArg(options::OPT_MMD);
  if (!ArgMD)
    ArgMD = Args.getLastArg(options::OPT_MD);

  // -M and -MM imply -w.
  if (ArgM)
    CmdArgs.push_back("-w");
  else
    ArgM = ArgMD;

  auto createFPGATempDepFile = [&](const char *&DepFile) {
    // Generate dependency files as temporary. These will be used for the
    // aoc call/bundled during fat object creation
    std::string BaseName(Clang::getBaseInputName(Args, Inputs[0]));
    std::string DepTmpName =
        C.getDriver().GetTemporaryPath(llvm::sys::path::stem(BaseName), "d");
    DepFile = C.addTempFile(C.getArgs().MakeArgString(DepTmpName));
    C.getDriver().addFPGATempDepFile(DepFile, BaseName);
  };

  if (ArgM) {
    // Determine the output location.
    const char *DepFile;
    if (Arg *MF = Args.getLastArg(options::OPT_MF)) {
      DepFile = MF->getValue();
      C.addFailureResultFile(DepFile, &JA);
      // Populate the named dependency file to be used in the bundle
      // or passed to the offline compilation.
      if (IsIntelFPGA && JA.isDeviceOffloading(Action::OFK_SYCL))
        C.getDriver().addFPGATempDepFile(
            DepFile, Clang::getBaseInputName(Args, Inputs[0]));
    } else if (Output.getType() == types::TY_Dependencies) {
      DepFile = Output.getFilename();
    } else if (!ArgMD) {
      DepFile = "-";
    } else if (IsIntelFPGA && JA.isDeviceOffloading(Action::OFK_SYCL)) {
      createFPGATempDepFile(DepFile);
    } else {
      DepFile = getDependencyFileName(Args, Inputs);
      C.addFailureResultFile(DepFile, &JA);
    }
    CmdArgs.push_back("-dependency-file");
    CmdArgs.push_back(DepFile);

    bool HasTarget = false;
    for (const Arg *A : Args.filtered(options::OPT_MT, options::OPT_MQ)) {
      HasTarget = true;
      A->claim();
      if (A->getOption().matches(options::OPT_MT)) {
        A->render(Args, CmdArgs);
      } else {
        CmdArgs.push_back("-MT");
        SmallString<128> Quoted;
        QuoteTarget(A->getValue(), Quoted);
        CmdArgs.push_back(Args.MakeArgString(Quoted));
      }
    }

    // Add a default target if one wasn't specified.
    if (!HasTarget) {
      const char *DepTarget;

      // If user provided -o, that is the dependency target, except
      // when we are only generating a dependency file.
      Arg *OutputOpt = Args.getLastArg(options::OPT_o);
      if (OutputOpt && Output.getType() != types::TY_Dependencies) {
        DepTarget = OutputOpt->getValue();
      } else {
        // Otherwise derive from the base input.
        //
        // FIXME: This should use the computed output file location.
        SmallString<128> P(Inputs[0].getBaseInput());
        llvm::sys::path::replace_extension(P, "o");
        DepTarget = Args.MakeArgString(llvm::sys::path::filename(P));
      }

      CmdArgs.push_back("-MT");
      SmallString<128> Quoted;
      QuoteTarget(DepTarget, Quoted);
      CmdArgs.push_back(Args.MakeArgString(Quoted));
    }

    if (ArgM->getOption().matches(options::OPT_M) ||
        ArgM->getOption().matches(options::OPT_MD))
      CmdArgs.push_back("-sys-header-deps");
    if ((isa<PrecompileJobAction>(JA) &&
         !Args.hasArg(options::OPT_fno_module_file_deps)) ||
        Args.hasArg(options::OPT_fmodule_file_deps))
      CmdArgs.push_back("-module-file-deps");
  }

  if (!ArgM && IsIntelFPGA && JA.isDeviceOffloading(Action::OFK_SYCL)) {
    // No dep generation option was provided, add all of the needed options
    // to ensure a successful dep generation.
    const char *DepFile;
    createFPGATempDepFile(DepFile);
    CmdArgs.push_back("-dependency-file");
    CmdArgs.push_back(DepFile);
    CmdArgs.push_back("-MT");
    SmallString<128> P(Inputs[0].getBaseInput());
    llvm::sys::path::replace_extension(P, "o");
    SmallString<128> Quoted;
    QuoteTarget(llvm::sys::path::filename(P), Quoted);
    CmdArgs.push_back(Args.MakeArgString(Quoted));
  }

  if (Args.hasArg(options::OPT_MG)) {
    if (!ArgM || ArgM->getOption().matches(options::OPT_MD) ||
        ArgM->getOption().matches(options::OPT_MMD))
      D.Diag(diag::err_drv_mg_requires_m_or_mm);
    CmdArgs.push_back("-MG");
  }

  Args.AddLastArg(CmdArgs, options::OPT_MP);
  Args.AddLastArg(CmdArgs, options::OPT_MV);

  // Add offload include arguments specific for CUDA/HIP.  This must happen
  // before we -I or -include anything else, because we must pick up the
  // CUDA/HIP headers from the particular CUDA/ROCm installation, rather than
  // from e.g. /usr/local/include.
  if (JA.isOffloading(Action::OFK_Cuda))
    getToolChain().AddCudaIncludeArgs(Args, CmdArgs);
  if (JA.isOffloading(Action::OFK_HIP))
    getToolChain().AddHIPIncludeArgs(Args, CmdArgs);

  if (JA.isOffloading(Action::OFK_SYCL))
    toolchains::SYCLToolChain::AddSYCLIncludeArgs(D, Args, CmdArgs);

  // If we are offloading to a target via OpenMP we need to include the
  // openmp_wrappers folder which contains alternative system headers.
  if (JA.isDeviceOffloading(Action::OFK_OpenMP) &&
      getToolChain().getTriple().isNVPTX()){
    if (!Args.hasArg(options::OPT_nobuiltininc)) {
      // Add openmp_wrappers/* to our system include path.  This lets us wrap
      // standard library headers.
      SmallString<128> P(D.ResourceDir);
      llvm::sys::path::append(P, "include");
      llvm::sys::path::append(P, "openmp_wrappers");
      CmdArgs.push_back("-internal-isystem");
      CmdArgs.push_back(Args.MakeArgString(P));
    }

    CmdArgs.push_back("-include");
    CmdArgs.push_back("__clang_openmp_device_functions.h");
  }

  // Add -i* options, and automatically translate to
  // -include-pch/-include-pth for transparent PCH support. It's
  // wonky, but we include looking for .gch so we can support seamless
  // replacement into a build system already set up to be generating
  // .gch files.

  if (getToolChain().getDriver().IsCLMode()) {
    const Arg *YcArg = Args.getLastArg(options::OPT__SLASH_Yc);
    const Arg *YuArg = Args.getLastArg(options::OPT__SLASH_Yu);
    if (YcArg && JA.getKind() >= Action::PrecompileJobClass &&
        JA.getKind() <= Action::AssembleJobClass) {
      CmdArgs.push_back(Args.MakeArgString("-building-pch-with-obj"));
      // -fpch-instantiate-templates is the default when creating
      // precomp using /Yc
      if (Args.hasFlag(options::OPT_fpch_instantiate_templates,
                       options::OPT_fno_pch_instantiate_templates, true))
        CmdArgs.push_back(Args.MakeArgString("-fpch-instantiate-templates"));
    }
    if (YcArg || YuArg) {
      StringRef ThroughHeader = YcArg ? YcArg->getValue() : YuArg->getValue();
      if (!isa<PrecompileJobAction>(JA)) {
        CmdArgs.push_back("-include-pch");
        CmdArgs.push_back(Args.MakeArgString(D.GetClPchPath(
            C, !ThroughHeader.empty()
                   ? ThroughHeader
                   : llvm::sys::path::filename(Inputs[0].getBaseInput()))));
      }

      if (ThroughHeader.empty()) {
        CmdArgs.push_back(Args.MakeArgString(
            Twine("-pch-through-hdrstop-") + (YcArg ? "create" : "use")));
      } else {
        CmdArgs.push_back(
            Args.MakeArgString(Twine("-pch-through-header=") + ThroughHeader));
      }
    }
  }

  bool RenderedImplicitInclude = false;
  for (const Arg *A : Args.filtered(options::OPT_clang_i_Group)) {
    if (A->getOption().matches(options::OPT_include)) {
      // Handling of gcc-style gch precompiled headers.
      bool IsFirstImplicitInclude = !RenderedImplicitInclude;
      RenderedImplicitInclude = true;

      bool FoundPCH = false;
      SmallString<128> P(A->getValue());
      // We want the files to have a name like foo.h.pch. Add a dummy extension
      // so that replace_extension does the right thing.
      P += ".dummy";
      llvm::sys::path::replace_extension(P, "pch");
      if (llvm::sys::fs::exists(P))
        FoundPCH = true;

      if (!FoundPCH) {
        llvm::sys::path::replace_extension(P, "gch");
        if (llvm::sys::fs::exists(P)) {
          FoundPCH = true;
        }
      }

      if (FoundPCH) {
        if (IsFirstImplicitInclude) {
          A->claim();
          CmdArgs.push_back("-include-pch");
          CmdArgs.push_back(Args.MakeArgString(P));
          continue;
        } else {
          // Ignore the PCH if not first on command line and emit warning.
          D.Diag(diag::warn_drv_pch_not_first_include) << P
                                                       << A->getAsString(Args);
        }
      }
    } else if (A->getOption().matches(options::OPT_isystem_after)) {
      // Handling of paths which must come late.  These entries are handled by
      // the toolchain itself after the resource dir is inserted in the right
      // search order.
      // Do not claim the argument so that the use of the argument does not
      // silently go unnoticed on toolchains which do not honour the option.
      continue;
    } else if (A->getOption().matches(options::OPT_stdlibxx_isystem)) {
      // Translated to -internal-isystem by the driver, no need to pass to cc1.
      continue;
    }

    // Not translated, render as usual.
    A->claim();
    A->render(Args, CmdArgs);
  }

  Args.AddAllArgs(CmdArgs,
                  {options::OPT_D, options::OPT_U, options::OPT_I_Group,
                   options::OPT_F, options::OPT_index_header_map});

  // Add -Wp, and -Xpreprocessor if using the preprocessor.

  // FIXME: There is a very unfortunate problem here, some troubled
  // souls abuse -Wp, to pass preprocessor options in gcc syntax. To
  // really support that we would have to parse and then translate
  // those options. :(
  Args.AddAllArgValues(CmdArgs, options::OPT_Wp_COMMA,
                       options::OPT_Xpreprocessor);

  // -I- is a deprecated GCC feature, reject it.
  if (Arg *A = Args.getLastArg(options::OPT_I_))
    D.Diag(diag::err_drv_I_dash_not_supported) << A->getAsString(Args);

  // If we have a --sysroot, and don't have an explicit -isysroot flag, add an
  // -isysroot to the CC1 invocation.
  StringRef sysroot = C.getSysRoot();
  if (sysroot != "") {
    if (!Args.hasArg(options::OPT_isysroot)) {
      CmdArgs.push_back("-isysroot");
      CmdArgs.push_back(C.getArgs().MakeArgString(sysroot));
    }
  }

  // Parse additional include paths from environment variables.
  // FIXME: We should probably sink the logic for handling these from the
  // frontend into the driver. It will allow deleting 4 otherwise unused flags.
  // CPATH - included following the user specified includes (but prior to
  // builtin and standard includes).
  addDirectoryList(Args, CmdArgs, "-I", "CPATH");
  // C_INCLUDE_PATH - system includes enabled when compiling C.
  addDirectoryList(Args, CmdArgs, "-c-isystem", "C_INCLUDE_PATH");
  // CPLUS_INCLUDE_PATH - system includes enabled when compiling C++.
  addDirectoryList(Args, CmdArgs, "-cxx-isystem", "CPLUS_INCLUDE_PATH");
  // OBJC_INCLUDE_PATH - system includes enabled when compiling ObjC.
  addDirectoryList(Args, CmdArgs, "-objc-isystem", "OBJC_INCLUDE_PATH");
  // OBJCPLUS_INCLUDE_PATH - system includes enabled when compiling ObjC++.
  addDirectoryList(Args, CmdArgs, "-objcxx-isystem", "OBJCPLUS_INCLUDE_PATH");

  // While adding the include arguments, we also attempt to retrieve the
  // arguments of related offloading toolchains or arguments that are specific
  // of an offloading programming model.

  // Add C++ include arguments, if needed.
  if (types::isCXX(Inputs[0].getType())) {
    bool HasStdlibxxIsystem = Args.hasArg(options::OPT_stdlibxx_isystem);
    forAllAssociatedToolChains(
        C, JA, getToolChain(),
        [&Args, &CmdArgs, HasStdlibxxIsystem](const ToolChain &TC) {
          HasStdlibxxIsystem ? TC.AddClangCXXStdlibIsystemArgs(Args, CmdArgs)
                             : TC.AddClangCXXStdlibIncludeArgs(Args, CmdArgs);
        });
  }

  // Add system include arguments for all targets but IAMCU.
  if (!IsIAMCU)
    forAllAssociatedToolChains(C, JA, getToolChain(),
                               [&Args, &CmdArgs](const ToolChain &TC) {
                                 TC.AddClangSystemIncludeArgs(Args, CmdArgs);
                               });
  else {
    // For IAMCU add special include arguments.
    getToolChain().AddIAMCUIncludeArgs(Args, CmdArgs);
  }

  addMacroPrefixMapArg(D, Args, CmdArgs);
  addCoveragePrefixMapArg(D, Args, CmdArgs);
}

// FIXME: Move to target hook.
static bool isSignedCharDefault(const llvm::Triple &Triple) {
  switch (Triple.getArch()) {
  default:
    return true;

  case llvm::Triple::aarch64:
  case llvm::Triple::aarch64_32:
  case llvm::Triple::aarch64_be:
  case llvm::Triple::arm:
  case llvm::Triple::armeb:
  case llvm::Triple::thumb:
  case llvm::Triple::thumbeb:
    if (Triple.isOSDarwin() || Triple.isOSWindows())
      return true;
    return false;

  case llvm::Triple::ppc:
  case llvm::Triple::ppc64:
    if (Triple.isOSDarwin())
      return true;
    return false;

  case llvm::Triple::hexagon:
  case llvm::Triple::ppcle:
  case llvm::Triple::ppc64le:
  case llvm::Triple::riscv32:
  case llvm::Triple::riscv64:
  case llvm::Triple::systemz:
  case llvm::Triple::xcore:
    return false;
  }
}

static bool hasMultipleInvocations(const llvm::Triple &Triple,
                                   const ArgList &Args) {
  // Supported only on Darwin where we invoke the compiler multiple times
  // followed by an invocation to lipo.
  if (!Triple.isOSDarwin())
    return false;
  // If more than one "-arch <arch>" is specified, we're targeting multiple
  // architectures resulting in a fat binary.
  return Args.getAllArgValues(options::OPT_arch).size() > 1;
}

static bool checkRemarksOptions(const Driver &D, const ArgList &Args,
                                const llvm::Triple &Triple) {
  // When enabling remarks, we need to error if:
  // * The remark file is specified but we're targeting multiple architectures,
  // which means more than one remark file is being generated.
  bool hasMultipleInvocations = ::hasMultipleInvocations(Triple, Args);
  bool hasExplicitOutputFile =
      Args.getLastArg(options::OPT_foptimization_record_file_EQ);
  if (hasMultipleInvocations && hasExplicitOutputFile) {
    D.Diag(diag::err_drv_invalid_output_with_multiple_archs)
        << "-foptimization-record-file";
    return false;
  }
  return true;
}

static void renderRemarksOptions(const ArgList &Args, ArgStringList &CmdArgs,
                                 const llvm::Triple &Triple,
                                 const InputInfo &Input,
                                 const InputInfo &Output, const JobAction &JA) {
  StringRef Format = "yaml";
  if (const Arg *A = Args.getLastArg(options::OPT_fsave_optimization_record_EQ))
    Format = A->getValue();

  CmdArgs.push_back("-opt-record-file");

  const Arg *A = Args.getLastArg(options::OPT_foptimization_record_file_EQ);
  if (A) {
    CmdArgs.push_back(A->getValue());
  } else {
    bool hasMultipleArchs =
        Triple.isOSDarwin() && // Only supported on Darwin platforms.
        Args.getAllArgValues(options::OPT_arch).size() > 1;

    SmallString<128> F;

    if (Args.hasArg(options::OPT_c) || Args.hasArg(options::OPT_S)) {
      if (Arg *FinalOutput = Args.getLastArg(options::OPT_o))
        F = FinalOutput->getValue();
    } else {
      if (Format != "yaml" && // For YAML, keep the original behavior.
          Triple.isOSDarwin() && // Enable this only on darwin, since it's the only platform supporting .dSYM bundles.
          Output.isFilename())
        F = Output.getFilename();
    }

    if (F.empty()) {
      // Use the input filename.
      F = llvm::sys::path::stem(Input.getBaseInput());

      // If we're compiling for an offload architecture (i.e. a CUDA device),
      // we need to make the file name for the device compilation different
      // from the host compilation.
      if (!JA.isDeviceOffloading(Action::OFK_None) &&
          !JA.isDeviceOffloading(Action::OFK_Host)) {
        llvm::sys::path::replace_extension(F, "");
        F += Action::GetOffloadingFileNamePrefix(JA.getOffloadingDeviceKind(),
                                                 Triple.normalize());
        F += "-";
        F += JA.getOffloadingArch();
      }
    }

    // If we're having more than one "-arch", we should name the files
    // differently so that every cc1 invocation writes to a different file.
    // We're doing that by appending "-<arch>" with "<arch>" being the arch
    // name from the triple.
    if (hasMultipleArchs) {
      // First, remember the extension.
      SmallString<64> OldExtension = llvm::sys::path::extension(F);
      // then, remove it.
      llvm::sys::path::replace_extension(F, "");
      // attach -<arch> to it.
      F += "-";
      F += Triple.getArchName();
      // put back the extension.
      llvm::sys::path::replace_extension(F, OldExtension);
    }

    SmallString<32> Extension;
    Extension += "opt.";
    Extension += Format;

    llvm::sys::path::replace_extension(F, Extension);
    CmdArgs.push_back(Args.MakeArgString(F));
  }

  if (const Arg *A =
          Args.getLastArg(options::OPT_foptimization_record_passes_EQ)) {
    CmdArgs.push_back("-opt-record-passes");
    CmdArgs.push_back(A->getValue());
  }

  if (!Format.empty()) {
    CmdArgs.push_back("-opt-record-format");
    CmdArgs.push_back(Format.data());
  }
}

void AddAAPCSVolatileBitfieldArgs(const ArgList &Args, ArgStringList &CmdArgs) {
  if (!Args.hasFlag(options::OPT_faapcs_bitfield_width,
                    options::OPT_fno_aapcs_bitfield_width, true))
    CmdArgs.push_back("-fno-aapcs-bitfield-width");

  if (Args.getLastArg(options::OPT_ForceAAPCSBitfieldLoad))
    CmdArgs.push_back("-faapcs-bitfield-load");
}

namespace {
void RenderARMABI(const llvm::Triple &Triple, const ArgList &Args,
                  ArgStringList &CmdArgs) {
  // Select the ABI to use.
  // FIXME: Support -meabi.
  // FIXME: Parts of this are duplicated in the backend, unify this somehow.
  const char *ABIName = nullptr;
  if (Arg *A = Args.getLastArg(options::OPT_mabi_EQ)) {
    ABIName = A->getValue();
  } else {
    std::string CPU = getCPUName(Args, Triple, /*FromAs*/ false);
    ABIName = llvm::ARM::computeDefaultTargetABI(Triple, CPU).data();
  }

  CmdArgs.push_back("-target-abi");
  CmdArgs.push_back(ABIName);
}
}

void Clang::AddARMTargetArgs(const llvm::Triple &Triple, const ArgList &Args,
                             ArgStringList &CmdArgs, bool KernelOrKext) const {
  RenderARMABI(Triple, Args, CmdArgs);

  // Determine floating point ABI from the options & target defaults.
  arm::FloatABI ABI = arm::getARMFloatABI(getToolChain(), Args);
  if (ABI == arm::FloatABI::Soft) {
    // Floating point operations and argument passing are soft.
    // FIXME: This changes CPP defines, we need -target-soft-float.
    CmdArgs.push_back("-msoft-float");
    CmdArgs.push_back("-mfloat-abi");
    CmdArgs.push_back("soft");
  } else if (ABI == arm::FloatABI::SoftFP) {
    // Floating point operations are hard, but argument passing is soft.
    CmdArgs.push_back("-mfloat-abi");
    CmdArgs.push_back("soft");
  } else {
    // Floating point operations and argument passing are hard.
    assert(ABI == arm::FloatABI::Hard && "Invalid float abi!");
    CmdArgs.push_back("-mfloat-abi");
    CmdArgs.push_back("hard");
  }

  // Forward the -mglobal-merge option for explicit control over the pass.
  if (Arg *A = Args.getLastArg(options::OPT_mglobal_merge,
                               options::OPT_mno_global_merge)) {
    CmdArgs.push_back("-mllvm");
    if (A->getOption().matches(options::OPT_mno_global_merge))
      CmdArgs.push_back("-arm-global-merge=false");
    else
      CmdArgs.push_back("-arm-global-merge=true");
  }

  if (!Args.hasFlag(options::OPT_mimplicit_float,
                    options::OPT_mno_implicit_float, true))
    CmdArgs.push_back("-no-implicit-float");

  if (Args.getLastArg(options::OPT_mcmse))
    CmdArgs.push_back("-mcmse");

  AddAAPCSVolatileBitfieldArgs(Args, CmdArgs);
}

void Clang::RenderTargetOptions(const llvm::Triple &EffectiveTriple,
                                const ArgList &Args, bool KernelOrKext,
                                ArgStringList &CmdArgs) const {
  const ToolChain &TC = getToolChain();

  // Add the target features
  getTargetFeatures(TC.getDriver(), EffectiveTriple, Args, CmdArgs, false);

  // Add target specific flags.
  switch (TC.getArch()) {
  default:
    break;

  case llvm::Triple::arm:
  case llvm::Triple::armeb:
  case llvm::Triple::thumb:
  case llvm::Triple::thumbeb:
    // Use the effective triple, which takes into account the deployment target.
    AddARMTargetArgs(EffectiveTriple, Args, CmdArgs, KernelOrKext);
    CmdArgs.push_back("-fallow-half-arguments-and-returns");
    break;

  case llvm::Triple::aarch64:
  case llvm::Triple::aarch64_32:
  case llvm::Triple::aarch64_be:
    AddAArch64TargetArgs(Args, CmdArgs);
    CmdArgs.push_back("-fallow-half-arguments-and-returns");
    break;

  case llvm::Triple::mips:
  case llvm::Triple::mipsel:
  case llvm::Triple::mips64:
  case llvm::Triple::mips64el:
    AddMIPSTargetArgs(Args, CmdArgs);
    break;

  case llvm::Triple::ppc:
  case llvm::Triple::ppcle:
  case llvm::Triple::ppc64:
  case llvm::Triple::ppc64le:
    AddPPCTargetArgs(Args, CmdArgs);
    break;

  case llvm::Triple::riscv32:
  case llvm::Triple::riscv64:
    AddRISCVTargetArgs(Args, CmdArgs);
    break;

  case llvm::Triple::sparc:
  case llvm::Triple::sparcel:
  case llvm::Triple::sparcv9:
    AddSparcTargetArgs(Args, CmdArgs);
    break;

  case llvm::Triple::systemz:
    AddSystemZTargetArgs(Args, CmdArgs);
    break;

  case llvm::Triple::x86:
  case llvm::Triple::x86_64:
    AddX86TargetArgs(Args, CmdArgs);
    break;

  case llvm::Triple::lanai:
    AddLanaiTargetArgs(Args, CmdArgs);
    break;

  case llvm::Triple::hexagon:
    AddHexagonTargetArgs(Args, CmdArgs);
    break;

  case llvm::Triple::wasm32:
  case llvm::Triple::wasm64:
    AddWebAssemblyTargetArgs(Args, CmdArgs);
    break;

  case llvm::Triple::ve:
    AddVETargetArgs(Args, CmdArgs);
    break;
  }
}

namespace {
void RenderAArch64ABI(const llvm::Triple &Triple, const ArgList &Args,
                      ArgStringList &CmdArgs) {
  const char *ABIName = nullptr;
  if (Arg *A = Args.getLastArg(options::OPT_mabi_EQ))
    ABIName = A->getValue();
  else if (Triple.isOSDarwin())
    ABIName = "darwinpcs";
  else
    ABIName = "aapcs";

  CmdArgs.push_back("-target-abi");
  CmdArgs.push_back(ABIName);
}
}

void Clang::AddAArch64TargetArgs(const ArgList &Args,
                                 ArgStringList &CmdArgs) const {
  const llvm::Triple &Triple = getToolChain().getEffectiveTriple();

  if (!Args.hasFlag(options::OPT_mred_zone, options::OPT_mno_red_zone, true) ||
      Args.hasArg(options::OPT_mkernel) ||
      Args.hasArg(options::OPT_fapple_kext))
    CmdArgs.push_back("-disable-red-zone");

  if (!Args.hasFlag(options::OPT_mimplicit_float,
                    options::OPT_mno_implicit_float, true))
    CmdArgs.push_back("-no-implicit-float");

  RenderAArch64ABI(Triple, Args, CmdArgs);

  if (Arg *A = Args.getLastArg(options::OPT_mfix_cortex_a53_835769,
                               options::OPT_mno_fix_cortex_a53_835769)) {
    CmdArgs.push_back("-mllvm");
    if (A->getOption().matches(options::OPT_mfix_cortex_a53_835769))
      CmdArgs.push_back("-aarch64-fix-cortex-a53-835769=1");
    else
      CmdArgs.push_back("-aarch64-fix-cortex-a53-835769=0");
  } else if (Triple.isAndroid()) {
    // Enabled A53 errata (835769) workaround by default on android
    CmdArgs.push_back("-mllvm");
    CmdArgs.push_back("-aarch64-fix-cortex-a53-835769=1");
  }

  // Forward the -mglobal-merge option for explicit control over the pass.
  if (Arg *A = Args.getLastArg(options::OPT_mglobal_merge,
                               options::OPT_mno_global_merge)) {
    CmdArgs.push_back("-mllvm");
    if (A->getOption().matches(options::OPT_mno_global_merge))
      CmdArgs.push_back("-aarch64-enable-global-merge=false");
    else
      CmdArgs.push_back("-aarch64-enable-global-merge=true");
  }

  // Enable/disable return address signing and indirect branch targets.
  if (Arg *A = Args.getLastArg(options::OPT_msign_return_address_EQ,
                               options::OPT_mbranch_protection_EQ)) {

    const Driver &D = getToolChain().getDriver();

    StringRef Scope, Key;
    bool IndirectBranches;

    if (A->getOption().matches(options::OPT_msign_return_address_EQ)) {
      Scope = A->getValue();
      if (!Scope.equals("none") && !Scope.equals("non-leaf") &&
          !Scope.equals("all"))
        D.Diag(diag::err_invalid_branch_protection)
            << Scope << A->getAsString(Args);
      Key = "a_key";
      IndirectBranches = false;
    } else {
      StringRef Err;
      llvm::AArch64::ParsedBranchProtection PBP;
      if (!llvm::AArch64::parseBranchProtection(A->getValue(), PBP, Err))
        D.Diag(diag::err_invalid_branch_protection)
            << Err << A->getAsString(Args);
      Scope = PBP.Scope;
      Key = PBP.Key;
      IndirectBranches = PBP.BranchTargetEnforcement;
    }

    CmdArgs.push_back(
        Args.MakeArgString(Twine("-msign-return-address=") + Scope));
    CmdArgs.push_back(
        Args.MakeArgString(Twine("-msign-return-address-key=") + Key));
    if (IndirectBranches)
      CmdArgs.push_back("-mbranch-target-enforce");
  }

  // Handle -msve_vector_bits=<bits>
  if (Arg *A = Args.getLastArg(options::OPT_msve_vector_bits_EQ)) {
    StringRef Val = A->getValue();
    const Driver &D = getToolChain().getDriver();
    if (Val.equals("128") || Val.equals("256") || Val.equals("512") ||
        Val.equals("1024") || Val.equals("2048"))
      CmdArgs.push_back(
          Args.MakeArgString(llvm::Twine("-msve-vector-bits=") + Val));
    // Silently drop requests for vector-length agnostic code as it's implied.
    else if (!Val.equals("scalable"))
      // Handle the unsupported values passed to msve-vector-bits.
      D.Diag(diag::err_drv_unsupported_option_argument)
          << A->getOption().getName() << Val;
  }

  AddAAPCSVolatileBitfieldArgs(Args, CmdArgs);
}

void Clang::AddMIPSTargetArgs(const ArgList &Args,
                              ArgStringList &CmdArgs) const {
  const Driver &D = getToolChain().getDriver();
  StringRef CPUName;
  StringRef ABIName;
  const llvm::Triple &Triple = getToolChain().getTriple();
  mips::getMipsCPUAndABI(Args, Triple, CPUName, ABIName);

  CmdArgs.push_back("-target-abi");
  CmdArgs.push_back(ABIName.data());

  mips::FloatABI ABI = mips::getMipsFloatABI(D, Args, Triple);
  if (ABI == mips::FloatABI::Soft) {
    // Floating point operations and argument passing are soft.
    CmdArgs.push_back("-msoft-float");
    CmdArgs.push_back("-mfloat-abi");
    CmdArgs.push_back("soft");
  } else {
    // Floating point operations and argument passing are hard.
    assert(ABI == mips::FloatABI::Hard && "Invalid float abi!");
    CmdArgs.push_back("-mfloat-abi");
    CmdArgs.push_back("hard");
  }

  if (Arg *A = Args.getLastArg(options::OPT_mldc1_sdc1,
                               options::OPT_mno_ldc1_sdc1)) {
    if (A->getOption().matches(options::OPT_mno_ldc1_sdc1)) {
      CmdArgs.push_back("-mllvm");
      CmdArgs.push_back("-mno-ldc1-sdc1");
    }
  }

  if (Arg *A = Args.getLastArg(options::OPT_mcheck_zero_division,
                               options::OPT_mno_check_zero_division)) {
    if (A->getOption().matches(options::OPT_mno_check_zero_division)) {
      CmdArgs.push_back("-mllvm");
      CmdArgs.push_back("-mno-check-zero-division");
    }
  }

  if (Arg *A = Args.getLastArg(options::OPT_G)) {
    StringRef v = A->getValue();
    CmdArgs.push_back("-mllvm");
    CmdArgs.push_back(Args.MakeArgString("-mips-ssection-threshold=" + v));
    A->claim();
  }

  Arg *GPOpt = Args.getLastArg(options::OPT_mgpopt, options::OPT_mno_gpopt);
  Arg *ABICalls =
      Args.getLastArg(options::OPT_mabicalls, options::OPT_mno_abicalls);

  // -mabicalls is the default for many MIPS environments, even with -fno-pic.
  // -mgpopt is the default for static, -fno-pic environments but these two
  // options conflict. We want to be certain that -mno-abicalls -mgpopt is
  // the only case where -mllvm -mgpopt is passed.
  // NOTE: We need a warning here or in the backend to warn when -mgpopt is
  //       passed explicitly when compiling something with -mabicalls
  //       (implictly) in affect. Currently the warning is in the backend.
  //
  // When the ABI in use is  N64, we also need to determine the PIC mode that
  // is in use, as -fno-pic for N64 implies -mno-abicalls.
  bool NoABICalls =
      ABICalls && ABICalls->getOption().matches(options::OPT_mno_abicalls);

  llvm::Reloc::Model RelocationModel;
  unsigned PICLevel;
  bool IsPIE;
  std::tie(RelocationModel, PICLevel, IsPIE) =
      ParsePICArgs(getToolChain(), Args);

  NoABICalls = NoABICalls ||
               (RelocationModel == llvm::Reloc::Static && ABIName == "n64");

  bool WantGPOpt = GPOpt && GPOpt->getOption().matches(options::OPT_mgpopt);
  // We quietly ignore -mno-gpopt as the backend defaults to -mno-gpopt.
  if (NoABICalls && (!GPOpt || WantGPOpt)) {
    CmdArgs.push_back("-mllvm");
    CmdArgs.push_back("-mgpopt");

    Arg *LocalSData = Args.getLastArg(options::OPT_mlocal_sdata,
                                      options::OPT_mno_local_sdata);
    Arg *ExternSData = Args.getLastArg(options::OPT_mextern_sdata,
                                       options::OPT_mno_extern_sdata);
    Arg *EmbeddedData = Args.getLastArg(options::OPT_membedded_data,
                                        options::OPT_mno_embedded_data);
    if (LocalSData) {
      CmdArgs.push_back("-mllvm");
      if (LocalSData->getOption().matches(options::OPT_mlocal_sdata)) {
        CmdArgs.push_back("-mlocal-sdata=1");
      } else {
        CmdArgs.push_back("-mlocal-sdata=0");
      }
      LocalSData->claim();
    }

    if (ExternSData) {
      CmdArgs.push_back("-mllvm");
      if (ExternSData->getOption().matches(options::OPT_mextern_sdata)) {
        CmdArgs.push_back("-mextern-sdata=1");
      } else {
        CmdArgs.push_back("-mextern-sdata=0");
      }
      ExternSData->claim();
    }

    if (EmbeddedData) {
      CmdArgs.push_back("-mllvm");
      if (EmbeddedData->getOption().matches(options::OPT_membedded_data)) {
        CmdArgs.push_back("-membedded-data=1");
      } else {
        CmdArgs.push_back("-membedded-data=0");
      }
      EmbeddedData->claim();
    }

  } else if ((!ABICalls || (!NoABICalls && ABICalls)) && WantGPOpt)
    D.Diag(diag::warn_drv_unsupported_gpopt) << (ABICalls ? 0 : 1);

  if (GPOpt)
    GPOpt->claim();

  if (Arg *A = Args.getLastArg(options::OPT_mcompact_branches_EQ)) {
    StringRef Val = StringRef(A->getValue());
    if (mips::hasCompactBranches(CPUName)) {
      if (Val == "never" || Val == "always" || Val == "optimal") {
        CmdArgs.push_back("-mllvm");
        CmdArgs.push_back(Args.MakeArgString("-mips-compact-branches=" + Val));
      } else
        D.Diag(diag::err_drv_unsupported_option_argument)
            << A->getOption().getName() << Val;
    } else
      D.Diag(diag::warn_target_unsupported_compact_branches) << CPUName;
  }

  if (Arg *A = Args.getLastArg(options::OPT_mrelax_pic_calls,
                               options::OPT_mno_relax_pic_calls)) {
    if (A->getOption().matches(options::OPT_mno_relax_pic_calls)) {
      CmdArgs.push_back("-mllvm");
      CmdArgs.push_back("-mips-jalr-reloc=0");
    }
  }
}

void Clang::AddPPCTargetArgs(const ArgList &Args,
                             ArgStringList &CmdArgs) const {
  // Select the ABI to use.
  const char *ABIName = nullptr;
  const llvm::Triple &T = getToolChain().getTriple();
  if (T.isOSBinFormatELF()) {
    switch (getToolChain().getArch()) {
    case llvm::Triple::ppc64: {
      if ((T.isOSFreeBSD() && T.getOSMajorVersion() >= 13) ||
          T.isOSOpenBSD() || T.isMusl())
        ABIName = "elfv2";
      else
        ABIName = "elfv1";
      break;
    }
    case llvm::Triple::ppc64le:
      ABIName = "elfv2";
      break;
    default:
      break;
    }
  }

  bool IEEELongDouble = false;
  for (const Arg *A : Args.filtered(options::OPT_mabi_EQ)) {
    StringRef V = A->getValue();
    if (V == "ieeelongdouble")
      IEEELongDouble = true;
    else if (V == "ibmlongdouble")
      IEEELongDouble = false;
    else if (V != "altivec")
      // The ppc64 linux abis are all "altivec" abis by default. Accept and ignore
      // the option if given as we don't have backend support for any targets
      // that don't use the altivec abi.
      ABIName = A->getValue();
  }
  if (IEEELongDouble)
    CmdArgs.push_back("-mabi=ieeelongdouble");

  ppc::FloatABI FloatABI =
      ppc::getPPCFloatABI(getToolChain().getDriver(), Args);

  if (FloatABI == ppc::FloatABI::Soft) {
    // Floating point operations and argument passing are soft.
    CmdArgs.push_back("-msoft-float");
    CmdArgs.push_back("-mfloat-abi");
    CmdArgs.push_back("soft");
  } else {
    // Floating point operations and argument passing are hard.
    assert(FloatABI == ppc::FloatABI::Hard && "Invalid float abi!");
    CmdArgs.push_back("-mfloat-abi");
    CmdArgs.push_back("hard");
  }

  if (ABIName) {
    CmdArgs.push_back("-target-abi");
    CmdArgs.push_back(ABIName);
  }
}

static void SetRISCVSmallDataLimit(const ToolChain &TC, const ArgList &Args,
                                   ArgStringList &CmdArgs) {
  const Driver &D = TC.getDriver();
  const llvm::Triple &Triple = TC.getTriple();
  // Default small data limitation is eight.
  const char *SmallDataLimit = "8";
  // Get small data limitation.
  if (Args.getLastArg(options::OPT_shared, options::OPT_fpic,
                      options::OPT_fPIC)) {
    // Not support linker relaxation for PIC.
    SmallDataLimit = "0";
    if (Args.hasArg(options::OPT_G)) {
      D.Diag(diag::warn_drv_unsupported_sdata);
    }
  } else if (Args.getLastArgValue(options::OPT_mcmodel_EQ)
                 .equals_lower("large") &&
             (Triple.getArch() == llvm::Triple::riscv64)) {
    // Not support linker relaxation for RV64 with large code model.
    SmallDataLimit = "0";
    if (Args.hasArg(options::OPT_G)) {
      D.Diag(diag::warn_drv_unsupported_sdata);
    }
  } else if (Arg *A = Args.getLastArg(options::OPT_G)) {
    SmallDataLimit = A->getValue();
  }
  // Forward the -msmall-data-limit= option.
  CmdArgs.push_back("-msmall-data-limit");
  CmdArgs.push_back(SmallDataLimit);
}

void Clang::AddRISCVTargetArgs(const ArgList &Args,
                               ArgStringList &CmdArgs) const {
  const llvm::Triple &Triple = getToolChain().getTriple();
  StringRef ABIName = riscv::getRISCVABI(Args, Triple);

  CmdArgs.push_back("-target-abi");
  CmdArgs.push_back(ABIName.data());

  SetRISCVSmallDataLimit(getToolChain(), Args, CmdArgs);

  std::string TuneCPU;

  if (const Arg *A = Args.getLastArg(clang::driver::options::OPT_mtune_EQ)) {
    StringRef Name = A->getValue();

    Name = llvm::RISCV::resolveTuneCPUAlias(Name, Triple.isArch64Bit());
    TuneCPU = std::string(Name);
  }

  if (!TuneCPU.empty()) {
    CmdArgs.push_back("-tune-cpu");
    CmdArgs.push_back(Args.MakeArgString(TuneCPU));
  }
}

void Clang::AddSparcTargetArgs(const ArgList &Args,
                               ArgStringList &CmdArgs) const {
  sparc::FloatABI FloatABI =
      sparc::getSparcFloatABI(getToolChain().getDriver(), Args);

  if (FloatABI == sparc::FloatABI::Soft) {
    // Floating point operations and argument passing are soft.
    CmdArgs.push_back("-msoft-float");
    CmdArgs.push_back("-mfloat-abi");
    CmdArgs.push_back("soft");
  } else {
    // Floating point operations and argument passing are hard.
    assert(FloatABI == sparc::FloatABI::Hard && "Invalid float abi!");
    CmdArgs.push_back("-mfloat-abi");
    CmdArgs.push_back("hard");
  }
}

void Clang::AddSystemZTargetArgs(const ArgList &Args,
                                 ArgStringList &CmdArgs) const {
  bool HasBackchain = Args.hasFlag(options::OPT_mbackchain,
                                   options::OPT_mno_backchain, false);
  bool HasPackedStack = Args.hasFlag(options::OPT_mpacked_stack,
                                     options::OPT_mno_packed_stack, false);
  systemz::FloatABI FloatABI =
      systemz::getSystemZFloatABI(getToolChain().getDriver(), Args);
  bool HasSoftFloat = (FloatABI == systemz::FloatABI::Soft);
  if (HasBackchain && HasPackedStack && !HasSoftFloat) {
    const Driver &D = getToolChain().getDriver();
    D.Diag(diag::err_drv_unsupported_opt)
      << "-mpacked-stack -mbackchain -mhard-float";
  }
  if (HasBackchain)
    CmdArgs.push_back("-mbackchain");
  if (HasPackedStack)
    CmdArgs.push_back("-mpacked-stack");
  if (HasSoftFloat) {
    // Floating point operations and argument passing are soft.
    CmdArgs.push_back("-msoft-float");
    CmdArgs.push_back("-mfloat-abi");
    CmdArgs.push_back("soft");
  }
}

void Clang::AddX86TargetArgs(const ArgList &Args,
                             ArgStringList &CmdArgs) const {
  const Driver &D = getToolChain().getDriver();
  addX86AlignBranchArgs(D, Args, CmdArgs, /*IsLTO=*/false);

  if (!Args.hasFlag(options::OPT_mred_zone, options::OPT_mno_red_zone, true) ||
      Args.hasArg(options::OPT_mkernel) ||
      Args.hasArg(options::OPT_fapple_kext))
    CmdArgs.push_back("-disable-red-zone");

  if (!Args.hasFlag(options::OPT_mtls_direct_seg_refs,
                    options::OPT_mno_tls_direct_seg_refs, true))
    CmdArgs.push_back("-mno-tls-direct-seg-refs");

  // Default to avoid implicit floating-point for kernel/kext code, but allow
  // that to be overridden with -mno-soft-float.
  bool NoImplicitFloat = (Args.hasArg(options::OPT_mkernel) ||
                          Args.hasArg(options::OPT_fapple_kext));
  if (Arg *A = Args.getLastArg(
          options::OPT_msoft_float, options::OPT_mno_soft_float,
          options::OPT_mimplicit_float, options::OPT_mno_implicit_float)) {
    const Option &O = A->getOption();
    NoImplicitFloat = (O.matches(options::OPT_mno_implicit_float) ||
                       O.matches(options::OPT_msoft_float));
  }
  if (NoImplicitFloat)
    CmdArgs.push_back("-no-implicit-float");

  if (Arg *A = Args.getLastArg(options::OPT_masm_EQ)) {
    StringRef Value = A->getValue();
    if (Value == "intel" || Value == "att") {
      CmdArgs.push_back("-mllvm");
      CmdArgs.push_back(Args.MakeArgString("-x86-asm-syntax=" + Value));
    } else {
      D.Diag(diag::err_drv_unsupported_option_argument)
          << A->getOption().getName() << Value;
    }
  } else if (D.IsCLMode()) {
    CmdArgs.push_back("-mllvm");
    CmdArgs.push_back("-x86-asm-syntax=intel");
  }

  // Set flags to support MCU ABI.
  if (Args.hasFlag(options::OPT_miamcu, options::OPT_mno_iamcu, false)) {
    CmdArgs.push_back("-mfloat-abi");
    CmdArgs.push_back("soft");
    CmdArgs.push_back("-mstack-alignment=4");
  }

  // Handle -mtune.

  // Default to "generic" unless -march is present or targetting the PS4.
  std::string TuneCPU;
  if (!Args.hasArg(clang::driver::options::OPT_march_EQ) &&
      !getToolChain().getTriple().isPS4CPU())
    TuneCPU = "generic";

  // Override based on -mtune.
  if (const Arg *A = Args.getLastArg(clang::driver::options::OPT_mtune_EQ)) {
    StringRef Name = A->getValue();

    if (Name == "native") {
      Name = llvm::sys::getHostCPUName();
      if (!Name.empty())
        TuneCPU = std::string(Name);
    } else
      TuneCPU = std::string(Name);
  }

  if (!TuneCPU.empty()) {
    CmdArgs.push_back("-tune-cpu");
    CmdArgs.push_back(Args.MakeArgString(TuneCPU));
  }
}

void Clang::AddHexagonTargetArgs(const ArgList &Args,
                                 ArgStringList &CmdArgs) const {
  CmdArgs.push_back("-mqdsp6-compat");
  CmdArgs.push_back("-Wreturn-type");

  if (auto G = toolchains::HexagonToolChain::getSmallDataThreshold(Args)) {
    CmdArgs.push_back("-mllvm");
    CmdArgs.push_back(Args.MakeArgString("-hexagon-small-data-threshold=" +
                                         Twine(G.getValue())));
  }

  if (!Args.hasArg(options::OPT_fno_short_enums))
    CmdArgs.push_back("-fshort-enums");
  if (Args.getLastArg(options::OPT_mieee_rnd_near)) {
    CmdArgs.push_back("-mllvm");
    CmdArgs.push_back("-enable-hexagon-ieee-rnd-near");
  }
  CmdArgs.push_back("-mllvm");
  CmdArgs.push_back("-machine-sink-split=0");
}

void Clang::AddLanaiTargetArgs(const ArgList &Args,
                               ArgStringList &CmdArgs) const {
  if (Arg *A = Args.getLastArg(options::OPT_mcpu_EQ)) {
    StringRef CPUName = A->getValue();

    CmdArgs.push_back("-target-cpu");
    CmdArgs.push_back(Args.MakeArgString(CPUName));
  }
  if (Arg *A = Args.getLastArg(options::OPT_mregparm_EQ)) {
    StringRef Value = A->getValue();
    // Only support mregparm=4 to support old usage. Report error for all other
    // cases.
    int Mregparm;
    if (Value.getAsInteger(10, Mregparm)) {
      if (Mregparm != 4) {
        getToolChain().getDriver().Diag(
            diag::err_drv_unsupported_option_argument)
            << A->getOption().getName() << Value;
      }
    }
  }
}

void Clang::AddWebAssemblyTargetArgs(const ArgList &Args,
                                     ArgStringList &CmdArgs) const {
  // Default to "hidden" visibility.
  if (!Args.hasArg(options::OPT_fvisibility_EQ,
                   options::OPT_fvisibility_ms_compat)) {
    CmdArgs.push_back("-fvisibility");
    CmdArgs.push_back("hidden");
  }
}

void Clang::AddVETargetArgs(const ArgList &Args, ArgStringList &CmdArgs) const {
  // Floating point operations and argument passing are hard.
  CmdArgs.push_back("-mfloat-abi");
  CmdArgs.push_back("hard");
}

void Clang::DumpCompilationDatabase(Compilation &C, StringRef Filename,
                                    StringRef Target, const InputInfo &Output,
                                    const InputInfo &Input, const ArgList &Args) const {
  // If this is a dry run, do not create the compilation database file.
  if (C.getArgs().hasArg(options::OPT__HASH_HASH_HASH))
    return;

  using llvm::yaml::escape;
  const Driver &D = getToolChain().getDriver();

  if (!CompilationDatabase) {
    std::error_code EC;
    auto File = std::make_unique<llvm::raw_fd_ostream>(Filename, EC,
                                                        llvm::sys::fs::OF_Text);
    if (EC) {
      D.Diag(clang::diag::err_drv_compilationdatabase) << Filename
                                                       << EC.message();
      return;
    }
    CompilationDatabase = std::move(File);
  }
  auto &CDB = *CompilationDatabase;
  auto CWD = D.getVFS().getCurrentWorkingDirectory();
  if (!CWD)
    CWD = ".";
  CDB << "{ \"directory\": \"" << escape(*CWD) << "\"";
  CDB << ", \"file\": \"" << escape(Input.getFilename()) << "\"";
  CDB << ", \"output\": \"" << escape(Output.getFilename()) << "\"";
  CDB << ", \"arguments\": [\"" << escape(D.ClangExecutable) << "\"";
  SmallString<128> Buf;
  Buf = "-x";
  Buf += types::getTypeName(Input.getType());
  CDB << ", \"" << escape(Buf) << "\"";
  if (!D.SysRoot.empty() && !Args.hasArg(options::OPT__sysroot_EQ)) {
    Buf = "--sysroot=";
    Buf += D.SysRoot;
    CDB << ", \"" << escape(Buf) << "\"";
  }
  CDB << ", \"" << escape(Input.getFilename()) << "\"";
  for (auto &A: Args) {
    auto &O = A->getOption();
    // Skip language selection, which is positional.
    if (O.getID() == options::OPT_x)
      continue;
    // Skip writing dependency output and the compilation database itself.
    if (O.getGroup().isValid() && O.getGroup().getID() == options::OPT_M_Group)
      continue;
    if (O.getID() == options::OPT_gen_cdb_fragment_path)
      continue;
    // Skip inputs.
    if (O.getKind() == Option::InputClass)
      continue;
    // All other arguments are quoted and appended.
    ArgStringList ASL;
    A->render(Args, ASL);
    for (auto &it: ASL)
      CDB << ", \"" << escape(it) << "\"";
  }
  Buf = "--target=";
  Buf += Target;
  CDB << ", \"" << escape(Buf) << "\"]},\n";
}

void Clang::DumpCompilationDatabaseFragmentToDir(
    StringRef Dir, Compilation &C, StringRef Target, const InputInfo &Output,
    const InputInfo &Input, const llvm::opt::ArgList &Args) const {
  // If this is a dry run, do not create the compilation database file.
  if (C.getArgs().hasArg(options::OPT__HASH_HASH_HASH))
    return;

  if (CompilationDatabase)
    DumpCompilationDatabase(C, "", Target, Output, Input, Args);

  SmallString<256> Path = Dir;
  const auto &Driver = C.getDriver();
  Driver.getVFS().makeAbsolute(Path);
  auto Err = llvm::sys::fs::create_directory(Path, /*IgnoreExisting=*/true);
  if (Err) {
    Driver.Diag(diag::err_drv_compilationdatabase) << Dir << Err.message();
    return;
  }

  llvm::sys::path::append(
      Path,
      Twine(llvm::sys::path::filename(Input.getFilename())) + ".%%%%.json");
  int FD;
  SmallString<256> TempPath;
  Err = llvm::sys::fs::createUniqueFile(Path, FD, TempPath);
  if (Err) {
    Driver.Diag(diag::err_drv_compilationdatabase) << Path << Err.message();
    return;
  }
  CompilationDatabase =
      std::make_unique<llvm::raw_fd_ostream>(FD, /*shouldClose=*/true);
  DumpCompilationDatabase(C, "", Target, Output, Input, Args);
}

static bool AddARMImplicitITArgs(const ArgList &Args, ArgStringList &CmdArgs,
                                 StringRef Value) {
  if (Value == "always" || Value == "never" || Value == "arm" ||
      Value == "thumb") {
    CmdArgs.push_back("-mllvm");
    CmdArgs.push_back(Args.MakeArgString("-arm-implicit-it=" + Value));
    return true;
  }
  return false;
}

static void CollectArgsForIntegratedAssembler(Compilation &C,
                                              const ArgList &Args,
                                              ArgStringList &CmdArgs,
                                              const Driver &D) {
  if (UseRelaxAll(C, Args))
    CmdArgs.push_back("-mrelax-all");

  // Only default to -mincremental-linker-compatible if we think we are
  // targeting the MSVC linker.
  bool DefaultIncrementalLinkerCompatible =
      C.getDefaultToolChain().getTriple().isWindowsMSVCEnvironment();
  if (Args.hasFlag(options::OPT_mincremental_linker_compatible,
                   options::OPT_mno_incremental_linker_compatible,
                   DefaultIncrementalLinkerCompatible))
    CmdArgs.push_back("-mincremental-linker-compatible");

  switch (C.getDefaultToolChain().getArch()) {
  case llvm::Triple::arm:
  case llvm::Triple::armeb:
  case llvm::Triple::thumb:
  case llvm::Triple::thumbeb:
    if (Arg *A = Args.getLastArg(options::OPT_mimplicit_it_EQ)) {
      StringRef Value = A->getValue();
      if (!AddARMImplicitITArgs(Args, CmdArgs, Value))
        D.Diag(diag::err_drv_unsupported_option_argument)
            << A->getOption().getName() << Value;
    }
    break;
  default:
    break;
  }

  // If you add more args here, also add them to the block below that
  // starts with "// If CollectArgsForIntegratedAssembler() isn't called below".

  // When passing -I arguments to the assembler we sometimes need to
  // unconditionally take the next argument.  For example, when parsing
  // '-Wa,-I -Wa,foo' we need to accept the -Wa,foo arg after seeing the
  // -Wa,-I arg and when parsing '-Wa,-I,foo' we need to accept the 'foo'
  // arg after parsing the '-I' arg.
  bool TakeNextArg = false;

  bool UseRelaxRelocations = C.getDefaultToolChain().useRelaxRelocations();
  bool UseNoExecStack = C.getDefaultToolChain().isNoExecStackDefault();
  const char *MipsTargetFeature = nullptr;
  for (const Arg *A :
       Args.filtered(options::OPT_Wa_COMMA, options::OPT_Xassembler)) {
    A->claim();

    for (StringRef Value : A->getValues()) {
      if (TakeNextArg) {
        CmdArgs.push_back(Value.data());
        TakeNextArg = false;
        continue;
      }

      if (C.getDefaultToolChain().getTriple().isOSBinFormatCOFF() &&
          Value == "-mbig-obj")
        continue; // LLVM handles bigobj automatically

      switch (C.getDefaultToolChain().getArch()) {
      default:
        break;
      case llvm::Triple::thumb:
      case llvm::Triple::thumbeb:
      case llvm::Triple::arm:
      case llvm::Triple::armeb:
        if (Value.startswith("-mimplicit-it=") &&
            AddARMImplicitITArgs(Args, CmdArgs, Value.split("=").second))
          continue;
        if (Value == "-mthumb")
          // -mthumb has already been processed in ComputeLLVMTriple()
          // recognize but skip over here.
          continue;
        break;
      case llvm::Triple::mips:
      case llvm::Triple::mipsel:
      case llvm::Triple::mips64:
      case llvm::Triple::mips64el:
        if (Value == "--trap") {
          CmdArgs.push_back("-target-feature");
          CmdArgs.push_back("+use-tcc-in-div");
          continue;
        }
        if (Value == "--break") {
          CmdArgs.push_back("-target-feature");
          CmdArgs.push_back("-use-tcc-in-div");
          continue;
        }
        if (Value.startswith("-msoft-float")) {
          CmdArgs.push_back("-target-feature");
          CmdArgs.push_back("+soft-float");
          continue;
        }
        if (Value.startswith("-mhard-float")) {
          CmdArgs.push_back("-target-feature");
          CmdArgs.push_back("-soft-float");
          continue;
        }

        MipsTargetFeature = llvm::StringSwitch<const char *>(Value)
                                .Case("-mips1", "+mips1")
                                .Case("-mips2", "+mips2")
                                .Case("-mips3", "+mips3")
                                .Case("-mips4", "+mips4")
                                .Case("-mips5", "+mips5")
                                .Case("-mips32", "+mips32")
                                .Case("-mips32r2", "+mips32r2")
                                .Case("-mips32r3", "+mips32r3")
                                .Case("-mips32r5", "+mips32r5")
                                .Case("-mips32r6", "+mips32r6")
                                .Case("-mips64", "+mips64")
                                .Case("-mips64r2", "+mips64r2")
                                .Case("-mips64r3", "+mips64r3")
                                .Case("-mips64r5", "+mips64r5")
                                .Case("-mips64r6", "+mips64r6")
                                .Default(nullptr);
        if (MipsTargetFeature)
          continue;
      }

      if (Value == "-force_cpusubtype_ALL") {
        // Do nothing, this is the default and we don't support anything else.
      } else if (Value == "-L") {
        CmdArgs.push_back("-msave-temp-labels");
      } else if (Value == "--fatal-warnings") {
        CmdArgs.push_back("-massembler-fatal-warnings");
      } else if (Value == "--no-warn" || Value == "-W") {
        CmdArgs.push_back("-massembler-no-warn");
      } else if (Value == "--noexecstack") {
        UseNoExecStack = true;
      } else if (Value.startswith("-compress-debug-sections") ||
                 Value.startswith("--compress-debug-sections") ||
                 Value == "-nocompress-debug-sections" ||
                 Value == "--nocompress-debug-sections") {
        CmdArgs.push_back(Value.data());
      } else if (Value == "-mrelax-relocations=yes" ||
                 Value == "--mrelax-relocations=yes") {
        UseRelaxRelocations = true;
      } else if (Value == "-mrelax-relocations=no" ||
                 Value == "--mrelax-relocations=no") {
        UseRelaxRelocations = false;
      } else if (Value.startswith("-I")) {
        CmdArgs.push_back(Value.data());
        // We need to consume the next argument if the current arg is a plain
        // -I. The next arg will be the include directory.
        if (Value == "-I")
          TakeNextArg = true;
      } else if (Value.startswith("-gdwarf-")) {
        // "-gdwarf-N" options are not cc1as options.
        unsigned DwarfVersion = DwarfVersionNum(Value);
        if (DwarfVersion == 0) { // Send it onward, and let cc1as complain.
          CmdArgs.push_back(Value.data());
        } else {
          RenderDebugEnablingArgs(Args, CmdArgs,
                                  codegenoptions::LimitedDebugInfo,
                                  DwarfVersion, llvm::DebuggerKind::Default);
        }
      } else if (Value.startswith("-mcpu") || Value.startswith("-mfpu") ||
                 Value.startswith("-mhwdiv") || Value.startswith("-march")) {
        // Do nothing, we'll validate it later.
      } else if (Value == "-defsym") {
          if (A->getNumValues() != 2) {
            D.Diag(diag::err_drv_defsym_invalid_format) << Value;
            break;
          }
          const char *S = A->getValue(1);
          auto Pair = StringRef(S).split('=');
          auto Sym = Pair.first;
          auto SVal = Pair.second;

          if (Sym.empty() || SVal.empty()) {
            D.Diag(diag::err_drv_defsym_invalid_format) << S;
            break;
          }
          int64_t IVal;
          if (SVal.getAsInteger(0, IVal)) {
            D.Diag(diag::err_drv_defsym_invalid_symval) << SVal;
            break;
          }
          CmdArgs.push_back(Value.data());
          TakeNextArg = true;
      } else if (Value == "-fdebug-compilation-dir") {
        CmdArgs.push_back("-fdebug-compilation-dir");
        TakeNextArg = true;
      } else if (Value.consume_front("-fdebug-compilation-dir=")) {
        // The flag is a -Wa / -Xassembler argument and Options doesn't
        // parse the argument, so this isn't automatically aliased to
        // -fdebug-compilation-dir (without '=') here.
        CmdArgs.push_back("-fdebug-compilation-dir");
        CmdArgs.push_back(Value.data());
      } else {
        D.Diag(diag::err_drv_unsupported_option_argument)
            << A->getOption().getName() << Value;
      }
    }
  }
  if (UseRelaxRelocations)
    CmdArgs.push_back("--mrelax-relocations");
  if (UseNoExecStack)
    CmdArgs.push_back("-mnoexecstack");
  if (MipsTargetFeature != nullptr) {
    CmdArgs.push_back("-target-feature");
    CmdArgs.push_back(MipsTargetFeature);
  }

  // forward -fembed-bitcode to assmebler
  if (C.getDriver().embedBitcodeEnabled() ||
      C.getDriver().embedBitcodeMarkerOnly())
    Args.AddLastArg(CmdArgs, options::OPT_fembed_bitcode_EQ);
}

static void RenderFloatingPointOptions(const ToolChain &TC, const Driver &D,
                                       bool OFastEnabled, const ArgList &Args,
                                       ArgStringList &CmdArgs,
                                       const JobAction &JA) {
  // Handle various floating point optimization flags, mapping them to the
  // appropriate LLVM code generation flags. This is complicated by several
  // "umbrella" flags, so we do this by stepping through the flags incrementally
  // adjusting what we think is enabled/disabled, then at the end setting the
  // LLVM flags based on the final state.
  bool HonorINFs = true;
  bool HonorNaNs = true;
  // -fmath-errno is the default on some platforms, e.g. BSD-derived OSes.
  bool MathErrno = TC.IsMathErrnoDefault();
  bool AssociativeMath = false;
  bool ReciprocalMath = false;
  bool SignedZeros = true;
  bool TrappingMath = false; // Implemented via -ffp-exception-behavior
  bool TrappingMathPresent = false; // Is trapping-math in args, and not
                                    // overriden by ffp-exception-behavior?
  bool RoundingFPMath = false;
  bool RoundingMathPresent = false; // Is rounding-math in args?
  // -ffp-model values: strict, fast, precise
  StringRef FPModel = "";
  // -ffp-exception-behavior options: strict, maytrap, ignore
  StringRef FPExceptionBehavior = "";
  const llvm::DenormalMode DefaultDenormalFPMath =
      TC.getDefaultDenormalModeForType(Args, JA);
  const llvm::DenormalMode DefaultDenormalFP32Math =
      TC.getDefaultDenormalModeForType(Args, JA, &llvm::APFloat::IEEEsingle());

  llvm::DenormalMode DenormalFPMath = DefaultDenormalFPMath;
  llvm::DenormalMode DenormalFP32Math = DefaultDenormalFP32Math;
  StringRef FPContract = "";
  bool StrictFPModel = false;


  if (const Arg *A = Args.getLastArg(options::OPT_flimited_precision_EQ)) {
    CmdArgs.push_back("-mlimit-float-precision");
    CmdArgs.push_back(A->getValue());
  }

  for (const Arg *A : Args) {
    auto optID = A->getOption().getID();
    bool PreciseFPModel = false;
    switch (optID) {
    default:
      break;
    case options::OPT_ffp_model_EQ: {
      // If -ffp-model= is seen, reset to fno-fast-math
      HonorINFs = true;
      HonorNaNs = true;
      // Turning *off* -ffast-math restores the toolchain default.
      MathErrno = TC.IsMathErrnoDefault();
      AssociativeMath = false;
      ReciprocalMath = false;
      SignedZeros = true;
      // -fno_fast_math restores default denormal and fpcontract handling
      FPContract = "";
      DenormalFPMath = llvm::DenormalMode::getIEEE();

      // FIXME: The target may have picked a non-IEEE default mode here based on
      // -cl-denorms-are-zero. Should the target consider -fp-model interaction?
      DenormalFP32Math = llvm::DenormalMode::getIEEE();

      StringRef Val = A->getValue();
      if (OFastEnabled && !Val.equals("fast")) {
          // Only -ffp-model=fast is compatible with OFast, ignore.
        D.Diag(clang::diag::warn_drv_overriding_flag_option)
          << Args.MakeArgString("-ffp-model=" + Val)
          << "-Ofast";
        break;
      }
      StrictFPModel = false;
      PreciseFPModel = true;
      // ffp-model= is a Driver option, it is entirely rewritten into more
      // granular options before being passed into cc1.
      // Use the gcc option in the switch below.
      if (!FPModel.empty() && !FPModel.equals(Val)) {
        D.Diag(clang::diag::warn_drv_overriding_flag_option)
          << Args.MakeArgString("-ffp-model=" + FPModel)
          << Args.MakeArgString("-ffp-model=" + Val);
        FPContract = "";
      }
      if (Val.equals("fast")) {
        optID = options::OPT_ffast_math;
        FPModel = Val;
        FPContract = "fast";
      } else if (Val.equals("precise")) {
        optID = options::OPT_ffp_contract;
        FPModel = Val;
        FPContract = "fast";
        PreciseFPModel = true;
      } else if (Val.equals("strict")) {
        StrictFPModel = true;
        optID = options::OPT_frounding_math;
        FPExceptionBehavior = "strict";
        FPModel = Val;
        FPContract = "off";
        TrappingMath = true;
      } else
        D.Diag(diag::err_drv_unsupported_option_argument)
            << A->getOption().getName() << Val;
      break;
      }
    }

    switch (optID) {
    // If this isn't an FP option skip the claim below
    default: continue;

    // Options controlling individual features
    case options::OPT_fhonor_infinities:    HonorINFs = true;         break;
    case options::OPT_fno_honor_infinities: HonorINFs = false;        break;
    case options::OPT_fhonor_nans:          HonorNaNs = true;         break;
    case options::OPT_fno_honor_nans:       HonorNaNs = false;        break;
    case options::OPT_fmath_errno:          MathErrno = true;         break;
    case options::OPT_fno_math_errno:       MathErrno = false;        break;
    case options::OPT_fassociative_math:    AssociativeMath = true;   break;
    case options::OPT_fno_associative_math: AssociativeMath = false;  break;
    case options::OPT_freciprocal_math:     ReciprocalMath = true;    break;
    case options::OPT_fno_reciprocal_math:  ReciprocalMath = false;   break;
    case options::OPT_fsigned_zeros:        SignedZeros = true;       break;
    case options::OPT_fno_signed_zeros:     SignedZeros = false;      break;
    case options::OPT_ftrapping_math:
      if (!TrappingMathPresent && !FPExceptionBehavior.empty() &&
          !FPExceptionBehavior.equals("strict"))
        // Warn that previous value of option is overridden.
        D.Diag(clang::diag::warn_drv_overriding_flag_option)
          << Args.MakeArgString("-ffp-exception-behavior=" + FPExceptionBehavior)
          << "-ftrapping-math";
      TrappingMath = true;
      TrappingMathPresent = true;
      FPExceptionBehavior = "strict";
      break;
    case options::OPT_fno_trapping_math:
      if (!TrappingMathPresent && !FPExceptionBehavior.empty() &&
          !FPExceptionBehavior.equals("ignore"))
        // Warn that previous value of option is overridden.
        D.Diag(clang::diag::warn_drv_overriding_flag_option)
          << Args.MakeArgString("-ffp-exception-behavior=" + FPExceptionBehavior)
          << "-fno-trapping-math";
      TrappingMath = false;
      TrappingMathPresent = true;
      FPExceptionBehavior = "ignore";
      break;

    case options::OPT_frounding_math:
      RoundingFPMath = true;
      RoundingMathPresent = true;
      break;

    case options::OPT_fno_rounding_math:
      RoundingFPMath = false;
      RoundingMathPresent = false;
      break;

    case options::OPT_fdenormal_fp_math_EQ:
      DenormalFPMath = llvm::parseDenormalFPAttribute(A->getValue());
      if (!DenormalFPMath.isValid()) {
        D.Diag(diag::err_drv_invalid_value)
            << A->getAsString(Args) << A->getValue();
      }
      break;

    case options::OPT_fdenormal_fp_math_f32_EQ:
      DenormalFP32Math = llvm::parseDenormalFPAttribute(A->getValue());
      if (!DenormalFP32Math.isValid()) {
        D.Diag(diag::err_drv_invalid_value)
            << A->getAsString(Args) << A->getValue();
      }
      break;

    // Validate and pass through -ffp-contract option.
    case options::OPT_ffp_contract: {
      StringRef Val = A->getValue();
      if (PreciseFPModel) {
        // -ffp-model=precise enables ffp-contract=fast as a side effect
        // the FPContract value has already been set to a string literal
        // and the Val string isn't a pertinent value.
        ;
      } else if (Val.equals("fast") || Val.equals("on") || Val.equals("off"))
        FPContract = Val;
      else
        D.Diag(diag::err_drv_unsupported_option_argument)
           << A->getOption().getName() << Val;
      break;
    }

    // Validate and pass through -ffp-model option.
    case options::OPT_ffp_model_EQ:
      // This should only occur in the error case
      // since the optID has been replaced by a more granular
      // floating point option.
      break;

    // Validate and pass through -ffp-exception-behavior option.
    case options::OPT_ffp_exception_behavior_EQ: {
      StringRef Val = A->getValue();
      if (!TrappingMathPresent && !FPExceptionBehavior.empty() &&
          !FPExceptionBehavior.equals(Val))
        // Warn that previous value of option is overridden.
        D.Diag(clang::diag::warn_drv_overriding_flag_option)
          << Args.MakeArgString("-ffp-exception-behavior=" + FPExceptionBehavior)
          << Args.MakeArgString("-ffp-exception-behavior=" + Val);
      TrappingMath = TrappingMathPresent = false;
      if (Val.equals("ignore") || Val.equals("maytrap"))
        FPExceptionBehavior = Val;
      else if (Val.equals("strict")) {
        FPExceptionBehavior = Val;
        TrappingMath = TrappingMathPresent = true;
      } else
        D.Diag(diag::err_drv_unsupported_option_argument)
            << A->getOption().getName() << Val;
      break;
    }

    case options::OPT_ffinite_math_only:
      HonorINFs = false;
      HonorNaNs = false;
      break;
    case options::OPT_fno_finite_math_only:
      HonorINFs = true;
      HonorNaNs = true;
      break;

    case options::OPT_funsafe_math_optimizations:
      AssociativeMath = true;
      ReciprocalMath = true;
      SignedZeros = false;
      TrappingMath = false;
      FPExceptionBehavior = "";
      break;
    case options::OPT_fno_unsafe_math_optimizations:
      AssociativeMath = false;
      ReciprocalMath = false;
      SignedZeros = true;
      TrappingMath = true;
      FPExceptionBehavior = "strict";

      // The target may have opted to flush by default, so force IEEE.
      DenormalFPMath = llvm::DenormalMode::getIEEE();
      DenormalFP32Math = llvm::DenormalMode::getIEEE();
      break;

    case options::OPT_Ofast:
      // If -Ofast is the optimization level, then -ffast-math should be enabled
      if (!OFastEnabled)
        continue;
      LLVM_FALLTHROUGH;
    case options::OPT_ffast_math:
      HonorINFs = false;
      HonorNaNs = false;
      MathErrno = false;
      AssociativeMath = true;
      ReciprocalMath = true;
      SignedZeros = false;
      TrappingMath = false;
      RoundingFPMath = false;
      // If fast-math is set then set the fp-contract mode to fast.
      FPContract = "fast";
      break;
    case options::OPT_fno_fast_math:
      HonorINFs = true;
      HonorNaNs = true;
      // Turning on -ffast-math (with either flag) removes the need for
      // MathErrno. However, turning *off* -ffast-math merely restores the
      // toolchain default (which may be false).
      MathErrno = TC.IsMathErrnoDefault();
      AssociativeMath = false;
      ReciprocalMath = false;
      SignedZeros = true;
      TrappingMath = false;
      RoundingFPMath = false;
      // -fno_fast_math restores default denormal and fpcontract handling
      DenormalFPMath = DefaultDenormalFPMath;
      DenormalFP32Math = llvm::DenormalMode::getIEEE();
      FPContract = "";
      break;
    }
    if (StrictFPModel) {
      // If -ffp-model=strict has been specified on command line but
      // subsequent options conflict then emit warning diagnostic.
      if (HonorINFs && HonorNaNs &&
        !AssociativeMath && !ReciprocalMath &&
        SignedZeros && TrappingMath && RoundingFPMath &&
        (FPContract.equals("off") || FPContract.empty()) &&
        DenormalFPMath == llvm::DenormalMode::getIEEE() &&
        DenormalFP32Math == llvm::DenormalMode::getIEEE())
        // OK: Current Arg doesn't conflict with -ffp-model=strict
        ;
      else {
        StrictFPModel = false;
        FPModel = "";
        D.Diag(clang::diag::warn_drv_overriding_flag_option)
            << "-ffp-model=strict" <<
            ((A->getNumValues() == 0) ?  A->getSpelling()
            : Args.MakeArgString(A->getSpelling() + A->getValue()));
      }
    }

    // If we handled this option claim it
    A->claim();
  }

  if (!HonorINFs)
    CmdArgs.push_back("-menable-no-infs");

  if (!HonorNaNs)
    CmdArgs.push_back("-menable-no-nans");

  if (MathErrno)
    CmdArgs.push_back("-fmath-errno");

  if (!MathErrno && AssociativeMath && ReciprocalMath && !SignedZeros &&
      !TrappingMath)
    CmdArgs.push_back("-menable-unsafe-fp-math");

  if (!SignedZeros)
    CmdArgs.push_back("-fno-signed-zeros");

  if (AssociativeMath && !SignedZeros && !TrappingMath)
    CmdArgs.push_back("-mreassociate");

  if (ReciprocalMath)
    CmdArgs.push_back("-freciprocal-math");

  if (TrappingMath) {
    // FP Exception Behavior is also set to strict
    assert(FPExceptionBehavior.equals("strict"));
  }

  // The default is IEEE.
  if (DenormalFPMath != llvm::DenormalMode::getIEEE()) {
    llvm::SmallString<64> DenormFlag;
    llvm::raw_svector_ostream ArgStr(DenormFlag);
    ArgStr << "-fdenormal-fp-math=" << DenormalFPMath;
    CmdArgs.push_back(Args.MakeArgString(ArgStr.str()));
  }

  // Add f32 specific denormal mode flag if it's different.
  if (DenormalFP32Math != DenormalFPMath) {
    llvm::SmallString<64> DenormFlag;
    llvm::raw_svector_ostream ArgStr(DenormFlag);
    ArgStr << "-fdenormal-fp-math-f32=" << DenormalFP32Math;
    CmdArgs.push_back(Args.MakeArgString(ArgStr.str()));
  }

  if (!FPContract.empty())
    CmdArgs.push_back(Args.MakeArgString("-ffp-contract=" + FPContract));

  if (!RoundingFPMath)
    CmdArgs.push_back(Args.MakeArgString("-fno-rounding-math"));

  if (RoundingFPMath && RoundingMathPresent)
    CmdArgs.push_back(Args.MakeArgString("-frounding-math"));

  if (!FPExceptionBehavior.empty())
    CmdArgs.push_back(Args.MakeArgString("-ffp-exception-behavior=" +
                      FPExceptionBehavior));

  ParseMRecip(D, Args, CmdArgs);

  // -ffast-math enables the __FAST_MATH__ preprocessor macro, but check for the
  // individual features enabled by -ffast-math instead of the option itself as
  // that's consistent with gcc's behaviour.
  if (!HonorINFs && !HonorNaNs && !MathErrno && AssociativeMath &&
      ReciprocalMath && !SignedZeros && !TrappingMath && !RoundingFPMath) {
    CmdArgs.push_back("-ffast-math");
    if (FPModel.equals("fast")) {
      if (FPContract.equals("fast"))
        // All set, do nothing.
        ;
      else if (FPContract.empty())
        // Enable -ffp-contract=fast
        CmdArgs.push_back(Args.MakeArgString("-ffp-contract=fast"));
      else
        D.Diag(clang::diag::warn_drv_overriding_flag_option)
          << "-ffp-model=fast"
          << Args.MakeArgString("-ffp-contract=" + FPContract);
    }
  }

  // Handle __FINITE_MATH_ONLY__ similarly.
  if (!HonorINFs && !HonorNaNs)
    CmdArgs.push_back("-ffinite-math-only");

  if (const Arg *A = Args.getLastArg(options::OPT_mfpmath_EQ)) {
    CmdArgs.push_back("-mfpmath");
    CmdArgs.push_back(A->getValue());
  }

  // Disable a codegen optimization for floating-point casts.
  if (Args.hasFlag(options::OPT_fno_strict_float_cast_overflow,
                   options::OPT_fstrict_float_cast_overflow, false))
    CmdArgs.push_back("-fno-strict-float-cast-overflow");
}

static void RenderAnalyzerOptions(const ArgList &Args, ArgStringList &CmdArgs,
                                  const llvm::Triple &Triple,
                                  const InputInfo &Input) {
  // Enable region store model by default.
  CmdArgs.push_back("-analyzer-store=region");

  // Treat blocks as analysis entry points.
  CmdArgs.push_back("-analyzer-opt-analyze-nested-blocks");

  // Add default argument set.
  if (!Args.hasArg(options::OPT__analyzer_no_default_checks)) {
    CmdArgs.push_back("-analyzer-checker=core");
    CmdArgs.push_back("-analyzer-checker=apiModeling");

    if (!Triple.isWindowsMSVCEnvironment()) {
      CmdArgs.push_back("-analyzer-checker=unix");
    } else {
      // Enable "unix" checkers that also work on Windows.
      CmdArgs.push_back("-analyzer-checker=unix.API");
      CmdArgs.push_back("-analyzer-checker=unix.Malloc");
      CmdArgs.push_back("-analyzer-checker=unix.MallocSizeof");
      CmdArgs.push_back("-analyzer-checker=unix.MismatchedDeallocator");
      CmdArgs.push_back("-analyzer-checker=unix.cstring.BadSizeArg");
      CmdArgs.push_back("-analyzer-checker=unix.cstring.NullArg");
    }

    // Disable some unix checkers for PS4.
    if (Triple.isPS4CPU()) {
      CmdArgs.push_back("-analyzer-disable-checker=unix.API");
      CmdArgs.push_back("-analyzer-disable-checker=unix.Vfork");
    }

    if (Triple.isOSDarwin()) {
      CmdArgs.push_back("-analyzer-checker=osx");
      CmdArgs.push_back(
          "-analyzer-checker=security.insecureAPI.decodeValueOfObjCType");
    }
    else if (Triple.isOSFuchsia())
      CmdArgs.push_back("-analyzer-checker=fuchsia");

    CmdArgs.push_back("-analyzer-checker=deadcode");

    if (types::isCXX(Input.getType()))
      CmdArgs.push_back("-analyzer-checker=cplusplus");

    if (!Triple.isPS4CPU()) {
      CmdArgs.push_back("-analyzer-checker=security.insecureAPI.UncheckedReturn");
      CmdArgs.push_back("-analyzer-checker=security.insecureAPI.getpw");
      CmdArgs.push_back("-analyzer-checker=security.insecureAPI.gets");
      CmdArgs.push_back("-analyzer-checker=security.insecureAPI.mktemp");
      CmdArgs.push_back("-analyzer-checker=security.insecureAPI.mkstemp");
      CmdArgs.push_back("-analyzer-checker=security.insecureAPI.vfork");
    }

    // Default nullability checks.
    CmdArgs.push_back("-analyzer-checker=nullability.NullPassedToNonnull");
    CmdArgs.push_back("-analyzer-checker=nullability.NullReturnedFromNonnull");
  }

  // Set the output format. The default is plist, for (lame) historical reasons.
  CmdArgs.push_back("-analyzer-output");
  if (Arg *A = Args.getLastArg(options::OPT__analyzer_output))
    CmdArgs.push_back(A->getValue());
  else
    CmdArgs.push_back("plist");

  // Disable the presentation of standard compiler warnings when using
  // --analyze.  We only want to show static analyzer diagnostics or frontend
  // errors.
  CmdArgs.push_back("-w");

  // Add -Xanalyzer arguments when running as analyzer.
  Args.AddAllArgValues(CmdArgs, options::OPT_Xanalyzer);
}

static void RenderSSPOptions(const Driver &D, const ToolChain &TC,
                             const ArgList &Args, ArgStringList &CmdArgs,
                             bool KernelOrKext) {
  const llvm::Triple &EffectiveTriple = TC.getEffectiveTriple();

  // NVPTX doesn't support stack protectors; from the compiler's perspective, it
  // doesn't even have a stack!
  if (EffectiveTriple.isNVPTX())
    return;

  // -stack-protector=0 is default.
  LangOptions::StackProtectorMode StackProtectorLevel = LangOptions::SSPOff;
  LangOptions::StackProtectorMode DefaultStackProtectorLevel =
      TC.GetDefaultStackProtectorLevel(KernelOrKext);

  if (Arg *A = Args.getLastArg(options::OPT_fno_stack_protector,
                               options::OPT_fstack_protector_all,
                               options::OPT_fstack_protector_strong,
                               options::OPT_fstack_protector)) {
    if (A->getOption().matches(options::OPT_fstack_protector))
      StackProtectorLevel =
          std::max<>(LangOptions::SSPOn, DefaultStackProtectorLevel);
    else if (A->getOption().matches(options::OPT_fstack_protector_strong))
      StackProtectorLevel = LangOptions::SSPStrong;
    else if (A->getOption().matches(options::OPT_fstack_protector_all))
      StackProtectorLevel = LangOptions::SSPReq;
  } else {
    StackProtectorLevel = DefaultStackProtectorLevel;
  }

  if (StackProtectorLevel) {
    CmdArgs.push_back("-stack-protector");
    CmdArgs.push_back(Args.MakeArgString(Twine(StackProtectorLevel)));
  }

  // --param ssp-buffer-size=
  for (const Arg *A : Args.filtered(options::OPT__param)) {
    StringRef Str(A->getValue());
    if (Str.startswith("ssp-buffer-size=")) {
      if (StackProtectorLevel) {
        CmdArgs.push_back("-stack-protector-buffer-size");
        // FIXME: Verify the argument is a valid integer.
        CmdArgs.push_back(Args.MakeArgString(Str.drop_front(16)));
      }
      A->claim();
    }
  }

  // First support "tls" and "global" for X86 target.
  // TODO: Support "sysreg" for AArch64.
  const std::string &TripleStr = EffectiveTriple.getTriple();
  if (Arg *A = Args.getLastArg(options::OPT_mstack_protector_guard_EQ)) {
    StringRef Value = A->getValue();
    if (!EffectiveTriple.isX86() && !EffectiveTriple.isAArch64())
      D.Diag(diag::err_drv_unsupported_opt_for_target)
          << A->getAsString(Args) << TripleStr;
    if (Value != "tls" && Value != "global") {
      D.Diag(diag::err_drv_invalid_value_with_suggestion)
      << A->getOption().getName() << Value
      << "valid arguments to '-mstack-protector-guard=' are:tls global";
      return;
    }
    A->render(Args, CmdArgs);
  }

  if (Arg *A = Args.getLastArg(options::OPT_mstack_protector_guard_offset_EQ)) {
    StringRef Value = A->getValue();
    if (!EffectiveTriple.isX86())
      D.Diag(diag::err_drv_unsupported_opt_for_target)
          << A->getAsString(Args) << TripleStr;
    unsigned Offset;
    if (Value.getAsInteger(10, Offset)) {
      D.Diag(diag::err_drv_invalid_value) << A->getOption().getName() << Value;
      return;
    }
    A->render(Args, CmdArgs);
  }

  if (Arg *A = Args.getLastArg(options::OPT_mstack_protector_guard_reg_EQ)) {
    StringRef Value = A->getValue();
    if (!EffectiveTriple.isX86())
      D.Diag(diag::err_drv_unsupported_opt_for_target)
          << A->getAsString(Args) << TripleStr;
    if (EffectiveTriple.isX86() && (Value != "fs" && Value != "gs")) {
      D.Diag(diag::err_drv_invalid_value_with_suggestion)
      << A->getOption().getName() << Value
      << "for X86, valid arguments to '-mstack-protector-guard-reg=' are:fs gs";
      return;
    }
    A->render(Args, CmdArgs);
  }
}

static void RenderSCPOptions(const ToolChain &TC, const ArgList &Args,
                             ArgStringList &CmdArgs) {
  const llvm::Triple &EffectiveTriple = TC.getEffectiveTriple();

  if (!EffectiveTriple.isOSLinux())
    return;

  if (!EffectiveTriple.isX86() && !EffectiveTriple.isSystemZ() &&
      !EffectiveTriple.isPPC64())
    return;

  if (Args.hasFlag(options::OPT_fstack_clash_protection,
                   options::OPT_fno_stack_clash_protection, false))
    CmdArgs.push_back("-fstack-clash-protection");
}

static void RenderTrivialAutoVarInitOptions(const Driver &D,
                                            const ToolChain &TC,
                                            const ArgList &Args,
                                            ArgStringList &CmdArgs) {
  auto DefaultTrivialAutoVarInit = TC.GetDefaultTrivialAutoVarInit();
  StringRef TrivialAutoVarInit = "";

  for (const Arg *A : Args) {
    switch (A->getOption().getID()) {
    default:
      continue;
    case options::OPT_ftrivial_auto_var_init: {
      A->claim();
      StringRef Val = A->getValue();
      if (Val == "uninitialized" || Val == "zero" || Val == "pattern")
        TrivialAutoVarInit = Val;
      else
        D.Diag(diag::err_drv_unsupported_option_argument)
            << A->getOption().getName() << Val;
      break;
    }
    }
  }

  if (TrivialAutoVarInit.empty())
    switch (DefaultTrivialAutoVarInit) {
    case LangOptions::TrivialAutoVarInitKind::Uninitialized:
      break;
    case LangOptions::TrivialAutoVarInitKind::Pattern:
      TrivialAutoVarInit = "pattern";
      break;
    case LangOptions::TrivialAutoVarInitKind::Zero:
      TrivialAutoVarInit = "zero";
      break;
    }

  if (!TrivialAutoVarInit.empty()) {
    if (TrivialAutoVarInit == "zero" && !Args.hasArg(options::OPT_enable_trivial_var_init_zero))
      D.Diag(diag::err_drv_trivial_auto_var_init_zero_disabled);
    CmdArgs.push_back(
        Args.MakeArgString("-ftrivial-auto-var-init=" + TrivialAutoVarInit));
  }

  if (Arg *A =
          Args.getLastArg(options::OPT_ftrivial_auto_var_init_stop_after)) {
    if (!Args.hasArg(options::OPT_ftrivial_auto_var_init) ||
        StringRef(
            Args.getLastArg(options::OPT_ftrivial_auto_var_init)->getValue()) ==
            "uninitialized")
      D.Diag(diag::err_drv_trivial_auto_var_init_stop_after_missing_dependency);
    A->claim();
    StringRef Val = A->getValue();
    if (std::stoi(Val.str()) <= 0)
      D.Diag(diag::err_drv_trivial_auto_var_init_stop_after_invalid_value);
    CmdArgs.push_back(
        Args.MakeArgString("-ftrivial-auto-var-init-stop-after=" + Val));
  }
}

static void RenderOpenCLOptions(const ArgList &Args, ArgStringList &CmdArgs,
                                types::ID InputType) {
  // cl-denorms-are-zero is not forwarded. It is translated into a generic flag
  // for denormal flushing handling based on the target.
  const unsigned ForwardedArguments[] = {
      options::OPT_cl_opt_disable,
      options::OPT_cl_strict_aliasing,
      options::OPT_cl_single_precision_constant,
      options::OPT_cl_finite_math_only,
      options::OPT_cl_kernel_arg_info,
      options::OPT_cl_unsafe_math_optimizations,
      options::OPT_cl_fast_relaxed_math,
      options::OPT_cl_mad_enable,
      options::OPT_cl_no_signed_zeros,
      options::OPT_cl_fp32_correctly_rounded_divide_sqrt,
      options::OPT_cl_uniform_work_group_size
  };

  if (Arg *A = Args.getLastArg(options::OPT_cl_std_EQ)) {
    std::string CLStdStr = std::string("-cl-std=") + A->getValue();
    CmdArgs.push_back(Args.MakeArgString(CLStdStr));
  }

  for (const auto &Arg : ForwardedArguments)
    if (const auto *A = Args.getLastArg(Arg))
      CmdArgs.push_back(Args.MakeArgString(A->getOption().getPrefixedName()));

  // Only add the default headers if we are compiling OpenCL sources.
  if ((types::isOpenCL(InputType) || Args.hasArg(options::OPT_cl_std_EQ)) &&
      !Args.hasArg(options::OPT_cl_no_stdinc)) {
    CmdArgs.push_back("-finclude-default-header");
    CmdArgs.push_back("-fdeclare-opencl-builtins");
  }
}

static void RenderARCMigrateToolOptions(const Driver &D, const ArgList &Args,
                                        ArgStringList &CmdArgs) {
  bool ARCMTEnabled = false;
  if (!Args.hasArg(options::OPT_fno_objc_arc, options::OPT_fobjc_arc)) {
    if (const Arg *A = Args.getLastArg(options::OPT_ccc_arcmt_check,
                                       options::OPT_ccc_arcmt_modify,
                                       options::OPT_ccc_arcmt_migrate)) {
      ARCMTEnabled = true;
      switch (A->getOption().getID()) {
      default: llvm_unreachable("missed a case");
      case options::OPT_ccc_arcmt_check:
        CmdArgs.push_back("-arcmt-action=check");
        break;
      case options::OPT_ccc_arcmt_modify:
        CmdArgs.push_back("-arcmt-action=modify");
        break;
      case options::OPT_ccc_arcmt_migrate:
        CmdArgs.push_back("-arcmt-action=migrate");
        CmdArgs.push_back("-mt-migrate-directory");
        CmdArgs.push_back(A->getValue());

        Args.AddLastArg(CmdArgs, options::OPT_arcmt_migrate_report_output);
        Args.AddLastArg(CmdArgs, options::OPT_arcmt_migrate_emit_arc_errors);
        break;
      }
    }
  } else {
    Args.ClaimAllArgs(options::OPT_ccc_arcmt_check);
    Args.ClaimAllArgs(options::OPT_ccc_arcmt_modify);
    Args.ClaimAllArgs(options::OPT_ccc_arcmt_migrate);
  }

  if (const Arg *A = Args.getLastArg(options::OPT_ccc_objcmt_migrate)) {
    if (ARCMTEnabled)
      D.Diag(diag::err_drv_argument_not_allowed_with)
          << A->getAsString(Args) << "-ccc-arcmt-migrate";

    CmdArgs.push_back("-mt-migrate-directory");
    CmdArgs.push_back(A->getValue());

    if (!Args.hasArg(options::OPT_objcmt_migrate_literals,
                     options::OPT_objcmt_migrate_subscripting,
                     options::OPT_objcmt_migrate_property)) {
      // None specified, means enable them all.
      CmdArgs.push_back("-objcmt-migrate-literals");
      CmdArgs.push_back("-objcmt-migrate-subscripting");
      CmdArgs.push_back("-objcmt-migrate-property");
    } else {
      Args.AddLastArg(CmdArgs, options::OPT_objcmt_migrate_literals);
      Args.AddLastArg(CmdArgs, options::OPT_objcmt_migrate_subscripting);
      Args.AddLastArg(CmdArgs, options::OPT_objcmt_migrate_property);
    }
  } else {
    Args.AddLastArg(CmdArgs, options::OPT_objcmt_migrate_literals);
    Args.AddLastArg(CmdArgs, options::OPT_objcmt_migrate_subscripting);
    Args.AddLastArg(CmdArgs, options::OPT_objcmt_migrate_property);
    Args.AddLastArg(CmdArgs, options::OPT_objcmt_migrate_all);
    Args.AddLastArg(CmdArgs, options::OPT_objcmt_migrate_readonly_property);
    Args.AddLastArg(CmdArgs, options::OPT_objcmt_migrate_readwrite_property);
    Args.AddLastArg(CmdArgs, options::OPT_objcmt_migrate_property_dot_syntax);
    Args.AddLastArg(CmdArgs, options::OPT_objcmt_migrate_annotation);
    Args.AddLastArg(CmdArgs, options::OPT_objcmt_migrate_instancetype);
    Args.AddLastArg(CmdArgs, options::OPT_objcmt_migrate_nsmacros);
    Args.AddLastArg(CmdArgs, options::OPT_objcmt_migrate_protocol_conformance);
    Args.AddLastArg(CmdArgs, options::OPT_objcmt_atomic_property);
    Args.AddLastArg(CmdArgs, options::OPT_objcmt_returns_innerpointer_property);
    Args.AddLastArg(CmdArgs, options::OPT_objcmt_ns_nonatomic_iosonly);
    Args.AddLastArg(CmdArgs, options::OPT_objcmt_migrate_designated_init);
    Args.AddLastArg(CmdArgs, options::OPT_objcmt_whitelist_dir_path);
  }
}

static void RenderBuiltinOptions(const ToolChain &TC, const llvm::Triple &T,
                                 const ArgList &Args, ArgStringList &CmdArgs) {
  // -fbuiltin is default unless -mkernel is used.
  bool UseBuiltins =
      Args.hasFlag(options::OPT_fbuiltin, options::OPT_fno_builtin,
                   !Args.hasArg(options::OPT_mkernel));
  if (!UseBuiltins)
    CmdArgs.push_back("-fno-builtin");

  // -ffreestanding implies -fno-builtin.
  if (Args.hasArg(options::OPT_ffreestanding))
    UseBuiltins = false;

  // Process the -fno-builtin-* options.
  for (const auto &Arg : Args) {
    const Option &O = Arg->getOption();
    if (!O.matches(options::OPT_fno_builtin_))
      continue;

    Arg->claim();

    // If -fno-builtin is specified, then there's no need to pass the option to
    // the frontend.
    if (!UseBuiltins)
      continue;

    StringRef FuncName = Arg->getValue();
    CmdArgs.push_back(Args.MakeArgString("-fno-builtin-" + FuncName));
  }

  // le32-specific flags:
  //  -fno-math-builtin: clang should not convert math builtins to intrinsics
  //                     by default.
  if (TC.getArch() == llvm::Triple::le32)
    CmdArgs.push_back("-fno-math-builtin");
}

bool Driver::getDefaultModuleCachePath(SmallVectorImpl<char> &Result) {
  if (llvm::sys::path::cache_directory(Result)) {
    llvm::sys::path::append(Result, "clang");
    llvm::sys::path::append(Result, "ModuleCache");
    return true;
  }
  return false;
}

static void RenderModulesOptions(Compilation &C, const Driver &D,
                                 const ArgList &Args, const InputInfo &Input,
                                 const InputInfo &Output,
                                 ArgStringList &CmdArgs, bool &HaveModules) {
  // -fmodules enables the use of precompiled modules (off by default).
  // Users can pass -fno-cxx-modules to turn off modules support for
  // C++/Objective-C++ programs.
  bool HaveClangModules = false;
  if (Args.hasFlag(options::OPT_fmodules, options::OPT_fno_modules, false)) {
    bool AllowedInCXX = Args.hasFlag(options::OPT_fcxx_modules,
                                     options::OPT_fno_cxx_modules, true);
    if (AllowedInCXX || !types::isCXX(Input.getType())) {
      CmdArgs.push_back("-fmodules");
      HaveClangModules = true;
    }
  }

  HaveModules |= HaveClangModules;
  if (Args.hasArg(options::OPT_fmodules_ts)) {
    CmdArgs.push_back("-fmodules-ts");
    HaveModules = true;
  }

  // -fmodule-maps enables implicit reading of module map files. By default,
  // this is enabled if we are using Clang's flavor of precompiled modules.
  if (Args.hasFlag(options::OPT_fimplicit_module_maps,
                   options::OPT_fno_implicit_module_maps, HaveClangModules))
    CmdArgs.push_back("-fimplicit-module-maps");

  // -fmodules-decluse checks that modules used are declared so (off by default)
  if (Args.hasFlag(options::OPT_fmodules_decluse,
                   options::OPT_fno_modules_decluse, false))
    CmdArgs.push_back("-fmodules-decluse");

  // -fmodules-strict-decluse is like -fmodule-decluse, but also checks that
  // all #included headers are part of modules.
  if (Args.hasFlag(options::OPT_fmodules_strict_decluse,
                   options::OPT_fno_modules_strict_decluse, false))
    CmdArgs.push_back("-fmodules-strict-decluse");

  // -fno-implicit-modules turns off implicitly compiling modules on demand.
  bool ImplicitModules = false;
  if (!Args.hasFlag(options::OPT_fimplicit_modules,
                    options::OPT_fno_implicit_modules, HaveClangModules)) {
    if (HaveModules)
      CmdArgs.push_back("-fno-implicit-modules");
  } else if (HaveModules) {
    ImplicitModules = true;
    // -fmodule-cache-path specifies where our implicitly-built module files
    // should be written.
    SmallString<128> Path;
    if (Arg *A = Args.getLastArg(options::OPT_fmodules_cache_path))
      Path = A->getValue();

    bool HasPath = true;
    if (C.isForDiagnostics()) {
      // When generating crash reports, we want to emit the modules along with
      // the reproduction sources, so we ignore any provided module path.
      Path = Output.getFilename();
      llvm::sys::path::replace_extension(Path, ".cache");
      llvm::sys::path::append(Path, "modules");
    } else if (Path.empty()) {
      // No module path was provided: use the default.
      HasPath = Driver::getDefaultModuleCachePath(Path);
    }

    // `HasPath` will only be false if getDefaultModuleCachePath() fails.
    // That being said, that failure is unlikely and not caching is harmless.
    if (HasPath) {
      const char Arg[] = "-fmodules-cache-path=";
      Path.insert(Path.begin(), Arg, Arg + strlen(Arg));
      CmdArgs.push_back(Args.MakeArgString(Path));
    }
  }

  if (HaveModules) {
    // -fprebuilt-module-path specifies where to load the prebuilt module files.
    for (const Arg *A : Args.filtered(options::OPT_fprebuilt_module_path)) {
      CmdArgs.push_back(Args.MakeArgString(
          std::string("-fprebuilt-module-path=") + A->getValue()));
      A->claim();
    }
    if (Args.hasFlag(options::OPT_fprebuilt_implicit_modules,
                     options::OPT_fno_prebuilt_implicit_modules, false))
      CmdArgs.push_back("-fprebuilt-implicit-modules");
    if (Args.hasFlag(options::OPT_fmodules_validate_input_files_content,
                     options::OPT_fno_modules_validate_input_files_content,
                     false))
      CmdArgs.push_back("-fvalidate-ast-input-files-content");
  }

  // -fmodule-name specifies the module that is currently being built (or
  // used for header checking by -fmodule-maps).
  Args.AddLastArg(CmdArgs, options::OPT_fmodule_name_EQ);

  // -fmodule-map-file can be used to specify files containing module
  // definitions.
  Args.AddAllArgs(CmdArgs, options::OPT_fmodule_map_file);

  // -fbuiltin-module-map can be used to load the clang
  // builtin headers modulemap file.
  if (Args.hasArg(options::OPT_fbuiltin_module_map)) {
    SmallString<128> BuiltinModuleMap(D.ResourceDir);
    llvm::sys::path::append(BuiltinModuleMap, "include");
    llvm::sys::path::append(BuiltinModuleMap, "module.modulemap");
    if (llvm::sys::fs::exists(BuiltinModuleMap))
      CmdArgs.push_back(
          Args.MakeArgString("-fmodule-map-file=" + BuiltinModuleMap));
  }

  // The -fmodule-file=<name>=<file> form specifies the mapping of module
  // names to precompiled module files (the module is loaded only if used).
  // The -fmodule-file=<file> form can be used to unconditionally load
  // precompiled module files (whether used or not).
  if (HaveModules)
    Args.AddAllArgs(CmdArgs, options::OPT_fmodule_file);
  else
    Args.ClaimAllArgs(options::OPT_fmodule_file);

  // When building modules and generating crashdumps, we need to dump a module
  // dependency VFS alongside the output.
  if (HaveClangModules && C.isForDiagnostics()) {
    SmallString<128> VFSDir(Output.getFilename());
    llvm::sys::path::replace_extension(VFSDir, ".cache");
    // Add the cache directory as a temp so the crash diagnostics pick it up.
    C.addTempFile(Args.MakeArgString(VFSDir));

    llvm::sys::path::append(VFSDir, "vfs");
    CmdArgs.push_back("-module-dependency-dir");
    CmdArgs.push_back(Args.MakeArgString(VFSDir));
  }

  if (HaveClangModules)
    Args.AddLastArg(CmdArgs, options::OPT_fmodules_user_build_path);

  // Pass through all -fmodules-ignore-macro arguments.
  Args.AddAllArgs(CmdArgs, options::OPT_fmodules_ignore_macro);
  Args.AddLastArg(CmdArgs, options::OPT_fmodules_prune_interval);
  Args.AddLastArg(CmdArgs, options::OPT_fmodules_prune_after);

  Args.AddLastArg(CmdArgs, options::OPT_fbuild_session_timestamp);

  if (Arg *A = Args.getLastArg(options::OPT_fbuild_session_file)) {
    if (Args.hasArg(options::OPT_fbuild_session_timestamp))
      D.Diag(diag::err_drv_argument_not_allowed_with)
          << A->getAsString(Args) << "-fbuild-session-timestamp";

    llvm::sys::fs::file_status Status;
    if (llvm::sys::fs::status(A->getValue(), Status))
      D.Diag(diag::err_drv_no_such_file) << A->getValue();
    CmdArgs.push_back(
        Args.MakeArgString("-fbuild-session-timestamp=" +
                           Twine((uint64_t)Status.getLastModificationTime()
                                     .time_since_epoch()
                                     .count())));
  }

  if (Args.getLastArg(options::OPT_fmodules_validate_once_per_build_session)) {
    if (!Args.getLastArg(options::OPT_fbuild_session_timestamp,
                         options::OPT_fbuild_session_file))
      D.Diag(diag::err_drv_modules_validate_once_requires_timestamp);

    Args.AddLastArg(CmdArgs,
                    options::OPT_fmodules_validate_once_per_build_session);
  }

  if (Args.hasFlag(options::OPT_fmodules_validate_system_headers,
                   options::OPT_fno_modules_validate_system_headers,
                   ImplicitModules))
    CmdArgs.push_back("-fmodules-validate-system-headers");

  Args.AddLastArg(CmdArgs, options::OPT_fmodules_disable_diagnostic_validation);
}

static void RenderCharacterOptions(const ArgList &Args, const llvm::Triple &T,
                                   ArgStringList &CmdArgs) {
  // -fsigned-char is default.
  if (const Arg *A = Args.getLastArg(options::OPT_fsigned_char,
                                     options::OPT_fno_signed_char,
                                     options::OPT_funsigned_char,
                                     options::OPT_fno_unsigned_char)) {
    if (A->getOption().matches(options::OPT_funsigned_char) ||
        A->getOption().matches(options::OPT_fno_signed_char)) {
      CmdArgs.push_back("-fno-signed-char");
    }
  } else if (!isSignedCharDefault(T)) {
    CmdArgs.push_back("-fno-signed-char");
  }

  // The default depends on the language standard.
  Args.AddLastArg(CmdArgs, options::OPT_fchar8__t, options::OPT_fno_char8__t);

  if (const Arg *A = Args.getLastArg(options::OPT_fshort_wchar,
                                     options::OPT_fno_short_wchar)) {
    if (A->getOption().matches(options::OPT_fshort_wchar)) {
      CmdArgs.push_back("-fwchar-type=short");
      CmdArgs.push_back("-fno-signed-wchar");
    } else {
      bool IsARM = T.isARM() || T.isThumb() || T.isAArch64();
      CmdArgs.push_back("-fwchar-type=int");
      if (T.isOSzOS() ||
          (IsARM && !(T.isOSWindows() || T.isOSNetBSD() || T.isOSOpenBSD())))
        CmdArgs.push_back("-fno-signed-wchar");
      else
        CmdArgs.push_back("-fsigned-wchar");
    }
  }
}

static void RenderObjCOptions(const ToolChain &TC, const Driver &D,
                              const llvm::Triple &T, const ArgList &Args,
                              ObjCRuntime &Runtime, bool InferCovariantReturns,
                              const InputInfo &Input, ArgStringList &CmdArgs) {
  const llvm::Triple::ArchType Arch = TC.getArch();

  // -fobjc-dispatch-method is only relevant with the nonfragile-abi, and legacy
  // is the default. Except for deployment target of 10.5, next runtime is
  // always legacy dispatch and -fno-objc-legacy-dispatch gets ignored silently.
  if (Runtime.isNonFragile()) {
    if (!Args.hasFlag(options::OPT_fobjc_legacy_dispatch,
                      options::OPT_fno_objc_legacy_dispatch,
                      Runtime.isLegacyDispatchDefaultForArch(Arch))) {
      if (TC.UseObjCMixedDispatch())
        CmdArgs.push_back("-fobjc-dispatch-method=mixed");
      else
        CmdArgs.push_back("-fobjc-dispatch-method=non-legacy");
    }
  }

  // When ObjectiveC legacy runtime is in effect on MacOSX, turn on the option
  // to do Array/Dictionary subscripting by default.
  if (Arch == llvm::Triple::x86 && T.isMacOSX() &&
      Runtime.getKind() == ObjCRuntime::FragileMacOSX && Runtime.isNeXTFamily())
    CmdArgs.push_back("-fobjc-subscripting-legacy-runtime");

  // Allow -fno-objc-arr to trump -fobjc-arr/-fobjc-arc.
  // NOTE: This logic is duplicated in ToolChains.cpp.
  if (isObjCAutoRefCount(Args)) {
    TC.CheckObjCARC();

    CmdArgs.push_back("-fobjc-arc");

    // FIXME: It seems like this entire block, and several around it should be
    // wrapped in isObjC, but for now we just use it here as this is where it
    // was being used previously.
    if (types::isCXX(Input.getType()) && types::isObjC(Input.getType())) {
      if (TC.GetCXXStdlibType(Args) == ToolChain::CST_Libcxx)
        CmdArgs.push_back("-fobjc-arc-cxxlib=libc++");
      else
        CmdArgs.push_back("-fobjc-arc-cxxlib=libstdc++");
    }

    // Allow the user to enable full exceptions code emission.
    // We default off for Objective-C, on for Objective-C++.
    if (Args.hasFlag(options::OPT_fobjc_arc_exceptions,
                     options::OPT_fno_objc_arc_exceptions,
                     /*Default=*/types::isCXX(Input.getType())))
      CmdArgs.push_back("-fobjc-arc-exceptions");
  }

  // Silence warning for full exception code emission options when explicitly
  // set to use no ARC.
  if (Args.hasArg(options::OPT_fno_objc_arc)) {
    Args.ClaimAllArgs(options::OPT_fobjc_arc_exceptions);
    Args.ClaimAllArgs(options::OPT_fno_objc_arc_exceptions);
  }

  // Allow the user to control whether messages can be converted to runtime
  // functions.
  if (types::isObjC(Input.getType())) {
    auto *Arg = Args.getLastArg(
        options::OPT_fobjc_convert_messages_to_runtime_calls,
        options::OPT_fno_objc_convert_messages_to_runtime_calls);
    if (Arg &&
        Arg->getOption().matches(
            options::OPT_fno_objc_convert_messages_to_runtime_calls))
      CmdArgs.push_back("-fno-objc-convert-messages-to-runtime-calls");
  }

  // -fobjc-infer-related-result-type is the default, except in the Objective-C
  // rewriter.
  if (InferCovariantReturns)
    CmdArgs.push_back("-fno-objc-infer-related-result-type");

  // Pass down -fobjc-weak or -fno-objc-weak if present.
  if (types::isObjC(Input.getType())) {
    auto WeakArg =
        Args.getLastArg(options::OPT_fobjc_weak, options::OPT_fno_objc_weak);
    if (!WeakArg) {
      // nothing to do
    } else if (!Runtime.allowsWeak()) {
      if (WeakArg->getOption().matches(options::OPT_fobjc_weak))
        D.Diag(diag::err_objc_weak_unsupported);
    } else {
      WeakArg->render(Args, CmdArgs);
    }
  }
}

static void RenderDiagnosticsOptions(const Driver &D, const ArgList &Args,
                                     ArgStringList &CmdArgs) {
  bool CaretDefault = true;
  bool ColumnDefault = true;

  if (const Arg *A = Args.getLastArg(options::OPT__SLASH_diagnostics_classic,
                                     options::OPT__SLASH_diagnostics_column,
                                     options::OPT__SLASH_diagnostics_caret)) {
    switch (A->getOption().getID()) {
    case options::OPT__SLASH_diagnostics_caret:
      CaretDefault = true;
      ColumnDefault = true;
      break;
    case options::OPT__SLASH_diagnostics_column:
      CaretDefault = false;
      ColumnDefault = true;
      break;
    case options::OPT__SLASH_diagnostics_classic:
      CaretDefault = false;
      ColumnDefault = false;
      break;
    }
  }

  // -fcaret-diagnostics is default.
  if (!Args.hasFlag(options::OPT_fcaret_diagnostics,
                    options::OPT_fno_caret_diagnostics, CaretDefault))
    CmdArgs.push_back("-fno-caret-diagnostics");

  // -fdiagnostics-fixit-info is default, only pass non-default.
  if (!Args.hasFlag(options::OPT_fdiagnostics_fixit_info,
                    options::OPT_fno_diagnostics_fixit_info))
    CmdArgs.push_back("-fno-diagnostics-fixit-info");

  // Enable -fdiagnostics-show-option by default.
  if (!Args.hasFlag(options::OPT_fdiagnostics_show_option,
                    options::OPT_fno_diagnostics_show_option, true))
    CmdArgs.push_back("-fno-diagnostics-show-option");

  if (const Arg *A =
          Args.getLastArg(options::OPT_fdiagnostics_show_category_EQ)) {
    CmdArgs.push_back("-fdiagnostics-show-category");
    CmdArgs.push_back(A->getValue());
  }

  if (Args.hasFlag(options::OPT_fdiagnostics_show_hotness,
                   options::OPT_fno_diagnostics_show_hotness, false))
    CmdArgs.push_back("-fdiagnostics-show-hotness");

  if (const Arg *A =
          Args.getLastArg(options::OPT_fdiagnostics_hotness_threshold_EQ)) {
    std::string Opt =
        std::string("-fdiagnostics-hotness-threshold=") + A->getValue();
    CmdArgs.push_back(Args.MakeArgString(Opt));
  }

  if (const Arg *A = Args.getLastArg(options::OPT_fdiagnostics_format_EQ)) {
    CmdArgs.push_back("-fdiagnostics-format");
    CmdArgs.push_back(A->getValue());
  }

  if (const Arg *A = Args.getLastArg(
          options::OPT_fdiagnostics_show_note_include_stack,
          options::OPT_fno_diagnostics_show_note_include_stack)) {
    const Option &O = A->getOption();
    if (O.matches(options::OPT_fdiagnostics_show_note_include_stack))
      CmdArgs.push_back("-fdiagnostics-show-note-include-stack");
    else
      CmdArgs.push_back("-fno-diagnostics-show-note-include-stack");
  }

  // Color diagnostics are parsed by the driver directly from argv and later
  // re-parsed to construct this job; claim any possible color diagnostic here
  // to avoid warn_drv_unused_argument and diagnose bad
  // OPT_fdiagnostics_color_EQ values.
  for (const Arg *A : Args) {
    const Option &O = A->getOption();
    if (!O.matches(options::OPT_fcolor_diagnostics) &&
        !O.matches(options::OPT_fdiagnostics_color) &&
        !O.matches(options::OPT_fno_color_diagnostics) &&
        !O.matches(options::OPT_fno_diagnostics_color) &&
        !O.matches(options::OPT_fdiagnostics_color_EQ))
      continue;

    if (O.matches(options::OPT_fdiagnostics_color_EQ)) {
      StringRef Value(A->getValue());
      if (Value != "always" && Value != "never" && Value != "auto")
        D.Diag(diag::err_drv_clang_unsupported)
            << ("-fdiagnostics-color=" + Value).str();
    }
    A->claim();
  }

  if (D.getDiags().getDiagnosticOptions().ShowColors)
    CmdArgs.push_back("-fcolor-diagnostics");

  if (Args.hasArg(options::OPT_fansi_escape_codes))
    CmdArgs.push_back("-fansi-escape-codes");

  if (!Args.hasFlag(options::OPT_fshow_source_location,
                    options::OPT_fno_show_source_location))
    CmdArgs.push_back("-fno-show-source-location");

  if (Args.hasArg(options::OPT_fdiagnostics_absolute_paths))
    CmdArgs.push_back("-fdiagnostics-absolute-paths");

  if (!Args.hasFlag(options::OPT_fshow_column, options::OPT_fno_show_column,
                    ColumnDefault))
    CmdArgs.push_back("-fno-show-column");

  if (!Args.hasFlag(options::OPT_fspell_checking,
                    options::OPT_fno_spell_checking))
    CmdArgs.push_back("-fno-spell-checking");
}

enum class DwarfFissionKind { None, Split, Single };

static DwarfFissionKind getDebugFissionKind(const Driver &D,
                                            const ArgList &Args, Arg *&Arg) {
  Arg = Args.getLastArg(options::OPT_gsplit_dwarf, options::OPT_gsplit_dwarf_EQ,
                        options::OPT_gno_split_dwarf);
  if (!Arg || Arg->getOption().matches(options::OPT_gno_split_dwarf))
    return DwarfFissionKind::None;

  if (Arg->getOption().matches(options::OPT_gsplit_dwarf))
    return DwarfFissionKind::Split;

  StringRef Value = Arg->getValue();
  if (Value == "split")
    return DwarfFissionKind::Split;
  if (Value == "single")
    return DwarfFissionKind::Single;

  D.Diag(diag::err_drv_unsupported_option_argument)
      << Arg->getOption().getName() << Arg->getValue();
  return DwarfFissionKind::None;
}

static void renderDwarfFormat(const Driver &D, const llvm::Triple &T,
                              const ArgList &Args, ArgStringList &CmdArgs,
                              unsigned DwarfVersion) {
  auto *DwarfFormatArg =
      Args.getLastArg(options::OPT_gdwarf64, options::OPT_gdwarf32);
  if (!DwarfFormatArg)
    return;

  if (DwarfFormatArg->getOption().matches(options::OPT_gdwarf64)) {
    if (DwarfVersion < 3)
      D.Diag(diag::err_drv_argument_only_allowed_with)
          << DwarfFormatArg->getAsString(Args) << "DWARFv3 or greater";
    else if (!T.isArch64Bit())
      D.Diag(diag::err_drv_argument_only_allowed_with)
          << DwarfFormatArg->getAsString(Args) << "64 bit architecture";
    else if (!T.isOSBinFormatELF())
      D.Diag(diag::err_drv_argument_only_allowed_with)
          << DwarfFormatArg->getAsString(Args) << "ELF platforms";
  }

  DwarfFormatArg->render(Args, CmdArgs);
}

static void renderDebugOptions(const ToolChain &TC, const Driver &D,
                               const llvm::Triple &T, const ArgList &Args,
                               bool EmitCodeView, bool IRInput,
                               ArgStringList &CmdArgs,
                               codegenoptions::DebugInfoKind &DebugInfoKind,
                               DwarfFissionKind &DwarfFission) {
  // These two forms of profiling info can't be used together.
  if (const Arg *A1 = Args.getLastArg(options::OPT_fpseudo_probe_for_profiling))
    if (const Arg *A2 = Args.getLastArg(options::OPT_fdebug_info_for_profiling))
      D.Diag(diag::err_drv_argument_not_allowed_with)
          << A1->getAsString(Args) << A2->getAsString(Args);

  if (Args.hasFlag(options::OPT_fdebug_info_for_profiling,
                   options::OPT_fno_debug_info_for_profiling, false) &&
      checkDebugInfoOption(
          Args.getLastArg(options::OPT_fdebug_info_for_profiling), Args, D, TC))
    CmdArgs.push_back("-fdebug-info-for-profiling");

  // The 'g' groups options involve a somewhat intricate sequence of decisions
  // about what to pass from the driver to the frontend, but by the time they
  // reach cc1 they've been factored into three well-defined orthogonal choices:
  //  * what level of debug info to generate
  //  * what dwarf version to write
  //  * what debugger tuning to use
  // This avoids having to monkey around further in cc1 other than to disable
  // codeview if not running in a Windows environment. Perhaps even that
  // decision should be made in the driver as well though.
  llvm::DebuggerKind DebuggerTuning = TC.getDefaultDebuggerTuning();

  bool SplitDWARFInlining =
      Args.hasFlag(options::OPT_fsplit_dwarf_inlining,
                   options::OPT_fno_split_dwarf_inlining, false);

  // Normally -gsplit-dwarf is only useful with -gN. For IR input, Clang does
  // object file generation and no IR generation, -gN should not be needed. So
  // allow -gsplit-dwarf with either -gN or IR input.
  if (IRInput || Args.hasArg(options::OPT_g_Group)) {
    Arg *SplitDWARFArg;
    DwarfFission = getDebugFissionKind(D, Args, SplitDWARFArg);
    if (DwarfFission != DwarfFissionKind::None &&
        !checkDebugInfoOption(SplitDWARFArg, Args, D, TC)) {
      DwarfFission = DwarfFissionKind::None;
      SplitDWARFInlining = false;
    }
  }
  if (const Arg *A = Args.getLastArg(options::OPT_g_Group)) {
    DebugInfoKind = codegenoptions::LimitedDebugInfo;

    // If the last option explicitly specified a debug-info level, use it.
    if (checkDebugInfoOption(A, Args, D, TC) &&
        A->getOption().matches(options::OPT_gN_Group)) {
      DebugInfoKind = DebugLevelToInfoKind(*A);
      // For -g0 or -gline-tables-only, drop -gsplit-dwarf. This gets a bit more
      // complicated if you've disabled inline info in the skeleton CUs
      // (SplitDWARFInlining) - then there's value in composing split-dwarf and
      // line-tables-only, so let those compose naturally in that case.
      if (DebugInfoKind == codegenoptions::NoDebugInfo ||
          DebugInfoKind == codegenoptions::DebugDirectivesOnly ||
          (DebugInfoKind == codegenoptions::DebugLineTablesOnly &&
           SplitDWARFInlining))
        DwarfFission = DwarfFissionKind::None;
    }
  }

  // If a debugger tuning argument appeared, remember it.
  if (const Arg *A =
          Args.getLastArg(options::OPT_gTune_Group, options::OPT_ggdbN_Group)) {
    if (checkDebugInfoOption(A, Args, D, TC)) {
      if (A->getOption().matches(options::OPT_glldb))
        DebuggerTuning = llvm::DebuggerKind::LLDB;
      else if (A->getOption().matches(options::OPT_gsce))
        DebuggerTuning = llvm::DebuggerKind::SCE;
      else
        DebuggerTuning = llvm::DebuggerKind::GDB;
    }
  }

  // If a -gdwarf argument appeared, remember it.
  const Arg *GDwarfN = getDwarfNArg(Args);
  bool EmitDwarf = false;
  if (GDwarfN) {
    if (checkDebugInfoOption(GDwarfN, Args, D, TC))
      EmitDwarf = true;
    else
      GDwarfN = nullptr;
  }

  if (const Arg *A = Args.getLastArg(options::OPT_gcodeview)) {
    if (checkDebugInfoOption(A, Args, D, TC))
      EmitCodeView = true;
  }

  // If the user asked for debug info but did not explicitly specify -gcodeview
  // or -gdwarf, ask the toolchain for the default format.
  if (!EmitCodeView && !EmitDwarf &&
      DebugInfoKind != codegenoptions::NoDebugInfo) {
    switch (TC.getDefaultDebugFormat()) {
    case codegenoptions::DIF_CodeView:
      EmitCodeView = true;
      break;
    case codegenoptions::DIF_DWARF:
      EmitDwarf = true;
      break;
    }
  }

  unsigned RequestedDWARFVersion = 0; // DWARF version requested by the user
  unsigned EffectiveDWARFVersion = 0; // DWARF version TC can generate. It may
                                      // be lower than what the user wanted.
  unsigned DefaultDWARFVersion = ParseDebugDefaultVersion(TC, Args);
  if (EmitDwarf) {
    // Start with the platform default DWARF version
    RequestedDWARFVersion = TC.GetDefaultDwarfVersion();
    assert(RequestedDWARFVersion &&
           "toolchain default DWARF version must be nonzero");

    // If the user specified a default DWARF version, that takes precedence
    // over the platform default.
    if (DefaultDWARFVersion)
      RequestedDWARFVersion = DefaultDWARFVersion;

    // Override with a user-specified DWARF version
    if (GDwarfN)
      if (auto ExplicitVersion = DwarfVersionNum(GDwarfN->getSpelling()))
        RequestedDWARFVersion = ExplicitVersion;
    // Clamp effective DWARF version to the max supported by the toolchain.
    EffectiveDWARFVersion =
        std::min(RequestedDWARFVersion, TC.getMaxDwarfVersion());
  }

  // -gline-directives-only supported only for the DWARF debug info.
  if (RequestedDWARFVersion == 0 &&
      DebugInfoKind == codegenoptions::DebugDirectivesOnly)
    DebugInfoKind = codegenoptions::NoDebugInfo;

  // We ignore flag -gstrict-dwarf for now.
  // And we handle flag -grecord-gcc-switches later with DWARFDebugFlags.
  Args.ClaimAllArgs(options::OPT_g_flags_Group);

  // Column info is included by default for everything except SCE and
  // CodeView. Clang doesn't track end columns, just starting columns, which,
  // in theory, is fine for CodeView (and PDB).  In practice, however, the
  // Microsoft debuggers don't handle missing end columns well, so it's better
  // not to include any column info.
  if (const Arg *A = Args.getLastArg(options::OPT_gcolumn_info))
    (void)checkDebugInfoOption(A, Args, D, TC);
  if (!Args.hasFlag(options::OPT_gcolumn_info, options::OPT_gno_column_info,
                    !EmitCodeView && DebuggerTuning != llvm::DebuggerKind::SCE))
    CmdArgs.push_back("-gno-column-info");

  // FIXME: Move backend command line options to the module.
  // If -gline-tables-only or -gline-directives-only is the last option it wins.
  if (const Arg *A = Args.getLastArg(options::OPT_gmodules))
    if (checkDebugInfoOption(A, Args, D, TC)) {
      if (DebugInfoKind != codegenoptions::DebugLineTablesOnly &&
          DebugInfoKind != codegenoptions::DebugDirectivesOnly) {
        DebugInfoKind = codegenoptions::LimitedDebugInfo;
        CmdArgs.push_back("-dwarf-ext-refs");
        CmdArgs.push_back("-fmodule-format=obj");
      }
    }

  if (T.isOSBinFormatELF() && SplitDWARFInlining)
    CmdArgs.push_back("-fsplit-dwarf-inlining");

  // After we've dealt with all combinations of things that could
  // make DebugInfoKind be other than None or DebugLineTablesOnly,
  // figure out if we need to "upgrade" it to standalone debug info.
  // We parse these two '-f' options whether or not they will be used,
  // to claim them even if you wrote "-fstandalone-debug -gline-tables-only"
  bool NeedFullDebug = Args.hasFlag(
      options::OPT_fstandalone_debug, options::OPT_fno_standalone_debug,
      DebuggerTuning == llvm::DebuggerKind::LLDB ||
          TC.GetDefaultStandaloneDebug());
  if (const Arg *A = Args.getLastArg(options::OPT_fstandalone_debug))
    (void)checkDebugInfoOption(A, Args, D, TC);

  if (DebugInfoKind == codegenoptions::LimitedDebugInfo) {
    if (Args.hasFlag(options::OPT_fno_eliminate_unused_debug_types,
                     options::OPT_feliminate_unused_debug_types, false))
      DebugInfoKind = codegenoptions::UnusedTypeInfo;
    else if (NeedFullDebug)
      DebugInfoKind = codegenoptions::FullDebugInfo;
  }

  if (Args.hasFlag(options::OPT_gembed_source, options::OPT_gno_embed_source,
                   false)) {
    // Source embedding is a vendor extension to DWARF v5. By now we have
    // checked if a DWARF version was stated explicitly, and have otherwise
    // fallen back to the target default, so if this is still not at least 5
    // we emit an error.
    const Arg *A = Args.getLastArg(options::OPT_gembed_source);
    if (RequestedDWARFVersion < 5)
      D.Diag(diag::err_drv_argument_only_allowed_with)
          << A->getAsString(Args) << "-gdwarf-5";
    else if (EffectiveDWARFVersion < 5)
      // The toolchain has reduced allowed dwarf version, so we can't enable
      // -gembed-source.
      D.Diag(diag::warn_drv_dwarf_version_limited_by_target)
          << A->getAsString(Args) << TC.getTripleString() << 5
          << EffectiveDWARFVersion;
    else if (checkDebugInfoOption(A, Args, D, TC))
      CmdArgs.push_back("-gembed-source");
  }

  if (EmitCodeView) {
    CmdArgs.push_back("-gcodeview");

    // Emit codeview type hashes if requested.
    if (Args.hasFlag(options::OPT_gcodeview_ghash,
                     options::OPT_gno_codeview_ghash, false)) {
      CmdArgs.push_back("-gcodeview-ghash");
    }
  }

  // Omit inline line tables if requested.
  if (Args.hasFlag(options::OPT_gno_inline_line_tables,
                   options::OPT_ginline_line_tables, false)) {
    CmdArgs.push_back("-gno-inline-line-tables");
  }

  // When emitting remarks, we need at least debug lines in the output.
  if (willEmitRemarks(Args) &&
      DebugInfoKind <= codegenoptions::DebugDirectivesOnly)
    DebugInfoKind = codegenoptions::DebugLineTablesOnly;

  // Adjust the debug info kind for the given toolchain.
  TC.adjustDebugInfoKind(DebugInfoKind, Args);

  RenderDebugEnablingArgs(Args, CmdArgs, DebugInfoKind, EffectiveDWARFVersion,
                          DebuggerTuning);

  // -fdebug-macro turns on macro debug info generation.
  if (Args.hasFlag(options::OPT_fdebug_macro, options::OPT_fno_debug_macro,
                   false))
    if (checkDebugInfoOption(Args.getLastArg(options::OPT_fdebug_macro), Args,
                             D, TC))
      CmdArgs.push_back("-debug-info-macro");

  // -ggnu-pubnames turns on gnu style pubnames in the backend.
  const auto *PubnamesArg =
      Args.getLastArg(options::OPT_ggnu_pubnames, options::OPT_gno_gnu_pubnames,
                      options::OPT_gpubnames, options::OPT_gno_pubnames);
  if (DwarfFission != DwarfFissionKind::None ||
      (PubnamesArg && checkDebugInfoOption(PubnamesArg, Args, D, TC)))
    if (!PubnamesArg ||
        (!PubnamesArg->getOption().matches(options::OPT_gno_gnu_pubnames) &&
         !PubnamesArg->getOption().matches(options::OPT_gno_pubnames)))
      CmdArgs.push_back(PubnamesArg && PubnamesArg->getOption().matches(
                                           options::OPT_gpubnames)
                            ? "-gpubnames"
                            : "-ggnu-pubnames");

  if (Args.hasFlag(options::OPT_fdebug_ranges_base_address,
                   options::OPT_fno_debug_ranges_base_address, false)) {
    CmdArgs.push_back("-fdebug-ranges-base-address");
  }

  // -gdwarf-aranges turns on the emission of the aranges section in the
  // backend.
  // Always enabled for SCE tuning.
  bool NeedAranges = DebuggerTuning == llvm::DebuggerKind::SCE;
  if (const Arg *A = Args.getLastArg(options::OPT_gdwarf_aranges))
    NeedAranges = checkDebugInfoOption(A, Args, D, TC) || NeedAranges;
  if (NeedAranges) {
    CmdArgs.push_back("-mllvm");
    CmdArgs.push_back("-generate-arange-section");
  }

  if (Args.hasFlag(options::OPT_fforce_dwarf_frame,
                   options::OPT_fno_force_dwarf_frame, false))
    CmdArgs.push_back("-fforce-dwarf-frame");

  if (Args.hasFlag(options::OPT_fdebug_types_section,
                   options::OPT_fno_debug_types_section, false)) {
    if (!(T.isOSBinFormatELF() || T.isOSBinFormatWasm())) {
      D.Diag(diag::err_drv_unsupported_opt_for_target)
          << Args.getLastArg(options::OPT_fdebug_types_section)
                 ->getAsString(Args)
          << T.getTriple();
    } else if (checkDebugInfoOption(
                   Args.getLastArg(options::OPT_fdebug_types_section), Args, D,
                   TC)) {
      CmdArgs.push_back("-mllvm");
      CmdArgs.push_back("-generate-type-units");
    }
  }

  // Decide how to render forward declarations of template instantiations.
  // SCE wants full descriptions, others just get them in the name.
  if (DebuggerTuning == llvm::DebuggerKind::SCE)
    CmdArgs.push_back("-debug-forward-template-params");

  // Do we need to explicitly import anonymous namespaces into the parent
  // scope?
  if (DebuggerTuning == llvm::DebuggerKind::SCE)
    CmdArgs.push_back("-dwarf-explicit-import");

  renderDwarfFormat(D, T, Args, CmdArgs, EffectiveDWARFVersion);
  RenderDebugInfoCompressionArgs(Args, CmdArgs, D, TC);
}

/// Check whether the given input tree contains any wrapper actions
static bool ContainsWrapperAction(const Action *A) {
  if (isa<OffloadWrapperJobAction>(A))
    return true;
  for (const auto &AI : A->inputs())
    if (ContainsWrapperAction(AI))
      return true;

  return false;
}

void Clang::ConstructJob(Compilation &C, const JobAction &JA,
                         const InputInfo &Output, const InputInfoList &Inputs,
                         const ArgList &Args, const char *LinkingOutput) const {
  const auto &TC = getToolChain();
  const llvm::Triple &RawTriple = TC.getTriple();
  const llvm::Triple &Triple = TC.getEffectiveTriple();
  const std::string &TripleStr = Triple.getTriple();

  bool KernelOrKext =
      Args.hasArg(options::OPT_mkernel, options::OPT_fapple_kext);
  const Driver &D = TC.getDriver();
  ArgStringList CmdArgs;

  // Check number of inputs for sanity. We need at least one input.
  assert(Inputs.size() >= 1 && "Must have at least one input.");
  // CUDA/HIP compilation may have multiple inputs (source file + results of
  // device-side compilations).
  // OpenMP device jobs take the host IR as a second input.
  // SYCL host jobs accept the integration header from the device-side
  // compilation as a second input.
  // Module precompilation accepts a list of header files to include as part
  // of the module.
  // All other jobs are expected to have exactly one input.
  bool IsCuda = JA.isOffloading(Action::OFK_Cuda);
  bool IsHIP = JA.isOffloading(Action::OFK_HIP);
  bool IsOpenMPDevice = JA.isDeviceOffloading(Action::OFK_OpenMP);
  bool IsSYCLOffloadDevice = JA.isDeviceOffloading(Action::OFK_SYCL);
  bool IsSYCL = JA.isOffloading(Action::OFK_SYCL);
  bool IsHeaderModulePrecompile = isa<HeaderModulePrecompileJobAction>(JA);
  assert((IsCuda || IsHIP || (IsOpenMPDevice && Inputs.size() == 2) || IsSYCL ||
          IsHeaderModulePrecompile || Inputs.size() == 1) &&
         "Unable to handle multiple inputs.");

  // A header module compilation doesn't have a main input file, so invent a
  // fake one as a placeholder.
  const char *ModuleName = [&]{
    auto *ModuleNameArg = Args.getLastArg(options::OPT_fmodule_name_EQ);
    return ModuleNameArg ? ModuleNameArg->getValue() : "";
  }();
  InputInfo HeaderModuleInput(Inputs[0].getType(), ModuleName, ModuleName);

  const InputInfo &Input =
      IsHeaderModulePrecompile ? HeaderModuleInput : Inputs[0];

  InputInfoList ModuleHeaderInputs;
  const InputInfo *CudaDeviceInput = nullptr;
  const InputInfo *OpenMPDeviceInput = nullptr;
  const InputInfo *SYCLDeviceInput = nullptr;
  for (const InputInfo &I : Inputs) {
    if (&I == &Input) {
      // This is the primary input.
    } else if (IsHeaderModulePrecompile &&
               types::getPrecompiledType(I.getType()) == types::TY_PCH) {
      types::ID Expected = HeaderModuleInput.getType();
      if (I.getType() != Expected) {
        D.Diag(diag::err_drv_module_header_wrong_kind)
            << I.getFilename() << types::getTypeName(I.getType())
            << types::getTypeName(Expected);
      }
      ModuleHeaderInputs.push_back(I);
    } else if ((IsCuda || IsHIP) && !CudaDeviceInput) {
      CudaDeviceInput = &I;
    } else if (IsOpenMPDevice && !OpenMPDeviceInput) {
      OpenMPDeviceInput = &I;
    } else if (IsSYCL && !SYCLDeviceInput) {
      SYCLDeviceInput = &I;
    } else {
      llvm_unreachable("unexpectedly given multiple inputs");
    }
  }

  const llvm::Triple *AuxTriple =
      (IsSYCL || IsCuda || IsHIP) ? TC.getAuxTriple() : nullptr;
  bool IsWindowsMSVC = RawTriple.isWindowsMSVCEnvironment();
  bool IsIAMCU = RawTriple.isOSIAMCU();
  bool IsSYCLDevice = (RawTriple.getEnvironment() == llvm::Triple::SYCLDevice ||
                       Triple.getEnvironment() == llvm::Triple::SYCLDevice);
  // Using just the sycldevice environment is not enough to determine usage
  // of the device triple when considering fat static archives.  The
  // compilation path requires the host object to be fed into the partial link
  // step, and being part of the SYCL tool chain causes the incorrect target.
  // FIXME - Is it possible to retain host environment when on a target
  // device toolchain.
  bool UseSYCLTriple = IsSYCLDevice && (!IsSYCL || IsSYCLOffloadDevice);

  // Adjust IsWindowsXYZ for CUDA/HIP/SYCL compilations.  Even when compiling in
  // device mode (i.e., getToolchain().getTriple() is NVPTX/AMDGCN, not
  // Windows), we need to pass Windows-specific flags to cc1.
  if (IsCuda || IsHIP || IsSYCL)
    IsWindowsMSVC |= AuxTriple && AuxTriple->isWindowsMSVCEnvironment();

  // C++ is not supported for IAMCU.
  if (IsIAMCU && types::isCXX(Input.getType()))
    D.Diag(diag::err_drv_clang_unsupported) << "C++ for IAMCU";

  // Invoke ourselves in -cc1 mode.
  //
  // FIXME: Implement custom jobs for internal actions.
  CmdArgs.push_back("-cc1");

  // Add the "effective" target triple.
  CmdArgs.push_back("-triple");
  if (!UseSYCLTriple && IsSYCLDevice) {
    // Do not use device triple when we know the device is not SYCL
    // FIXME: We override the toolchain triple in this instance to address a
    // disconnect with fat static archives.  We should have a cleaner way of
    // using the Host environment when on a device toolchain.
    std::string NormalizedTriple =
        llvm::Triple(llvm::sys::getProcessTriple()).normalize();
    CmdArgs.push_back(Args.MakeArgString(NormalizedTriple));
  } else
    CmdArgs.push_back(Args.MakeArgString(TripleStr));

  if (const Arg *MJ = Args.getLastArg(options::OPT_MJ)) {
    DumpCompilationDatabase(C, MJ->getValue(), TripleStr, Output, Input, Args);
    Args.ClaimAllArgs(options::OPT_MJ);
  } else if (const Arg *GenCDBFragment =
                 Args.getLastArg(options::OPT_gen_cdb_fragment_path)) {
    DumpCompilationDatabaseFragmentToDir(GenCDBFragment->getValue(), C,
                                         TripleStr, Output, Input, Args);
    Args.ClaimAllArgs(options::OPT_gen_cdb_fragment_path);
  }

  if (IsCuda || IsHIP) {
    // We have to pass the triple of the host if compiling for a CUDA/HIP device
    // and vice-versa.
    std::string NormalizedTriple;
    if (JA.isDeviceOffloading(Action::OFK_Cuda) ||
        JA.isDeviceOffloading(Action::OFK_HIP))
      NormalizedTriple = C.getSingleOffloadToolChain<Action::OFK_Host>()
                             ->getTriple()
                             .normalize();
    else {
      // Host-side compilation.
      NormalizedTriple =
          (IsCuda ? C.getSingleOffloadToolChain<Action::OFK_Cuda>()
                  : C.getSingleOffloadToolChain<Action::OFK_HIP>())
              ->getTriple()
              .normalize();
      if (IsCuda) {
        // We need to figure out which CUDA version we're compiling for, as that
        // determines how we load and launch GPU kernels.
        auto *CTC = static_cast<const toolchains::CudaToolChain *>(
            C.getSingleOffloadToolChain<Action::OFK_Cuda>());
        assert(CTC && "Expected valid CUDA Toolchain.");
        if (CTC && CTC->CudaInstallation.version() != CudaVersion::UNKNOWN)
          CmdArgs.push_back(Args.MakeArgString(
              Twine("-target-sdk-version=") +
              CudaVersionToString(CTC->CudaInstallation.version())));
      }
    }
    CmdArgs.push_back("-aux-triple");
    CmdArgs.push_back(Args.MakeArgString(NormalizedTriple));
  }

<<<<<<< HEAD
  Arg *SYCLStdArg = Args.getLastArg(options::OPT_sycl_std_EQ);

  if (UseSYCLTriple) {
    // We want to compile sycl kernels.
=======
  if (Args.hasFlag(options::OPT_fsycl, options::OPT_fno_sycl, false)) {
>>>>>>> c165a99a
    CmdArgs.push_back("-fsycl-is-device");
    CmdArgs.push_back("-fdeclare-spirv-builtins");

    if (Args.hasFlag(options::OPT_fsycl_esimd, options::OPT_fno_sycl_esimd,
                     false))
      CmdArgs.push_back("-fsycl-explicit-simd");

    // Default value for FPGA is false, for all other targets is true.
    if (!Args.hasFlag(options::OPT_fsycl_early_optimizations,
                      options::OPT_fno_sycl_early_optimizations,
                      Triple.getSubArch() != llvm::Triple::SPIRSubArch_fpga))
      CmdArgs.push_back("-fno-sycl-early-optimizations");
    else if (RawTriple.isSPIR()) {
      // Set `sycl-opt` option to configure LLVM passes for SPIR target
      CmdArgs.push_back("-mllvm");
      CmdArgs.push_back("-sycl-opt");
    }
    // Turn on Dead Parameter Elimination Optimization with early optimizations
    if (!RawTriple.isNVPTX() &&
        Args.hasFlag(options::OPT_fsycl_dead_args_optimization,
                     options::OPT_fno_sycl_dead_args_optimization, false))
      CmdArgs.push_back("-fenable-sycl-dae");

    // Pass the triple of host when doing SYCL
    llvm::Triple AuxT = C.getDefaultToolChain().getTriple();
    std::string NormalizedTriple = AuxT.normalize();
    CmdArgs.push_back("-aux-triple");
    CmdArgs.push_back(Args.MakeArgString(NormalizedTriple));

    bool IsMSVC = AuxT.isWindowsMSVCEnvironment();
    if (IsMSVC) {
      CmdArgs.push_back("-fms-extensions");
      CmdArgs.push_back("-fms-compatibility");
      CmdArgs.push_back("-fdelayed-template-parsing");
      VersionTuple MSVT = TC.computeMSVCVersion(&D, Args);
      if (!MSVT.empty())
        CmdArgs.push_back(Args.MakeArgString("-fms-compatibility-version=" +
                                             MSVT.getAsString()));
      else {
        const char *LowestMSVCSupported =
            "191025017"; // VS2017 v15.0 (initial release)
        CmdArgs.push_back(Args.MakeArgString(
            Twine("-fms-compatibility-version=") + LowestMSVCSupported));
      }
    }

    if (Args.hasFlag(options::OPT_fsycl_allow_func_ptr,
                     options::OPT_fno_sycl_allow_func_ptr, false)) {
      CmdArgs.push_back("-fsycl-allow-func-ptr");
    }

    if (!SYCLStdArg) {
      // The user had not pass SYCL version, thus we'll employ no-sycl-strict
      // to allow address-space unqualified pointers in function params/return
      // along with marking the same function with explicit SYCL_EXTERNAL
      CmdArgs.push_back("-Wno-sycl-strict");
    }
  }
  if (IsSYCL || UseSYCLTriple) {
    // Set options for both host and device
    if (Arg *A = Args.getLastArg(options::OPT_fsycl_id_queries_fit_in_int,
                                 options::OPT_fno_sycl_id_queries_fit_in_int))
      A->render(Args, CmdArgs);
  }

  if (IsSYCL) {
    if (SYCLStdArg) {
      SYCLStdArg->render(Args, CmdArgs);
      CmdArgs.push_back("-fsycl-std-layout-kernel-params");
    } else {
      // Ensure the default version in SYCL mode is 2020
      CmdArgs.push_back("-sycl-std=2020");
    }
  }

  if (IsOpenMPDevice) {
    // We have to pass the triple of the host if compiling for an OpenMP device.
    std::string NormalizedTriple =
        C.getSingleOffloadToolChain<Action::OFK_Host>()
            ->getTriple()
            .normalize();
    CmdArgs.push_back("-aux-triple");
    CmdArgs.push_back(Args.MakeArgString(NormalizedTriple));
  }

  if (Triple.isOSWindows() && (Triple.getArch() == llvm::Triple::arm ||
                               Triple.getArch() == llvm::Triple::thumb)) {
    unsigned Offset = Triple.getArch() == llvm::Triple::arm ? 4 : 6;
    unsigned Version = 0;
    bool Failure =
        Triple.getArchName().substr(Offset).consumeInteger(10, Version);
    if (Failure || Version < 7)
      D.Diag(diag::err_target_unsupported_arch) << Triple.getArchName()
                                                << TripleStr;
  }

  // Push all default warning arguments that are specific to
  // the given target.  These come before user provided warning options
  // are provided.
  TC.addClangWarningOptions(CmdArgs);

  // FIXME: Subclass ToolChain for SPIR and move this to addClangWarningOptions.
  if (Triple.isSPIR())
    CmdArgs.push_back("-Wspir-compat");

  // Select the appropriate action.
  RewriteKind rewriteKind = RK_None;

  // If CollectArgsForIntegratedAssembler() isn't called below, claim the args
  // it claims when not running an assembler. Otherwise, clang would emit
  // "argument unused" warnings for assembler flags when e.g. adding "-E" to
  // flags while debugging something. That'd be somewhat inconvenient, and it's
  // also inconsistent with most other flags -- we don't warn on
  // -ffunction-sections not being used in -E mode either for example, even
  // though it's not really used either.
  if (!isa<AssembleJobAction>(JA)) {
    // The args claimed here should match the args used in
    // CollectArgsForIntegratedAssembler().
    if (TC.useIntegratedAs()) {
      Args.ClaimAllArgs(options::OPT_mrelax_all);
      Args.ClaimAllArgs(options::OPT_mno_relax_all);
      Args.ClaimAllArgs(options::OPT_mincremental_linker_compatible);
      Args.ClaimAllArgs(options::OPT_mno_incremental_linker_compatible);
      switch (C.getDefaultToolChain().getArch()) {
      case llvm::Triple::arm:
      case llvm::Triple::armeb:
      case llvm::Triple::thumb:
      case llvm::Triple::thumbeb:
        Args.ClaimAllArgs(options::OPT_mimplicit_it_EQ);
        break;
      default:
        break;
      }
    }
    Args.ClaimAllArgs(options::OPT_Wa_COMMA);
    Args.ClaimAllArgs(options::OPT_Xassembler);
  }

  if (isa<AnalyzeJobAction>(JA)) {
    assert(JA.getType() == types::TY_Plist && "Invalid output type.");
    CmdArgs.push_back("-analyze");
  } else if (isa<MigrateJobAction>(JA)) {
    CmdArgs.push_back("-migrate");
  } else if (isa<PreprocessJobAction>(JA)) {
    if (Output.getType() == types::TY_Dependencies)
      CmdArgs.push_back("-Eonly");
    else {
      CmdArgs.push_back("-E");
      if (Args.hasArg(options::OPT_rewrite_objc) &&
          !Args.hasArg(options::OPT_g_Group))
        CmdArgs.push_back("-P");
    }
  } else if (isa<AssembleJobAction>(JA)) {
    if (IsSYCLOffloadDevice && IsSYCLDevice) {
      CmdArgs.push_back("-emit-llvm-bc");
    } else {
      CmdArgs.push_back("-emit-obj");
      CollectArgsForIntegratedAssembler(C, Args, CmdArgs, D);
    }

    // Also ignore explicit -force_cpusubtype_ALL option.
    (void)Args.hasArg(options::OPT_force__cpusubtype__ALL);
  } else if (isa<PrecompileJobAction>(JA)) {
    if (JA.getType() == types::TY_Nothing)
      CmdArgs.push_back("-fsyntax-only");
    else if (JA.getType() == types::TY_ModuleFile)
      CmdArgs.push_back(IsHeaderModulePrecompile
                            ? "-emit-header-module"
                            : "-emit-module-interface");
    else
      CmdArgs.push_back("-emit-pch");
  } else if (isa<VerifyPCHJobAction>(JA)) {
    CmdArgs.push_back("-verify-pch");
  } else {
    assert((isa<CompileJobAction>(JA) || isa<BackendJobAction>(JA)) &&
           "Invalid action for clang tool.");
    if (JA.getType() == types::TY_Nothing ||
        JA.getType() == types::TY_SYCL_Header) {
      CmdArgs.push_back("-fsyntax-only");
    } else if (JA.getType() == types::TY_LLVM_IR ||
               JA.getType() == types::TY_LTO_IR) {
      CmdArgs.push_back("-emit-llvm");
    } else if (JA.getType() == types::TY_LLVM_BC ||
               JA.getType() == types::TY_LTO_BC) {
      CmdArgs.push_back("-emit-llvm-bc");
    } else if (JA.getType() == types::TY_IFS ||
               JA.getType() == types::TY_IFS_CPP) {
      StringRef ArgStr =
          Args.hasArg(options::OPT_interface_stub_version_EQ)
              ? Args.getLastArgValue(options::OPT_interface_stub_version_EQ)
              : "experimental-ifs-v2";
      CmdArgs.push_back("-emit-interface-stubs");
      CmdArgs.push_back(
          Args.MakeArgString(Twine("-interface-stub-version=") + ArgStr.str()));
    } else if (JA.getType() == types::TY_PP_Asm) {
      CmdArgs.push_back("-S");
    } else if (JA.getType() == types::TY_AST) {
      CmdArgs.push_back("-emit-pch");
    } else if (JA.getType() == types::TY_ModuleFile) {
      CmdArgs.push_back("-module-file-info");
    } else if (JA.getType() == types::TY_RewrittenObjC) {
      CmdArgs.push_back("-rewrite-objc");
      rewriteKind = RK_NonFragile;
    } else if (JA.getType() == types::TY_RewrittenLegacyObjC) {
      CmdArgs.push_back("-rewrite-objc");
      rewriteKind = RK_Fragile;
    } else {
      assert(JA.getType() == types::TY_PP_Asm && "Unexpected output type!");
    }

    // Preserve use-list order by default when emitting bitcode, so that
    // loading the bitcode up in 'opt' or 'llc' and running passes gives the
    // same result as running passes here.  For LTO, we don't need to preserve
    // the use-list order, since serialization to bitcode is part of the flow.
    if (JA.getType() == types::TY_LLVM_BC)
      CmdArgs.push_back("-emit-llvm-uselists");

    // Device-side jobs do not support LTO.
    bool isDeviceOffloadAction = !(JA.isDeviceOffloading(Action::OFK_None) ||
                                   JA.isDeviceOffloading(Action::OFK_Host));

    if (D.isUsingLTO() && !isDeviceOffloadAction) {
      Args.AddLastArg(CmdArgs, options::OPT_flto, options::OPT_flto_EQ);
      CmdArgs.push_back("-flto-unit");
    }
  }

  if (const Arg *A = Args.getLastArg(options::OPT_fthinlto_index_EQ)) {
    if (!types::isLLVMIR(Input.getType()))
      D.Diag(diag::err_drv_arg_requires_bitcode_input) << A->getAsString(Args);
    Args.AddLastArg(CmdArgs, options::OPT_fthinlto_index_EQ);
  }

  if (Args.getLastArg(options::OPT_fthin_link_bitcode_EQ))
    Args.AddLastArg(CmdArgs, options::OPT_fthin_link_bitcode_EQ);

  if (Args.getLastArg(options::OPT_save_temps_EQ))
    Args.AddLastArg(CmdArgs, options::OPT_save_temps_EQ);

  auto *MemProfArg = Args.getLastArg(options::OPT_fmemory_profile,
                                     options::OPT_fmemory_profile_EQ,
                                     options::OPT_fno_memory_profile);
  if (MemProfArg &&
      !MemProfArg->getOption().matches(options::OPT_fno_memory_profile))
    MemProfArg->render(Args, CmdArgs);

  // Embed-bitcode option.
  // Only white-listed flags below are allowed to be embedded.
  if (C.getDriver().embedBitcodeInObject() && !C.getDriver().isUsingLTO() &&
      (isa<BackendJobAction>(JA) || isa<AssembleJobAction>(JA))) {
    // Add flags implied by -fembed-bitcode.
    Args.AddLastArg(CmdArgs, options::OPT_fembed_bitcode_EQ);
    // Disable all llvm IR level optimizations.
    CmdArgs.push_back("-disable-llvm-passes");

    // Render target options.
    TC.addClangTargetOptions(Args, CmdArgs, JA.getOffloadingDeviceKind());

    // reject options that shouldn't be supported in bitcode
    // also reject kernel/kext
    static const constexpr unsigned kBitcodeOptionBlacklist[] = {
        options::OPT_mkernel,
        options::OPT_fapple_kext,
        options::OPT_ffunction_sections,
        options::OPT_fno_function_sections,
        options::OPT_fdata_sections,
        options::OPT_fno_data_sections,
        options::OPT_fbasic_block_sections_EQ,
        options::OPT_funique_internal_linkage_names,
        options::OPT_fno_unique_internal_linkage_names,
        options::OPT_funique_section_names,
        options::OPT_fno_unique_section_names,
        options::OPT_funique_basic_block_section_names,
        options::OPT_fno_unique_basic_block_section_names,
        options::OPT_mrestrict_it,
        options::OPT_mno_restrict_it,
        options::OPT_mstackrealign,
        options::OPT_mno_stackrealign,
        options::OPT_mstack_alignment,
        options::OPT_mcmodel_EQ,
        options::OPT_mlong_calls,
        options::OPT_mno_long_calls,
        options::OPT_ggnu_pubnames,
        options::OPT_gdwarf_aranges,
        options::OPT_fdebug_types_section,
        options::OPT_fno_debug_types_section,
        options::OPT_fdwarf_directory_asm,
        options::OPT_fno_dwarf_directory_asm,
        options::OPT_mrelax_all,
        options::OPT_mno_relax_all,
        options::OPT_ftrap_function_EQ,
        options::OPT_ffixed_r9,
        options::OPT_mfix_cortex_a53_835769,
        options::OPT_mno_fix_cortex_a53_835769,
        options::OPT_ffixed_x18,
        options::OPT_mglobal_merge,
        options::OPT_mno_global_merge,
        options::OPT_mred_zone,
        options::OPT_mno_red_zone,
        options::OPT_Wa_COMMA,
        options::OPT_Xassembler,
        options::OPT_mllvm,
    };
    for (const auto &A : Args)
      if (llvm::find(kBitcodeOptionBlacklist, A->getOption().getID()) !=
          std::end(kBitcodeOptionBlacklist))
        D.Diag(diag::err_drv_unsupported_embed_bitcode) << A->getSpelling();

    // Render the CodeGen options that need to be passed.
    if (!Args.hasFlag(options::OPT_foptimize_sibling_calls,
                      options::OPT_fno_optimize_sibling_calls))
      CmdArgs.push_back("-mdisable-tail-calls");

    RenderFloatingPointOptions(TC, D, isOptimizationLevelFast(Args), Args,
                               CmdArgs, JA);

    // Render ABI arguments
    switch (TC.getArch()) {
    default: break;
    case llvm::Triple::arm:
    case llvm::Triple::armeb:
    case llvm::Triple::thumbeb:
      RenderARMABI(Triple, Args, CmdArgs);
      break;
    case llvm::Triple::aarch64:
    case llvm::Triple::aarch64_32:
    case llvm::Triple::aarch64_be:
      RenderAArch64ABI(Triple, Args, CmdArgs);
      break;
    }

    // Optimization level for CodeGen.
    if (const Arg *A = Args.getLastArg(options::OPT_O_Group)) {
      if (A->getOption().matches(options::OPT_O4)) {
        CmdArgs.push_back("-O3");
        D.Diag(diag::warn_O4_is_O3);
      } else {
        A->render(Args, CmdArgs);
      }
    }

    // Input/Output file.
    if (Output.getType() == types::TY_Dependencies) {
      // Handled with other dependency code.
    } else if (Output.isFilename()) {
      CmdArgs.push_back("-o");
      CmdArgs.push_back(Output.getFilename());
    } else {
      assert(Output.isNothing() && "Input output.");
    }

    for (const auto &II : Inputs) {
      addDashXForInput(Args, II, CmdArgs);
      if (II.isFilename())
        CmdArgs.push_back(II.getFilename());
      else
        II.getInputArg().renderAsInput(Args, CmdArgs);
    }

    C.addCommand(std::make_unique<Command>(
        JA, *this, ResponseFileSupport::AtFileUTF8(), D.getClangProgramPath(),
        CmdArgs, Inputs, Output));
    return;
  }

  if (C.getDriver().embedBitcodeMarkerOnly() && !C.getDriver().isUsingLTO())
    CmdArgs.push_back("-fembed-bitcode=marker");

  // We normally speed up the clang process a bit by skipping destructors at
  // exit, but when we're generating diagnostics we can rely on some of the
  // cleanup.
  if (!C.isForDiagnostics())
    CmdArgs.push_back("-disable-free");

#ifdef NDEBUG
  const bool IsAssertBuild = false;
#else
  const bool IsAssertBuild = true;
#endif

  // Disable the verification pass in -asserts builds.
  if (!IsAssertBuild)
    CmdArgs.push_back("-disable-llvm-verifier");

  // Discard value names in assert builds unless otherwise specified.
  if (Args.hasFlag(options::OPT_fdiscard_value_names,
                   options::OPT_fno_discard_value_names, !IsAssertBuild)) {
    if (Args.hasArg(options::OPT_fdiscard_value_names) &&
        (std::any_of(Inputs.begin(), Inputs.end(),
                     [](const clang::driver::InputInfo &II) {
                       return types::isLLVMIR(II.getType());
                     }))) {
      D.Diag(diag::warn_ignoring_fdiscard_for_bitcode);
    }
    CmdArgs.push_back("-discard-value-names");
  }

  // Set the main file name, so that debug info works even with
  // -save-temps.
  CmdArgs.push_back("-main-file-name");
  CmdArgs.push_back(getBaseInputName(Args, Input));

  // Some flags which affect the language (via preprocessor
  // defines).
  if (Args.hasArg(options::OPT_static))
    CmdArgs.push_back("-static-define");

  if (Args.hasArg(options::OPT_municode))
    CmdArgs.push_back("-DUNICODE");

  if (isa<AnalyzeJobAction>(JA))
    RenderAnalyzerOptions(Args, CmdArgs, Triple, Input);

  if (isa<AnalyzeJobAction>(JA) ||
      (isa<PreprocessJobAction>(JA) && Args.hasArg(options::OPT__analyze)))
    CmdArgs.push_back("-setup-static-analyzer");

  // Enable compatilibily mode to avoid analyzer-config related errors.
  // Since we can't access frontend flags through hasArg, let's manually iterate
  // through them.
  bool FoundAnalyzerConfig = false;
  for (auto Arg : Args.filtered(options::OPT_Xclang))
    if (StringRef(Arg->getValue()) == "-analyzer-config") {
      FoundAnalyzerConfig = true;
      break;
    }
  if (!FoundAnalyzerConfig)
    for (auto Arg : Args.filtered(options::OPT_Xanalyzer))
      if (StringRef(Arg->getValue()) == "-analyzer-config") {
        FoundAnalyzerConfig = true;
        break;
      }
  if (FoundAnalyzerConfig)
    CmdArgs.push_back("-analyzer-config-compatibility-mode=true");

  CheckCodeGenerationOptions(D, Args);

  unsigned FunctionAlignment = ParseFunctionAlignment(TC, Args);
  assert(FunctionAlignment <= 31 && "function alignment will be truncated!");
  if (FunctionAlignment) {
    CmdArgs.push_back("-function-alignment");
    CmdArgs.push_back(Args.MakeArgString(std::to_string(FunctionAlignment)));
  }

  llvm::Reloc::Model RelocationModel;
  unsigned PICLevel;
  bool IsPIE;
  std::tie(RelocationModel, PICLevel, IsPIE) = ParsePICArgs(TC, Args);

  bool IsROPI = RelocationModel == llvm::Reloc::ROPI ||
                RelocationModel == llvm::Reloc::ROPI_RWPI;
  bool IsRWPI = RelocationModel == llvm::Reloc::RWPI ||
                RelocationModel == llvm::Reloc::ROPI_RWPI;

  if (Args.hasArg(options::OPT_mcmse) &&
      !Args.hasArg(options::OPT_fallow_unsupported)) {
    if (IsROPI)
      D.Diag(diag::err_cmse_pi_are_incompatible) << IsROPI;
    if (IsRWPI)
      D.Diag(diag::err_cmse_pi_are_incompatible) << !IsRWPI;
  }

  if (IsROPI && types::isCXX(Input.getType()) &&
      !Args.hasArg(options::OPT_fallow_unsupported))
    D.Diag(diag::err_drv_ropi_incompatible_with_cxx);

  const char *RMName = RelocationModelName(RelocationModel);
  if (RMName) {
    CmdArgs.push_back("-mrelocation-model");
    CmdArgs.push_back(RMName);
  }
  if (PICLevel > 0) {
    CmdArgs.push_back("-pic-level");
    CmdArgs.push_back(PICLevel == 1 ? "1" : "2");
    if (IsPIE)
      CmdArgs.push_back("-pic-is-pie");
  }

  if (RelocationModel == llvm::Reloc::ROPI ||
      RelocationModel == llvm::Reloc::ROPI_RWPI)
    CmdArgs.push_back("-fropi");
  if (RelocationModel == llvm::Reloc::RWPI ||
      RelocationModel == llvm::Reloc::ROPI_RWPI)
    CmdArgs.push_back("-frwpi");

  if (Arg *A = Args.getLastArg(options::OPT_meabi)) {
    CmdArgs.push_back("-meabi");
    CmdArgs.push_back(A->getValue());
  }

  // -fsemantic-interposition is forwarded to CC1: set the
  // "SemanticInterposition" metadata to 1 (make some linkages interposable) and
  // make default visibility external linkage definitions dso_preemptable.
  //
  // -fno-semantic-interposition: if the target supports .Lfoo$local local
  // aliases (make default visibility external linkage definitions dso_local).
  // This is the CC1 default for ELF to match COFF/Mach-O.
  //
  // Otherwise use Clang's traditional behavior: like
  // -fno-semantic-interposition but local aliases are not used. So references
  // can be interposed if not optimized out.
  if (Triple.isOSBinFormatELF()) {
    Arg *A = Args.getLastArg(options::OPT_fsemantic_interposition,
                             options::OPT_fno_semantic_interposition);
    if (RelocationModel != llvm::Reloc::Static && !IsPIE) {
      // The supported targets need to call AsmPrinter::getSymbolPreferLocal.
      bool SupportsLocalAlias = Triple.isX86();
      if (!A)
        CmdArgs.push_back("-fhalf-no-semantic-interposition");
      else if (A->getOption().matches(options::OPT_fsemantic_interposition))
        A->render(Args, CmdArgs);
      else if (!SupportsLocalAlias)
        CmdArgs.push_back("-fhalf-no-semantic-interposition");
    }
  }

  {
    std::string Model;
    if (Arg *A = Args.getLastArg(options::OPT_mthread_model)) {
      if (!TC.isThreadModelSupported(A->getValue()))
        D.Diag(diag::err_drv_invalid_thread_model_for_target)
            << A->getValue() << A->getAsString(Args);
      Model = A->getValue();
    } else
      Model = TC.getThreadModel();
    if (Model != "posix") {
      CmdArgs.push_back("-mthread-model");
      CmdArgs.push_back(Args.MakeArgString(Model));
    }
  }

  Args.AddLastArg(CmdArgs, options::OPT_fveclib);

  if (Args.hasFlag(options::OPT_fmerge_all_constants,
                   options::OPT_fno_merge_all_constants, false))
    CmdArgs.push_back("-fmerge-all-constants");

  if (Args.hasFlag(options::OPT_fno_delete_null_pointer_checks,
                   options::OPT_fdelete_null_pointer_checks, false))
    CmdArgs.push_back("-fno-delete-null-pointer-checks");

  // LLVM Code Generator Options.

  for (const Arg *A : Args.filtered(options::OPT_frewrite_map_file_EQ)) {
    StringRef Map = A->getValue();
    if (!llvm::sys::fs::exists(Map)) {
      D.Diag(diag::err_drv_no_such_file) << Map;
    } else {
      A->render(Args, CmdArgs);
      A->claim();
    }
  }

  if (Arg *A = Args.getLastArg(options::OPT_mabi_EQ_vec_extabi,
                               options::OPT_mabi_EQ_vec_default)) {
    if (!Triple.isOSAIX())
      D.Diag(diag::err_drv_unsupported_opt_for_target)
          << A->getSpelling() << RawTriple.str();
    if (A->getOption().getID() == options::OPT_mabi_EQ_vec_extabi)
      CmdArgs.push_back("-mabi=vec-extabi");
    else
      D.Diag(diag::err_aix_default_altivec_abi);
  }

  if (Arg *A = Args.getLastArg(options::OPT_Wframe_larger_than_EQ)) {
    StringRef v = A->getValue();
    CmdArgs.push_back("-mllvm");
    CmdArgs.push_back(Args.MakeArgString("-warn-stack-size=" + v));
    A->claim();
  }

  if (!Args.hasFlag(options::OPT_fjump_tables, options::OPT_fno_jump_tables,
                    true))
    CmdArgs.push_back("-fno-jump-tables");

  if (Args.hasFlag(options::OPT_fprofile_sample_accurate,
                   options::OPT_fno_profile_sample_accurate, false))
    CmdArgs.push_back("-fprofile-sample-accurate");

  if (!Args.hasFlag(options::OPT_fpreserve_as_comments,
                    options::OPT_fno_preserve_as_comments, true))
    CmdArgs.push_back("-fno-preserve-as-comments");

  if (Arg *A = Args.getLastArg(options::OPT_mregparm_EQ)) {
    CmdArgs.push_back("-mregparm");
    CmdArgs.push_back(A->getValue());
  }

  if (Arg *A = Args.getLastArg(options::OPT_maix_struct_return,
                               options::OPT_msvr4_struct_return)) {
    if (!TC.getTriple().isPPC32()) {
      D.Diag(diag::err_drv_unsupported_opt_for_target)
          << A->getSpelling() << RawTriple.str();
    } else if (A->getOption().matches(options::OPT_maix_struct_return)) {
      CmdArgs.push_back("-maix-struct-return");
    } else {
      assert(A->getOption().matches(options::OPT_msvr4_struct_return));
      CmdArgs.push_back("-msvr4-struct-return");
    }
  }

  if (Arg *A = Args.getLastArg(options::OPT_fpcc_struct_return,
                               options::OPT_freg_struct_return)) {
    if (TC.getArch() != llvm::Triple::x86) {
      D.Diag(diag::err_drv_unsupported_opt_for_target)
          << A->getSpelling() << RawTriple.str();
    } else if (A->getOption().matches(options::OPT_fpcc_struct_return)) {
      CmdArgs.push_back("-fpcc-struct-return");
    } else {
      assert(A->getOption().matches(options::OPT_freg_struct_return));
      CmdArgs.push_back("-freg-struct-return");
    }
  }

  if (Args.hasFlag(options::OPT_mrtd, options::OPT_mno_rtd, false))
    CmdArgs.push_back("-fdefault-calling-conv=stdcall");

  if (Args.hasArg(options::OPT_fenable_matrix)) {
    // enable-matrix is needed by both the LangOpts and by LLVM.
    CmdArgs.push_back("-fenable-matrix");
    CmdArgs.push_back("-mllvm");
    CmdArgs.push_back("-enable-matrix");
  }

  CodeGenOptions::FramePointerKind FPKeepKind =
                  getFramePointerKind(Args, RawTriple);
  const char *FPKeepKindStr = nullptr;
  switch (FPKeepKind) {
  case CodeGenOptions::FramePointerKind::None:
    FPKeepKindStr = "-mframe-pointer=none";
    break;
  case CodeGenOptions::FramePointerKind::NonLeaf:
    FPKeepKindStr = "-mframe-pointer=non-leaf";
    break;
  case CodeGenOptions::FramePointerKind::All:
    FPKeepKindStr = "-mframe-pointer=all";
    break;
  }
  assert(FPKeepKindStr && "unknown FramePointerKind");
  CmdArgs.push_back(FPKeepKindStr);

  if (!Args.hasFlag(options::OPT_fzero_initialized_in_bss,
                    options::OPT_fno_zero_initialized_in_bss, true))
    CmdArgs.push_back("-fno-zero-initialized-in-bss");

  bool OFastEnabled = isOptimizationLevelFast(Args);
  // If -Ofast is the optimization level, then -fstrict-aliasing should be
  // enabled.  This alias option is being used to simplify the hasFlag logic.
  OptSpecifier StrictAliasingAliasOption =
      OFastEnabled ? options::OPT_Ofast : options::OPT_fstrict_aliasing;
  // We turn strict aliasing off by default if we're in CL mode, since MSVC
  // doesn't do any TBAA.
  bool TBAAOnByDefault = !D.IsCLMode();
  if (!Args.hasFlag(options::OPT_fstrict_aliasing, StrictAliasingAliasOption,
                    options::OPT_fno_strict_aliasing, TBAAOnByDefault))
    CmdArgs.push_back("-relaxed-aliasing");
  if (!Args.hasFlag(options::OPT_fstruct_path_tbaa,
                    options::OPT_fno_struct_path_tbaa))
    CmdArgs.push_back("-no-struct-path-tbaa");
  if (Args.hasFlag(options::OPT_fstrict_enums, options::OPT_fno_strict_enums,
                   false))
    CmdArgs.push_back("-fstrict-enums");
  if (!Args.hasFlag(options::OPT_fstrict_return, options::OPT_fno_strict_return,
                    true))
    CmdArgs.push_back("-fno-strict-return");
  if (Args.hasFlag(options::OPT_fallow_editor_placeholders,
                   options::OPT_fno_allow_editor_placeholders, false))
    CmdArgs.push_back("-fallow-editor-placeholders");
  if (Args.hasFlag(options::OPT_fstrict_vtable_pointers,
                   options::OPT_fno_strict_vtable_pointers,
                   false))
    CmdArgs.push_back("-fstrict-vtable-pointers");
  if (Args.hasFlag(options::OPT_fforce_emit_vtables,
                   options::OPT_fno_force_emit_vtables,
                   false))
    CmdArgs.push_back("-fforce-emit-vtables");
  if (!Args.hasFlag(options::OPT_foptimize_sibling_calls,
                    options::OPT_fno_optimize_sibling_calls))
    CmdArgs.push_back("-mdisable-tail-calls");
  if (Args.hasFlag(options::OPT_fno_escaping_block_tail_calls,
                   options::OPT_fescaping_block_tail_calls, false))
    CmdArgs.push_back("-fno-escaping-block-tail-calls");

  Args.AddLastArg(CmdArgs, options::OPT_ffine_grained_bitfield_accesses,
                  options::OPT_fno_fine_grained_bitfield_accesses);

  Args.AddLastArg(CmdArgs, options::OPT_fexperimental_relative_cxx_abi_vtables,
                  options::OPT_fno_experimental_relative_cxx_abi_vtables);

  // Handle segmented stacks.
  if (Args.hasArg(options::OPT_fsplit_stack))
    CmdArgs.push_back("-split-stacks");

  RenderFloatingPointOptions(TC, D, OFastEnabled, Args, CmdArgs, JA);

  if (Arg *A = Args.getLastArg(options::OPT_mdouble_EQ)) {
    if (TC.getArch() == llvm::Triple::avr)
      A->render(Args, CmdArgs);
    else
      D.Diag(diag::err_drv_unsupported_opt_for_target)
          << A->getAsString(Args) << TripleStr;
  }

  if (Arg *A = Args.getLastArg(options::OPT_LongDouble_Group)) {
    if (TC.getTriple().isX86() || TC.getTriple().isSPIR())
      A->render(Args, CmdArgs);
    else if (TC.getTriple().isPPC() &&
             (A->getOption().getID() != options::OPT_mlong_double_80))
      A->render(Args, CmdArgs);
    else
      D.Diag(diag::err_drv_unsupported_opt_for_target)
          << A->getAsString(Args) << TripleStr;
  }

  // Decide whether to use verbose asm. Verbose assembly is the default on
  // toolchains which have the integrated assembler on by default.
  bool IsIntegratedAssemblerDefault = TC.IsIntegratedAssemblerDefault();
  if (!Args.hasFlag(options::OPT_fverbose_asm, options::OPT_fno_verbose_asm,
                    IsIntegratedAssemblerDefault))
    CmdArgs.push_back("-fno-verbose-asm");

  // Parse 'none' or '$major.$minor'. Disallow -fbinutils-version=0 because we
  // use that to indicate the MC default in the backend.
  if (Arg *A = Args.getLastArg(options::OPT_fbinutils_version_EQ)) {
    StringRef V = A->getValue();
    unsigned Num;
    if (V == "none")
      A->render(Args, CmdArgs);
    else if (!V.consumeInteger(10, Num) && Num > 0 &&
             (V.empty() || (V.consume_front(".") &&
                            !V.consumeInteger(10, Num) && V.empty())))
      A->render(Args, CmdArgs);
    else
      D.Diag(diag::err_drv_invalid_argument_to_option)
          << A->getValue() << A->getOption().getName();
  }

  if (!TC.useIntegratedAs())
    CmdArgs.push_back("-no-integrated-as");

  if (Args.hasArg(options::OPT_fdebug_pass_structure)) {
    CmdArgs.push_back("-mdebug-pass");
    CmdArgs.push_back("Structure");
  }
  if (Args.hasArg(options::OPT_fdebug_pass_arguments)) {
    CmdArgs.push_back("-mdebug-pass");
    CmdArgs.push_back("Arguments");
  }

  // Enable -mconstructor-aliases except on darwin, where we have to work around
  // a linker bug (see <rdar://problem/7651567>), and CUDA/AMDGPU device code,
  // where aliases aren't supported. Similarly, aliases aren't yet supported
  // for AIX.
  if (!RawTriple.isOSDarwin() && !RawTriple.isNVPTX() &&
      !RawTriple.isAMDGPU() && !RawTriple.isOSAIX())
    CmdArgs.push_back("-mconstructor-aliases");

  // Darwin's kernel doesn't support guard variables; just die if we
  // try to use them.
  if (KernelOrKext && RawTriple.isOSDarwin())
    CmdArgs.push_back("-fforbid-guard-variables");

  if (Args.hasFlag(options::OPT_mms_bitfields, options::OPT_mno_ms_bitfields,
                   Triple.isWindowsGNUEnvironment())) {
    CmdArgs.push_back("-mms-bitfields");
  }

  // Non-PIC code defaults to -fdirect-access-external-data while PIC code
  // defaults to -fno-direct-access-external-data. Pass the option if different
  // from the default.
  if (Arg *A = Args.getLastArg(options::OPT_fdirect_access_external_data,
                               options::OPT_fno_direct_access_external_data))
    if (A->getOption().matches(options::OPT_fdirect_access_external_data) !=
        (PICLevel == 0))
      A->render(Args, CmdArgs);

  if (Args.hasFlag(options::OPT_fno_plt, options::OPT_fplt, false)) {
    CmdArgs.push_back("-fno-plt");
  }

  // -fhosted is default.
  // TODO: Audit uses of KernelOrKext and see where it'd be more appropriate to
  // use Freestanding.
  bool Freestanding =
      Args.hasFlag(options::OPT_ffreestanding, options::OPT_fhosted, false) ||
      KernelOrKext;
  if (Freestanding)
    CmdArgs.push_back("-ffreestanding");

  // This is a coarse approximation of what llvm-gcc actually does, both
  // -fasynchronous-unwind-tables and -fnon-call-exceptions interact in more
  // complicated ways.
  bool UnwindTables =
      Args.hasFlag(options::OPT_fasynchronous_unwind_tables,
                   options::OPT_fno_asynchronous_unwind_tables,
                   (TC.IsUnwindTablesDefault(Args) ||
                    TC.getSanitizerArgs().needsUnwindTables()) &&
                       !Freestanding);
  UnwindTables = Args.hasFlag(options::OPT_funwind_tables,
                              options::OPT_fno_unwind_tables, UnwindTables);
  if (UnwindTables)
    CmdArgs.push_back("-munwind-tables");

  // Prepare `-aux-target-cpu` and `-aux-target-feature` unless
  // `--gpu-use-aux-triple-only` is specified.
  if (!Args.getLastArg(options::OPT_gpu_use_aux_triple_only) &&
      ((IsCuda && JA.isDeviceOffloading(Action::OFK_Cuda)) ||
       (IsSYCL && IsSYCLOffloadDevice) ||
       (IsHIP && JA.isDeviceOffloading(Action::OFK_HIP)))) {
    const ArgList &HostArgs =
        C.getArgsForToolChain(nullptr, StringRef(), Action::OFK_None);
    std::string HostCPU =
        getCPUName(HostArgs, *TC.getAuxTriple(), /*FromAs*/ false);
    if (!HostCPU.empty()) {
      CmdArgs.push_back("-aux-target-cpu");
      CmdArgs.push_back(Args.MakeArgString(HostCPU));
    }
    getTargetFeatures(D, *TC.getAuxTriple(), HostArgs, CmdArgs,
                      /*ForAS*/ false, /*IsAux*/ true);
  }

  TC.addClangTargetOptions(Args, CmdArgs, JA.getOffloadingDeviceKind());

  // FIXME: Handle -mtune=.
  (void)Args.hasArg(options::OPT_mtune_EQ);

  if (Arg *A = Args.getLastArg(options::OPT_mcmodel_EQ)) {
    StringRef CM = A->getValue();
    if (CM == "small" || CM == "kernel" || CM == "medium" || CM == "large" ||
        CM == "tiny")
      A->render(Args, CmdArgs);
    else
      D.Diag(diag::err_drv_invalid_argument_to_option)
          << CM << A->getOption().getName();
  }

  if (Arg *A = Args.getLastArg(options::OPT_mtls_size_EQ)) {
    StringRef Value = A->getValue();
    unsigned TLSSize = 0;
    Value.getAsInteger(10, TLSSize);
    if (!Triple.isAArch64() || !Triple.isOSBinFormatELF())
      D.Diag(diag::err_drv_unsupported_opt_for_target)
          << A->getOption().getName() << TripleStr;
    if (TLSSize != 12 && TLSSize != 24 && TLSSize != 32 && TLSSize != 48)
      D.Diag(diag::err_drv_invalid_int_value)
          << A->getOption().getName() << Value;
    Args.AddLastArg(CmdArgs, options::OPT_mtls_size_EQ);
  }

  // Add the target cpu
  std::string CPU = getCPUName(Args, Triple, /*FromAs*/ false);
  if (!CPU.empty()) {
    CmdArgs.push_back("-target-cpu");
    CmdArgs.push_back(Args.MakeArgString(CPU));
  }

  RenderTargetOptions(Triple, Args, KernelOrKext, CmdArgs);

  // These two are potentially updated by AddClangCLArgs.
  codegenoptions::DebugInfoKind DebugInfoKind = codegenoptions::NoDebugInfo;
  bool EmitCodeView = false;

  // Add clang-cl arguments.
  types::ID InputType = Input.getType();
  if (D.IsCLMode())
    AddClangCLArgs(Args, InputType, CmdArgs, &DebugInfoKind, &EmitCodeView);

  DwarfFissionKind DwarfFission = DwarfFissionKind::None;
  renderDebugOptions(TC, D, RawTriple, Args, EmitCodeView,
                     types::isLLVMIR(InputType), CmdArgs, DebugInfoKind,
                     DwarfFission);

  // Add the split debug info name to the command lines here so we
  // can propagate it to the backend.
  bool SplitDWARF = (DwarfFission != DwarfFissionKind::None) &&
                    (TC.getTriple().isOSBinFormatELF() ||
                     TC.getTriple().isOSBinFormatWasm()) &&
                    (isa<AssembleJobAction>(JA) || isa<CompileJobAction>(JA) ||
                     isa<BackendJobAction>(JA));
  if (SplitDWARF) {
    const char *SplitDWARFOut = SplitDebugName(JA, Args, Input, Output);
    CmdArgs.push_back("-split-dwarf-file");
    CmdArgs.push_back(SplitDWARFOut);
    if (DwarfFission == DwarfFissionKind::Split) {
      CmdArgs.push_back("-split-dwarf-output");
      CmdArgs.push_back(SplitDWARFOut);
    }
  }

  // Pass the linker version in use.
  if (Arg *A = Args.getLastArg(options::OPT_mlinker_version_EQ)) {
    CmdArgs.push_back("-target-linker-version");
    CmdArgs.push_back(A->getValue());
  }

  // Explicitly error on some things we know we don't support and can't just
  // ignore.
  if (!Args.hasArg(options::OPT_fallow_unsupported)) {
    Arg *Unsupported;
    if (types::isCXX(InputType) && RawTriple.isOSDarwin() &&
        TC.getArch() == llvm::Triple::x86) {
      if ((Unsupported = Args.getLastArg(options::OPT_fapple_kext)) ||
          (Unsupported = Args.getLastArg(options::OPT_mkernel)))
        D.Diag(diag::err_drv_clang_unsupported_opt_cxx_darwin_i386)
            << Unsupported->getOption().getName();
    }
    // The faltivec option has been superseded by the maltivec option.
    if ((Unsupported = Args.getLastArg(options::OPT_faltivec)))
      D.Diag(diag::err_drv_clang_unsupported_opt_faltivec)
          << Unsupported->getOption().getName()
          << "please use -maltivec and include altivec.h explicitly";
    if ((Unsupported = Args.getLastArg(options::OPT_fno_altivec)))
      D.Diag(diag::err_drv_clang_unsupported_opt_faltivec)
          << Unsupported->getOption().getName() << "please use -mno-altivec";
  }

  Args.AddAllArgs(CmdArgs, options::OPT_v);

  if (Args.getLastArg(options::OPT_H)) {
    CmdArgs.push_back("-H");
    CmdArgs.push_back("-sys-header-deps");
  }

  if (D.CCPrintHeaders && !D.CCGenDiagnostics) {
    CmdArgs.push_back("-header-include-file");
    CmdArgs.push_back(D.CCPrintHeadersFilename ? D.CCPrintHeadersFilename
                                               : "-");
    CmdArgs.push_back("-sys-header-deps");
  }
  Args.AddLastArg(CmdArgs, options::OPT_P);
  Args.AddLastArg(CmdArgs, options::OPT_print_ivar_layout);

  if (D.CCLogDiagnostics && !D.CCGenDiagnostics) {
    CmdArgs.push_back("-diagnostic-log-file");
    CmdArgs.push_back(D.CCLogDiagnosticsFilename ? D.CCLogDiagnosticsFilename
                                                 : "-");
  }

  // Give the gen diagnostics more chances to succeed, by avoiding intentional
  // crashes.
  if (D.CCGenDiagnostics)
    CmdArgs.push_back("-disable-pragma-debug-crash");

  bool UseSeparateSections = isUseSeparateSections(Triple);

  if (Args.hasFlag(options::OPT_ffunction_sections,
                   options::OPT_fno_function_sections, UseSeparateSections)) {
    CmdArgs.push_back("-ffunction-sections");
  }

  if (Arg *A = Args.getLastArg(options::OPT_fbasic_block_sections_EQ)) {
    if (Triple.isX86() && Triple.isOSBinFormatELF()) {
      StringRef Val = A->getValue();
      if (Val != "all" && Val != "labels" && Val != "none" &&
          !Val.startswith("list="))
        D.Diag(diag::err_drv_invalid_value)
            << A->getAsString(Args) << A->getValue();
      else
        A->render(Args, CmdArgs);
    } else {
      D.Diag(diag::err_drv_unsupported_opt_for_target)
          << A->getAsString(Args) << TripleStr;
    }
  }

  bool HasDefaultDataSections = Triple.isOSBinFormatXCOFF();
  if (Args.hasFlag(options::OPT_fdata_sections, options::OPT_fno_data_sections,
                   UseSeparateSections || HasDefaultDataSections)) {
    CmdArgs.push_back("-fdata-sections");
  }

  if (!Args.hasFlag(options::OPT_funique_section_names,
                    options::OPT_fno_unique_section_names, true))
    CmdArgs.push_back("-fno-unique-section-names");

  if (Args.hasFlag(options::OPT_funique_internal_linkage_names,
                   options::OPT_fno_unique_internal_linkage_names, false))
    CmdArgs.push_back("-funique-internal-linkage-names");

  if (Args.hasFlag(options::OPT_funique_basic_block_section_names,
                   options::OPT_fno_unique_basic_block_section_names, false))
    CmdArgs.push_back("-funique-basic-block-section-names");

  if (Arg *A = Args.getLastArg(options::OPT_fsplit_machine_functions,
                               options::OPT_fno_split_machine_functions)) {
    // This codegen pass is only available on x86-elf targets.
    if (Triple.isX86() && Triple.isOSBinFormatELF()) {
      if (A->getOption().matches(options::OPT_fsplit_machine_functions))
        A->render(Args, CmdArgs);
    } else {
      D.Diag(diag::err_drv_unsupported_opt_for_target)
          << A->getAsString(Args) << TripleStr;
    }
  }

  Args.AddLastArg(CmdArgs, options::OPT_finstrument_functions,
                  options::OPT_finstrument_functions_after_inlining,
                  options::OPT_finstrument_function_entry_bare);

  // NVPTX/AMDGCN doesn't support PGO or coverage. There's no runtime support
  // for sampling, overhead of call arc collection is way too high and there's
  // no way to collect the output.
  if (!Triple.isNVPTX() && !Triple.isAMDGCN())
    addPGOAndCoverageFlags(TC, C, D, Output, Args, CmdArgs);

  Args.AddLastArg(CmdArgs, options::OPT_fclang_abi_compat_EQ);

  // Add runtime flag for PS4 when PGO, coverage, or sanitizers are enabled.
  if (RawTriple.isPS4CPU() &&
      !Args.hasArg(options::OPT_nostdlib, options::OPT_nodefaultlibs)) {
    PS4cpu::addProfileRTArgs(TC, Args, CmdArgs);
    PS4cpu::addSanitizerArgs(TC, CmdArgs);
  }

  // Pass options for controlling the default header search paths.
  if (Args.hasArg(options::OPT_nostdinc)) {
    CmdArgs.push_back("-nostdsysteminc");
    CmdArgs.push_back("-nobuiltininc");
  } else {
    if (Args.hasArg(options::OPT_nostdlibinc))
      CmdArgs.push_back("-nostdsysteminc");
    Args.AddLastArg(CmdArgs, options::OPT_nostdincxx);
    Args.AddLastArg(CmdArgs, options::OPT_nobuiltininc);
  }

  // Pass the path to compiler resource files.
  CmdArgs.push_back("-resource-dir");
  CmdArgs.push_back(D.ResourceDir.c_str());

  Args.AddLastArg(CmdArgs, options::OPT_working_directory);

  RenderARCMigrateToolOptions(D, Args, CmdArgs);

  // Add preprocessing options like -I, -D, etc. if we are using the
  // preprocessor.
  //
  // FIXME: Support -fpreprocessed
  if (types::getPreprocessedType(InputType) != types::TY_INVALID)
    AddPreprocessingOptions(C, JA, D, Args, CmdArgs, Output, Inputs);

  // Don't warn about "clang -c -DPIC -fPIC test.i" because libtool.m4 assumes
  // that "The compiler can only warn and ignore the option if not recognized".
  // When building with ccache, it will pass -D options to clang even on
  // preprocessed inputs and configure concludes that -fPIC is not supported.
  Args.ClaimAllArgs(options::OPT_D);

  bool SkipO =
      Args.hasArg(options::OPT_fsycl_link_EQ) && ContainsWrapperAction(&JA);
  const Arg *OArg = Args.getLastArg(options::OPT_O_Group);
  // Manually translate -O4 to -O3; let clang reject others.
  // When compiling a wrapped binary, do not optimize.
  if (!SkipO && OArg) {
    if (OArg->getOption().matches(options::OPT_O4)) {
      CmdArgs.push_back("-O3");
      D.Diag(diag::warn_O4_is_O3);
    } else {
      OArg->render(Args, CmdArgs);
    }
  }

  // Warn about ignored options to clang.
  for (const Arg *A :
       Args.filtered(options::OPT_clang_ignored_gcc_optimization_f_Group)) {
    D.Diag(diag::warn_ignored_gcc_optimization) << A->getAsString(Args);
    A->claim();
  }

  for (const Arg *A :
       Args.filtered(options::OPT_clang_ignored_legacy_options_Group)) {
    D.Diag(diag::warn_ignored_clang_option) << A->getAsString(Args);
    A->claim();
  }

  claimNoWarnArgs(Args);

  Args.AddAllArgs(CmdArgs, options::OPT_R_Group);

  Args.AddAllArgs(CmdArgs, options::OPT_W_Group);
  if (Args.hasFlag(options::OPT_pedantic, options::OPT_no_pedantic, false))
    CmdArgs.push_back("-pedantic");
  Args.AddLastArg(CmdArgs, options::OPT_pedantic_errors);
  Args.AddLastArg(CmdArgs, options::OPT_w);

  // Fixed point flags
  if (Args.hasFlag(options::OPT_ffixed_point, options::OPT_fno_fixed_point,
                   /*Default=*/false))
    Args.AddLastArg(CmdArgs, options::OPT_ffixed_point);

  // Handle -{std, ansi, trigraphs} -- take the last of -{std, ansi}
  // (-ansi is equivalent to -std=c89 or -std=c++98).
  //
  // If a std is supplied, only add -trigraphs if it follows the
  // option.
  bool ImplyVCPPCVer = false;
  bool ImplyVCPPCXXVer = false;
  const Arg *Std = Args.getLastArg(options::OPT_std_EQ, options::OPT_ansi);
  if (Std) {
    if (Std->getOption().matches(options::OPT_ansi))
      if (types::isCXX(InputType))
        CmdArgs.push_back("-std=c++98");
      else
        CmdArgs.push_back("-std=c89");
    else {
      if (Args.hasArg(options::OPT_fsycl)) {
        // Use of -std= with 'C' is not supported for SYCL.
        const LangStandard *LangStd =
            LangStandard::getLangStandardForName(Std->getValue());
        if (LangStd && LangStd->getLanguage() == Language::C)
          D.Diag(diag::err_drv_argument_not_allowed_with)
              << Std->getAsString(Args) << "-fsycl";
      }
      Std->render(Args, CmdArgs);
    }

    // If -f(no-)trigraphs appears after the language standard flag, honor it.
    if (Arg *A = Args.getLastArg(options::OPT_std_EQ, options::OPT_ansi,
                                 options::OPT_ftrigraphs,
                                 options::OPT_fno_trigraphs))
      if (A != Std)
        A->render(Args, CmdArgs);
  } else {
    // Honor -std-default.
    //
    // FIXME: Clang doesn't correctly handle -std= when the input language
    // doesn't match. For the time being just ignore this for C++ inputs;
    // eventually we want to do all the standard defaulting here instead of
    // splitting it between the driver and clang -cc1.
    if (!types::isCXX(InputType)) {
      if (!Args.hasArg(options::OPT__SLASH_std)) {
        Args.AddAllArgsTranslated(CmdArgs, options::OPT_std_default_EQ, "-std=",
                                  /*Joined=*/true);
      } else
        ImplyVCPPCVer = true;
    }
    else if (IsWindowsMSVC)
      ImplyVCPPCXXVer = true;

    if (IsSYCL && types::isCXX(InputType) &&
        !Args.hasArg(options::OPT__SLASH_std))
      // For DPC++, we default to -std=c++17 for all compilations.  Use of -std
      // on the command line will override.
      CmdArgs.push_back("-std=c++17");

    Args.AddLastArg(CmdArgs, options::OPT_ftrigraphs,
                    options::OPT_fno_trigraphs);

    // HIP headers has minimum C++ standard requirements. Therefore set the
    // default language standard.
    if (IsHIP)
      CmdArgs.push_back(IsWindowsMSVC ? "-std=c++14" : "-std=c++11");
  }

  // GCC's behavior for -Wwrite-strings is a bit strange:
  //  * In C, this "warning flag" changes the types of string literals from
  //    'char[N]' to 'const char[N]', and thus triggers an unrelated warning
  //    for the discarded qualifier.
  //  * In C++, this is just a normal warning flag.
  //
  // Implementing this warning correctly in C is hard, so we follow GCC's
  // behavior for now. FIXME: Directly diagnose uses of a string literal as
  // a non-const char* in C, rather than using this crude hack.
  if (!types::isCXX(InputType)) {
    // FIXME: This should behave just like a warning flag, and thus should also
    // respect -Weverything, -Wno-everything, -Werror=write-strings, and so on.
    Arg *WriteStrings =
        Args.getLastArg(options::OPT_Wwrite_strings,
                        options::OPT_Wno_write_strings, options::OPT_w);
    if (WriteStrings &&
        WriteStrings->getOption().matches(options::OPT_Wwrite_strings))
      CmdArgs.push_back("-fconst-strings");
  }

  // GCC provides a macro definition '__DEPRECATED' when -Wdeprecated is active
  // during C++ compilation, which it is by default. GCC keeps this define even
  // in the presence of '-w', match this behavior bug-for-bug.
  if (types::isCXX(InputType) &&
      Args.hasFlag(options::OPT_Wdeprecated, options::OPT_Wno_deprecated,
                   true)) {
    CmdArgs.push_back("-fdeprecated-macro");
  }

  // Translate GCC's misnamer '-fasm' arguments to '-fgnu-keywords'.
  if (Arg *Asm = Args.getLastArg(options::OPT_fasm, options::OPT_fno_asm)) {
    if (Asm->getOption().matches(options::OPT_fasm))
      CmdArgs.push_back("-fgnu-keywords");
    else
      CmdArgs.push_back("-fno-gnu-keywords");
  }

  if (ShouldDisableDwarfDirectory(Args, TC))
    CmdArgs.push_back("-fno-dwarf-directory-asm");

  if (!ShouldEnableAutolink(Args, TC, JA))
    CmdArgs.push_back("-fno-autolink");

  // Add in -fdebug-compilation-dir if necessary.
  addDebugCompDirArg(Args, CmdArgs, D.getVFS());

  addDebugPrefixMapArg(D, Args, CmdArgs);

  if (Arg *A = Args.getLastArg(options::OPT_ftemplate_depth_,
                               options::OPT_ftemplate_depth_EQ)) {
    CmdArgs.push_back("-ftemplate-depth");
    CmdArgs.push_back(A->getValue());
  }

  if (Arg *A = Args.getLastArg(options::OPT_foperator_arrow_depth_EQ)) {
    CmdArgs.push_back("-foperator-arrow-depth");
    CmdArgs.push_back(A->getValue());
  }

  if (Arg *A = Args.getLastArg(options::OPT_fconstexpr_depth_EQ)) {
    CmdArgs.push_back("-fconstexpr-depth");
    CmdArgs.push_back(A->getValue());
  }

  if (Arg *A = Args.getLastArg(options::OPT_fconstexpr_steps_EQ)) {
    CmdArgs.push_back("-fconstexpr-steps");
    CmdArgs.push_back(A->getValue());
  }

  if (Args.hasArg(options::OPT_fexperimental_new_constant_interpreter))
    CmdArgs.push_back("-fexperimental-new-constant-interpreter");

  if (Arg *A = Args.getLastArg(options::OPT_fbracket_depth_EQ)) {
    CmdArgs.push_back("-fbracket-depth");
    CmdArgs.push_back(A->getValue());
  }

  if (Arg *A = Args.getLastArg(options::OPT_Wlarge_by_value_copy_EQ,
                               options::OPT_Wlarge_by_value_copy_def)) {
    if (A->getNumValues()) {
      StringRef bytes = A->getValue();
      CmdArgs.push_back(Args.MakeArgString("-Wlarge-by-value-copy=" + bytes));
    } else
      CmdArgs.push_back("-Wlarge-by-value-copy=64"); // default value
  }

  if (Args.hasArg(options::OPT_relocatable_pch))
    CmdArgs.push_back("-relocatable-pch");

  if (const Arg *A = Args.getLastArg(options::OPT_fcf_runtime_abi_EQ)) {
    static const char *kCFABIs[] = {
      "standalone", "objc", "swift", "swift-5.0", "swift-4.2", "swift-4.1",
    };

    if (find(kCFABIs, StringRef(A->getValue())) == std::end(kCFABIs))
      D.Diag(diag::err_drv_invalid_cf_runtime_abi) << A->getValue();
    else
      A->render(Args, CmdArgs);
  }

  if (Arg *A = Args.getLastArg(options::OPT_fconstant_string_class_EQ)) {
    CmdArgs.push_back("-fconstant-string-class");
    CmdArgs.push_back(A->getValue());
  }

  if (Arg *A = Args.getLastArg(options::OPT_ftabstop_EQ)) {
    CmdArgs.push_back("-ftabstop");
    CmdArgs.push_back(A->getValue());
  }

  if (Args.hasFlag(options::OPT_fstack_size_section,
                   options::OPT_fno_stack_size_section, RawTriple.isPS4()))
    CmdArgs.push_back("-fstack-size-section");

  CmdArgs.push_back("-ferror-limit");
  if (Arg *A = Args.getLastArg(options::OPT_ferror_limit_EQ))
    CmdArgs.push_back(A->getValue());
  else
    CmdArgs.push_back("19");

  if (Arg *A = Args.getLastArg(options::OPT_fmacro_backtrace_limit_EQ)) {
    CmdArgs.push_back("-fmacro-backtrace-limit");
    CmdArgs.push_back(A->getValue());
  }

  if (Arg *A = Args.getLastArg(options::OPT_ftemplate_backtrace_limit_EQ)) {
    CmdArgs.push_back("-ftemplate-backtrace-limit");
    CmdArgs.push_back(A->getValue());
  }

  if (Arg *A = Args.getLastArg(options::OPT_fconstexpr_backtrace_limit_EQ)) {
    CmdArgs.push_back("-fconstexpr-backtrace-limit");
    CmdArgs.push_back(A->getValue());
  }

  if (Arg *A = Args.getLastArg(options::OPT_fspell_checking_limit_EQ)) {
    CmdArgs.push_back("-fspell-checking-limit");
    CmdArgs.push_back(A->getValue());
  }

  // Pass -fmessage-length=.
  unsigned MessageLength = 0;
  if (Arg *A = Args.getLastArg(options::OPT_fmessage_length_EQ)) {
    StringRef V(A->getValue());
    if (V.getAsInteger(0, MessageLength))
      D.Diag(diag::err_drv_invalid_argument_to_option)
          << V << A->getOption().getName();
  } else {
    // If -fmessage-length=N was not specified, determine whether this is a
    // terminal and, if so, implicitly define -fmessage-length appropriately.
    MessageLength = llvm::sys::Process::StandardErrColumns();
  }
  if (MessageLength != 0)
    CmdArgs.push_back(
        Args.MakeArgString("-fmessage-length=" + Twine(MessageLength)));

  // -fvisibility= and -fvisibility-ms-compat are of a piece.
  if (const Arg *A = Args.getLastArg(options::OPT_fvisibility_EQ,
                                     options::OPT_fvisibility_ms_compat)) {
    if (A->getOption().matches(options::OPT_fvisibility_EQ)) {
      CmdArgs.push_back("-fvisibility");
      CmdArgs.push_back(A->getValue());
    } else {
      assert(A->getOption().matches(options::OPT_fvisibility_ms_compat));
      CmdArgs.push_back("-fvisibility");
      CmdArgs.push_back("hidden");
      CmdArgs.push_back("-ftype-visibility");
      CmdArgs.push_back("default");
    }
  }

  if (!RawTriple.isPS4())
    if (const Arg *A =
            Args.getLastArg(options::OPT_fvisibility_from_dllstorageclass,
                            options::OPT_fno_visibility_from_dllstorageclass)) {
      if (A->getOption().matches(
              options::OPT_fvisibility_from_dllstorageclass)) {
        CmdArgs.push_back("-fvisibility-from-dllstorageclass");
        Args.AddLastArg(CmdArgs, options::OPT_fvisibility_dllexport_EQ);
        Args.AddLastArg(CmdArgs, options::OPT_fvisibility_nodllstorageclass_EQ);
        Args.AddLastArg(CmdArgs, options::OPT_fvisibility_externs_dllimport_EQ);
        Args.AddLastArg(CmdArgs,
                        options::OPT_fvisibility_externs_nodllstorageclass_EQ);
      }
    }

  if (const Arg *A = Args.getLastArg(options::OPT_mignore_xcoff_visibility)) {
    if (Triple.isOSAIX())
      CmdArgs.push_back("-mignore-xcoff-visibility");
    else
      D.Diag(diag::err_drv_unsupported_opt_for_target)
          << A->getAsString(Args) << TripleStr;
  }

  Args.AddLastArg(CmdArgs, options::OPT_fvisibility_inlines_hidden);
  Args.AddLastArg(CmdArgs, options::OPT_fvisibility_inlines_hidden_static_local_var,
                           options::OPT_fno_visibility_inlines_hidden_static_local_var);
  Args.AddLastArg(CmdArgs, options::OPT_fvisibility_global_new_delete_hidden);

  Args.AddLastArg(CmdArgs, options::OPT_ftlsmodel_EQ);

  // Forward -f (flag) options which we can pass directly.
  Args.AddLastArg(CmdArgs, options::OPT_femit_all_decls);
  Args.AddLastArg(CmdArgs, options::OPT_fheinous_gnu_extensions);
  Args.AddLastArg(CmdArgs, options::OPT_fdigraphs, options::OPT_fno_digraphs);
  Args.AddLastArg(CmdArgs, options::OPT_fno_operator_names);
  Args.AddLastArg(CmdArgs, options::OPT_femulated_tls,
                  options::OPT_fno_emulated_tls);

  // AltiVec-like language extensions aren't relevant for assembling.
  if (!isa<PreprocessJobAction>(JA) || Output.getType() != types::TY_PP_Asm)
    Args.AddLastArg(CmdArgs, options::OPT_fzvector);

  Args.AddLastArg(CmdArgs, options::OPT_fdiagnostics_show_template_tree);
  Args.AddLastArg(CmdArgs, options::OPT_fno_elide_type);

  // Forward flags for OpenMP. We don't do this if the current action is an
  // device offloading action other than OpenMP.
  if (Args.hasFlag(options::OPT_fopenmp, options::OPT_fopenmp_EQ,
                   options::OPT_fno_openmp, false) &&
      (JA.isDeviceOffloading(Action::OFK_None) ||
       JA.isDeviceOffloading(Action::OFK_OpenMP))) {
    switch (D.getOpenMPRuntime(Args)) {
    case Driver::OMPRT_OMP:
    case Driver::OMPRT_IOMP5:
      // Clang can generate useful OpenMP code for these two runtime libraries.
      CmdArgs.push_back("-fopenmp");

      // If no option regarding the use of TLS in OpenMP codegeneration is
      // given, decide a default based on the target. Otherwise rely on the
      // options and pass the right information to the frontend.
      if (!Args.hasFlag(options::OPT_fopenmp_use_tls,
                        options::OPT_fnoopenmp_use_tls, /*Default=*/true))
        CmdArgs.push_back("-fnoopenmp-use-tls");
      Args.AddLastArg(CmdArgs, options::OPT_fopenmp_simd,
                      options::OPT_fno_openmp_simd);
      Args.AddAllArgs(CmdArgs, options::OPT_fopenmp_enable_irbuilder);
      Args.AddAllArgs(CmdArgs, options::OPT_fopenmp_version_EQ);
      Args.AddAllArgs(CmdArgs, options::OPT_fopenmp_cuda_number_of_sm_EQ);
      Args.AddAllArgs(CmdArgs, options::OPT_fopenmp_cuda_blocks_per_sm_EQ);
      Args.AddAllArgs(CmdArgs,
                      options::OPT_fopenmp_cuda_teams_reduction_recs_num_EQ);
      if (Args.hasFlag(options::OPT_fopenmp_optimistic_collapse,
                       options::OPT_fno_openmp_optimistic_collapse,
                       /*Default=*/false))
        CmdArgs.push_back("-fopenmp-optimistic-collapse");

      // When in OpenMP offloading mode with NVPTX target, forward
      // cuda-mode flag
      if (Args.hasFlag(options::OPT_fopenmp_cuda_mode,
                       options::OPT_fno_openmp_cuda_mode, /*Default=*/false))
        CmdArgs.push_back("-fopenmp-cuda-mode");

      // When in OpenMP offloading mode with NVPTX target, forward
      // cuda-parallel-target-regions flag
      if (Args.hasFlag(options::OPT_fopenmp_cuda_parallel_target_regions,
                       options::OPT_fno_openmp_cuda_parallel_target_regions,
                       /*Default=*/true))
        CmdArgs.push_back("-fopenmp-cuda-parallel-target-regions");

      // When in OpenMP offloading mode with NVPTX target, check if full runtime
      // is required.
      if (Args.hasFlag(options::OPT_fopenmp_cuda_force_full_runtime,
                       options::OPT_fno_openmp_cuda_force_full_runtime,
                       /*Default=*/false))
        CmdArgs.push_back("-fopenmp-cuda-force-full-runtime");
      break;
    default:
      // By default, if Clang doesn't know how to generate useful OpenMP code
      // for a specific runtime library, we just don't pass the '-fopenmp' flag
      // down to the actual compilation.
      // FIXME: It would be better to have a mode which *only* omits IR
      // generation based on the OpenMP support so that we get consistent
      // semantic analysis, etc.
      break;
    }
  } else {
    Args.AddLastArg(CmdArgs, options::OPT_fopenmp_simd,
                    options::OPT_fno_openmp_simd);
    Args.AddAllArgs(CmdArgs, options::OPT_fopenmp_version_EQ);
  }

  const SanitizerArgs &Sanitize = TC.getSanitizerArgs();
  Sanitize.addArgs(TC, Args, CmdArgs, InputType);

  const XRayArgs &XRay = TC.getXRayArgs();
  XRay.addArgs(TC, Args, CmdArgs, InputType);

  for (const auto &Filename :
       Args.getAllArgValues(options::OPT_fprofile_list_EQ)) {
    if (D.getVFS().exists(Filename))
      CmdArgs.push_back(Args.MakeArgString("-fprofile-list=" + Filename));
    else
      D.Diag(clang::diag::err_drv_no_such_file) << Filename;
  }

  if (Arg *A = Args.getLastArg(options::OPT_fpatchable_function_entry_EQ)) {
    StringRef S0 = A->getValue(), S = S0;
    unsigned Size, Offset = 0;
    if (!Triple.isAArch64() && !Triple.isRISCV() && !Triple.isX86())
      D.Diag(diag::err_drv_unsupported_opt_for_target)
          << A->getAsString(Args) << TripleStr;
    else if (S.consumeInteger(10, Size) ||
             (!S.empty() && (!S.consume_front(",") ||
                             S.consumeInteger(10, Offset) || !S.empty())))
      D.Diag(diag::err_drv_invalid_argument_to_option)
          << S0 << A->getOption().getName();
    else if (Size < Offset)
      D.Diag(diag::err_drv_unsupported_fpatchable_function_entry_argument);
    else {
      CmdArgs.push_back(Args.MakeArgString(A->getSpelling() + Twine(Size)));
      CmdArgs.push_back(Args.MakeArgString(
          "-fpatchable-function-entry-offset=" + Twine(Offset)));
    }
  }

  if (TC.SupportsProfiling()) {
    Args.AddLastArg(CmdArgs, options::OPT_pg);

    llvm::Triple::ArchType Arch = TC.getArch();
    if (Arg *A = Args.getLastArg(options::OPT_mfentry)) {
      if (Arch == llvm::Triple::systemz || TC.getTriple().isX86())
        A->render(Args, CmdArgs);
      else
        D.Diag(diag::err_drv_unsupported_opt_for_target)
            << A->getAsString(Args) << TripleStr;
    }
    if (Arg *A = Args.getLastArg(options::OPT_mnop_mcount)) {
      if (Arch == llvm::Triple::systemz)
        A->render(Args, CmdArgs);
      else
        D.Diag(diag::err_drv_unsupported_opt_for_target)
            << A->getAsString(Args) << TripleStr;
    }
    if (Arg *A = Args.getLastArg(options::OPT_mrecord_mcount)) {
      if (Arch == llvm::Triple::systemz)
        A->render(Args, CmdArgs);
      else
        D.Diag(diag::err_drv_unsupported_opt_for_target)
            << A->getAsString(Args) << TripleStr;
    }
  }

  if (Args.getLastArg(options::OPT_fapple_kext) ||
      (Args.hasArg(options::OPT_mkernel) && types::isCXX(InputType)))
    CmdArgs.push_back("-fapple-kext");

  Args.AddLastArg(CmdArgs, options::OPT_flax_vector_conversions_EQ);
  Args.AddLastArg(CmdArgs, options::OPT_fobjc_sender_dependent_dispatch);
  Args.AddLastArg(CmdArgs, options::OPT_fdiagnostics_print_source_range_info);
  Args.AddLastArg(CmdArgs, options::OPT_fdiagnostics_parseable_fixits);
  Args.AddLastArg(CmdArgs, options::OPT_ftime_report);
  Args.AddLastArg(CmdArgs, options::OPT_ftime_report_EQ);
  Args.AddLastArg(CmdArgs, options::OPT_ftime_trace);
  Args.AddLastArg(CmdArgs, options::OPT_ftime_trace_granularity_EQ);
  Args.AddLastArg(CmdArgs, options::OPT_ftrapv);
  Args.AddLastArg(CmdArgs, options::OPT_malign_double);
  Args.AddLastArg(CmdArgs, options::OPT_fno_temp_file);

  if (Arg *A = Args.getLastArg(options::OPT_ftrapv_handler_EQ)) {
    CmdArgs.push_back("-ftrapv-handler");
    CmdArgs.push_back(A->getValue());
  }

  Args.AddLastArg(CmdArgs, options::OPT_ftrap_function_EQ);

  // -fno-strict-overflow implies -fwrapv if it isn't disabled, but
  // -fstrict-overflow won't turn off an explicitly enabled -fwrapv.
  if (Arg *A = Args.getLastArg(options::OPT_fwrapv, options::OPT_fno_wrapv)) {
    if (A->getOption().matches(options::OPT_fwrapv))
      CmdArgs.push_back("-fwrapv");
  } else if (Arg *A = Args.getLastArg(options::OPT_fstrict_overflow,
                                      options::OPT_fno_strict_overflow)) {
    if (A->getOption().matches(options::OPT_fno_strict_overflow))
      CmdArgs.push_back("-fwrapv");
  }

  if (Arg *A = Args.getLastArg(options::OPT_freroll_loops,
                               options::OPT_fno_reroll_loops))
    if (A->getOption().matches(options::OPT_freroll_loops))
      CmdArgs.push_back("-freroll-loops");

  Args.AddLastArg(CmdArgs, options::OPT_ffinite_loops,
                  options::OPT_fno_finite_loops);

  Args.AddLastArg(CmdArgs, options::OPT_fwritable_strings);
  Args.AddLastArg(CmdArgs, options::OPT_funroll_loops,
                  options::OPT_fno_unroll_loops);

  Args.AddLastArg(CmdArgs, options::OPT_pthread);

  if (Args.hasFlag(options::OPT_mspeculative_load_hardening,
                   options::OPT_mno_speculative_load_hardening, false))
    CmdArgs.push_back(Args.MakeArgString("-mspeculative-load-hardening"));

  RenderSSPOptions(D, TC, Args, CmdArgs, KernelOrKext);
  RenderSCPOptions(TC, Args, CmdArgs);
  RenderTrivialAutoVarInitOptions(D, TC, Args, CmdArgs);

  // Translate -mstackrealign
  if (Args.hasFlag(options::OPT_mstackrealign, options::OPT_mno_stackrealign,
                   false))
    CmdArgs.push_back(Args.MakeArgString("-mstackrealign"));

  if (Args.hasArg(options::OPT_mstack_alignment)) {
    StringRef alignment = Args.getLastArgValue(options::OPT_mstack_alignment);
    CmdArgs.push_back(Args.MakeArgString("-mstack-alignment=" + alignment));
  }

  if (Args.hasArg(options::OPT_mstack_probe_size)) {
    StringRef Size = Args.getLastArgValue(options::OPT_mstack_probe_size);

    if (!Size.empty())
      CmdArgs.push_back(Args.MakeArgString("-mstack-probe-size=" + Size));
    else
      CmdArgs.push_back("-mstack-probe-size=0");
  }

  if (!Args.hasFlag(options::OPT_mstack_arg_probe,
                    options::OPT_mno_stack_arg_probe, true))
    CmdArgs.push_back(Args.MakeArgString("-mno-stack-arg-probe"));

  if (Arg *A = Args.getLastArg(options::OPT_mrestrict_it,
                               options::OPT_mno_restrict_it)) {
    if (A->getOption().matches(options::OPT_mrestrict_it)) {
      CmdArgs.push_back("-mllvm");
      CmdArgs.push_back("-arm-restrict-it");
    } else {
      CmdArgs.push_back("-mllvm");
      CmdArgs.push_back("-arm-no-restrict-it");
    }
  } else if (Triple.isOSWindows() &&
             (Triple.getArch() == llvm::Triple::arm ||
              Triple.getArch() == llvm::Triple::thumb)) {
    // Windows on ARM expects restricted IT blocks
    CmdArgs.push_back("-mllvm");
    CmdArgs.push_back("-arm-restrict-it");
  }

  // Forward -cl options to -cc1
  RenderOpenCLOptions(Args, CmdArgs, InputType);

  // Forward -sycl-std option to -cc1 only if -fsycl is enabled.
  if (Args.hasFlag(options::OPT_fsycl, options::OPT_fno_sycl, false))
    Args.AddLastArg(CmdArgs, options::OPT_sycl_std_EQ);

  // Forward -fsycl-instrument-device-code option to cc1. This option can only
  // be used with spir triple.
  if (Arg *A = Args.getLastArg(options::OPT_fsycl_instrument_device_code)) {
    if (!Triple.isSPIR())
      D.Diag(diag::err_drv_unsupported_opt_for_target)
          << A->getAsString(Args) << TripleStr;
    CmdArgs.push_back("-fsycl-instrument-device-code");
  }

  if (IsHIP) {
    if (Args.hasFlag(options::OPT_fhip_new_launch_api,
                     options::OPT_fno_hip_new_launch_api, true))
      CmdArgs.push_back("-fhip-new-launch-api");
    if (Args.hasFlag(options::OPT_fgpu_allow_device_init,
                     options::OPT_fno_gpu_allow_device_init, false))
      CmdArgs.push_back("-fgpu-allow-device-init");
  }

  if (IsCuda || IsHIP) {
    if (Args.hasFlag(options::OPT_fgpu_rdc, options::OPT_fno_gpu_rdc, false))
      CmdArgs.push_back("-fgpu-rdc");
    if (Args.hasFlag(options::OPT_fgpu_defer_diag,
                     options::OPT_fno_gpu_defer_diag, false))
      CmdArgs.push_back("-fgpu-defer-diag");
    if (Args.hasFlag(options::OPT_fgpu_exclude_wrong_side_overloads,
                     options::OPT_fno_gpu_exclude_wrong_side_overloads,
                     false)) {
      CmdArgs.push_back("-fgpu-exclude-wrong-side-overloads");
      CmdArgs.push_back("-fgpu-defer-diag");
    }
  }

  if (Arg *A = Args.getLastArg(options::OPT_fcf_protection_EQ)) {
    CmdArgs.push_back(
        Args.MakeArgString(Twine("-fcf-protection=") + A->getValue()));
  }

  // Forward -f options with positive and negative forms; we translate
  // these by hand.
  if (Arg *A = getLastProfileSampleUseArg(Args)) {
    auto *PGOArg = Args.getLastArg(
        options::OPT_fprofile_generate, options::OPT_fprofile_generate_EQ,
        options::OPT_fcs_profile_generate, options::OPT_fcs_profile_generate_EQ,
        options::OPT_fprofile_use, options::OPT_fprofile_use_EQ);
    if (PGOArg)
      D.Diag(diag::err_drv_argument_not_allowed_with)
          << "SampleUse with PGO options";

    StringRef fname = A->getValue();
    if (!llvm::sys::fs::exists(fname))
      D.Diag(diag::err_drv_no_such_file) << fname;
    else
      A->render(Args, CmdArgs);
  }
  Args.AddLastArg(CmdArgs, options::OPT_fprofile_remapping_file_EQ);

  if (Args.hasFlag(options::OPT_fpseudo_probe_for_profiling,
                   options::OPT_fno_pseudo_probe_for_profiling, false))
    CmdArgs.push_back("-fpseudo-probe-for-profiling");

  RenderBuiltinOptions(TC, RawTriple, Args, CmdArgs);

  if (!Args.hasFlag(options::OPT_fassume_sane_operator_new,
                    options::OPT_fno_assume_sane_operator_new))
    CmdArgs.push_back("-fno-assume-sane-operator-new");

  // -fblocks=0 is default.
  if (Args.hasFlag(options::OPT_fblocks, options::OPT_fno_blocks,
                   TC.IsBlocksDefault()) ||
      (Args.hasArg(options::OPT_fgnu_runtime) &&
       Args.hasArg(options::OPT_fobjc_nonfragile_abi) &&
       !Args.hasArg(options::OPT_fno_blocks))) {
    CmdArgs.push_back("-fblocks");

    if (!Args.hasArg(options::OPT_fgnu_runtime) && !TC.hasBlocksRuntime())
      CmdArgs.push_back("-fblocks-runtime-optional");
  }

  // -fencode-extended-block-signature=1 is default.
  if (TC.IsEncodeExtendedBlockSignatureDefault())
    CmdArgs.push_back("-fencode-extended-block-signature");

  if (Args.hasFlag(options::OPT_fcoroutines_ts, options::OPT_fno_coroutines_ts,
                   false) &&
      types::isCXX(InputType)) {
    CmdArgs.push_back("-fcoroutines-ts");
  }

  Args.AddLastArg(CmdArgs, options::OPT_fdouble_square_bracket_attributes,
                  options::OPT_fno_double_square_bracket_attributes);

  // -faccess-control is default.
  if (Args.hasFlag(options::OPT_fno_access_control,
                   options::OPT_faccess_control, false))
    CmdArgs.push_back("-fno-access-control");

  // -felide-constructors is the default.
  if (Args.hasFlag(options::OPT_fno_elide_constructors,
                   options::OPT_felide_constructors, false))
    CmdArgs.push_back("-fno-elide-constructors");

  ToolChain::RTTIMode RTTIMode = TC.getRTTIMode();

  if (KernelOrKext || (types::isCXX(InputType) &&
                       (RTTIMode == ToolChain::RM_Disabled)))
    CmdArgs.push_back("-fno-rtti");

  // -fshort-enums=0 is default for all architectures except Hexagon and z/OS.
  if (Args.hasFlag(options::OPT_fshort_enums, options::OPT_fno_short_enums,
                   TC.getArch() == llvm::Triple::hexagon || Triple.isOSzOS()))
    CmdArgs.push_back("-fshort-enums");

  RenderCharacterOptions(Args, AuxTriple ? *AuxTriple : RawTriple, CmdArgs);

  // -fuse-cxa-atexit is default.
  if (!Args.hasFlag(
          options::OPT_fuse_cxa_atexit, options::OPT_fno_use_cxa_atexit,
          !RawTriple.isOSAIX() && !RawTriple.isOSWindows() &&
              TC.getArch() != llvm::Triple::xcore &&
              ((RawTriple.getVendor() != llvm::Triple::MipsTechnologies) ||
               RawTriple.hasEnvironment())) ||
      KernelOrKext)
    CmdArgs.push_back("-fno-use-cxa-atexit");

  if (Args.hasFlag(options::OPT_fregister_global_dtors_with_atexit,
                   options::OPT_fno_register_global_dtors_with_atexit,
                   RawTriple.isOSDarwin() && !KernelOrKext))
    CmdArgs.push_back("-fregister-global-dtors-with-atexit");

  // -fno-use-line-directives is default.
  if (Args.hasFlag(options::OPT_fuse_line_directives,
                   options::OPT_fno_use_line_directives, false))
    CmdArgs.push_back("-fuse-line-directives");

  // -fms-extensions=0 is default.
  if (Args.hasFlag(options::OPT_fms_extensions, options::OPT_fno_ms_extensions,
                   IsWindowsMSVC))
    CmdArgs.push_back("-fms-extensions");

  // -fms-compatibility=0 is default.
  bool IsMSVCCompat = Args.hasFlag(
      options::OPT_fms_compatibility, options::OPT_fno_ms_compatibility,
      (IsWindowsMSVC && Args.hasFlag(options::OPT_fms_extensions,
                                     options::OPT_fno_ms_extensions, true)));
  if (IsMSVCCompat)
    CmdArgs.push_back("-fms-compatibility");

  // Handle -fgcc-version, if present.
  VersionTuple GNUCVer;
  if (Arg *A = Args.getLastArg(options::OPT_fgnuc_version_EQ)) {
    // Check that the version has 1 to 3 components and the minor and patch
    // versions fit in two decimal digits.
    StringRef Val = A->getValue();
    Val = Val.empty() ? "0" : Val; // Treat "" as 0 or disable.
    bool Invalid = GNUCVer.tryParse(Val);
    unsigned Minor = GNUCVer.getMinor().getValueOr(0);
    unsigned Patch = GNUCVer.getSubminor().getValueOr(0);
    if (Invalid || GNUCVer.getBuild() || Minor >= 100 || Patch >= 100) {
      D.Diag(diag::err_drv_invalid_value)
          << A->getAsString(Args) << A->getValue();
    }
  } else if (!IsMSVCCompat) {
    // Imitate GCC 4.2.1 by default if -fms-compatibility is not in effect.
    GNUCVer = VersionTuple(4, 2, 1);
  }
  if (!GNUCVer.empty()) {
    CmdArgs.push_back(
        Args.MakeArgString("-fgnuc-version=" + GNUCVer.getAsString()));
  }

  VersionTuple MSVT = TC.computeMSVCVersion(&D, Args);
  if (!MSVT.empty())
    CmdArgs.push_back(
        Args.MakeArgString("-fms-compatibility-version=" + MSVT.getAsString()));

  bool IsMSVC2015Compatible = MSVT.getMajor() >= 19;
  if (ImplyVCPPCVer) {
    StringRef LanguageStandard;
    if (const Arg *StdArg = Args.getLastArg(options::OPT__SLASH_std)) {
      Std = StdArg;
      LanguageStandard = llvm::StringSwitch<StringRef>(StdArg->getValue())
                             .Case("c11", "-std=c11")
                             .Case("c17", "-std=c17")
                             .Default("");
      if (LanguageStandard.empty())
        D.Diag(clang::diag::warn_drv_unused_argument)
            << StdArg->getAsString(Args);
    }
    CmdArgs.push_back(LanguageStandard.data());
  }
  if (ImplyVCPPCXXVer) {
    StringRef LanguageStandard;
    if (const Arg *StdArg = Args.getLastArg(options::OPT__SLASH_std)) {
      Std = StdArg;
      LanguageStandard = llvm::StringSwitch<StringRef>(StdArg->getValue())
                             .Case("c++14", "-std=c++14")
                             .Case("c++17", "-std=c++17")
                             .Case("c++latest", "-std=c++20")
                             .Default("");
      if (LanguageStandard.empty())
        D.Diag(clang::diag::warn_drv_unused_argument)
            << StdArg->getAsString(Args);
    }

    if (LanguageStandard.empty()) {
      if (IsSYCL)
        // For DPC++, C++17 is the default.
        LanguageStandard = "-std=c++17";
      else if (IsMSVC2015Compatible)
        LanguageStandard = "-std=c++14";
      else
        LanguageStandard = "-std=c++11";
    }

    CmdArgs.push_back(LanguageStandard.data());
  }

  // -fno-borland-extensions is default.
  if (Args.hasFlag(options::OPT_fborland_extensions,
                   options::OPT_fno_borland_extensions, false))
    CmdArgs.push_back("-fborland-extensions");

  // -fno-declspec is default, except for PS4.
  if (Args.hasFlag(options::OPT_fdeclspec, options::OPT_fno_declspec,
                   RawTriple.isPS4()))
    CmdArgs.push_back("-fdeclspec");
  else if (Args.hasArg(options::OPT_fno_declspec))
    CmdArgs.push_back("-fno-declspec"); // Explicitly disabling __declspec.

  // -fthreadsafe-static is default, except for MSVC compatibility versions less
  // than 19.
  if (!Args.hasFlag(options::OPT_fthreadsafe_statics,
                    options::OPT_fno_threadsafe_statics,
                    !IsWindowsMSVC || IsMSVC2015Compatible))
    CmdArgs.push_back("-fno-threadsafe-statics");

  // -fno-delayed-template-parsing is default, except when targeting MSVC.
  // Many old Windows SDK versions require this to parse.
  // FIXME: MSVC introduced /Zc:twoPhase- to disable this behavior in their
  // compiler. We should be able to disable this by default at some point.
  if (Args.hasFlag(options::OPT_fdelayed_template_parsing,
                   options::OPT_fno_delayed_template_parsing, IsWindowsMSVC))
    CmdArgs.push_back("-fdelayed-template-parsing");

  // -fgnu-keywords default varies depending on language; only pass if
  // specified.
  Args.AddLastArg(CmdArgs, options::OPT_fgnu_keywords,
                  options::OPT_fno_gnu_keywords);

  if (Args.hasFlag(options::OPT_fgnu89_inline, options::OPT_fno_gnu89_inline,
                   false))
    CmdArgs.push_back("-fgnu89-inline");

  if (Args.hasArg(options::OPT_fno_inline))
    CmdArgs.push_back("-fno-inline");

  Args.AddLastArg(CmdArgs, options::OPT_finline_functions,
                  options::OPT_finline_hint_functions,
                  options::OPT_fno_inline_functions);

  // FIXME: Find a better way to determine whether the language has modules
  // support by default, or just assume that all languages do.
  bool HaveModules =
      Std && (Std->containsValue("c++2a") || Std->containsValue("c++20") ||
              Std->containsValue("c++latest"));
  RenderModulesOptions(C, D, Args, Input, Output, CmdArgs, HaveModules);

  if (Args.hasFlag(options::OPT_fpch_validate_input_files_content,
                   options::OPT_fno_pch_validate_input_files_content, false))
    CmdArgs.push_back("-fvalidate-ast-input-files-content");
  if (Args.hasFlag(options::OPT_fpch_instantiate_templates,
                   options::OPT_fno_pch_instantiate_templates, false))
    CmdArgs.push_back("-fpch-instantiate-templates");
  if (Args.hasFlag(options::OPT_fpch_codegen, options::OPT_fno_pch_codegen,
                   false))
    CmdArgs.push_back("-fmodules-codegen");
  if (Args.hasFlag(options::OPT_fpch_debuginfo, options::OPT_fno_pch_debuginfo,
                   false))
    CmdArgs.push_back("-fmodules-debuginfo");

  Args.AddLastArg(CmdArgs, options::OPT_flegacy_pass_manager,
                  options::OPT_fno_legacy_pass_manager);

  ObjCRuntime Runtime = AddObjCRuntimeArgs(Args, Inputs, CmdArgs, rewriteKind);
  RenderObjCOptions(TC, D, RawTriple, Args, Runtime, rewriteKind != RK_None,
                    Input, CmdArgs);

  if (types::isObjC(Input.getType()) &&
      Args.hasFlag(options::OPT_fobjc_encode_cxx_class_template_spec,
                   options::OPT_fno_objc_encode_cxx_class_template_spec,
                   !Runtime.isNeXTFamily()))
    CmdArgs.push_back("-fobjc-encode-cxx-class-template-spec");

  if (Args.hasFlag(options::OPT_fapplication_extension,
                   options::OPT_fno_application_extension, false))
    CmdArgs.push_back("-fapplication-extension");

  // Handle GCC-style exception args.
  bool EH = false;
  if (!C.getDriver().IsCLMode())
    EH = addExceptionArgs(Args, InputType, TC, KernelOrKext, Runtime, CmdArgs);

  // Handle exception personalities
  Arg *A = Args.getLastArg(
      options::OPT_fsjlj_exceptions, options::OPT_fseh_exceptions,
      options::OPT_fdwarf_exceptions, options::OPT_fwasm_exceptions);
  if (A) {
    const Option &Opt = A->getOption();
    if (Opt.matches(options::OPT_fsjlj_exceptions))
      CmdArgs.push_back("-exception-model=sjlj");
    if (Opt.matches(options::OPT_fseh_exceptions))
      CmdArgs.push_back("-exception-model=seh");
    if (Opt.matches(options::OPT_fdwarf_exceptions))
      CmdArgs.push_back("-exception-model=dwarf");
    if (Opt.matches(options::OPT_fwasm_exceptions))
      CmdArgs.push_back("-exception-model=wasm");
  } else {
    switch (TC.GetExceptionModel(Args)) {
    default:
      break;
    case llvm::ExceptionHandling::DwarfCFI:
      CmdArgs.push_back("-exception-model=dwarf");
      break;
    case llvm::ExceptionHandling::SjLj:
      CmdArgs.push_back("-exception-model=sjlj");
      break;
    case llvm::ExceptionHandling::WinEH:
      CmdArgs.push_back("-exception-model=seh");
      break;
    }
  }

  // C++ "sane" operator new.
  if (!Args.hasFlag(options::OPT_fassume_sane_operator_new,
                    options::OPT_fno_assume_sane_operator_new))
    CmdArgs.push_back("-fno-assume-sane-operator-new");

  // -frelaxed-template-template-args is off by default, as it is a severe
  // breaking change until a corresponding change to template partial ordering
  // is provided.
  if (Args.hasFlag(options::OPT_frelaxed_template_template_args,
                   options::OPT_fno_relaxed_template_template_args, false))
    CmdArgs.push_back("-frelaxed-template-template-args");

  // -fsized-deallocation is off by default, as it is an ABI-breaking change for
  // most platforms.
  if (Args.hasFlag(options::OPT_fsized_deallocation,
                   options::OPT_fno_sized_deallocation, false))
    CmdArgs.push_back("-fsized-deallocation");

  // -faligned-allocation is on by default in C++17 onwards and otherwise off
  // by default.
  if (Arg *A = Args.getLastArg(options::OPT_faligned_allocation,
                               options::OPT_fno_aligned_allocation,
                               options::OPT_faligned_new_EQ)) {
    if (A->getOption().matches(options::OPT_fno_aligned_allocation))
      CmdArgs.push_back("-fno-aligned-allocation");
    else
      CmdArgs.push_back("-faligned-allocation");
  }

  // The default new alignment can be specified using a dedicated option or via
  // a GCC-compatible option that also turns on aligned allocation.
  if (Arg *A = Args.getLastArg(options::OPT_fnew_alignment_EQ,
                               options::OPT_faligned_new_EQ))
    CmdArgs.push_back(
        Args.MakeArgString(Twine("-fnew-alignment=") + A->getValue()));

  // -fconstant-cfstrings is default, and may be subject to argument translation
  // on Darwin.
  if (!Args.hasFlag(options::OPT_fconstant_cfstrings,
                    options::OPT_fno_constant_cfstrings) ||
      !Args.hasFlag(options::OPT_mconstant_cfstrings,
                    options::OPT_mno_constant_cfstrings))
    CmdArgs.push_back("-fno-constant-cfstrings");

  // -fno-pascal-strings is default, only pass non-default.
  if (Args.hasFlag(options::OPT_fpascal_strings,
                   options::OPT_fno_pascal_strings, false))
    CmdArgs.push_back("-fpascal-strings");

  // Honor -fpack-struct= and -fpack-struct, if given. Note that
  // -fno-pack-struct doesn't apply to -fpack-struct=.
  if (Arg *A = Args.getLastArg(options::OPT_fpack_struct_EQ)) {
    std::string PackStructStr = "-fpack-struct=";
    PackStructStr += A->getValue();
    CmdArgs.push_back(Args.MakeArgString(PackStructStr));
  } else if (Args.hasFlag(options::OPT_fpack_struct,
                          options::OPT_fno_pack_struct, false)) {
    CmdArgs.push_back("-fpack-struct=1");
  }

  // Handle -fmax-type-align=N and -fno-type-align
  bool SkipMaxTypeAlign = Args.hasArg(options::OPT_fno_max_type_align);
  if (Arg *A = Args.getLastArg(options::OPT_fmax_type_align_EQ)) {
    if (!SkipMaxTypeAlign) {
      std::string MaxTypeAlignStr = "-fmax-type-align=";
      MaxTypeAlignStr += A->getValue();
      CmdArgs.push_back(Args.MakeArgString(MaxTypeAlignStr));
    }
  } else if (RawTriple.isOSDarwin()) {
    if (!SkipMaxTypeAlign) {
      std::string MaxTypeAlignStr = "-fmax-type-align=16";
      CmdArgs.push_back(Args.MakeArgString(MaxTypeAlignStr));
    }
  }

  if (!Args.hasFlag(options::OPT_Qy, options::OPT_Qn, true))
    CmdArgs.push_back("-Qn");

  // -fno-common is the default, set -fcommon only when that flag is set.
  if (Args.hasFlag(options::OPT_fcommon, options::OPT_fno_common, false))
    CmdArgs.push_back("-fcommon");

  // -fsigned-bitfields is default, and clang doesn't yet support
  // -funsigned-bitfields.
  if (!Args.hasFlag(options::OPT_fsigned_bitfields,
                    options::OPT_funsigned_bitfields))
    D.Diag(diag::warn_drv_clang_unsupported)
        << Args.getLastArg(options::OPT_funsigned_bitfields)->getAsString(Args);

  // -fsigned-bitfields is default, and clang doesn't support -fno-for-scope.
  if (!Args.hasFlag(options::OPT_ffor_scope, options::OPT_fno_for_scope))
    D.Diag(diag::err_drv_clang_unsupported)
        << Args.getLastArg(options::OPT_fno_for_scope)->getAsString(Args);

  // -finput_charset=UTF-8 is default. Reject others
  if (Arg *inputCharset = Args.getLastArg(options::OPT_finput_charset_EQ)) {
    StringRef value = inputCharset->getValue();
    if (!value.equals_lower("utf-8"))
      D.Diag(diag::err_drv_invalid_value) << inputCharset->getAsString(Args)
                                          << value;
  }

  // -fexec_charset=UTF-8 is default. Reject others
  if (Arg *execCharset = Args.getLastArg(options::OPT_fexec_charset_EQ)) {
    StringRef value = execCharset->getValue();
    if (!value.equals_lower("utf-8"))
      D.Diag(diag::err_drv_invalid_value) << execCharset->getAsString(Args)
                                          << value;
  }

  RenderDiagnosticsOptions(D, Args, CmdArgs);

  // -fno-asm-blocks is default.
  if (Args.hasFlag(options::OPT_fasm_blocks, options::OPT_fno_asm_blocks,
                   false))
    CmdArgs.push_back("-fasm-blocks");

  // -fgnu-inline-asm is default.
  if (!Args.hasFlag(options::OPT_fgnu_inline_asm,
                    options::OPT_fno_gnu_inline_asm, true))
    CmdArgs.push_back("-fno-gnu-inline-asm");

  bool EnableSYCLEarlyOptimizations =
      Args.hasFlag(options::OPT_fsycl_early_optimizations,
                   options::OPT_fno_sycl_early_optimizations,
                   Triple.getSubArch() != llvm::Triple::SPIRSubArch_fpga);

  // Enable vectorization per default according to the optimization level
  // selected. For optimization levels that want vectorization we use the alias
  // option to simplify the hasFlag logic.
  bool EnableVec = shouldEnableVectorizerAtOLevel(Args, false);
  if (UseSYCLTriple && RawTriple.isSPIR() && EnableSYCLEarlyOptimizations)
    EnableVec = false; // But disable vectorization for SYCL device code
  OptSpecifier VectorizeAliasOption =
      EnableVec ? options::OPT_O_Group : options::OPT_fvectorize;
  if (Args.hasFlag(options::OPT_fvectorize, VectorizeAliasOption,
                   options::OPT_fno_vectorize, EnableVec))
    CmdArgs.push_back("-vectorize-loops");

  // -fslp-vectorize is enabled based on the optimization level selected.
  bool EnableSLPVec = shouldEnableVectorizerAtOLevel(Args, true);
  if (UseSYCLTriple && RawTriple.isSPIR() && EnableSYCLEarlyOptimizations)
    EnableSLPVec = false; // But disable vectorization for SYCL device code
  OptSpecifier SLPVectAliasOption =
      EnableSLPVec ? options::OPT_O_Group : options::OPT_fslp_vectorize;
  if (Args.hasFlag(options::OPT_fslp_vectorize, SLPVectAliasOption,
                   options::OPT_fno_slp_vectorize, EnableSLPVec))
    CmdArgs.push_back("-vectorize-slp");

  ParseMPreferVectorWidth(D, Args, CmdArgs);

  Args.AddLastArg(CmdArgs, options::OPT_fshow_overloads_EQ);
  Args.AddLastArg(CmdArgs,
                  options::OPT_fsanitize_undefined_strip_path_components_EQ);

  // -fdollars-in-identifiers default varies depending on platform and
  // language; only pass if specified.
  if (Arg *A = Args.getLastArg(options::OPT_fdollars_in_identifiers,
                               options::OPT_fno_dollars_in_identifiers)) {
    if (A->getOption().matches(options::OPT_fdollars_in_identifiers))
      CmdArgs.push_back("-fdollars-in-identifiers");
    else
      CmdArgs.push_back("-fno-dollars-in-identifiers");
  }

  // -funit-at-a-time is default, and we don't support -fno-unit-at-a-time for
  // practical purposes.
  if (Arg *A = Args.getLastArg(options::OPT_funit_at_a_time,
                               options::OPT_fno_unit_at_a_time)) {
    if (A->getOption().matches(options::OPT_fno_unit_at_a_time))
      D.Diag(diag::warn_drv_clang_unsupported) << A->getAsString(Args);
  }

  if (Args.hasFlag(options::OPT_fapple_pragma_pack,
                   options::OPT_fno_apple_pragma_pack, false))
    CmdArgs.push_back("-fapple-pragma-pack");

  if (Args.hasFlag(options::OPT_fxl_pragma_pack,
                   options::OPT_fno_xl_pragma_pack, RawTriple.isOSAIX()))
    CmdArgs.push_back("-fxl-pragma-pack");

  // Remarks can be enabled with any of the `-f.*optimization-record.*` flags.
  if (willEmitRemarks(Args) && checkRemarksOptions(D, Args, Triple))
    renderRemarksOptions(Args, CmdArgs, Triple, Input, Output, JA);

  bool RewriteImports = Args.hasFlag(options::OPT_frewrite_imports,
                                     options::OPT_fno_rewrite_imports, false);
  if (RewriteImports)
    CmdArgs.push_back("-frewrite-imports");

  // Enable rewrite includes if the user's asked for it or if we're generating
  // diagnostics.
  // TODO: Once -module-dependency-dir works with -frewrite-includes it'd be
  // nice to enable this when doing a crashdump for modules as well.
  if (Args.hasFlag(options::OPT_frewrite_includes,
                   options::OPT_fno_rewrite_includes, false) ||
      (C.isForDiagnostics() && !HaveModules))
    CmdArgs.push_back("-frewrite-includes");

  // Only allow -traditional or -traditional-cpp outside in preprocessing modes.
  if (Arg *A = Args.getLastArg(options::OPT_traditional,
                               options::OPT_traditional_cpp)) {
    if (isa<PreprocessJobAction>(JA))
      CmdArgs.push_back("-traditional-cpp");
    else
      D.Diag(diag::err_drv_clang_unsupported) << A->getAsString(Args);
  }

  Args.AddLastArg(CmdArgs, options::OPT_dM);
  Args.AddLastArg(CmdArgs, options::OPT_dD);

  Args.AddLastArg(CmdArgs, options::OPT_fmax_tokens_EQ);

  // Handle serialized diagnostics.
  if (Arg *A = Args.getLastArg(options::OPT__serialize_diags)) {
    CmdArgs.push_back("-serialize-diagnostic-file");
    CmdArgs.push_back(Args.MakeArgString(A->getValue()));
  }

  if (Args.hasArg(options::OPT_fretain_comments_from_system_headers))
    CmdArgs.push_back("-fretain-comments-from-system-headers");

  // Forward -fcomment-block-commands to -cc1.
  Args.AddAllArgs(CmdArgs, options::OPT_fcomment_block_commands);
  // Forward -fparse-all-comments to -cc1.
  Args.AddAllArgs(CmdArgs, options::OPT_fparse_all_comments);

  // Turn -fplugin=name.so into -load name.so
  for (const Arg *A : Args.filtered(options::OPT_fplugin_EQ)) {
    CmdArgs.push_back("-load");
    CmdArgs.push_back(A->getValue());
    A->claim();
  }

  // Forward -fpass-plugin=name.so to -cc1.
  for (const Arg *A : Args.filtered(options::OPT_fpass_plugin_EQ)) {
    CmdArgs.push_back(
        Args.MakeArgString(Twine("-fpass-plugin=") + A->getValue()));
    A->claim();
  }

  // Setup statistics file output.
  SmallString<128> StatsFile = getStatsFileName(Args, Output, Input, D);
  if (!StatsFile.empty())
    CmdArgs.push_back(Args.MakeArgString(Twine("-stats-file=") + StatsFile));

  // Forward -Xclang arguments to -cc1, and -mllvm arguments to the LLVM option
  // parser.
  // -finclude-default-header flag is for preprocessor,
  // do not pass it to other cc1 commands when save-temps is enabled
  if (C.getDriver().isSaveTempsEnabled() &&
      !isa<PreprocessJobAction>(JA)) {
    for (auto Arg : Args.filtered(options::OPT_Xclang)) {
      Arg->claim();
      if (StringRef(Arg->getValue()) != "-finclude-default-header")
        CmdArgs.push_back(Arg->getValue());
    }
  }
  else {
    Args.AddAllArgValues(CmdArgs, options::OPT_Xclang);
  }
  for (const Arg *A : Args.filtered(options::OPT_mllvm)) {
    A->claim();

    // We translate this by hand to the -cc1 argument, since nightly test uses
    // it and developers have been trained to spell it with -mllvm. Both
    // spellings are now deprecated and should be removed.
    if (StringRef(A->getValue(0)) == "-disable-llvm-optzns") {
      CmdArgs.push_back("-disable-llvm-optzns");
    } else {
      A->render(Args, CmdArgs);
    }
  }

  // With -save-temps, we want to save the unoptimized bitcode output from the
  // CompileJobAction, use -disable-llvm-passes to get pristine IR generated
  // by the frontend.
  // When -fembed-bitcode is enabled, optimized bitcode is emitted because it
  // has slightly different breakdown between stages.
  // FIXME: -fembed-bitcode -save-temps will save optimized bitcode instead of
  // pristine IR generated by the frontend. Ideally, a new compile action should
  // be added so both IR can be captured.
  if ((C.getDriver().isSaveTempsEnabled() ||
       JA.isHostOffloading(Action::OFK_OpenMP)) &&
      !(C.getDriver().embedBitcodeInObject() && !C.getDriver().isUsingLTO()) &&
      isa<CompileJobAction>(JA))
    CmdArgs.push_back("-disable-llvm-passes");

  Args.AddAllArgs(CmdArgs, options::OPT_undef);

  const char *Exec = D.getClangProgramPath();

  // Optionally embed the -cc1 level arguments into the debug info or a
  // section, for build analysis.
  // Also record command line arguments into the debug info if
  // -grecord-gcc-switches options is set on.
  // By default, -gno-record-gcc-switches is set on and no recording.
  auto GRecordSwitches =
      Args.hasFlag(options::OPT_grecord_command_line,
                   options::OPT_gno_record_command_line, false);
  auto FRecordSwitches =
      Args.hasFlag(options::OPT_frecord_command_line,
                   options::OPT_fno_record_command_line, false);
  if (FRecordSwitches && !Triple.isOSBinFormatELF())
    D.Diag(diag::err_drv_unsupported_opt_for_target)
        << Args.getLastArg(options::OPT_frecord_command_line)->getAsString(Args)
        << TripleStr;
  if (TC.UseDwarfDebugFlags() || GRecordSwitches || FRecordSwitches) {
    ArgStringList OriginalArgs;
    for (const auto &Arg : Args)
      Arg->render(Args, OriginalArgs);

    SmallString<256> Flags;
    EscapeSpacesAndBackslashes(Exec, Flags);
    for (const char *OriginalArg : OriginalArgs) {
      SmallString<128> EscapedArg;
      EscapeSpacesAndBackslashes(OriginalArg, EscapedArg);
      Flags += " ";
      Flags += EscapedArg;
    }
    auto FlagsArgString = Args.MakeArgString(Flags);
    if (TC.UseDwarfDebugFlags() || GRecordSwitches) {
      CmdArgs.push_back("-dwarf-debug-flags");
      CmdArgs.push_back(FlagsArgString);
    }
    if (FRecordSwitches) {
      CmdArgs.push_back("-record-command-line");
      CmdArgs.push_back(FlagsArgString);
    }
  }

  // Host-side cuda compilation receives all device-side outputs in a single
  // fatbin as Inputs[1]. Include the binary with -fcuda-include-gpubinary.
  if ((IsCuda || IsHIP) && CudaDeviceInput) {
      CmdArgs.push_back("-fcuda-include-gpubinary");
      CmdArgs.push_back(CudaDeviceInput->getFilename());
      if (Args.hasFlag(options::OPT_fgpu_rdc, options::OPT_fno_gpu_rdc, false))
        CmdArgs.push_back("-fgpu-rdc");
  }

  if (IsCuda) {
    if (Args.hasFlag(options::OPT_fcuda_short_ptr,
                     options::OPT_fno_cuda_short_ptr, false))
      CmdArgs.push_back("-fcuda-short-ptr");
  }

  if (IsSYCL) {
    // Add any options that are needed specific to SYCL offload while
    // performing the host side compilation.
    if (!IsSYCLOffloadDevice) {
      // Host-side SYCL compilation receives the integration header file as
      // Inputs[1].  Include the header with -include
      if (SYCLDeviceInput) {
        const char *IntHeaderPath =
            Args.MakeArgString(SYCLDeviceInput->getFilename());
        CmdArgs.push_back("-include");
        CmdArgs.push_back(IntHeaderPath);
        // When creating dependency information, filter out the generated
        // header file.
        CmdArgs.push_back("-dependency-filter");
        CmdArgs.push_back(IntHeaderPath);
      }
      // Let the FE know we are doing a SYCL offload compilation, but we are
      // doing the host pass.
      CmdArgs.push_back("-fsycl-is-host");

      if (Args.hasFlag(options::OPT_fsycl_esimd, options::OPT_fno_sycl_esimd,
                       false))
        CmdArgs.push_back("-fsycl-explicit-simd");

      if (!D.IsCLMode()) {
        // SYCL library is guaranteed to work correctly only with dynamic
        // MSVC runtime.
        llvm::Triple AuxT = C.getDefaultToolChain().getTriple();
        if (AuxT.isWindowsMSVCEnvironment()) {
          CmdArgs.push_back("-D_MT");
          CmdArgs.push_back("-D_DLL");
          CmdArgs.push_back("--dependent-lib=msvcrt");
        }
      }
    }
    if (IsSYCLOffloadDevice && JA.getType() == types::TY_SYCL_Header) {
      // Generating a SYCL Header
      SmallString<128> HeaderOpt("-fsycl-int-header=");
      HeaderOpt += Output.getFilename();
      CmdArgs.push_back(Args.MakeArgString(HeaderOpt));
    }
    if (Args.hasArg(options::OPT_fsycl_unnamed_lambda))
      CmdArgs.push_back("-fsycl-unnamed-lambda");

    // Enable generation of USM address spaces for FPGA.
    // __ENABLE_USM_ADDR_SPACE__ will be used during compilation of SYCL headers
    if (getToolChain().getTriple().getSubArch() ==
        llvm::Triple::SPIRSubArch_fpga)
      CmdArgs.push_back("-D__ENABLE_USM_ADDR_SPACE__");
  }

  if (IsCuda || IsHIP) {
    // Determine the original source input.
    const Action *SourceAction = &JA;
    while (SourceAction->getKind() != Action::InputClass) {
      assert(!SourceAction->getInputs().empty() && "unexpected root action!");
      SourceAction = SourceAction->getInputs()[0];
    }
    auto CUID = cast<InputAction>(SourceAction)->getId();
    if (!CUID.empty())
      CmdArgs.push_back(Args.MakeArgString(Twine("-cuid=") + Twine(CUID)));
  }

  if (IsHIP)
    CmdArgs.push_back("-fcuda-allow-variadic-functions");

  // OpenMP offloading device jobs take the argument -fopenmp-host-ir-file-path
  // to specify the result of the compile phase on the host, so the meaningful
  // device declarations can be identified. Also, -fopenmp-is-device is passed
  // along to tell the frontend that it is generating code for a device, so that
  // only the relevant declarations are emitted.
  if (IsOpenMPDevice) {
    CmdArgs.push_back("-fopenmp-is-device");
    if (OpenMPDeviceInput) {
      CmdArgs.push_back("-fopenmp-host-ir-file-path");
      CmdArgs.push_back(Args.MakeArgString(OpenMPDeviceInput->getFilename()));
    }
  }

  if (Triple.isAMDGPU()) {
    handleAMDGPUCodeObjectVersionOptions(D, Args, CmdArgs);

    if (Args.hasFlag(options::OPT_munsafe_fp_atomics,
                     options::OPT_mno_unsafe_fp_atomics, /*Default=*/false))
      CmdArgs.push_back("-munsafe-fp-atomics");
  }

  // For all the host OpenMP offloading compile jobs we need to pass the targets
  // information using -fopenmp-targets= option.
  if (JA.isHostOffloading(Action::OFK_OpenMP)) {
    SmallString<128> TargetInfo("-fopenmp-targets=");

    Arg *Tgts = Args.getLastArg(options::OPT_fopenmp_targets_EQ);
    assert(Tgts && Tgts->getNumValues() &&
           "OpenMP offloading has to have targets specified.");
    for (unsigned i = 0; i < Tgts->getNumValues(); ++i) {
      if (i)
        TargetInfo += ',';
      // We need to get the string from the triple because it may be not exactly
      // the same as the one we get directly from the arguments.
      llvm::Triple T(Tgts->getValue(i));
      TargetInfo += T.getTriple();
    }
    CmdArgs.push_back(Args.MakeArgString(TargetInfo.str()));
  }

  // For all the host SYCL offloading compile jobs we need to pass the targets
  // information using -fsycl-targets= option.
  if (isa<CompileJobAction>(JA) && JA.isHostOffloading(Action::OFK_SYCL)) {
    SmallString<128> TargetInfo("-fsycl-targets=");

    if (Arg *Tgts = Args.getLastArg(options::OPT_fsycl_targets_EQ)) {
      for (unsigned i = 0; i < Tgts->getNumValues(); ++i) {
        if (i)
          TargetInfo += ',';
        // We need to get the string from the triple because it may be not
        // exactly the same as the one we get directly from the arguments.
        llvm::Triple T(Tgts->getValue(i));
        TargetInfo += T.getTriple();
      }
    } else
      // Use the default.
      TargetInfo += C.getDriver().MakeSYCLDeviceTriple().normalize();
    CmdArgs.push_back(Args.MakeArgString(TargetInfo.str()));
  }

  bool VirtualFunctionElimination =
      Args.hasFlag(options::OPT_fvirtual_function_elimination,
                   options::OPT_fno_virtual_function_elimination, false);
  if (VirtualFunctionElimination) {
    // VFE requires full LTO (currently, this might be relaxed to allow ThinLTO
    // in the future).
    if (D.getLTOMode() != LTOK_Full)
      D.Diag(diag::err_drv_argument_only_allowed_with)
          << "-fvirtual-function-elimination"
          << "-flto=full";

    CmdArgs.push_back("-fvirtual-function-elimination");
  }

  // VFE requires whole-program-vtables, and enables it by default.
  bool WholeProgramVTables = Args.hasFlag(
      options::OPT_fwhole_program_vtables,
      options::OPT_fno_whole_program_vtables, VirtualFunctionElimination);
  if (VirtualFunctionElimination && !WholeProgramVTables) {
    D.Diag(diag::err_drv_argument_not_allowed_with)
        << "-fno-whole-program-vtables"
        << "-fvirtual-function-elimination";
  }

  if (WholeProgramVTables) {
    if (!D.isUsingLTO())
      D.Diag(diag::err_drv_argument_only_allowed_with)
          << "-fwhole-program-vtables"
          << "-flto";
    CmdArgs.push_back("-fwhole-program-vtables");
  }

  bool DefaultsSplitLTOUnit =
      (WholeProgramVTables || Sanitize.needsLTO()) &&
      (D.getLTOMode() == LTOK_Full || TC.canSplitThinLTOUnit());
  bool SplitLTOUnit =
      Args.hasFlag(options::OPT_fsplit_lto_unit,
                   options::OPT_fno_split_lto_unit, DefaultsSplitLTOUnit);
  if (Sanitize.needsLTO() && !SplitLTOUnit)
    D.Diag(diag::err_drv_argument_not_allowed_with) << "-fno-split-lto-unit"
                                                    << "-fsanitize=cfi";
  if (SplitLTOUnit)
    CmdArgs.push_back("-fsplit-lto-unit");

  if (Arg *A = Args.getLastArg(options::OPT_fglobal_isel,
                               options::OPT_fno_global_isel)) {
    CmdArgs.push_back("-mllvm");
    if (A->getOption().matches(options::OPT_fglobal_isel)) {
      CmdArgs.push_back("-global-isel=1");

      // GISel is on by default on AArch64 -O0, so don't bother adding
      // the fallback remarks for it. Other combinations will add a warning of
      // some kind.
      bool IsArchSupported = Triple.getArch() == llvm::Triple::aarch64;
      bool IsOptLevelSupported = false;

      Arg *A = Args.getLastArg(options::OPT_O_Group);
      if (Triple.getArch() == llvm::Triple::aarch64) {
        if (!A || A->getOption().matches(options::OPT_O0))
          IsOptLevelSupported = true;
      }
      if (!IsArchSupported || !IsOptLevelSupported) {
        CmdArgs.push_back("-mllvm");
        CmdArgs.push_back("-global-isel-abort=2");

        if (!IsArchSupported)
          D.Diag(diag::warn_drv_global_isel_incomplete) << Triple.getArchName();
        else
          D.Diag(diag::warn_drv_global_isel_incomplete_opt);
      }
    } else {
      CmdArgs.push_back("-global-isel=0");
    }
  }

  if (Args.hasArg(options::OPT_forder_file_instrumentation)) {
     CmdArgs.push_back("-forder-file-instrumentation");
     // Enable order file instrumentation when ThinLTO is not on. When ThinLTO is
     // on, we need to pass these flags as linker flags and that will be handled
     // outside of the compiler.
     if (!D.isUsingLTO()) {
       CmdArgs.push_back("-mllvm");
       CmdArgs.push_back("-enable-order-file-instrumentation");
     }
  }

  if (Arg *A = Args.getLastArg(options::OPT_fforce_enable_int128,
                               options::OPT_fno_force_enable_int128)) {
    if (A->getOption().matches(options::OPT_fforce_enable_int128))
      CmdArgs.push_back("-fforce-enable-int128");
  }

  if (Args.hasFlag(options::OPT_fkeep_static_consts,
                   options::OPT_fno_keep_static_consts, false))
    CmdArgs.push_back("-fkeep-static-consts");

  if (Args.hasFlag(options::OPT_fcomplete_member_pointers,
                   options::OPT_fno_complete_member_pointers, false))
    CmdArgs.push_back("-fcomplete-member-pointers");

  if (!Args.hasFlag(options::OPT_fcxx_static_destructors,
                    options::OPT_fno_cxx_static_destructors, true))
    CmdArgs.push_back("-fno-c++-static-destructors");

  addMachineOutlinerArgs(D, Args, CmdArgs, Triple, /*IsLTO=*/false);

  if (Arg *A = Args.getLastArg(options::OPT_moutline_atomics,
                               options::OPT_mno_outline_atomics)) {
    if (A->getOption().matches(options::OPT_moutline_atomics)) {
      // Option -moutline-atomics supported for AArch64 target only.
      if (!Triple.isAArch64()) {
        D.Diag(diag::warn_drv_moutline_atomics_unsupported_opt)
            << Triple.getArchName();
      } else {
        CmdArgs.push_back("-target-feature");
        CmdArgs.push_back("+outline-atomics");
      }
    } else {
      CmdArgs.push_back("-target-feature");
      CmdArgs.push_back("-outline-atomics");
    }
  } else if (Triple.isAArch64() &&
             getToolChain().IsAArch64OutlineAtomicsDefault(Args)) {
    CmdArgs.push_back("-target-feature");
    CmdArgs.push_back("+outline-atomics");
  }

  if (Args.hasFlag(options::OPT_faddrsig, options::OPT_fno_addrsig,
                   (TC.getTriple().isOSBinFormatELF() ||
                    TC.getTriple().isOSBinFormatCOFF()) &&
                       !TC.getTriple().isPS4() && !TC.getTriple().isVE() &&
                       !TC.getTriple().isOSNetBSD() &&
                       !Distro(D.getVFS(), TC.getTriple()).IsGentoo() &&
                       !TC.getTriple().isAndroid() && TC.useIntegratedAs()))
    CmdArgs.push_back("-faddrsig");

  if ((Triple.isOSBinFormatELF() || Triple.isOSBinFormatMachO()) &&
      (EH || UnwindTables || DebugInfoKind != codegenoptions::NoDebugInfo))
    CmdArgs.push_back("-D__GCC_HAVE_DWARF2_CFI_ASM=1");

  if (Arg *A = Args.getLastArg(options::OPT_fsymbol_partition_EQ)) {
    std::string Str = A->getAsString(Args);
    if (!TC.getTriple().isOSBinFormatELF())
      D.Diag(diag::err_drv_unsupported_opt_for_target)
          << Str << TC.getTripleString();
    CmdArgs.push_back(Args.MakeArgString(Str));
  }

  // Add the "-o out -x type src.c" flags last. This is done primarily to make
  // the -cc1 command easier to edit when reproducing compiler crashes.
  if (Output.getType() == types::TY_Dependencies) {
    // Handled with other dependency code.
  } else if (Output.isFilename()) {
    if (Output.getType() == clang::driver::types::TY_IFS_CPP ||
        Output.getType() == clang::driver::types::TY_IFS) {
      SmallString<128> OutputFilename(Output.getFilename());
      llvm::sys::path::replace_extension(OutputFilename, "ifs");
      CmdArgs.push_back("-o");
      CmdArgs.push_back(Args.MakeArgString(OutputFilename));
    } else {
      CmdArgs.push_back("-o");
      CmdArgs.push_back(Output.getFilename());
    }
  } else {
    assert(Output.isNothing() && "Invalid output.");
  }

  addDashXForInput(Args, Input, CmdArgs);

  ArrayRef<InputInfo> FrontendInputs = Input;
  if (IsHeaderModulePrecompile)
    FrontendInputs = ModuleHeaderInputs;
  else if (Input.isNothing())
    FrontendInputs = {};

  for (const InputInfo &Input : FrontendInputs) {
    if (Input.isFilename())
      CmdArgs.push_back(Input.getFilename());
    else
      Input.getInputArg().renderAsInput(Args, CmdArgs);
  }

  if (D.CC1Main && !D.CCGenDiagnostics) {
    // Invoke the CC1 directly in this process
    C.addCommand(std::make_unique<CC1Command>(JA, *this,
                                              ResponseFileSupport::AtFileUTF8(),
                                              Exec, CmdArgs, Inputs, Output));
  } else {
    C.addCommand(std::make_unique<Command>(JA, *this,
                                           ResponseFileSupport::AtFileUTF8(),
                                           Exec, CmdArgs, Inputs, Output));
  }

  // Make the compile command echo its inputs for /showFilenames.
  if (Output.getType() == types::TY_Object &&
      Args.hasFlag(options::OPT__SLASH_showFilenames,
                   options::OPT__SLASH_showFilenames_, false)) {
    C.getJobs().getJobs().back()->PrintInputFilenames = true;
  }

  if (Arg *A = Args.getLastArg(options::OPT_pg))
    if (FPKeepKind == CodeGenOptions::FramePointerKind::None &&
        !Args.hasArg(options::OPT_mfentry))
      D.Diag(diag::err_drv_argument_not_allowed_with) << "-fomit-frame-pointer"
                                                      << A->getAsString(Args);

  // Claim some arguments which clang supports automatically.

  // -fpch-preprocess is used with gcc to add a special marker in the output to
  // include the PCH file.
  Args.ClaimAllArgs(options::OPT_fpch_preprocess);

  // Claim some arguments which clang doesn't support, but we don't
  // care to warn the user about.
  Args.ClaimAllArgs(options::OPT_clang_ignored_f_Group);
  Args.ClaimAllArgs(options::OPT_clang_ignored_m_Group);

  // Disable warnings for clang -E -emit-llvm foo.c
  Args.ClaimAllArgs(options::OPT_emit_llvm);
}

Clang::Clang(const ToolChain &TC)
    // CAUTION! The first constructor argument ("clang") is not arbitrary,
    // as it is for other tools. Some operations on a Tool actually test
    // whether that tool is Clang based on the Tool's Name as a string.
    : Tool("clang", "clang frontend", TC) {}

Clang::~Clang() {}

/// Add options related to the Objective-C runtime/ABI.
///
/// Returns true if the runtime is non-fragile.
ObjCRuntime Clang::AddObjCRuntimeArgs(const ArgList &args,
                                      const InputInfoList &inputs,
                                      ArgStringList &cmdArgs,
                                      RewriteKind rewriteKind) const {
  // Look for the controlling runtime option.
  Arg *runtimeArg =
      args.getLastArg(options::OPT_fnext_runtime, options::OPT_fgnu_runtime,
                      options::OPT_fobjc_runtime_EQ);

  // Just forward -fobjc-runtime= to the frontend.  This supercedes
  // options about fragility.
  if (runtimeArg &&
      runtimeArg->getOption().matches(options::OPT_fobjc_runtime_EQ)) {
    ObjCRuntime runtime;
    StringRef value = runtimeArg->getValue();
    if (runtime.tryParse(value)) {
      getToolChain().getDriver().Diag(diag::err_drv_unknown_objc_runtime)
          << value;
    }
    if ((runtime.getKind() == ObjCRuntime::GNUstep) &&
        (runtime.getVersion() >= VersionTuple(2, 0)))
      if (!getToolChain().getTriple().isOSBinFormatELF() &&
          !getToolChain().getTriple().isOSBinFormatCOFF()) {
        getToolChain().getDriver().Diag(
            diag::err_drv_gnustep_objc_runtime_incompatible_binary)
          << runtime.getVersion().getMajor();
      }

    runtimeArg->render(args, cmdArgs);
    return runtime;
  }

  // Otherwise, we'll need the ABI "version".  Version numbers are
  // slightly confusing for historical reasons:
  //   1 - Traditional "fragile" ABI
  //   2 - Non-fragile ABI, version 1
  //   3 - Non-fragile ABI, version 2
  unsigned objcABIVersion = 1;
  // If -fobjc-abi-version= is present, use that to set the version.
  if (Arg *abiArg = args.getLastArg(options::OPT_fobjc_abi_version_EQ)) {
    StringRef value = abiArg->getValue();
    if (value == "1")
      objcABIVersion = 1;
    else if (value == "2")
      objcABIVersion = 2;
    else if (value == "3")
      objcABIVersion = 3;
    else
      getToolChain().getDriver().Diag(diag::err_drv_clang_unsupported) << value;
  } else {
    // Otherwise, determine if we are using the non-fragile ABI.
    bool nonFragileABIIsDefault =
        (rewriteKind == RK_NonFragile ||
         (rewriteKind == RK_None &&
          getToolChain().IsObjCNonFragileABIDefault()));
    if (args.hasFlag(options::OPT_fobjc_nonfragile_abi,
                     options::OPT_fno_objc_nonfragile_abi,
                     nonFragileABIIsDefault)) {
// Determine the non-fragile ABI version to use.
#ifdef DISABLE_DEFAULT_NONFRAGILEABI_TWO
      unsigned nonFragileABIVersion = 1;
#else
      unsigned nonFragileABIVersion = 2;
#endif

      if (Arg *abiArg =
              args.getLastArg(options::OPT_fobjc_nonfragile_abi_version_EQ)) {
        StringRef value = abiArg->getValue();
        if (value == "1")
          nonFragileABIVersion = 1;
        else if (value == "2")
          nonFragileABIVersion = 2;
        else
          getToolChain().getDriver().Diag(diag::err_drv_clang_unsupported)
              << value;
      }

      objcABIVersion = 1 + nonFragileABIVersion;
    } else {
      objcABIVersion = 1;
    }
  }

  // We don't actually care about the ABI version other than whether
  // it's non-fragile.
  bool isNonFragile = objcABIVersion != 1;

  // If we have no runtime argument, ask the toolchain for its default runtime.
  // However, the rewriter only really supports the Mac runtime, so assume that.
  ObjCRuntime runtime;
  if (!runtimeArg) {
    switch (rewriteKind) {
    case RK_None:
      runtime = getToolChain().getDefaultObjCRuntime(isNonFragile);
      break;
    case RK_Fragile:
      runtime = ObjCRuntime(ObjCRuntime::FragileMacOSX, VersionTuple());
      break;
    case RK_NonFragile:
      runtime = ObjCRuntime(ObjCRuntime::MacOSX, VersionTuple());
      break;
    }

    // -fnext-runtime
  } else if (runtimeArg->getOption().matches(options::OPT_fnext_runtime)) {
    // On Darwin, make this use the default behavior for the toolchain.
    if (getToolChain().getTriple().isOSDarwin()) {
      runtime = getToolChain().getDefaultObjCRuntime(isNonFragile);

      // Otherwise, build for a generic macosx port.
    } else {
      runtime = ObjCRuntime(ObjCRuntime::MacOSX, VersionTuple());
    }

    // -fgnu-runtime
  } else {
    assert(runtimeArg->getOption().matches(options::OPT_fgnu_runtime));
    // Legacy behaviour is to target the gnustep runtime if we are in
    // non-fragile mode or the GCC runtime in fragile mode.
    if (isNonFragile)
      runtime = ObjCRuntime(ObjCRuntime::GNUstep, VersionTuple(2, 0));
    else
      runtime = ObjCRuntime(ObjCRuntime::GCC, VersionTuple());
  }

  if (llvm::any_of(inputs, [](const InputInfo &input) {
        return types::isObjC(input.getType());
      }))
    cmdArgs.push_back(
        args.MakeArgString("-fobjc-runtime=" + runtime.getAsString()));
  return runtime;
}

static bool maybeConsumeDash(const std::string &EH, size_t &I) {
  bool HaveDash = (I + 1 < EH.size() && EH[I + 1] == '-');
  I += HaveDash;
  return !HaveDash;
}

namespace {
struct EHFlags {
  bool Synch = false;
  bool Asynch = false;
  bool NoUnwindC = false;
};
} // end anonymous namespace

/// /EH controls whether to run destructor cleanups when exceptions are
/// thrown.  There are three modifiers:
/// - s: Cleanup after "synchronous" exceptions, aka C++ exceptions.
/// - a: Cleanup after "asynchronous" exceptions, aka structured exceptions.
///      The 'a' modifier is unimplemented and fundamentally hard in LLVM IR.
/// - c: Assume that extern "C" functions are implicitly nounwind.
/// The default is /EHs-c-, meaning cleanups are disabled.
static EHFlags parseClangCLEHFlags(const Driver &D, const ArgList &Args) {
  EHFlags EH;

  std::vector<std::string> EHArgs =
      Args.getAllArgValues(options::OPT__SLASH_EH);
  for (auto EHVal : EHArgs) {
    for (size_t I = 0, E = EHVal.size(); I != E; ++I) {
      switch (EHVal[I]) {
      case 'a':
        EH.Asynch = maybeConsumeDash(EHVal, I);
        if (EH.Asynch)
          EH.Synch = false;
        continue;
      case 'c':
        EH.NoUnwindC = maybeConsumeDash(EHVal, I);
        continue;
      case 's':
        EH.Synch = maybeConsumeDash(EHVal, I);
        if (EH.Synch)
          EH.Asynch = false;
        continue;
      default:
        break;
      }
      D.Diag(clang::diag::err_drv_invalid_value) << "/EH" << EHVal;
      break;
    }
  }
  // The /GX, /GX- flags are only processed if there are not /EH flags.
  // The default is that /GX is not specified.
  if (EHArgs.empty() &&
      Args.hasFlag(options::OPT__SLASH_GX, options::OPT__SLASH_GX_,
                   /*Default=*/false)) {
    EH.Synch = true;
    EH.NoUnwindC = true;
  }

  return EH;
}

void Clang::AddClangCLArgs(const ArgList &Args, types::ID InputType,
                           ArgStringList &CmdArgs,
                           codegenoptions::DebugInfoKind *DebugInfoKind,
                           bool *EmitCodeView) const {
  unsigned RTOptionID = options::OPT__SLASH_MT;
  bool isNVPTX = getToolChain().getTriple().isNVPTX();
  bool isSYCLDevice =
      getToolChain().getTriple().getEnvironment() == llvm::Triple::SYCLDevice;
  bool isSYCL = Args.hasArg(options::OPT_fsycl) || isSYCLDevice;
  // For SYCL Windows, /MD is the default.
  if (isSYCL)
    RTOptionID = options::OPT__SLASH_MD;

  if (Args.hasArg(options::OPT__SLASH_LDd))
    // The /LDd option implies /MTd (/MDd for SYCL). The dependent lib part
    // can be overridden but defining _DEBUG is sticky.
    RTOptionID = isSYCL ? options::OPT__SLASH_MDd : options::OPT__SLASH_MTd;

  if (Arg *A = Args.getLastArg(options::OPT__SLASH_M_Group)) {
    RTOptionID = A->getOption().getID();
    if (isSYCL && !isSYCLDevice &&
        (RTOptionID == options::OPT__SLASH_MT ||
         RTOptionID == options::OPT__SLASH_MTd))
      // Use of /MT or /MTd is not supported for SYCL.
      getToolChain().getDriver().Diag(diag::err_drv_unsupported_opt_dpcpp)
          << A->getOption().getName();
  }

  enum { addDEBUG = 0x1, addMT = 0x2, addDLL = 0x4 };
  auto addPreDefines = [&](unsigned Defines) {
    if (Defines & addDEBUG)
      CmdArgs.push_back("-D_DEBUG");
    if (Defines & addMT && !isSYCLDevice)
      CmdArgs.push_back("-D_MT");
    if (Defines & addDLL && !isSYCLDevice)
      CmdArgs.push_back("-D_DLL");
  };
  StringRef FlagForCRT;
  switch (RTOptionID) {
  case options::OPT__SLASH_MD:
    addPreDefines((Args.hasArg(options::OPT__SLASH_LDd) ? addDEBUG : 0x0) |
                  addMT | addDLL);
    FlagForCRT = "--dependent-lib=msvcrt";
    break;
  case options::OPT__SLASH_MDd:
    addPreDefines(addDEBUG | addMT | addDLL);
    FlagForCRT = "--dependent-lib=msvcrtd";
    break;
  case options::OPT__SLASH_MT:
    addPreDefines((Args.hasArg(options::OPT__SLASH_LDd) ? addDEBUG : 0x0) |
                  addMT);
    CmdArgs.push_back("-flto-visibility-public-std");
    FlagForCRT = "--dependent-lib=libcmt";
    break;
  case options::OPT__SLASH_MTd:
    addPreDefines(addDEBUG | addMT);
    CmdArgs.push_back("-flto-visibility-public-std");
    FlagForCRT = "--dependent-lib=libcmtd";
    break;
  default:
    llvm_unreachable("Unexpected option ID.");
  }

  if (Args.hasArg(options::OPT__SLASH_Zl)) {
    CmdArgs.push_back("-D_VC_NODEFAULTLIB");
  } else {
    CmdArgs.push_back(FlagForCRT.data());

    // This provides POSIX compatibility (maps 'open' to '_open'), which most
    // users want.  The /Za flag to cl.exe turns this off, but it's not
    // implemented in clang.
    CmdArgs.push_back("--dependent-lib=oldnames");

    // Add SYCL dependent library
    if (Args.hasArg(options::OPT_fsycl) &&
        !Args.hasArg(options::OPT_nolibsycl)) {
      if (RTOptionID == options::OPT__SLASH_MDd)
        CmdArgs.push_back("--dependent-lib=sycld");
      else
        CmdArgs.push_back("--dependent-lib=sycl");
    }
  }

  if (Arg *ShowIncludes =
          Args.getLastArg(options::OPT__SLASH_showIncludes,
                          options::OPT__SLASH_showIncludes_user)) {
    CmdArgs.push_back("--show-includes");
    if (ShowIncludes->getOption().matches(options::OPT__SLASH_showIncludes))
      CmdArgs.push_back("-sys-header-deps");
  }

  // This controls whether or not we emit RTTI data for polymorphic types.
  if (Args.hasFlag(options::OPT__SLASH_GR_, options::OPT__SLASH_GR,
                   /*Default=*/false))
    CmdArgs.push_back("-fno-rtti-data");

  // This controls whether or not we emit stack-protector instrumentation.
  // In MSVC, Buffer Security Check (/GS) is on by default.
  if (!isNVPTX && Args.hasFlag(options::OPT__SLASH_GS, options::OPT__SLASH_GS_,
                               /*Default=*/true)) {
    CmdArgs.push_back("-stack-protector");
    CmdArgs.push_back(Args.MakeArgString(Twine(LangOptions::SSPStrong)));
  }

  // Emit CodeView if -Z7 or -gline-tables-only are present.
  if (Arg *DebugInfoArg = Args.getLastArg(options::OPT__SLASH_Z7,
                                          options::OPT_gline_tables_only)) {
    *EmitCodeView = true;
    if (DebugInfoArg->getOption().matches(options::OPT__SLASH_Z7))
      *DebugInfoKind = codegenoptions::LimitedDebugInfo;
    else
      *DebugInfoKind = codegenoptions::DebugLineTablesOnly;
  } else {
    *EmitCodeView = false;
  }

  const Driver &D = getToolChain().getDriver();
  EHFlags EH = parseClangCLEHFlags(D, Args);
  if (!isNVPTX && (EH.Synch || EH.Asynch)) {
    if (types::isCXX(InputType))
      CmdArgs.push_back("-fcxx-exceptions");
    CmdArgs.push_back("-fexceptions");
  }
  if (types::isCXX(InputType) && EH.Synch && EH.NoUnwindC)
    CmdArgs.push_back("-fexternc-nounwind");

  // /EP should expand to -E -P.
  if (Args.hasArg(options::OPT__SLASH_EP)) {
    CmdArgs.push_back("-E");
    CmdArgs.push_back("-P");
  }

  unsigned VolatileOptionID;
  if (getToolChain().getTriple().isX86())
    VolatileOptionID = options::OPT__SLASH_volatile_ms;
  else
    VolatileOptionID = options::OPT__SLASH_volatile_iso;

  if (Arg *A = Args.getLastArg(options::OPT__SLASH_volatile_Group))
    VolatileOptionID = A->getOption().getID();

  if (VolatileOptionID == options::OPT__SLASH_volatile_ms)
    CmdArgs.push_back("-fms-volatile");

 if (Args.hasFlag(options::OPT__SLASH_Zc_dllexportInlines_,
                  options::OPT__SLASH_Zc_dllexportInlines,
                  false)) {
  CmdArgs.push_back("-fno-dllexport-inlines");
 }

  Arg *MostGeneralArg = Args.getLastArg(options::OPT__SLASH_vmg);
  Arg *BestCaseArg = Args.getLastArg(options::OPT__SLASH_vmb);
  if (MostGeneralArg && BestCaseArg)
    D.Diag(clang::diag::err_drv_argument_not_allowed_with)
        << MostGeneralArg->getAsString(Args) << BestCaseArg->getAsString(Args);

  if (MostGeneralArg) {
    Arg *SingleArg = Args.getLastArg(options::OPT__SLASH_vms);
    Arg *MultipleArg = Args.getLastArg(options::OPT__SLASH_vmm);
    Arg *VirtualArg = Args.getLastArg(options::OPT__SLASH_vmv);

    Arg *FirstConflict = SingleArg ? SingleArg : MultipleArg;
    Arg *SecondConflict = VirtualArg ? VirtualArg : MultipleArg;
    if (FirstConflict && SecondConflict && FirstConflict != SecondConflict)
      D.Diag(clang::diag::err_drv_argument_not_allowed_with)
          << FirstConflict->getAsString(Args)
          << SecondConflict->getAsString(Args);

    if (SingleArg)
      CmdArgs.push_back("-fms-memptr-rep=single");
    else if (MultipleArg)
      CmdArgs.push_back("-fms-memptr-rep=multiple");
    else
      CmdArgs.push_back("-fms-memptr-rep=virtual");
  }

  // Parse the default calling convention options.
  if (Arg *CCArg =
          Args.getLastArg(options::OPT__SLASH_Gd, options::OPT__SLASH_Gr,
                          options::OPT__SLASH_Gz, options::OPT__SLASH_Gv,
                          options::OPT__SLASH_Gregcall)) {
    unsigned DCCOptId = CCArg->getOption().getID();
    const char *DCCFlag = nullptr;
    bool ArchSupported = !isNVPTX;
    llvm::Triple::ArchType Arch = getToolChain().getArch();
    switch (DCCOptId) {
    case options::OPT__SLASH_Gd:
      DCCFlag = "-fdefault-calling-conv=cdecl";
      break;
    case options::OPT__SLASH_Gr:
      ArchSupported = Arch == llvm::Triple::x86;
      DCCFlag = "-fdefault-calling-conv=fastcall";
      break;
    case options::OPT__SLASH_Gz:
      ArchSupported = Arch == llvm::Triple::x86;
      DCCFlag = "-fdefault-calling-conv=stdcall";
      break;
    case options::OPT__SLASH_Gv:
      ArchSupported = Arch == llvm::Triple::x86 || Arch == llvm::Triple::x86_64;
      DCCFlag = "-fdefault-calling-conv=vectorcall";
      break;
    case options::OPT__SLASH_Gregcall:
      ArchSupported = Arch == llvm::Triple::x86 || Arch == llvm::Triple::x86_64;
      DCCFlag = "-fdefault-calling-conv=regcall";
      break;
    }

    // MSVC doesn't warn if /Gr or /Gz is used on x64, so we don't either.
    if (ArchSupported && DCCFlag)
      CmdArgs.push_back(DCCFlag);
  }

  Args.AddLastArg(CmdArgs, options::OPT_vtordisp_mode_EQ);

  if (!Args.hasArg(options::OPT_fdiagnostics_format_EQ)) {
    CmdArgs.push_back("-fdiagnostics-format");
    CmdArgs.push_back("msvc");
  }

  if (Arg *A = Args.getLastArg(options::OPT__SLASH_guard)) {
    StringRef GuardArgs = A->getValue();
    // The only valid options are "cf", "cf,nochecks", "cf-", "ehcont" and
    // "ehcont-".
    if (GuardArgs.equals_lower("cf")) {
      // Emit CFG instrumentation and the table of address-taken functions.
      CmdArgs.push_back("-cfguard");
    } else if (GuardArgs.equals_lower("cf,nochecks")) {
      // Emit only the table of address-taken functions.
      CmdArgs.push_back("-cfguard-no-checks");
    } else if (GuardArgs.equals_lower("ehcont")) {
      // Emit EH continuation table.
      CmdArgs.push_back("-ehcontguard");
    } else if (GuardArgs.equals_lower("cf-") ||
               GuardArgs.equals_lower("ehcont-")) {
      // Do nothing, but we might want to emit a security warning in future.
    } else {
      D.Diag(diag::err_drv_invalid_value) << A->getSpelling() << GuardArgs;
    }
  }
}

const char *Clang::getBaseInputName(const ArgList &Args,
                                    const InputInfo &Input) {
  return Args.MakeArgString(llvm::sys::path::filename(Input.getBaseInput()));
}

const char *Clang::getBaseInputStem(const ArgList &Args,
                                    const InputInfoList &Inputs) {
  const char *Str = getBaseInputName(Args, Inputs[0]);

  if (const char *End = strrchr(Str, '.'))
    return Args.MakeArgString(std::string(Str, End));

  return Str;
}

const char *Clang::getDependencyFileName(const ArgList &Args,
                                         const InputInfoList &Inputs) {
  // FIXME: Think about this more.

  if (Arg *OutputOpt =
          Args.getLastArg(options::OPT_o, options::OPT__SLASH_Fo)) {
    SmallString<128> OutputArgument(OutputOpt->getValue());
    if (llvm::sys::path::is_separator(OutputArgument.back()))
      // If the argument is a directory, output to BaseName in that dir.
      llvm::sys::path::append(OutputArgument, getBaseInputStem(Args, Inputs));
    llvm::sys::path::replace_extension(OutputArgument, llvm::Twine('d'));
    return Args.MakeArgString(OutputArgument);
  }

  return Args.MakeArgString(Twine(getBaseInputStem(Args, Inputs)) + ".d");
}

// Begin ClangAs

void ClangAs::AddMIPSTargetArgs(const ArgList &Args,
                                ArgStringList &CmdArgs) const {
  StringRef CPUName;
  StringRef ABIName;
  const llvm::Triple &Triple = getToolChain().getTriple();
  mips::getMipsCPUAndABI(Args, Triple, CPUName, ABIName);

  CmdArgs.push_back("-target-abi");
  CmdArgs.push_back(ABIName.data());
}

void ClangAs::AddX86TargetArgs(const ArgList &Args,
                               ArgStringList &CmdArgs) const {
  addX86AlignBranchArgs(getToolChain().getDriver(), Args, CmdArgs,
                        /*IsLTO=*/false);

  if (Arg *A = Args.getLastArg(options::OPT_masm_EQ)) {
    StringRef Value = A->getValue();
    if (Value == "intel" || Value == "att") {
      CmdArgs.push_back("-mllvm");
      CmdArgs.push_back(Args.MakeArgString("-x86-asm-syntax=" + Value));
    } else {
      getToolChain().getDriver().Diag(diag::err_drv_unsupported_option_argument)
          << A->getOption().getName() << Value;
    }
  }
}

void ClangAs::AddRISCVTargetArgs(const ArgList &Args,
                               ArgStringList &CmdArgs) const {
  const llvm::Triple &Triple = getToolChain().getTriple();
  StringRef ABIName = riscv::getRISCVABI(Args, Triple);

  CmdArgs.push_back("-target-abi");
  CmdArgs.push_back(ABIName.data());
}

void ClangAs::ConstructJob(Compilation &C, const JobAction &JA,
                           const InputInfo &Output, const InputInfoList &Inputs,
                           const ArgList &Args,
                           const char *LinkingOutput) const {
  ArgStringList CmdArgs;

  assert(Inputs.size() == 1 && "Unexpected number of inputs.");
  const InputInfo &Input = Inputs[0];

  const llvm::Triple &Triple = getToolChain().getEffectiveTriple();
  const std::string &TripleStr = Triple.getTriple();
  const auto &D = getToolChain().getDriver();

  // Don't warn about "clang -w -c foo.s"
  Args.ClaimAllArgs(options::OPT_w);
  // and "clang -emit-llvm -c foo.s"
  Args.ClaimAllArgs(options::OPT_emit_llvm);

  claimNoWarnArgs(Args);

  // Invoke ourselves in -cc1as mode.
  //
  // FIXME: Implement custom jobs for internal actions.
  CmdArgs.push_back("-cc1as");

  // Add the "effective" target triple.
  CmdArgs.push_back("-triple");
  CmdArgs.push_back(Args.MakeArgString(TripleStr));

  // Set the output mode, we currently only expect to be used as a real
  // assembler.
  CmdArgs.push_back("-filetype");
  CmdArgs.push_back("obj");

  // Set the main file name, so that debug info works even with
  // -save-temps or preprocessed assembly.
  CmdArgs.push_back("-main-file-name");
  CmdArgs.push_back(Clang::getBaseInputName(Args, Input));

  // Add the target cpu
  std::string CPU = getCPUName(Args, Triple, /*FromAs*/ true);
  if (!CPU.empty()) {
    CmdArgs.push_back("-target-cpu");
    CmdArgs.push_back(Args.MakeArgString(CPU));
  }

  // Add the target features
  getTargetFeatures(D, Triple, Args, CmdArgs, true);

  // Ignore explicit -force_cpusubtype_ALL option.
  (void)Args.hasArg(options::OPT_force__cpusubtype__ALL);

  // Pass along any -I options so we get proper .include search paths.
  Args.AddAllArgs(CmdArgs, options::OPT_I_Group);

  // Determine the original source input.
  const Action *SourceAction = &JA;
  while (SourceAction->getKind() != Action::InputClass) {
    assert(!SourceAction->getInputs().empty() && "unexpected root action!");
    SourceAction = SourceAction->getInputs()[0];
  }

  // Forward -g and handle debug info related flags, assuming we are dealing
  // with an actual assembly file.
  bool WantDebug = false;
  Args.ClaimAllArgs(options::OPT_g_Group);
  if (Arg *A = Args.getLastArg(options::OPT_g_Group))
    WantDebug = !A->getOption().matches(options::OPT_g0) &&
                !A->getOption().matches(options::OPT_ggdb0);

  unsigned DwarfVersion = ParseDebugDefaultVersion(getToolChain(), Args);
  if (const Arg *GDwarfN = getDwarfNArg(Args))
    DwarfVersion = DwarfVersionNum(GDwarfN->getSpelling());

  if (DwarfVersion == 0)
    DwarfVersion = getToolChain().GetDefaultDwarfVersion();

  codegenoptions::DebugInfoKind DebugInfoKind = codegenoptions::NoDebugInfo;

  if (SourceAction->getType() == types::TY_Asm ||
      SourceAction->getType() == types::TY_PP_Asm) {
    // You might think that it would be ok to set DebugInfoKind outside of
    // the guard for source type, however there is a test which asserts
    // that some assembler invocation receives no -debug-info-kind,
    // and it's not clear whether that test is just overly restrictive.
    DebugInfoKind = (WantDebug ? codegenoptions::LimitedDebugInfo
                               : codegenoptions::NoDebugInfo);
    // Add the -fdebug-compilation-dir flag if needed.
    addDebugCompDirArg(Args, CmdArgs, C.getDriver().getVFS());

    addDebugPrefixMapArg(getToolChain().getDriver(), Args, CmdArgs);

    // Set the AT_producer to the clang version when using the integrated
    // assembler on assembly source files.
    CmdArgs.push_back("-dwarf-debug-producer");
    CmdArgs.push_back(Args.MakeArgString(getClangFullVersion()));

    // And pass along -I options
    Args.AddAllArgs(CmdArgs, options::OPT_I);
  }
  RenderDebugEnablingArgs(Args, CmdArgs, DebugInfoKind, DwarfVersion,
                          llvm::DebuggerKind::Default);
  renderDwarfFormat(D, Triple, Args, CmdArgs, DwarfVersion);
  RenderDebugInfoCompressionArgs(Args, CmdArgs, D, getToolChain());


  // Handle -fPIC et al -- the relocation-model affects the assembler
  // for some targets.
  llvm::Reloc::Model RelocationModel;
  unsigned PICLevel;
  bool IsPIE;
  std::tie(RelocationModel, PICLevel, IsPIE) =
      ParsePICArgs(getToolChain(), Args);

  const char *RMName = RelocationModelName(RelocationModel);
  if (RMName) {
    CmdArgs.push_back("-mrelocation-model");
    CmdArgs.push_back(RMName);
  }

  // Optionally embed the -cc1as level arguments into the debug info, for build
  // analysis.
  if (getToolChain().UseDwarfDebugFlags()) {
    ArgStringList OriginalArgs;
    for (const auto &Arg : Args)
      Arg->render(Args, OriginalArgs);

    SmallString<256> Flags;
    const char *Exec = getToolChain().getDriver().getClangProgramPath();
    EscapeSpacesAndBackslashes(Exec, Flags);
    for (const char *OriginalArg : OriginalArgs) {
      SmallString<128> EscapedArg;
      EscapeSpacesAndBackslashes(OriginalArg, EscapedArg);
      Flags += " ";
      Flags += EscapedArg;
    }
    CmdArgs.push_back("-dwarf-debug-flags");
    CmdArgs.push_back(Args.MakeArgString(Flags));
  }

  // FIXME: Add -static support, once we have it.

  // Add target specific flags.
  switch (getToolChain().getArch()) {
  default:
    break;

  case llvm::Triple::mips:
  case llvm::Triple::mipsel:
  case llvm::Triple::mips64:
  case llvm::Triple::mips64el:
    AddMIPSTargetArgs(Args, CmdArgs);
    break;

  case llvm::Triple::x86:
  case llvm::Triple::x86_64:
    AddX86TargetArgs(Args, CmdArgs);
    break;

  case llvm::Triple::arm:
  case llvm::Triple::armeb:
  case llvm::Triple::thumb:
  case llvm::Triple::thumbeb:
    // This isn't in AddARMTargetArgs because we want to do this for assembly
    // only, not C/C++.
    if (Args.hasFlag(options::OPT_mdefault_build_attributes,
                     options::OPT_mno_default_build_attributes, true)) {
        CmdArgs.push_back("-mllvm");
        CmdArgs.push_back("-arm-add-build-attributes");
    }
    break;

  case llvm::Triple::aarch64:
  case llvm::Triple::aarch64_32:
  case llvm::Triple::aarch64_be:
    if (Args.hasArg(options::OPT_mmark_bti_property)) {
      CmdArgs.push_back("-mllvm");
      CmdArgs.push_back("-aarch64-mark-bti-property");
    }
    break;

  case llvm::Triple::riscv32:
  case llvm::Triple::riscv64:
    AddRISCVTargetArgs(Args, CmdArgs);
    break;
  }

  // Consume all the warning flags. Usually this would be handled more
  // gracefully by -cc1 (warning about unknown warning flags, etc) but -cc1as
  // doesn't handle that so rather than warning about unused flags that are
  // actually used, we'll lie by omission instead.
  // FIXME: Stop lying and consume only the appropriate driver flags
  Args.ClaimAllArgs(options::OPT_W_Group);

  CollectArgsForIntegratedAssembler(C, Args, CmdArgs,
                                    getToolChain().getDriver());

  Args.AddAllArgs(CmdArgs, options::OPT_mllvm);

  assert(Output.isFilename() && "Unexpected lipo output.");
  CmdArgs.push_back("-o");
  CmdArgs.push_back(Output.getFilename());

  const llvm::Triple &T = getToolChain().getTriple();
  Arg *A;
  if (getDebugFissionKind(D, Args, A) == DwarfFissionKind::Split &&
      T.isOSBinFormatELF()) {
    CmdArgs.push_back("-split-dwarf-output");
    CmdArgs.push_back(SplitDebugName(JA, Args, Input, Output));
  }

  if (Triple.isAMDGPU())
    handleAMDGPUCodeObjectVersionOptions(D, Args, CmdArgs);

  assert(Input.isFilename() && "Invalid input.");
  CmdArgs.push_back(Input.getFilename());

  const char *Exec = getToolChain().getDriver().getClangProgramPath();
  if (D.CC1Main && !D.CCGenDiagnostics) {
    // Invoke cc1as directly in this process.
    C.addCommand(std::make_unique<CC1Command>(JA, *this,
                                              ResponseFileSupport::AtFileUTF8(),
                                              Exec, CmdArgs, Inputs, Output));
  } else {
    C.addCommand(std::make_unique<Command>(JA, *this,
                                           ResponseFileSupport::AtFileUTF8(),
                                           Exec, CmdArgs, Inputs, Output));
  }
}

// Begin OffloadBundler

void OffloadBundler::ConstructJob(Compilation &C, const JobAction &JA,
                                  const InputInfo &Output,
                                  const InputInfoList &Inputs,
                                  const llvm::opt::ArgList &TCArgs,
                                  const char *LinkingOutput) const {
  // The version with only one output is expected to refer to a bundling job.
  assert(isa<OffloadBundlingJobAction>(JA) && "Expecting bundling job!");

  // The bundling command looks like this:
  // clang-offload-bundler -type=bc
  //   -targets=host-triple,openmp-triple1,openmp-triple2
  //   -outputs=input_file
  //   -inputs=unbundle_file_host,unbundle_file_tgt1,unbundle_file_tgt2"

  ArgStringList CmdArgs;

  // Get the type.
  CmdArgs.push_back(TCArgs.MakeArgString(
      Twine("-type=") + types::getTypeTempSuffix(Output.getType())));

  assert(JA.getInputs().size() == Inputs.size() &&
         "Not have inputs for all dependence actions??");

  // Get the targets.
  SmallString<128> Triples;
  Triples += "-targets=";
  for (unsigned I = 0; I < Inputs.size(); ++I) {
    if (I)
      Triples += ',';

    // Find ToolChain for this input.
    Action::OffloadKind CurKind = Action::OFK_Host;
    const ToolChain *CurTC = &getToolChain();
    const Action *CurDep = JA.getInputs()[I];

    if (const auto *OA = dyn_cast<OffloadAction>(CurDep)) {
      CurTC = nullptr;
      OA->doOnEachDependence([&](Action *A, const ToolChain *TC, const char *) {
        assert(CurTC == nullptr && "Expected one dependence!");
        CurKind = A->getOffloadingDeviceKind();
        CurTC = TC;
      });
    }
    Triples += Action::GetOffloadKindName(CurKind);
    Triples += '-';
    Triples += CurTC->getTriple().normalize();
    if (CurKind == Action::OFK_HIP && CurDep->getOffloadingArch()) {
      Triples += '-';
      Triples += CurDep->getOffloadingArch();
    }
  }
  // If we see we are bundling for FPGA using -fintelfpga, add the
  // dependency bundle
  bool IsFPGADepBundle = TCArgs.hasArg(options::OPT_fintelfpga) &&
                         Output.getType() == types::TY_Object;

  // For spir64_fpga target, when bundling objects we also want to bundle up the
  // named dependency file.
  // TODO - We are currently using the target triple inputs to slot a location
  // of the dependency information into the bundle.  It would be good to
  // separate this out to an explicit option in the bundler for the dependency
  // file as it does not match the type being bundled.
  if (IsFPGADepBundle) {
    Triples += ',';
    Triples += Action::GetOffloadKindName(Action::OFK_SYCL);
    Triples += '-';
    Triples += llvm::Triple::getArchTypeName(llvm::Triple::fpga_dep);
  }
  CmdArgs.push_back(TCArgs.MakeArgString(Triples));

  // Get bundled file command.
  CmdArgs.push_back(
      TCArgs.MakeArgString(Twine("-outputs=") + Output.getFilename()));

  // Get unbundled files command.
  SmallString<128> UB;
  UB += "-inputs=";
  for (unsigned I = 0; I < Inputs.size(); ++I) {
    if (I)
      UB += ',';

    // Find ToolChain for this input.
    const ToolChain *CurTC = &getToolChain();
    if (const auto *OA = dyn_cast<OffloadAction>(JA.getInputs()[I])) {
      CurTC = nullptr;
      OA->doOnEachDependence([&](Action *, const ToolChain *TC, const char *) {
        assert(CurTC == nullptr && "Expected one dependence!");
        CurTC = TC;
      });
    }
    UB += CurTC->getInputFilename(Inputs[I]);
  }
  // For -fintelfpga, when bundling objects we also want to bundle up the
  // named dependency file.
  if (IsFPGADepBundle) {
    const char *BaseName = Clang::getBaseInputName(TCArgs, Inputs[0]);
    SmallString<128> DepFile(C.getDriver().getFPGATempDepFile(BaseName));
    if (!DepFile.empty()) {
      UB += ',';
      UB += DepFile;
    }
  }
  CmdArgs.push_back(TCArgs.MakeArgString(UB));

  // All the inputs are encoded as commands.
  C.addCommand(std::make_unique<Command>(
      JA, *this, ResponseFileSupport::None(),
      TCArgs.MakeArgString(getToolChain().GetProgramPath(getShortName())),
      CmdArgs, None, Output));
}

void OffloadBundler::ConstructJobMultipleOutputs(
    Compilation &C, const JobAction &JA, const InputInfoList &Outputs,
    const InputInfoList &Inputs, const llvm::opt::ArgList &TCArgs,
    const char *LinkingOutput) const {
  // The version with multiple outputs is expected to refer to a unbundling job.
  auto &UA = cast<OffloadUnbundlingJobAction>(JA);

  // The unbundling command looks like this:
  // clang-offload-bundler -type=bc
  //   -targets=host-triple,openmp-triple1,openmp-triple2
  //   -inputs=input_file
  //   -outputs=unbundle_file_host,unbundle_file_tgt1,unbundle_file_tgt2"
  //   -unbundle

  ArgStringList CmdArgs;
  InputInfo Input = Inputs.front();
  const char *TypeArg = types::getTypeTempSuffix(Input.getType());
  const char *InputFileName = Input.getFilename();
  types::ID InputType(Input.getType());
  bool IsFPGADepUnbundle = JA.getType() == types::TY_FPGA_Dependencies;
  bool IsFPGADepLibUnbundle = JA.getType() == types::TY_FPGA_Dependencies_List;

  if (InputType == types::TY_FPGA_AOCX || InputType == types::TY_FPGA_AOCR) {
    // Override type with AOCX/AOCR which will unbundle to a list containing
    // binaries with the appropriate file extension (.aocx/.aocr).
    // TODO - representation of the output file from the unbundle for these
    // types (aocx/aocr) are always list files.  We should represent this
    // better in the output extension and type for improved understanding
    // of file contents and debuggability.
    if (getToolChain().getTriple().getSubArch() ==
        llvm::Triple::SPIRSubArch_fpga)
      TypeArg = InputType == types::TY_FPGA_AOCX ? "aocx" : "aocr";
    else
      TypeArg = "aoo";
  }
  if (InputType == types::TY_FPGA_AOCO || IsFPGADepLibUnbundle)
    TypeArg = "aoo";
  if (IsFPGADepUnbundle)
    TypeArg = "o";

  // Get the type.
  CmdArgs.push_back(TCArgs.MakeArgString(Twine("-type=") + TypeArg));

  // Get the targets.
  SmallString<128> Triples;
  Triples += "-targets=";
  auto DepInfo = UA.getDependentActionsInfo();
  for (unsigned I = 0, J = 0; I < DepInfo.size(); ++I) {
    auto &Dep = DepInfo[I];
    // FPGA device triples are 'transformed' for the bundler when creating
    // aocx or aocr type bundles.  Also, we only do a specific target
    // unbundling, skipping the host side or device side.
    if (types::isFPGA(InputType)) {
      if (getToolChain().getTriple().getSubArch() ==
              llvm::Triple::SPIRSubArch_fpga &&
          Dep.DependentOffloadKind == Action::OFK_SYCL) {
        llvm::Triple TT;
        TT.setArchName(types::getTypeName(InputType));
        TT.setVendorName("intel");
        TT.setOS(getToolChain().getTriple().getOS());
        TT.setEnvironment(llvm::Triple::SYCLDevice);
        Triples += "sycl-";
        Triples += TT.normalize();
      } else if (getToolChain().getTriple().getSubArch() !=
                     llvm::Triple::SPIRSubArch_fpga &&
                 Dep.DependentOffloadKind == Action::OFK_Host) {
        Triples += Action::GetOffloadKindName(Dep.DependentOffloadKind);
        Triples += '-';
        Triples += Dep.DependentToolChain->getTriple().normalize();
      }
      continue;
    } else if (InputType == types::TY_Archive ||
               (TCArgs.hasArg(options::OPT_fintelfpga) &&
                TCArgs.hasArg(options::OPT_fsycl_link_EQ))) {
      // Do not extract host part if we are unbundling archive on Windows
      // because it is not needed. Static offload libraries are added to the
      // host link command just as normal libraries.  Do not extract the host
      // part from -fintelfpga -fsycl-link unbundles either, as the full obj
      // is used in the final link
      if (Dep.DependentOffloadKind == Action::OFK_Host)
        continue;
    }
    if (J++)
      Triples += ',';
    Triples += Action::GetOffloadKindName(Dep.DependentOffloadKind);
    Triples += '-';
    Triples += Dep.DependentToolChain->getTriple().normalize();
    if (Dep.DependentOffloadKind == Action::OFK_HIP &&
        !Dep.DependentBoundArch.empty()) {
      Triples += '-';
      Triples += Dep.DependentBoundArch;
    }
  }
  if (IsFPGADepUnbundle || IsFPGADepLibUnbundle) {
    // TODO - We are currently using the target triple inputs to slot a location
    // of the dependency information into the bundle.  It would be good to
    // separate this out to an explicit option in the bundler for the dependency
    // file as it does not match the type being bundled.
    Triples += Action::GetOffloadKindName(Action::OFK_SYCL);
    Triples += '-';
    Triples += llvm::Triple::getArchTypeName(llvm::Triple::fpga_dep);
  }
  CmdArgs.push_back(TCArgs.MakeArgString(Triples));

  // Get bundled file command.
  CmdArgs.push_back(
      TCArgs.MakeArgString(Twine("-inputs=") + InputFileName));

  // Get unbundled files command.
  SmallString<128> UB;
  UB += "-outputs=";
  // When dealing with -fintelfpga, there is an additional unbundle step
  // that occurs for the dependency file.  In that case, do not use the
  // dependent information, but just the output file.
  if (IsFPGADepUnbundle || IsFPGADepLibUnbundle)
    UB += Outputs[0].getFilename();
  else {
    for (unsigned I = 0; I < Outputs.size(); ++I) {
      if (I)
        UB += ',';
      UB += DepInfo[I].DependentToolChain->getInputFilename(Outputs[I]);
    }
  }
  CmdArgs.push_back(TCArgs.MakeArgString(UB));
  CmdArgs.push_back("-unbundle");
  CmdArgs.push_back("-allow-missing-bundles");

  // All the inputs are encoded as commands.
  C.addCommand(std::make_unique<Command>(
      JA, *this, ResponseFileSupport::None(),
      TCArgs.MakeArgString(getToolChain().GetProgramPath(getShortName())),
      CmdArgs, None, Outputs));
}

// Begin OffloadWrapper

void OffloadWrapper::ConstructJob(Compilation &C, const JobAction &JA,
                                  const InputInfo &Output,
                                  const InputInfoList &Inputs,
                                  const llvm::opt::ArgList &TCArgs,
                                  const char *LinkingOutput) const {
  // Construct offload-wrapper command.  Also calls llc to generate the
  // object that is fed to the linker from the wrapper generated bc file
  assert(isa<OffloadWrapperJobAction>(JA) && "Expecting wrapping job!");

  Action::OffloadKind OffloadingKind = JA.getOffloadingDeviceKind();
  if (OffloadingKind == Action::OFK_SYCL) {
    // The wrapper command looks like this:
    // clang-offload-wrapper
    //   -o=<outputfile>.bc
    //   -host=x86_64-pc-linux-gnu -kind=sycl
    //   -format=spirv <inputfile1>.spv <manifest1>(optional)
    //   -format=spirv <inputfile2>.spv <manifest2>(optional)
    //  ...
    ArgStringList WrapperArgs;

    std::string OutTmpName = C.getDriver().GetTemporaryPath("wrapper", "bc");
    const char *WrapperFileName =
        C.addTempFile(C.getArgs().MakeArgString(OutTmpName));
    SmallString<128> OutOpt("-o=");
    OutOpt += WrapperFileName;
    WrapperArgs.push_back(C.getArgs().MakeArgString(OutOpt));

    SmallString<128> HostTripleOpt("-host=");
    HostTripleOpt += getToolChain().getAuxTriple()->str();
    WrapperArgs.push_back(C.getArgs().MakeArgString(HostTripleOpt));

    llvm::Triple TT = getToolChain().getTriple();
    SmallString<128> TargetTripleOpt = TT.getArchName();
    // When wrapping an FPGA device binary, we need to be sure to apply the
    // appropriate triple that corresponds (fpga_aoc[xr]-intel-<os>-sycldevice)
    // to the target triple setting.
    if (TT.getSubArch() == llvm::Triple::SPIRSubArch_fpga &&
        TCArgs.hasArg(options::OPT_fsycl_link_EQ)) {
      auto *A = C.getInputArgs().getLastArg(options::OPT_fsycl_link_EQ);
      TT.setArchName((A->getValue() == StringRef("early")) ? "fpga_aocr"
                                                           : "fpga_aocx");
      TT.setVendorName("intel");
      TT.setEnvironment(llvm::Triple::SYCLDevice);
      TargetTripleOpt = TT.str();
      // When wrapping an FPGA aocx binary to archive, do not emit registration
      // functions
      if (A->getValue() == StringRef("image"))
        WrapperArgs.push_back(C.getArgs().MakeArgString("--emit-reg-funcs=0"));
    }
    // Grab any Target specific options that need to be added to the wrapper
    // information.
    ArgStringList BuildArgs;
    auto createArgString = [&](const char *Opt) {
      if (BuildArgs.empty())
        return;
      SmallString<128> AL;
      for (const char *A : BuildArgs) {
        if (AL.empty()) {
          AL = A;
          continue;
        }
        AL += " ";
        AL += A;
      }
      WrapperArgs.push_back(C.getArgs().MakeArgString(Twine(Opt) + AL));
    };
    const toolchains::SYCLToolChain &TC =
              static_cast<const toolchains::SYCLToolChain &>(getToolChain());
    // TODO: Consider separating the mechanisms for:
    // - passing standard-defined options to AOT/JIT compilation steps;
    // - passing AOT-compiler specific options.
    // This would allow retaining standard language options in the
    // image descriptor, while excluding tool-specific options that
    // have been known to confuse RT implementations.
    if (TC.getTriple().getSubArch() == llvm::Triple::NoSubArch) {
      // Only store compile/link opts in the image descriptor for the SPIR-V
      // target; AOT compilation has already been performed otherwise.
      TC.TranslateBackendTargetArgs(TCArgs, BuildArgs);
      createArgString("-compile-opts=");
      BuildArgs.clear();
      TC.TranslateLinkerTargetArgs(TCArgs, BuildArgs);
      createArgString("-link-opts=");
    }

    WrapperArgs.push_back(
        C.getArgs().MakeArgString(Twine("-target=") + TargetTripleOpt));

    // TODO forcing offload kind is a simplification which assumes wrapper used
    // only with SYCL. Device binary format (-format=xxx) option should also
    // come from the command line and/or the native compiler. Should be fixed
    // together with supporting AOT in the driver. If format is not set, the
    // default is "none" which means runtime must try to determine it
    // automatically.
    StringRef Kind = Action::GetOffloadKindName(OffloadingKind);
    WrapperArgs.push_back(
        C.getArgs().MakeArgString(Twine("-kind=") + Twine(Kind)));

    assert((Inputs.size() > 0) && "no inputs for clang-offload-wrapper");
    assert(((Inputs[0].getType() != types::TY_Tempfiletable) ||
            (Inputs.size() == 1)) &&
           "wrong usage of clang-offload-wrapper with SYCL");
    const InputInfo &I = Inputs[0];
    assert(I.isFilename() && "Invalid input.");

    if (I.getType() == types::TY_Tempfiletable ||
        I.getType() == types::TY_Tempfilelist)
      // wrapper actual input files are passed via the batch job file table:
      WrapperArgs.push_back(C.getArgs().MakeArgString("-batch"));
    WrapperArgs.push_back(C.getArgs().MakeArgString(I.getFilename()));

    auto Cmd = std::make_unique<Command>(
        JA, *this, ResponseFileSupport::None(),
        TCArgs.MakeArgString(getToolChain().GetProgramPath(getShortName())),
        WrapperArgs, None);
    C.addCommand(std::move(Cmd));

    // Construct llc command.
    // The output is an object file
    ArgStringList LlcArgs{"-filetype=obj", "-o", Output.getFilename(),
                          WrapperFileName};
    llvm::Reloc::Model RelocationModel;
    unsigned PICLevel;
    bool IsPIE;
    std::tie(RelocationModel, PICLevel, IsPIE) =
        ParsePICArgs(getToolChain(), TCArgs);
    if (PICLevel > 0) {
      LlcArgs.push_back("-relocation-model=pic");
    }
    if (IsPIE) {
      LlcArgs.push_back("-enable-pie");
    }
    SmallString<128> LlcPath(C.getDriver().Dir);
    llvm::sys::path::append(LlcPath, "llc");
    const char *Llc = C.getArgs().MakeArgString(LlcPath);
    C.addCommand(std::make_unique<Command>(
         JA, *this, ResponseFileSupport::None(), Llc, LlcArgs, None));
    return;
  } // end of SYCL flavor of offload wrapper command creation

  ArgStringList CmdArgs;

  const llvm::Triple &Triple = getToolChain().getEffectiveTriple();

  // Add the "effective" target triple.
  CmdArgs.push_back("-host");
  CmdArgs.push_back(TCArgs.MakeArgString(Triple.getTriple()));

  // Add the output file name.
  assert(Output.isFilename() && "Invalid output.");
  CmdArgs.push_back("-o");
  CmdArgs.push_back(TCArgs.MakeArgString(Output.getFilename()));

  assert(JA.getInputs().size() == Inputs.size() &&
         "Not have inputs for all dependence actions??");

  // For FPGA, we wrap the host objects before archiving them when using
  // -fsycl-link.  This allows for better extraction control from the
  // archive when we need the host objects for subsequent compilations.
  if (OffloadingKind == Action::OFK_None &&
      C.getArgs().hasArg(options::OPT_fintelfpga) &&
      C.getArgs().hasArg(options::OPT_fsycl_link_EQ)) {

    // Add offload targets and inputs.
    CmdArgs.push_back(C.getArgs().MakeArgString(
        Twine("-kind=") + Action::GetOffloadKindName(OffloadingKind)));
    CmdArgs.push_back(
        TCArgs.MakeArgString(Twine("-target=") + Triple.getTriple()));

    // Add input.
    assert(Inputs[0].isFilename() && "Invalid input.");
    CmdArgs.push_back(TCArgs.MakeArgString(Inputs[0].getFilename()));

    C.addCommand(std::make_unique<Command>(
        JA, *this, ResponseFileSupport::None(),
        TCArgs.MakeArgString(getToolChain().GetProgramPath(getShortName())),
        CmdArgs, Inputs));
    return;
  }

  // Add offload targets and inputs.
  for (unsigned I = 0; I < Inputs.size(); ++I) {
    // Get input's Offload Kind and ToolChain.
    const auto *OA = cast<OffloadAction>(JA.getInputs()[I]);
    assert(OA->hasSingleDeviceDependence(/*DoNotConsiderHostActions=*/true) &&
           "Expected one device dependence!");
    Action::OffloadKind DeviceKind = Action::OFK_None;
    const ToolChain *DeviceTC = nullptr;
    OA->doOnEachDependence([&](Action *A, const ToolChain *TC, const char *) {
      DeviceKind = A->getOffloadingDeviceKind();
      DeviceTC = TC;
    });

    // And add it to the offload targets.
    CmdArgs.push_back(C.getArgs().MakeArgString(
        Twine("-kind=") + Action::GetOffloadKindName(DeviceKind)));
    CmdArgs.push_back(TCArgs.MakeArgString(Twine("-target=") +
                                           DeviceTC->getTriple().normalize()));

    // Add input.
    assert(Inputs[I].isFilename() && "Invalid input.");
    CmdArgs.push_back(TCArgs.MakeArgString(Inputs[I].getFilename()));
  }

  C.addCommand(std::make_unique<Command>(
      JA, *this, ResponseFileSupport::None(),
      TCArgs.MakeArgString(getToolChain().GetProgramPath(getShortName())),
      CmdArgs, Inputs));
}

// Begin OffloadDeps

void OffloadDeps::constructJob(Compilation &C, const JobAction &JA,
                               ArrayRef<InputInfo> Outputs,
                               ArrayRef<InputInfo> Inputs,
                               const llvm::opt::ArgList &TCArgs,
                               const char *LinkingOutput) const {
  auto &DA = cast<OffloadDepsJobAction>(JA);

  ArgStringList CmdArgs;

  // Get the targets.
  SmallString<128> Targets{"-targets="};
  auto DepInfo = DA.getDependentActionsInfo();
  for (unsigned I = 0; I < DepInfo.size(); ++I) {
    auto &Dep = DepInfo[I];
    if (I)
      Targets += ',';
    Targets += Action::GetOffloadKindName(Dep.DependentOffloadKind);
    Targets += '-';
    Targets += Dep.DependentToolChain->getTriple().normalize();
    if (Dep.DependentOffloadKind == Action::OFK_HIP &&
        !Dep.DependentBoundArch.empty()) {
      Targets += '-';
      Targets += Dep.DependentBoundArch;
    }
  }
  CmdArgs.push_back(TCArgs.MakeArgString(Targets));

  // Prepare outputs.
  SmallString<128> Outs{"-outputs="};
  for (unsigned I = 0; I < Outputs.size(); ++I) {
    if (I)
      Outs += ',';
    Outs += DepInfo[I].DependentToolChain->getInputFilename(Outputs[I]);
  }
  CmdArgs.push_back(TCArgs.MakeArgString(Outs));

  // Add input file.
  CmdArgs.push_back(Inputs.front().getFilename());

  // All the inputs are encoded as commands.
  C.addCommand(std::make_unique<Command>(
      JA, *this, ResponseFileSupport::None(),
      TCArgs.MakeArgString(getToolChain().GetProgramPath(getShortName())),
      CmdArgs, None, Outputs));
}

void OffloadDeps::ConstructJob(Compilation &C, const JobAction &JA,
                               const InputInfo &Output,
                               const InputInfoList &Inputs,
                               const llvm::opt::ArgList &TCArgs,
                               const char *LinkingOutput) const {
  constructJob(C, JA, Output, Inputs, TCArgs, LinkingOutput);
}

void OffloadDeps::ConstructJobMultipleOutputs(Compilation &C,
                                              const JobAction &JA,
                                              const InputInfoList &Outputs,
                                              const InputInfoList &Inputs,
                                              const llvm::opt::ArgList &TCArgs,
                                              const char *LinkingOutput) const {
  constructJob(C, JA, Outputs, Inputs, TCArgs, LinkingOutput);
}

// Begin SPIRVTranslator

void SPIRVTranslator::ConstructJob(Compilation &C, const JobAction &JA,
                                  const InputInfo &Output,
                                  const InputInfoList &Inputs,
                                  const llvm::opt::ArgList &TCArgs,
                                  const char *LinkingOutput) const {
  // Construct llvm-spirv command.
  assert(isa<SPIRVTranslatorJobAction>(JA) && "Expecting Translator job!");

  // The translator command looks like this:
  // llvm-spirv -o <file>.spv <file>.bc
  ArgStringList ForeachArgs;
  ArgStringList TranslatorArgs;

  TranslatorArgs.push_back("-o");
  TranslatorArgs.push_back(Output.getFilename());
  if (getToolChain().getTriple().isSYCLDeviceEnvironment()) {
    TranslatorArgs.push_back("-spirv-max-version=1.3");
    TranslatorArgs.push_back("-spirv-debug-info-version=legacy");
    // Prevent crash in the translator if input IR contains DIExpression
    // operations which don't have mapping to OpenCL.DebugInfo.100 spec.
    TranslatorArgs.push_back("-spirv-allow-extra-diexpressions");
    if (C.getArgs().hasArg(options::OPT_fsycl_esimd))
      TranslatorArgs.push_back("-spirv-allow-unknown-intrinsics");

    // Disable SPV_INTEL_usm_storage_classes by default since it adds new
    // storage classes that represent global_device and global_host address
    // spaces, which are not supported for all targets. With the extension
    // disable the storage classes will be lowered to CrossWorkgroup storage
    // class that is mapped to just global address space. The extension is
    // supposed to be enabled only for FPGA hardware.
    std::string ExtArg("-spirv-ext=+all,-SPV_INTEL_usm_storage_classes");
    if (getToolChain().getTriple().getSubArch() ==
        llvm::Triple::SPIRSubArch_fpga) {
      for (auto *A : TCArgs) {
        if (A->getOption().matches(options::OPT_Xs_separate) ||
            A->getOption().matches(options::OPT_Xs)) {
          StringRef ArgString(A->getValue());
          if (ArgString == "hardware" || ArgString == "simulation")
            ExtArg = "-spirv-ext=+all";
        }
      }
    }
    // Temporary disable SPV_INTEL_optnone until some targets support it.
    ExtArg += ",-SPV_INTEL_optnone";
    TranslatorArgs.push_back(TCArgs.MakeArgString(ExtArg));
  }
  for (auto I : Inputs) {
    std::string Filename(I.getFilename());
    if (I.getType() == types::TY_Tempfilelist) {
      ForeachArgs.push_back(
          C.getArgs().MakeArgString("--in-file-list=" + Filename));
      ForeachArgs.push_back(
          C.getArgs().MakeArgString("--in-replace=" + Filename));
      ForeachArgs.push_back(
          C.getArgs().MakeArgString("--out-ext=spv"));
    }
    TranslatorArgs.push_back(C.getArgs().MakeArgString(Filename));
  }

  auto Cmd = std::make_unique<Command>(JA, *this, ResponseFileSupport::None(),
      TCArgs.MakeArgString(getToolChain().GetProgramPath(getShortName())),
      TranslatorArgs, None);

  if (!ForeachArgs.empty()) {
    // Construct llvm-foreach command.
    // The llvm-foreach command looks like this:
    // llvm-foreach a.list --out-replace=out "cp {} out"
    // --out-file-list=list
    std::string OutputFileName(Output.getFilename());
    ForeachArgs.push_back(
        TCArgs.MakeArgString("--out-file-list=" + OutputFileName));
    ForeachArgs.push_back(
        TCArgs.MakeArgString("--out-replace=" + OutputFileName));
    ForeachArgs.push_back(TCArgs.MakeArgString("--"));
    ForeachArgs.push_back(TCArgs.MakeArgString(Cmd->getExecutable()));

    for (auto &Arg : Cmd->getArguments())
      ForeachArgs.push_back(Arg);

    SmallString<128> ForeachPath(C.getDriver().Dir);
    llvm::sys::path::append(ForeachPath, "llvm-foreach");
    const char *Foreach = C.getArgs().MakeArgString(ForeachPath);
    C.addCommand(std::make_unique<Command>(
        JA, *this, ResponseFileSupport::None(), Foreach, ForeachArgs, None));
  } else
    C.addCommand(std::move(Cmd));
}

void SPIRCheck::ConstructJob(Compilation &C, const JobAction &JA,
                             const InputInfo &Output,
                             const InputInfoList &Inputs,
                             const llvm::opt::ArgList &TCArgs,
                             const char *LinkingOutput) const {
  // Construct llvm-no-spir-kernel command.
  assert(isa<SPIRCheckJobAction>(JA) && "Expecting SPIR Check job!");

  // The spir check command looks like this:
  // llvm-no-spir-kernel <file>.bc
  // Upon success, we just move ahead.  Error means the check failed and
  // we need to exit.  The expected output is the input as this is just an
  // intermediate check with no functional change.
  ArgStringList CheckArgs;
  assert(Inputs.size() == 1 && "Unexpected number of inputs to the tool");
  const InputInfo &InputFile = Inputs.front();
  CheckArgs.push_back(InputFile.getFilename());

  // Add output file, which is just a copy of the input to better fit in the
  // toolchain flow.
  CheckArgs.push_back("-o");
  CheckArgs.push_back(Output.getFilename());
  auto Cmd = std::make_unique<Command>(
      JA, *this, ResponseFileSupport::None(),
      TCArgs.MakeArgString(getToolChain().GetProgramPath(getShortName())),
      CheckArgs, None);

  if (getToolChain().getTriple().getSubArch() ==
      llvm::Triple::SPIRSubArch_fpga) {
    const char *Msg = TCArgs.MakeArgString(
        Twine("The FPGA image does not include all device kernels from ") +
        Twine(InputFile.getBaseInput()) +
        Twine(". Please re-generate the image"));
    Cmd->addDiagForErrorCode(/*ErrorCode*/ 1, Msg);
  }

  C.addCommand(std::move(Cmd));
}

static void addArgs(ArgStringList &DstArgs, const llvm::opt::ArgList &Alloc,
                    ArrayRef<StringRef> SrcArgs) {
  for (const auto Arg : SrcArgs) {
    DstArgs.push_back(Alloc.MakeArgString(Arg));
  }
}

// Partially copied from clang/lib/Frontend/CompilerInvocation.cpp
static std::string getSYCLPostLinkOptimizationLevel(const ArgList &Args) {
  if (Arg *A = Args.getLastArg(options::OPT_O_Group)) {
    if (A->getOption().matches(options::OPT_O0))
      return "-O0";

    if (A->getOption().matches(options::OPT_Ofast))
      return "-O3";

    assert(A->getOption().matches(options::OPT_O));

    StringRef S(A->getValue());
    if (S == "g")
      return "-O1";

    // Options -O[1|2|3|s|z] are passed as they are. '-O0' is handled earlier.
    std::array<char, 5> AcceptedOptions = {'1', '2', '3', 's', 'z'};
    if (std::any_of(AcceptedOptions.begin(), AcceptedOptions.end(),
                    [=](char c) { return c == S[0]; }))
      return std::string("-O") + S[0];
  }

  // The default for SYCL device code optimization
  return "-O2";
}

// sycl-post-link tool normally outputs a file table (see the tool sources for
// format description) which lists all the other output files associated with
// the device LLVMIR bitcode. This is basically a triple of bitcode, symbols
// and specialization constant files. Single LLVM IR output can be generated as
// well under an option.
//
void SYCLPostLink::ConstructJob(Compilation &C, const JobAction &JA,
                             const InputInfo &Output,
                             const InputInfoList &Inputs,
                             const llvm::opt::ArgList &TCArgs,
                             const char *LinkingOutput) const {
  // Construct sycl-post-link command.
  assert(isa<SYCLPostLinkJobAction>(JA) && "Expecting SYCL post link job!");
  ArgStringList CmdArgs;

  // See if device code splitting is requested
  if (Arg *A = TCArgs.getLastArg(options::OPT_fsycl_device_code_split_EQ)) {
    if (StringRef(A->getValue()) == "per_kernel")
      addArgs(CmdArgs, TCArgs, {"-split=kernel"});
    else if (StringRef(A->getValue()) == "per_source")
      addArgs(CmdArgs, TCArgs, {"-split=source"});
    else if (StringRef(A->getValue()) == "auto")
      addArgs(CmdArgs, TCArgs, {"-split=auto"});
    else
      // split must be off
      assert(StringRef(A->getValue()) == "off");
  } else {
    // auto is the default split mode
    addArgs(CmdArgs, TCArgs, {"-split=auto"});
  }
  // OPT_fsycl_device_code_split is not checked as it is an alias to
  // -fsycl-device-code-split=auto

  // Turn on Dead Parameter Elimination Optimization with early optimizations
  if (!getToolChain().getTriple().isNVPTX() &&
      TCArgs.hasFlag(options::OPT_fsycl_dead_args_optimization,
                     options::OPT_fno_sycl_dead_args_optimization, false))
    addArgs(CmdArgs, TCArgs, {"-emit-param-info"});
  if (JA.getType() == types::TY_LLVM_BC) {
    // single file output requested - this means only perform necessary IR
    // transformations (like specialization constant intrinsic lowering) and
    // output LLVMIR
    addArgs(CmdArgs, TCArgs, {"-ir-output-only"});
  } else {
    assert(JA.getType() == types::TY_Tempfiletable);
    // Symbol file and specialization constant info generation is mandatory -
    // add options unconditionally
    addArgs(CmdArgs, TCArgs, {"-symbols"});
    // By default we split SYCL and ESIMD kernels into separate modules
    if (TCArgs.hasFlag(options::OPT_fsycl_device_code_split_esimd,
                       options::OPT_fno_sycl_device_code_split_esimd, true))
      addArgs(CmdArgs, TCArgs, {"-split-esimd"});
    if (TCArgs.hasFlag(options::OPT_fsycl_device_code_lower_esimd,
                       options::OPT_fno_sycl_device_code_lower_esimd, true))
      addArgs(CmdArgs, TCArgs, {"-lower-esimd"});
  }
  addArgs(CmdArgs, TCArgs,
          {StringRef(getSYCLPostLinkOptimizationLevel(TCArgs))});
  // specialization constants processing is mandatory
  auto *SYCLPostLink = llvm::dyn_cast<SYCLPostLinkJobAction>(&JA);
  if (SYCLPostLink && SYCLPostLink->getRTSetsSpecConstants())
    addArgs(CmdArgs, TCArgs, {"-spec-const=rt"});
  else
    addArgs(CmdArgs, TCArgs, {"-spec-const=default"});

  // Add output file table file option
  assert(Output.isFilename() && "output must be a filename");
  addArgs(CmdArgs, TCArgs, {"-o", Output.getFilename()});

  // Add input file
  assert(Inputs.size() == 1 && Inputs.front().isFilename() &&
         "single input file expected");
  addArgs(CmdArgs, TCArgs, {Inputs.front().getFilename()});
  std::string OutputFileName(Output.getFilename());

  // All the inputs are encoded as commands.
  C.addCommand(std::make_unique<Command>(
      JA, *this, ResponseFileSupport::None(),
      TCArgs.MakeArgString(getToolChain().GetProgramPath(getShortName())),
      CmdArgs, Inputs, Output));
}

// Transforms the abstract representation (JA + Inputs + Outputs) of a file
// table transformation action to concrete command line (job) with actual
// inputs/outputs/options, and adds it to given compilation object.
void FileTableTform::ConstructJob(Compilation &C, const JobAction &JA,
                                  const InputInfo &Output,
                                  const InputInfoList &Inputs,
                                  const llvm::opt::ArgList &TCArgs,
                                  const char *LinkingOutput) const {

  const auto &TformJob = *llvm::dyn_cast<FileTableTformJobAction>(&JA);
  ArgStringList CmdArgs;

  // don't try to assert here whether the number of inputs is OK, argumnets are
  // OK, etc. - better invoke the tool and see good error diagnostics

  // 1) add transformations
  for (const auto &Tf : TformJob.getTforms()) {
    switch (Tf.TheKind) {
    case FileTableTformJobAction::Tform::EXTRACT:
    case FileTableTformJobAction::Tform::EXTRACT_DROP_TITLE: {
      SmallString<128> Arg("-extract=");
      Arg += Tf.TheArgs[0];

      for (unsigned I = 1; I < Tf.TheArgs.size(); ++I) {
        Arg += ",";
        Arg += Tf.TheArgs[I];
      }
      addArgs(CmdArgs, TCArgs, {Arg});

      if (Tf.TheKind == FileTableTformJobAction::Tform::EXTRACT_DROP_TITLE)
        addArgs(CmdArgs, TCArgs, {"-drop_titles"});
      break;
    }
    case FileTableTformJobAction::Tform::REPLACE: {
      assert(Tf.TheArgs.size() == 2 && "from/to column names expected");
      SmallString<128> Arg("-replace=");
      Arg += Tf.TheArgs[0];
      Arg += ",";
      Arg += Tf.TheArgs[1];
      addArgs(CmdArgs, TCArgs, {Arg});
      break;
    }
    case FileTableTformJobAction::Tform::RENAME: {
      assert(Tf.TheArgs.size() == 2 && "from/to names expected");
      SmallString<128> Arg("-rename=");
      Arg += Tf.TheArgs[0];
      Arg += ",";
      Arg += Tf.TheArgs[1];
      addArgs(CmdArgs, TCArgs, {Arg});
      break;
    }
    }
  }
  // 2) add output option
  assert(Output.isFilename() && "table tform output must be a file");
  addArgs(CmdArgs, TCArgs, {"-o", Output.getFilename()});

  // 3) add inputs
  for (const auto &Input : Inputs) {
    assert(Input.isFilename() && "table tform input must be a file");
    addArgs(CmdArgs, TCArgs, {Input.getFilename()});
  }
  // 4) finally construct and add a command to the compilation
  C.addCommand(std::make_unique<Command>(
      JA, *this, ResponseFileSupport::None(),
      TCArgs.MakeArgString(getToolChain().GetProgramPath(getShortName())),
      CmdArgs, Inputs));
}<|MERGE_RESOLUTION|>--- conflicted
+++ resolved
@@ -4336,14 +4336,10 @@
     CmdArgs.push_back(Args.MakeArgString(NormalizedTriple));
   }
 
-<<<<<<< HEAD
   Arg *SYCLStdArg = Args.getLastArg(options::OPT_sycl_std_EQ);
 
   if (UseSYCLTriple) {
     // We want to compile sycl kernels.
-=======
-  if (Args.hasFlag(options::OPT_fsycl, options::OPT_fno_sycl, false)) {
->>>>>>> c165a99a
     CmdArgs.push_back("-fsycl-is-device");
     CmdArgs.push_back("-fdeclare-spirv-builtins");
 
