//===-- Clang.cpp - Clang+LLVM ToolChain Implementations --------*- C++ -*-===//
//
// Part of the LLVM Project, under the Apache License v2.0 with LLVM Exceptions.
// See https://llvm.org/LICENSE.txt for license information.
// SPDX-License-Identifier: Apache-2.0 WITH LLVM-exception
//
//===----------------------------------------------------------------------===//

#include "Clang.h"
#include "AMDGPU.h"
#include "Arch/AArch64.h"
#include "Arch/ARM.h"
#include "Arch/CSKY.h"
#include "Arch/M68k.h"
#include "Arch/Mips.h"
#include "Arch/PPC.h"
#include "Arch/RISCV.h"
#include "Arch/Sparc.h"
#include "Arch/SystemZ.h"
#include "Arch/VE.h"
#include "Arch/X86.h"
#include "CommonArgs.h"
#include "Hexagon.h"
#include "MSP430.h"
#include "PS4CPU.h"
#include "SYCL.h"
#include "clang/Basic/CLWarnings.h"
#include "clang/Basic/CharInfo.h"
#include "clang/Basic/CodeGenOptions.h"
#include "clang/Basic/LangOptions.h"
#include "clang/Basic/LangStandard.h"
#include "clang/Basic/ObjCRuntime.h"
#include "clang/Basic/Version.h"
#include "clang/Config/config.h"
#include "clang/Driver/Action.h"
#include "clang/Driver/Distro.h"
#include "clang/Driver/DriverDiagnostic.h"
#include "clang/Driver/InputInfo.h"
#include "clang/Driver/Options.h"
#include "clang/Driver/SanitizerArgs.h"
#include "clang/Driver/Types.h"
#include "clang/Driver/XRayArgs.h"
#include "llvm/ADT/StringExtras.h"
#include "llvm/Config/llvm-config.h"
#include "llvm/Option/ArgList.h"
#include "llvm/Support/Casting.h"
#include "llvm/Support/CodeGen.h"
#include "llvm/Support/CommandLine.h"
#include "llvm/Support/Compiler.h"
#include "llvm/Support/Compression.h"
#include "llvm/Support/FileSystem.h"
#include "llvm/Support/Host.h"
#include "llvm/Support/Path.h"
#include "llvm/Support/Process.h"
#include "llvm/Support/TargetParser.h"
#include "llvm/Support/YAMLParser.h"

using namespace clang::driver;
using namespace clang::driver::tools;
using namespace clang;
using namespace llvm::opt;

static void CheckPreprocessingOptions(const Driver &D, const ArgList &Args) {
  if (Arg *A = Args.getLastArg(clang::driver::options::OPT_C, options::OPT_CC,
                               options::OPT_fminimize_whitespace,
                               options::OPT_fno_minimize_whitespace)) {
    if (!Args.hasArg(options::OPT_E) && !Args.hasArg(options::OPT__SLASH_P) &&
        !Args.hasArg(options::OPT__SLASH_EP) && !D.CCCIsCPP()) {
      D.Diag(clang::diag::err_drv_argument_only_allowed_with)
          << A->getBaseArg().getAsString(Args)
          << (D.IsCLMode() ? "/E, /P or /EP" : "-E");
    }
  }
}

static void CheckCodeGenerationOptions(const Driver &D, const ArgList &Args) {
  // In gcc, only ARM checks this, but it seems reasonable to check universally.
  if (Args.hasArg(options::OPT_static))
    if (const Arg *A =
            Args.getLastArg(options::OPT_dynamic, options::OPT_mdynamic_no_pic))
      D.Diag(diag::err_drv_argument_not_allowed_with) << A->getAsString(Args)
                                                      << "-static";
}

// Add backslashes to escape spaces and other backslashes.
// This is used for the space-separated argument list specified with
// the -dwarf-debug-flags option.
static void EscapeSpacesAndBackslashes(const char *Arg,
                                       SmallVectorImpl<char> &Res) {
  for (; *Arg; ++Arg) {
    switch (*Arg) {
    default:
      break;
    case ' ':
    case '\\':
      Res.push_back('\\');
      break;
    }
    Res.push_back(*Arg);
  }
}

// Quote target names for inclusion in GNU Make dependency files.
// Only the characters '$', '#', ' ', '\t' are quoted.
static void QuoteTarget(StringRef Target, SmallVectorImpl<char> &Res) {
  for (unsigned i = 0, e = Target.size(); i != e; ++i) {
    switch (Target[i]) {
    case ' ':
    case '\t':
      // Escape the preceding backslashes
      for (int j = i - 1; j >= 0 && Target[j] == '\\'; --j)
        Res.push_back('\\');

      // Escape the space/tab
      Res.push_back('\\');
      break;
    case '$':
      Res.push_back('$');
      break;
    case '#':
      Res.push_back('\\');
      break;
    default:
      break;
    }

    Res.push_back(Target[i]);
  }
}

/// Apply \a Work on the current tool chain \a RegularToolChain and any other
/// offloading tool chain that is associated with the current action \a JA.
static void
forAllAssociatedToolChains(Compilation &C, const JobAction &JA,
                           const ToolChain &RegularToolChain,
                           llvm::function_ref<void(const ToolChain &)> Work) {
  // Apply Work on the current/regular tool chain.
  Work(RegularToolChain);

  // Apply Work on all the offloading tool chains associated with the current
  // action.
  if (JA.isHostOffloading(Action::OFK_Cuda))
    Work(*C.getSingleOffloadToolChain<Action::OFK_Cuda>());
  else if (JA.isDeviceOffloading(Action::OFK_Cuda))
    Work(*C.getSingleOffloadToolChain<Action::OFK_Host>());
  else if (JA.isHostOffloading(Action::OFK_HIP))
    Work(*C.getSingleOffloadToolChain<Action::OFK_HIP>());
  else if (JA.isDeviceOffloading(Action::OFK_HIP))
    Work(*C.getSingleOffloadToolChain<Action::OFK_Host>());

  if (JA.isHostOffloading(Action::OFK_OpenMP)) {
    auto TCs = C.getOffloadToolChains<Action::OFK_OpenMP>();
    for (auto II = TCs.first, IE = TCs.second; II != IE; ++II)
      Work(*II->second);
  } else if (JA.isDeviceOffloading(Action::OFK_OpenMP))
    Work(*C.getSingleOffloadToolChain<Action::OFK_Host>());

  if (JA.isHostOffloading(Action::OFK_SYCL)) {
    auto TCs = C.getOffloadToolChains<Action::OFK_SYCL>();
    for (auto II = TCs.first, IE = TCs.second; II != IE; ++II)
      Work(*II->second);
  } else if (JA.isDeviceOffloading(Action::OFK_SYCL))
    Work(*C.getSingleOffloadToolChain<Action::OFK_Host>());

  //
  // TODO: Add support for other offloading programming models here.
  //
}

/// This is a helper function for validating the optional refinement step
/// parameter in reciprocal argument strings. Return false if there is an error
/// parsing the refinement step. Otherwise, return true and set the Position
/// of the refinement step in the input string.
static bool getRefinementStep(StringRef In, const Driver &D,
                              const Arg &A, size_t &Position) {
  const char RefinementStepToken = ':';
  Position = In.find(RefinementStepToken);
  if (Position != StringRef::npos) {
    StringRef Option = A.getOption().getName();
    StringRef RefStep = In.substr(Position + 1);
    // Allow exactly one numeric character for the additional refinement
    // step parameter. This is reasonable for all currently-supported
    // operations and architectures because we would expect that a larger value
    // of refinement steps would cause the estimate "optimization" to
    // under-perform the native operation. Also, if the estimate does not
    // converge quickly, it probably will not ever converge, so further
    // refinement steps will not produce a better answer.
    if (RefStep.size() != 1) {
      D.Diag(diag::err_drv_invalid_value) << Option << RefStep;
      return false;
    }
    char RefStepChar = RefStep[0];
    if (RefStepChar < '0' || RefStepChar > '9') {
      D.Diag(diag::err_drv_invalid_value) << Option << RefStep;
      return false;
    }
  }
  return true;
}

/// The -mrecip flag requires processing of many optional parameters.
static void ParseMRecip(const Driver &D, const ArgList &Args,
                        ArgStringList &OutStrings) {
  StringRef DisabledPrefixIn = "!";
  StringRef DisabledPrefixOut = "!";
  StringRef EnabledPrefixOut = "";
  StringRef Out = "-mrecip=";

  Arg *A = Args.getLastArg(options::OPT_mrecip, options::OPT_mrecip_EQ);
  if (!A)
    return;

  unsigned NumOptions = A->getNumValues();
  if (NumOptions == 0) {
    // No option is the same as "all".
    OutStrings.push_back(Args.MakeArgString(Out + "all"));
    return;
  }

  // Pass through "all", "none", or "default" with an optional refinement step.
  if (NumOptions == 1) {
    StringRef Val = A->getValue(0);
    size_t RefStepLoc;
    if (!getRefinementStep(Val, D, *A, RefStepLoc))
      return;
    StringRef ValBase = Val.slice(0, RefStepLoc);
    if (ValBase == "all" || ValBase == "none" || ValBase == "default") {
      OutStrings.push_back(Args.MakeArgString(Out + Val));
      return;
    }
  }

  // Each reciprocal type may be enabled or disabled individually.
  // Check each input value for validity, concatenate them all back together,
  // and pass through.

  llvm::StringMap<bool> OptionStrings;
  OptionStrings.insert(std::make_pair("divd", false));
  OptionStrings.insert(std::make_pair("divf", false));
  OptionStrings.insert(std::make_pair("divh", false));
  OptionStrings.insert(std::make_pair("vec-divd", false));
  OptionStrings.insert(std::make_pair("vec-divf", false));
  OptionStrings.insert(std::make_pair("vec-divh", false));
  OptionStrings.insert(std::make_pair("sqrtd", false));
  OptionStrings.insert(std::make_pair("sqrtf", false));
  OptionStrings.insert(std::make_pair("sqrth", false));
  OptionStrings.insert(std::make_pair("vec-sqrtd", false));
  OptionStrings.insert(std::make_pair("vec-sqrtf", false));
  OptionStrings.insert(std::make_pair("vec-sqrth", false));

  for (unsigned i = 0; i != NumOptions; ++i) {
    StringRef Val = A->getValue(i);

    bool IsDisabled = Val.startswith(DisabledPrefixIn);
    // Ignore the disablement token for string matching.
    if (IsDisabled)
      Val = Val.substr(1);

    size_t RefStep;
    if (!getRefinementStep(Val, D, *A, RefStep))
      return;

    StringRef ValBase = Val.slice(0, RefStep);
    llvm::StringMap<bool>::iterator OptionIter = OptionStrings.find(ValBase);
    if (OptionIter == OptionStrings.end()) {
      // Try again specifying float suffix.
      OptionIter = OptionStrings.find(ValBase.str() + 'f');
      if (OptionIter == OptionStrings.end()) {
        // The input name did not match any known option string.
        D.Diag(diag::err_drv_unknown_argument) << Val;
        return;
      }
      // The option was specified without a half or float or double suffix.
      // Make sure that the double or half entry was not already specified.
      // The float entry will be checked below.
      if (OptionStrings[ValBase.str() + 'd'] ||
          OptionStrings[ValBase.str() + 'h']) {
        D.Diag(diag::err_drv_invalid_value) << A->getOption().getName() << Val;
        return;
      }
    }

    if (OptionIter->second == true) {
      // Duplicate option specified.
      D.Diag(diag::err_drv_invalid_value) << A->getOption().getName() << Val;
      return;
    }

    // Mark the matched option as found. Do not allow duplicate specifiers.
    OptionIter->second = true;

    // If the precision was not specified, also mark the double and half entry
    // as found.
    if (ValBase.back() != 'f' && ValBase.back() != 'd' && ValBase.back() != 'h') {
      OptionStrings[ValBase.str() + 'd'] = true;
      OptionStrings[ValBase.str() + 'h'] = true;
    }

    // Build the output string.
    StringRef Prefix = IsDisabled ? DisabledPrefixOut : EnabledPrefixOut;
    Out = Args.MakeArgString(Out + Prefix + Val);
    if (i != NumOptions - 1)
      Out = Args.MakeArgString(Out + ",");
  }

  OutStrings.push_back(Args.MakeArgString(Out));
}

/// The -mprefer-vector-width option accepts either a positive integer
/// or the string "none".
static void ParseMPreferVectorWidth(const Driver &D, const ArgList &Args,
                                    ArgStringList &CmdArgs) {
  Arg *A = Args.getLastArg(options::OPT_mprefer_vector_width_EQ);
  if (!A)
    return;

  StringRef Value = A->getValue();
  if (Value == "none") {
    CmdArgs.push_back("-mprefer-vector-width=none");
  } else {
    unsigned Width;
    if (Value.getAsInteger(10, Width)) {
      D.Diag(diag::err_drv_invalid_value) << A->getOption().getName() << Value;
      return;
    }
    CmdArgs.push_back(Args.MakeArgString("-mprefer-vector-width=" + Value));
  }
}

static void getWebAssemblyTargetFeatures(const ArgList &Args,
                                         std::vector<StringRef> &Features) {
  handleTargetFeaturesGroup(Args, Features, options::OPT_m_wasm_Features_Group);
}

static void getTargetFeatures(const Driver &D, const llvm::Triple &Triple,
                              const ArgList &Args, ArgStringList &CmdArgs,
                              bool ForAS, bool IsAux = false) {
  std::vector<StringRef> Features;
  switch (Triple.getArch()) {
  default:
    break;
  case llvm::Triple::mips:
  case llvm::Triple::mipsel:
  case llvm::Triple::mips64:
  case llvm::Triple::mips64el:
    mips::getMIPSTargetFeatures(D, Triple, Args, Features);
    break;

  case llvm::Triple::arm:
  case llvm::Triple::armeb:
  case llvm::Triple::thumb:
  case llvm::Triple::thumbeb:
    arm::getARMTargetFeatures(D, Triple, Args, Features, ForAS);
    break;

  case llvm::Triple::ppc:
  case llvm::Triple::ppcle:
  case llvm::Triple::ppc64:
  case llvm::Triple::ppc64le:
    ppc::getPPCTargetFeatures(D, Triple, Args, Features);
    break;
  case llvm::Triple::riscv32:
  case llvm::Triple::riscv64:
    riscv::getRISCVTargetFeatures(D, Triple, Args, Features);
    break;
  case llvm::Triple::systemz:
    systemz::getSystemZTargetFeatures(D, Args, Features);
    break;
  case llvm::Triple::aarch64:
  case llvm::Triple::aarch64_32:
  case llvm::Triple::aarch64_be:
    aarch64::getAArch64TargetFeatures(D, Triple, Args, Features, ForAS);
    break;
  case llvm::Triple::x86:
  case llvm::Triple::x86_64:
    x86::getX86TargetFeatures(D, Triple, Args, Features);
    break;
  case llvm::Triple::hexagon:
    hexagon::getHexagonTargetFeatures(D, Args, Features);
    break;
  case llvm::Triple::wasm32:
  case llvm::Triple::wasm64:
    getWebAssemblyTargetFeatures(Args, Features);
    break;
  case llvm::Triple::sparc:
  case llvm::Triple::sparcel:
  case llvm::Triple::sparcv9:
    sparc::getSparcTargetFeatures(D, Args, Features);
    break;
  case llvm::Triple::r600:
  case llvm::Triple::amdgcn:
    amdgpu::getAMDGPUTargetFeatures(D, Triple, Args, Features);
    break;
  case llvm::Triple::nvptx:
  case llvm::Triple::nvptx64:
    NVPTX::getNVPTXTargetFeatures(D, Triple, Args, Features);
    break;
  case llvm::Triple::m68k:
    m68k::getM68kTargetFeatures(D, Triple, Args, Features);
    break;
  case llvm::Triple::msp430:
    msp430::getMSP430TargetFeatures(D, Args, Features);
    break;
  case llvm::Triple::ve:
    ve::getVETargetFeatures(D, Args, Features);
    break;
  case llvm::Triple::csky:
    csky::getCSKYTargetFeatures(D, Triple, Args, CmdArgs, Features);
    break;
  }

  for (auto Feature : unifyTargetFeatures(Features)) {
    CmdArgs.push_back(IsAux ? "-aux-target-feature" : "-target-feature");
    CmdArgs.push_back(Feature.data());
  }
}

static bool
shouldUseExceptionTablesForObjCExceptions(const ObjCRuntime &runtime,
                                          const llvm::Triple &Triple) {
  // We use the zero-cost exception tables for Objective-C if the non-fragile
  // ABI is enabled or when compiling for x86_64 and ARM on Snow Leopard and
  // later.
  if (runtime.isNonFragile())
    return true;

  if (!Triple.isMacOSX())
    return false;

  return (!Triple.isMacOSXVersionLT(10, 5) &&
          (Triple.getArch() == llvm::Triple::x86_64 ||
           Triple.getArch() == llvm::Triple::arm));
}

/// Adds exception related arguments to the driver command arguments. There's a
/// main flag, -fexceptions and also language specific flags to enable/disable
/// C++ and Objective-C exceptions. This makes it possible to for example
/// disable C++ exceptions but enable Objective-C exceptions.
static bool addExceptionArgs(const ArgList &Args, types::ID InputType,
                             const ToolChain &TC, bool KernelOrKext,
                             const ObjCRuntime &objcRuntime,
                             ArgStringList &CmdArgs) {
  const llvm::Triple &Triple = TC.getTriple();

  if (KernelOrKext) {
    // -mkernel and -fapple-kext imply no exceptions, so claim exception related
    // arguments now to avoid warnings about unused arguments.
    Args.ClaimAllArgs(options::OPT_fexceptions);
    Args.ClaimAllArgs(options::OPT_fno_exceptions);
    Args.ClaimAllArgs(options::OPT_fobjc_exceptions);
    Args.ClaimAllArgs(options::OPT_fno_objc_exceptions);
    Args.ClaimAllArgs(options::OPT_fcxx_exceptions);
    Args.ClaimAllArgs(options::OPT_fno_cxx_exceptions);
    Args.ClaimAllArgs(options::OPT_fasync_exceptions);
    Args.ClaimAllArgs(options::OPT_fno_async_exceptions);
    return false;
  }

  // See if the user explicitly enabled exceptions.
  bool EH = Args.hasFlag(options::OPT_fexceptions, options::OPT_fno_exceptions,
                         false);

  bool EHa = Args.hasFlag(options::OPT_fasync_exceptions,
                          options::OPT_fno_async_exceptions, false);
  if (EHa) {
    CmdArgs.push_back("-fasync-exceptions");
    EH = true;
  }

  // Obj-C exceptions are enabled by default, regardless of -fexceptions. This
  // is not necessarily sensible, but follows GCC.
  if (types::isObjC(InputType) &&
      Args.hasFlag(options::OPT_fobjc_exceptions,
                   options::OPT_fno_objc_exceptions, true)) {
    CmdArgs.push_back("-fobjc-exceptions");

    EH |= shouldUseExceptionTablesForObjCExceptions(objcRuntime, Triple);
  }

  if (types::isCXX(InputType)) {
    // Disable C++ EH by default on XCore and PS4/PS5.
    bool CXXExceptionsEnabled =
        Triple.getArch() != llvm::Triple::xcore && !Triple.isPS();
    Arg *ExceptionArg = Args.getLastArg(
        options::OPT_fcxx_exceptions, options::OPT_fno_cxx_exceptions,
        options::OPT_fexceptions, options::OPT_fno_exceptions);
    if (ExceptionArg)
      CXXExceptionsEnabled =
          ExceptionArg->getOption().matches(options::OPT_fcxx_exceptions) ||
          ExceptionArg->getOption().matches(options::OPT_fexceptions);

    if (CXXExceptionsEnabled) {
      CmdArgs.push_back("-fcxx-exceptions");

      EH = true;
    }
  }

  // OPT_fignore_exceptions means exception could still be thrown,
  // but no clean up or catch would happen in current module.
  // So we do not set EH to false.
  Args.AddLastArg(CmdArgs, options::OPT_fignore_exceptions);

  if (EH)
    CmdArgs.push_back("-fexceptions");
  return EH;
}

static bool ShouldEnableAutolink(const ArgList &Args, const ToolChain &TC,
                                 const JobAction &JA) {
  bool Default = true;
  if (TC.getTriple().isOSDarwin()) {
    // The native darwin assembler doesn't support the linker_option directives,
    // so we disable them if we think the .s file will be passed to it.
    Default = TC.useIntegratedAs();
  }
  // The linker_option directives are intended for host compilation.
  if (JA.isDeviceOffloading(Action::OFK_Cuda) ||
      JA.isDeviceOffloading(Action::OFK_HIP))
    Default = false;
  return Args.hasFlag(options::OPT_fautolink, options::OPT_fno_autolink,
                      Default);
}

// Convert an arg of the form "-gN" or "-ggdbN" or one of their aliases
// to the corresponding DebugInfoKind.
static codegenoptions::DebugInfoKind DebugLevelToInfoKind(const Arg &A) {
  assert(A.getOption().matches(options::OPT_gN_Group) &&
         "Not a -g option that specifies a debug-info level");
  if (A.getOption().matches(options::OPT_g0) ||
      A.getOption().matches(options::OPT_ggdb0))
    return codegenoptions::NoDebugInfo;
  if (A.getOption().matches(options::OPT_gline_tables_only) ||
      A.getOption().matches(options::OPT_ggdb1))
    return codegenoptions::DebugLineTablesOnly;
  if (A.getOption().matches(options::OPT_gline_directives_only))
    return codegenoptions::DebugDirectivesOnly;
  return codegenoptions::DebugInfoConstructor;
}

static bool mustUseNonLeafFramePointerForTarget(const llvm::Triple &Triple) {
  switch (Triple.getArch()){
  default:
    return false;
  case llvm::Triple::arm:
  case llvm::Triple::thumb:
    // ARM Darwin targets require a frame pointer to be always present to aid
    // offline debugging via backtraces.
    return Triple.isOSDarwin();
  }
}

static bool useFramePointerForTargetByDefault(const ArgList &Args,
                                              const llvm::Triple &Triple) {
  if (Args.hasArg(options::OPT_pg) && !Args.hasArg(options::OPT_mfentry))
    return true;

  switch (Triple.getArch()) {
  case llvm::Triple::xcore:
  case llvm::Triple::wasm32:
  case llvm::Triple::wasm64:
  case llvm::Triple::msp430:
    // XCore never wants frame pointers, regardless of OS.
    // WebAssembly never wants frame pointers.
    return false;
  case llvm::Triple::ppc:
  case llvm::Triple::ppcle:
  case llvm::Triple::ppc64:
  case llvm::Triple::ppc64le:
  case llvm::Triple::riscv32:
  case llvm::Triple::riscv64:
  case llvm::Triple::amdgcn:
  case llvm::Triple::r600:
  case llvm::Triple::csky:
    return !areOptimizationsEnabled(Args);
  default:
    break;
  }

  if (Triple.isOSNetBSD()) {
    return !areOptimizationsEnabled(Args);
  }

  if (Triple.isOSLinux() || Triple.getOS() == llvm::Triple::CloudABI ||
      Triple.isOSHurd()) {
    switch (Triple.getArch()) {
    // Don't use a frame pointer on linux if optimizing for certain targets.
    case llvm::Triple::arm:
    case llvm::Triple::armeb:
    case llvm::Triple::thumb:
    case llvm::Triple::thumbeb:
      if (Triple.isAndroid())
        return true;
      LLVM_FALLTHROUGH;
    case llvm::Triple::mips64:
    case llvm::Triple::mips64el:
    case llvm::Triple::mips:
    case llvm::Triple::mipsel:
    case llvm::Triple::systemz:
    case llvm::Triple::x86:
    case llvm::Triple::x86_64:
      return !areOptimizationsEnabled(Args);
    default:
      return true;
    }
  }

  if (Triple.isOSWindows()) {
    switch (Triple.getArch()) {
    case llvm::Triple::x86:
      return !areOptimizationsEnabled(Args);
    case llvm::Triple::x86_64:
      return Triple.isOSBinFormatMachO();
    case llvm::Triple::arm:
    case llvm::Triple::thumb:
      // Windows on ARM builds with FPO disabled to aid fast stack walking
      return true;
    default:
      // All other supported Windows ISAs use xdata unwind information, so frame
      // pointers are not generally useful.
      return false;
    }
  }

  return true;
}

static CodeGenOptions::FramePointerKind
getFramePointerKind(const ArgList &Args, const llvm::Triple &Triple) {
  // We have 4 states:
  //
  //  00) leaf retained, non-leaf retained
  //  01) leaf retained, non-leaf omitted (this is invalid)
  //  10) leaf omitted, non-leaf retained
  //      (what -momit-leaf-frame-pointer was designed for)
  //  11) leaf omitted, non-leaf omitted
  //
  //  "omit" options taking precedence over "no-omit" options is the only way
  //  to make 3 valid states representable
  Arg *A = Args.getLastArg(options::OPT_fomit_frame_pointer,
                           options::OPT_fno_omit_frame_pointer);
  bool OmitFP = A && A->getOption().matches(options::OPT_fomit_frame_pointer);
  bool NoOmitFP =
      A && A->getOption().matches(options::OPT_fno_omit_frame_pointer);
  bool OmitLeafFP =
      Args.hasFlag(options::OPT_momit_leaf_frame_pointer,
                   options::OPT_mno_omit_leaf_frame_pointer,
                   Triple.isAArch64() || Triple.isPS() || Triple.isVE());
  if (NoOmitFP || mustUseNonLeafFramePointerForTarget(Triple) ||
      (!OmitFP && useFramePointerForTargetByDefault(Args, Triple))) {
    if (OmitLeafFP)
      return CodeGenOptions::FramePointerKind::NonLeaf;
    return CodeGenOptions::FramePointerKind::All;
  }
  return CodeGenOptions::FramePointerKind::None;
}

/// Add a CC1 option to specify the debug compilation directory.
static const char *addDebugCompDirArg(const ArgList &Args,
                                      ArgStringList &CmdArgs,
                                      const llvm::vfs::FileSystem &VFS) {
  if (Arg *A = Args.getLastArg(options::OPT_ffile_compilation_dir_EQ,
                               options::OPT_fdebug_compilation_dir_EQ)) {
    if (A->getOption().matches(options::OPT_ffile_compilation_dir_EQ))
      CmdArgs.push_back(Args.MakeArgString(Twine("-fdebug-compilation-dir=") +
                                           A->getValue()));
    else
      A->render(Args, CmdArgs);
  } else if (llvm::ErrorOr<std::string> CWD =
                 VFS.getCurrentWorkingDirectory()) {
    CmdArgs.push_back(Args.MakeArgString("-fdebug-compilation-dir=" + *CWD));
  }
  StringRef Path(CmdArgs.back());
  return Path.substr(Path.find('=') + 1).data();
}

static void addDebugObjectName(const ArgList &Args, ArgStringList &CmdArgs,
                               const char *DebugCompilationDir,
                               const char *OutputFileName) {
  // No need to generate a value for -object-file-name if it was provided.
  for (auto *Arg : Args.filtered(options::OPT_Xclang))
    if (StringRef(Arg->getValue()).startswith("-object-file-name"))
      return;

  if (Args.hasArg(options::OPT_object_file_name_EQ))
    return;

  SmallString<128> ObjFileNameForDebug(OutputFileName);
  if (ObjFileNameForDebug != "-" &&
      !llvm::sys::path::is_absolute(ObjFileNameForDebug) &&
      (!DebugCompilationDir ||
       llvm::sys::path::is_absolute(DebugCompilationDir))) {
    // Make the path absolute in the debug infos like MSVC does.
    llvm::sys::fs::make_absolute(ObjFileNameForDebug);
  }
  CmdArgs.push_back(
      Args.MakeArgString(Twine("-object-file-name=") + ObjFileNameForDebug));
}

/// Add a CC1 and CC1AS option to specify the debug file path prefix map.
static void addDebugPrefixMapArg(const Driver &D, const ToolChain &TC,
                                 const ArgList &Args, ArgStringList &CmdArgs) {
  auto AddOneArg = [&](StringRef Map, StringRef Name) {
    if (!Map.contains('='))
      D.Diag(diag::err_drv_invalid_argument_to_option) << Map << Name;
    else
      CmdArgs.push_back(Args.MakeArgString("-fdebug-prefix-map=" + Map));
  };

  for (const Arg *A : Args.filtered(options::OPT_ffile_prefix_map_EQ,
                                    options::OPT_fdebug_prefix_map_EQ)) {
    AddOneArg(A->getValue(), A->getOption().getName());
    A->claim();
  }
  std::string GlobalRemapEntry = TC.GetGlobalDebugPathRemapping();
  if (GlobalRemapEntry.empty())
    return;
  AddOneArg(GlobalRemapEntry, "environment");
}

/// Add a CC1 and CC1AS option to specify the macro file path prefix map.
static void addMacroPrefixMapArg(const Driver &D, const ArgList &Args,
                                 ArgStringList &CmdArgs) {
  for (const Arg *A : Args.filtered(options::OPT_ffile_prefix_map_EQ,
                                    options::OPT_fmacro_prefix_map_EQ)) {
    StringRef Map = A->getValue();
    if (!Map.contains('='))
      D.Diag(diag::err_drv_invalid_argument_to_option)
          << Map << A->getOption().getName();
    else
      CmdArgs.push_back(Args.MakeArgString("-fmacro-prefix-map=" + Map));
    A->claim();
  }
}

/// Add a CC1 and CC1AS option to specify the coverage file path prefix map.
static void addCoveragePrefixMapArg(const Driver &D, const ArgList &Args,
                                   ArgStringList &CmdArgs) {
  for (const Arg *A : Args.filtered(options::OPT_ffile_prefix_map_EQ,
                                    options::OPT_fcoverage_prefix_map_EQ)) {
    StringRef Map = A->getValue();
    if (!Map.contains('='))
      D.Diag(diag::err_drv_invalid_argument_to_option)
          << Map << A->getOption().getName();
    else
      CmdArgs.push_back(Args.MakeArgString("-fcoverage-prefix-map=" + Map));
    A->claim();
  }
}

/// Simple check to see if the optimization level is at -O2 or higher.
/// For -fsycl (DPC++) -O2 is the default.
static bool isSYCLOptimizationO2orHigher(const ArgList &Args) {
  if (Arg *A = Args.getLastArg(options::OPT_O_Group)) {
    if (A->getOption().matches(options::OPT_O4) ||
        A->getOption().matches(options::OPT_Ofast))
      return true;

    if (A->getOption().matches(options::OPT_O0))
      return false;

    assert(A->getOption().matches(options::OPT_O) && "Must have a -O flag");

    StringRef S(A->getValue());
    unsigned OptLevel = 0;
    if (S.getAsInteger(10, OptLevel))
      return false;
    return OptLevel > 1;
  }
  // No -O setting seen, default is -O2 for device.
  return true;
}

/// Vectorize at all optimization levels greater than 1 except for -Oz.
/// For -Oz the loop vectorizer is disabled, while the slp vectorizer is
/// enabled.
static bool shouldEnableVectorizerAtOLevel(const ArgList &Args, bool isSlpVec) {
  if (Arg *A = Args.getLastArg(options::OPT_O_Group)) {
    if (A->getOption().matches(options::OPT_O4) ||
        A->getOption().matches(options::OPT_Ofast))
      return true;

    if (A->getOption().matches(options::OPT_O0))
      return false;

    assert(A->getOption().matches(options::OPT_O) && "Must have a -O flag");

    // Vectorize -Os.
    StringRef S(A->getValue());
    if (S == "s")
      return true;

    // Don't vectorize -Oz, unless it's the slp vectorizer.
    if (S == "z")
      return isSlpVec;

    unsigned OptLevel = 0;
    if (S.getAsInteger(10, OptLevel))
      return false;

    return OptLevel > 1;
  }

  return false;
}

/// Add -x lang to \p CmdArgs for \p Input.
static void addDashXForInput(const ArgList &Args, const InputInfo &Input,
                             ArgStringList &CmdArgs) {
  // When using -verify-pch, we don't want to provide the type
  // 'precompiled-header' if it was inferred from the file extension
  if (Args.hasArg(options::OPT_verify_pch) && Input.getType() == types::TY_PCH)
    return;

  CmdArgs.push_back("-x");
  if (Args.hasArg(options::OPT_rewrite_objc))
    CmdArgs.push_back(types::getTypeName(types::TY_PP_ObjCXX));
  else {
    // Map the driver type to the frontend type. This is mostly an identity
    // mapping, except that the distinction between module interface units
    // and other source files does not exist at the frontend layer.
    const char *ClangType;
    switch (Input.getType()) {
    case types::TY_CXXModule:
      ClangType = "c++";
      break;
    case types::TY_PP_CXXModule:
      ClangType = "c++-cpp-output";
      break;
    default:
      ClangType = types::getTypeName(Input.getType());
      break;
    }
    CmdArgs.push_back(ClangType);
  }
}

static void addPGOAndCoverageFlags(const ToolChain &TC, Compilation &C,
                                   const Driver &D, const InputInfo &Output,
                                   const ArgList &Args, SanitizerArgs &SanArgs,
                                   ArgStringList &CmdArgs) {

  auto *PGOGenerateArg = Args.getLastArg(options::OPT_fprofile_generate,
                                         options::OPT_fprofile_generate_EQ,
                                         options::OPT_fno_profile_generate);
  if (PGOGenerateArg &&
      PGOGenerateArg->getOption().matches(options::OPT_fno_profile_generate))
    PGOGenerateArg = nullptr;

  auto *CSPGOGenerateArg = Args.getLastArg(options::OPT_fcs_profile_generate,
                                           options::OPT_fcs_profile_generate_EQ,
                                           options::OPT_fno_profile_generate);
  if (CSPGOGenerateArg &&
      CSPGOGenerateArg->getOption().matches(options::OPT_fno_profile_generate))
    CSPGOGenerateArg = nullptr;

  auto *ProfileGenerateArg = Args.getLastArg(
      options::OPT_fprofile_instr_generate,
      options::OPT_fprofile_instr_generate_EQ,
      options::OPT_fno_profile_instr_generate);
  if (ProfileGenerateArg &&
      ProfileGenerateArg->getOption().matches(
          options::OPT_fno_profile_instr_generate))
    ProfileGenerateArg = nullptr;

  if (PGOGenerateArg && ProfileGenerateArg)
    D.Diag(diag::err_drv_argument_not_allowed_with)
        << PGOGenerateArg->getSpelling() << ProfileGenerateArg->getSpelling();

  auto *ProfileUseArg = getLastProfileUseArg(Args);

  if (PGOGenerateArg && ProfileUseArg)
    D.Diag(diag::err_drv_argument_not_allowed_with)
        << ProfileUseArg->getSpelling() << PGOGenerateArg->getSpelling();

  if (ProfileGenerateArg && ProfileUseArg)
    D.Diag(diag::err_drv_argument_not_allowed_with)
        << ProfileGenerateArg->getSpelling() << ProfileUseArg->getSpelling();

  if (CSPGOGenerateArg && PGOGenerateArg) {
    D.Diag(diag::err_drv_argument_not_allowed_with)
        << CSPGOGenerateArg->getSpelling() << PGOGenerateArg->getSpelling();
    PGOGenerateArg = nullptr;
  }

  if (TC.getTriple().isOSAIX()) {
    if (ProfileGenerateArg)
      D.Diag(diag::err_drv_unsupported_opt_for_target)
          << ProfileGenerateArg->getSpelling() << TC.getTriple().str();
    if (Arg *ProfileSampleUseArg = getLastProfileSampleUseArg(Args))
      D.Diag(diag::err_drv_unsupported_opt_for_target)
          << ProfileSampleUseArg->getSpelling() << TC.getTriple().str();
  }

  if (ProfileGenerateArg) {
    if (ProfileGenerateArg->getOption().matches(
            options::OPT_fprofile_instr_generate_EQ))
      CmdArgs.push_back(Args.MakeArgString(Twine("-fprofile-instrument-path=") +
                                           ProfileGenerateArg->getValue()));
    // The default is to use Clang Instrumentation.
    CmdArgs.push_back("-fprofile-instrument=clang");
    if (TC.getTriple().isWindowsMSVCEnvironment()) {
      // Add dependent lib for clang_rt.profile
      CmdArgs.push_back(Args.MakeArgString(
          "--dependent-lib=" + TC.getCompilerRTBasename(Args, "profile")));
    }
  }

  Arg *PGOGenArg = nullptr;
  if (PGOGenerateArg) {
    assert(!CSPGOGenerateArg);
    PGOGenArg = PGOGenerateArg;
    CmdArgs.push_back("-fprofile-instrument=llvm");
  }
  if (CSPGOGenerateArg) {
    assert(!PGOGenerateArg);
    PGOGenArg = CSPGOGenerateArg;
    CmdArgs.push_back("-fprofile-instrument=csllvm");
  }
  if (PGOGenArg) {
    if (TC.getTriple().isWindowsMSVCEnvironment()) {
      // Add dependent lib for clang_rt.profile
      CmdArgs.push_back(Args.MakeArgString(
          "--dependent-lib=" + TC.getCompilerRTBasename(Args, "profile")));
    }
    if (PGOGenArg->getOption().matches(
            PGOGenerateArg ? options::OPT_fprofile_generate_EQ
                           : options::OPT_fcs_profile_generate_EQ)) {
      SmallString<128> Path(PGOGenArg->getValue());
      llvm::sys::path::append(Path, "default_%m.profraw");
      CmdArgs.push_back(
          Args.MakeArgString(Twine("-fprofile-instrument-path=") + Path));
    }
  }

  if (ProfileUseArg) {
    if (ProfileUseArg->getOption().matches(options::OPT_fprofile_instr_use_EQ))
      CmdArgs.push_back(Args.MakeArgString(
          Twine("-fprofile-instrument-use-path=") + ProfileUseArg->getValue()));
    else if ((ProfileUseArg->getOption().matches(
                  options::OPT_fprofile_use_EQ) ||
              ProfileUseArg->getOption().matches(
                  options::OPT_fprofile_instr_use))) {
      SmallString<128> Path(
          ProfileUseArg->getNumValues() == 0 ? "" : ProfileUseArg->getValue());
      if (Path.empty() || llvm::sys::fs::is_directory(Path))
        llvm::sys::path::append(Path, "default.profdata");
      CmdArgs.push_back(
          Args.MakeArgString(Twine("-fprofile-instrument-use-path=") + Path));
    }
  }

  bool EmitCovNotes = Args.hasFlag(options::OPT_ftest_coverage,
                                   options::OPT_fno_test_coverage, false) ||
                      Args.hasArg(options::OPT_coverage);
  bool EmitCovData = TC.needsGCovInstrumentation(Args);
  if (EmitCovNotes)
    CmdArgs.push_back("-ftest-coverage");
  if (EmitCovData)
    CmdArgs.push_back("-fprofile-arcs");

  if (Args.hasFlag(options::OPT_fcoverage_mapping,
                   options::OPT_fno_coverage_mapping, false)) {
    if (!ProfileGenerateArg)
      D.Diag(clang::diag::err_drv_argument_only_allowed_with)
          << "-fcoverage-mapping"
          << "-fprofile-instr-generate";

    CmdArgs.push_back("-fcoverage-mapping");
  }

  if (Arg *A = Args.getLastArg(options::OPT_ffile_compilation_dir_EQ,
                               options::OPT_fcoverage_compilation_dir_EQ)) {
    if (A->getOption().matches(options::OPT_ffile_compilation_dir_EQ))
      CmdArgs.push_back(Args.MakeArgString(
          Twine("-fcoverage-compilation-dir=") + A->getValue()));
    else
      A->render(Args, CmdArgs);
  } else if (llvm::ErrorOr<std::string> CWD =
                 D.getVFS().getCurrentWorkingDirectory()) {
    CmdArgs.push_back(Args.MakeArgString("-fcoverage-compilation-dir=" + *CWD));
  }

  if (Args.hasArg(options::OPT_fprofile_exclude_files_EQ)) {
    auto *Arg = Args.getLastArg(options::OPT_fprofile_exclude_files_EQ);
    if (!Args.hasArg(options::OPT_coverage))
      D.Diag(clang::diag::err_drv_argument_only_allowed_with)
          << "-fprofile-exclude-files="
          << "--coverage";

    StringRef v = Arg->getValue();
    CmdArgs.push_back(
        Args.MakeArgString(Twine("-fprofile-exclude-files=" + v)));
  }

  if (Args.hasArg(options::OPT_fprofile_filter_files_EQ)) {
    auto *Arg = Args.getLastArg(options::OPT_fprofile_filter_files_EQ);
    if (!Args.hasArg(options::OPT_coverage))
      D.Diag(clang::diag::err_drv_argument_only_allowed_with)
          << "-fprofile-filter-files="
          << "--coverage";

    StringRef v = Arg->getValue();
    CmdArgs.push_back(Args.MakeArgString(Twine("-fprofile-filter-files=" + v)));
  }

  if (const auto *A = Args.getLastArg(options::OPT_fprofile_update_EQ)) {
    StringRef Val = A->getValue();
    if (Val == "atomic" || Val == "prefer-atomic")
      CmdArgs.push_back("-fprofile-update=atomic");
    else if (Val != "single")
      D.Diag(diag::err_drv_unsupported_option_argument)
          << A->getOption().getName() << Val;
  } else if (SanArgs.needsTsanRt()) {
    CmdArgs.push_back("-fprofile-update=atomic");
  }

  // Leave -fprofile-dir= an unused argument unless .gcda emission is
  // enabled. To be polite, with '-fprofile-arcs -fno-profile-arcs' consider
  // the flag used. There is no -fno-profile-dir, so the user has no
  // targeted way to suppress the warning.
  Arg *FProfileDir = nullptr;
  if (Args.hasArg(options::OPT_fprofile_arcs) ||
      Args.hasArg(options::OPT_coverage))
    FProfileDir = Args.getLastArg(options::OPT_fprofile_dir);

  // Put the .gcno and .gcda files (if needed) next to the object file or
  // bitcode file in the case of LTO.
  // FIXME: There should be a simpler way to find the object file for this
  // input, and this code probably does the wrong thing for commands that
  // compile and link all at once.
  if ((Args.hasArg(options::OPT_c) || Args.hasArg(options::OPT_S)) &&
      (EmitCovNotes || EmitCovData) && Output.isFilename()) {
    SmallString<128> OutputFilename;
    if (Arg *FinalOutput = C.getArgs().getLastArg(options::OPT__SLASH_Fo))
      OutputFilename = FinalOutput->getValue();
    else if (Arg *FinalOutput = C.getArgs().getLastArg(options::OPT_o))
      OutputFilename = FinalOutput->getValue();
    else
      OutputFilename = llvm::sys::path::filename(Output.getBaseInput());
    SmallString<128> CoverageFilename = OutputFilename;
    if (llvm::sys::path::is_relative(CoverageFilename))
      (void)D.getVFS().makeAbsolute(CoverageFilename);
    llvm::sys::path::replace_extension(CoverageFilename, "gcno");

    CmdArgs.push_back("-coverage-notes-file");
    CmdArgs.push_back(Args.MakeArgString(CoverageFilename));

    if (EmitCovData) {
      if (FProfileDir) {
        CoverageFilename = FProfileDir->getValue();
        llvm::sys::path::append(CoverageFilename, OutputFilename);
      }
      llvm::sys::path::replace_extension(CoverageFilename, "gcda");
      CmdArgs.push_back("-coverage-data-file");
      CmdArgs.push_back(Args.MakeArgString(CoverageFilename));
    }
  }
}

/// Check whether the given input tree contains any compilation actions.
static bool ContainsCompileAction(const Action *A) {
  if (isa<CompileJobAction>(A) || isa<BackendJobAction>(A))
    return true;

  return llvm::any_of(A->inputs(), ContainsCompileAction);
}

/// Check if -relax-all should be passed to the internal assembler.
/// This is done by default when compiling non-assembler source with -O0.
static bool UseRelaxAll(Compilation &C, const ArgList &Args) {
  bool RelaxDefault = true;

  if (Arg *A = Args.getLastArg(options::OPT_O_Group))
    RelaxDefault = A->getOption().matches(options::OPT_O0);

  if (RelaxDefault) {
    RelaxDefault = false;
    for (const auto &Act : C.getActions()) {
      if (ContainsCompileAction(Act)) {
        RelaxDefault = true;
        break;
      }
    }
  }

  return Args.hasFlag(options::OPT_mrelax_all, options::OPT_mno_relax_all,
                      RelaxDefault);
}

// Extract the integer N from a string spelled "-dwarf-N", returning 0
// on mismatch. The StringRef input (rather than an Arg) allows
// for use by the "-Xassembler" option parser.
static unsigned DwarfVersionNum(StringRef ArgValue) {
  return llvm::StringSwitch<unsigned>(ArgValue)
      .Case("-gdwarf-2", 2)
      .Case("-gdwarf-3", 3)
      .Case("-gdwarf-4", 4)
      .Case("-gdwarf-5", 5)
      .Default(0);
}

// Find a DWARF format version option.
// This function is a complementary for DwarfVersionNum().
static const Arg *getDwarfNArg(const ArgList &Args) {
  return Args.getLastArg(options::OPT_gdwarf_2, options::OPT_gdwarf_3,
                         options::OPT_gdwarf_4, options::OPT_gdwarf_5,
                         options::OPT_gdwarf);
}

static void RenderDebugEnablingArgs(const ArgList &Args, ArgStringList &CmdArgs,
                                    codegenoptions::DebugInfoKind DebugInfoKind,
                                    unsigned DwarfVersion,
                                    llvm::DebuggerKind DebuggerTuning) {
  switch (DebugInfoKind) {
  case codegenoptions::DebugDirectivesOnly:
    CmdArgs.push_back("-debug-info-kind=line-directives-only");
    break;
  case codegenoptions::DebugLineTablesOnly:
    CmdArgs.push_back("-debug-info-kind=line-tables-only");
    break;
  case codegenoptions::DebugInfoConstructor:
    CmdArgs.push_back("-debug-info-kind=constructor");
    break;
  case codegenoptions::LimitedDebugInfo:
    CmdArgs.push_back("-debug-info-kind=limited");
    break;
  case codegenoptions::FullDebugInfo:
    CmdArgs.push_back("-debug-info-kind=standalone");
    break;
  case codegenoptions::UnusedTypeInfo:
    CmdArgs.push_back("-debug-info-kind=unused-types");
    break;
  default:
    break;
  }
  if (DwarfVersion > 0)
    CmdArgs.push_back(
        Args.MakeArgString("-dwarf-version=" + Twine(DwarfVersion)));
  switch (DebuggerTuning) {
  case llvm::DebuggerKind::GDB:
    CmdArgs.push_back("-debugger-tuning=gdb");
    break;
  case llvm::DebuggerKind::LLDB:
    CmdArgs.push_back("-debugger-tuning=lldb");
    break;
  case llvm::DebuggerKind::SCE:
    CmdArgs.push_back("-debugger-tuning=sce");
    break;
  case llvm::DebuggerKind::DBX:
    CmdArgs.push_back("-debugger-tuning=dbx");
    break;
  default:
    break;
  }
}

static bool checkDebugInfoOption(const Arg *A, const ArgList &Args,
                                 const Driver &D, const ToolChain &TC) {
  assert(A && "Expected non-nullptr argument.");
  if (TC.supportsDebugInfoOption(A))
    return true;
  D.Diag(diag::warn_drv_unsupported_debug_info_opt_for_target)
      << A->getAsString(Args) << TC.getTripleString();
  return false;
}

static void RenderDebugInfoCompressionArgs(const ArgList &Args,
                                           ArgStringList &CmdArgs,
                                           const Driver &D,
                                           const ToolChain &TC) {
  const Arg *A = Args.getLastArg(options::OPT_gz_EQ);
  if (!A)
    return;
  if (checkDebugInfoOption(A, Args, D, TC)) {
    StringRef Value = A->getValue();
    if (Value == "none") {
      CmdArgs.push_back("--compress-debug-sections=none");
    } else if (Value == "zlib") {
      if (llvm::zlib::isAvailable()) {
        CmdArgs.push_back(
            Args.MakeArgString("--compress-debug-sections=" + Twine(Value)));
      } else {
        D.Diag(diag::warn_debug_compression_unavailable);
      }
    } else {
      D.Diag(diag::err_drv_unsupported_option_argument)
          << A->getOption().getName() << Value;
    }
  }
}

static const char *RelocationModelName(llvm::Reloc::Model Model) {
  switch (Model) {
  case llvm::Reloc::Static:
    return "static";
  case llvm::Reloc::PIC_:
    return "pic";
  case llvm::Reloc::DynamicNoPIC:
    return "dynamic-no-pic";
  case llvm::Reloc::ROPI:
    return "ropi";
  case llvm::Reloc::RWPI:
    return "rwpi";
  case llvm::Reloc::ROPI_RWPI:
    return "ropi-rwpi";
  }
  llvm_unreachable("Unknown Reloc::Model kind");
}
static void handleAMDGPUCodeObjectVersionOptions(const Driver &D,
                                                 const ArgList &Args,
                                                 ArgStringList &CmdArgs,
                                                 bool IsCC1As = false) {
  // If no version was requested by the user, use the default value from the
  // back end. This is consistent with the value returned from
  // getAMDGPUCodeObjectVersion. This lets clang emit IR for amdgpu without
  // requiring the corresponding llvm to have the AMDGPU target enabled,
  // provided the user (e.g. front end tests) can use the default.
  if (haveAMDGPUCodeObjectVersionArgument(D, Args)) {
    unsigned CodeObjVer = getAMDGPUCodeObjectVersion(D, Args);
    CmdArgs.insert(CmdArgs.begin() + 1,
                   Args.MakeArgString(Twine("--amdhsa-code-object-version=") +
                                      Twine(CodeObjVer)));
    CmdArgs.insert(CmdArgs.begin() + 1, "-mllvm");
    // -cc1as does not accept -mcode-object-version option.
    if (!IsCC1As)
      CmdArgs.insert(CmdArgs.begin() + 1,
                     Args.MakeArgString(Twine("-mcode-object-version=") +
                                        Twine(CodeObjVer)));
  }
}

/// Check whether the given input tree contains any append footer actions
static bool ContainsAppendFooterAction(const Action *A) {
  if (isa<AppendFooterJobAction>(A))
    return true;
  for (const auto &AI : A->inputs())
    if (ContainsAppendFooterAction(AI))
      return true;

  return false;
}

void Clang::AddPreprocessingOptions(Compilation &C, const JobAction &JA,
                                    const Driver &D, const ArgList &Args,
                                    ArgStringList &CmdArgs,
                                    const InputInfo &Output,
                                    const InputInfoList &Inputs) const {
  const bool IsIAMCU = getToolChain().getTriple().isOSIAMCU();
  const bool IsIntelFPGA = Args.hasArg(options::OPT_fintelfpga);

  CheckPreprocessingOptions(D, Args);

  Args.AddLastArg(CmdArgs, options::OPT_C);
  Args.AddLastArg(CmdArgs, options::OPT_CC);

  // Handle dependency file generation.
  Arg *ArgM = Args.getLastArg(options::OPT_MM);
  if (!ArgM)
    ArgM = Args.getLastArg(options::OPT_M);
  Arg *ArgMD = Args.getLastArg(options::OPT_MMD);
  if (!ArgMD)
    ArgMD = Args.getLastArg(options::OPT_MD);

  // -M and -MM imply -w.
  if (ArgM)
    CmdArgs.push_back("-w");
  else
    ArgM = ArgMD;

  auto createFPGATempDepFile = [&](const char *&DepFile) {
    // Generate dependency files as temporary. These will be used for the
    // aoc call/bundled during fat object creation
    std::string BaseName(Clang::getBaseInputName(Args, Inputs[0]));
    std::string DepTmpName =
        C.getDriver().GetTemporaryPath(llvm::sys::path::stem(BaseName), "d");
    DepFile = C.addTempFile(C.getArgs().MakeArgString(DepTmpName));
    C.getDriver().addFPGATempDepFile(DepFile, BaseName);
  };

  // Do not add dependency generation information when compiling the source +
  // footer combination.  The dependency generation is done in a separate
  // compile step so we can retain original source information.
  if (ContainsAppendFooterAction(&JA))
    ArgM = nullptr;

  if (ArgM) {
    // Determine the output location.
    const char *DepFile;
    if (Arg *MF = Args.getLastArg(options::OPT_MF)) {
      DepFile = MF->getValue();
      C.addFailureResultFile(DepFile, &JA);
      // Populate the named dependency file to be used in the bundle
      // or passed to the offline compilation.
      if (IsIntelFPGA && JA.isDeviceOffloading(Action::OFK_SYCL))
        C.getDriver().addFPGATempDepFile(
            DepFile, Clang::getBaseInputName(Args, Inputs[0]));
    } else if (Output.getType() == types::TY_Dependencies) {
      DepFile = Output.getFilename();
      if (!ContainsAppendFooterAction(&JA) && Args.hasArg(options::OPT_fsycl) &&
          !Args.hasArg(options::OPT_fno_sycl_use_footer) &&
          !JA.isDeviceOffloading(Action::OFK_SYCL))
        // Name the dependency file for the specific dependency generation
        // step created for the integration footer enabled compilation.
        DepFile = getDependencyFileName(Args, Inputs);
    } else if (!ArgMD) {
      DepFile = "-";
    } else if (IsIntelFPGA && JA.isDeviceOffloading(Action::OFK_SYCL)) {
      createFPGATempDepFile(DepFile);
    } else {
      DepFile = getDependencyFileName(Args, Inputs);
      C.addFailureResultFile(DepFile, &JA);
    }
    CmdArgs.push_back("-dependency-file");
    CmdArgs.push_back(DepFile);

    bool HasTarget = false;
    for (const Arg *A : Args.filtered(options::OPT_MT, options::OPT_MQ)) {
      HasTarget = true;
      A->claim();
      if (A->getOption().matches(options::OPT_MT)) {
        A->render(Args, CmdArgs);
      } else {
        CmdArgs.push_back("-MT");
        SmallString<128> Quoted;
        QuoteTarget(A->getValue(), Quoted);
        CmdArgs.push_back(Args.MakeArgString(Quoted));
      }
    }

    // Add a default target if one wasn't specified.
    if (!HasTarget) {
      const char *DepTarget;

      // If user provided -o, that is the dependency target, except
      // when we are only generating a dependency file.
      Arg *OutputOpt = Args.getLastArg(options::OPT_o);
      if (OutputOpt && Output.getType() != types::TY_Dependencies) {
        DepTarget = OutputOpt->getValue();
      } else {
        // Otherwise derive from the base input.
        //
        // FIXME: This should use the computed output file location.
        SmallString<128> P(Inputs[0].getBaseInput());
        llvm::sys::path::replace_extension(P, "o");
        DepTarget = Args.MakeArgString(llvm::sys::path::filename(P));
      }

      CmdArgs.push_back("-MT");
      SmallString<128> Quoted;
      QuoteTarget(DepTarget, Quoted);
      CmdArgs.push_back(Args.MakeArgString(Quoted));
    }

    if (ArgM->getOption().matches(options::OPT_M) ||
        ArgM->getOption().matches(options::OPT_MD))
      CmdArgs.push_back("-sys-header-deps");
    if ((isa<PrecompileJobAction>(JA) &&
         !Args.hasArg(options::OPT_fno_module_file_deps)) ||
        Args.hasArg(options::OPT_fmodule_file_deps))
      CmdArgs.push_back("-module-file-deps");
  }

  if (!ArgM && IsIntelFPGA && JA.isDeviceOffloading(Action::OFK_SYCL)) {
    // No dep generation option was provided, add all of the needed options
    // to ensure a successful dep generation.
    const char *DepFile;
    createFPGATempDepFile(DepFile);
    CmdArgs.push_back("-dependency-file");
    CmdArgs.push_back(DepFile);
    CmdArgs.push_back("-MT");
    SmallString<128> P(Inputs[0].getBaseInput());
    llvm::sys::path::replace_extension(P, "o");
    SmallString<128> Quoted;
    QuoteTarget(llvm::sys::path::filename(P), Quoted);
    CmdArgs.push_back(Args.MakeArgString(Quoted));
  }

  if (Args.hasArg(options::OPT_MG)) {
    if (!ArgM || ArgM->getOption().matches(options::OPT_MD) ||
        ArgM->getOption().matches(options::OPT_MMD))
      D.Diag(diag::err_drv_mg_requires_m_or_mm);
    CmdArgs.push_back("-MG");
  }

  Args.AddLastArg(CmdArgs, options::OPT_MP);
  Args.AddLastArg(CmdArgs, options::OPT_MV);

  // Add offload include arguments specific for CUDA/HIP.  This must happen
  // before we -I or -include anything else, because we must pick up the
  // CUDA/HIP headers from the particular CUDA/ROCm installation, rather than
  // from e.g. /usr/local/include.
  if (JA.isOffloading(Action::OFK_Cuda))
    getToolChain().AddCudaIncludeArgs(Args, CmdArgs);
  if (JA.isOffloading(Action::OFK_HIP))
    getToolChain().AddHIPIncludeArgs(Args, CmdArgs);

  if (JA.isOffloading(Action::OFK_SYCL))
    toolchains::SYCLToolChain::AddSYCLIncludeArgs(D, Args, CmdArgs);

  // If we are offloading to a target via OpenMP we need to include the
  // openmp_wrappers folder which contains alternative system headers.
  if (JA.isDeviceOffloading(Action::OFK_OpenMP) &&
      (getToolChain().getTriple().isNVPTX() ||
       getToolChain().getTriple().isAMDGCN())) {
    if (!Args.hasArg(options::OPT_nobuiltininc)) {
      // Add openmp_wrappers/* to our system include path.  This lets us wrap
      // standard library headers.
      SmallString<128> P(D.ResourceDir);
      llvm::sys::path::append(P, "include");
      llvm::sys::path::append(P, "openmp_wrappers");
      CmdArgs.push_back("-internal-isystem");
      CmdArgs.push_back(Args.MakeArgString(P));
    }

    CmdArgs.push_back("-include");
    CmdArgs.push_back("__clang_openmp_device_functions.h");
  }

  // Add -i* options, and automatically translate to
  // -include-pch/-include-pth for transparent PCH support. It's
  // wonky, but we include looking for .gch so we can support seamless
  // replacement into a build system already set up to be generating
  // .gch files.

  if (getToolChain().getDriver().IsCLMode()) {
    const Arg *YcArg = Args.getLastArg(options::OPT__SLASH_Yc);
    const Arg *YuArg = Args.getLastArg(options::OPT__SLASH_Yu);
    if (YcArg && JA.getKind() >= Action::PrecompileJobClass &&
        JA.getKind() <= Action::AssembleJobClass) {
      CmdArgs.push_back(Args.MakeArgString("-building-pch-with-obj"));
      // -fpch-instantiate-templates is the default when creating
      // precomp using /Yc
      if (Args.hasFlag(options::OPT_fpch_instantiate_templates,
                       options::OPT_fno_pch_instantiate_templates, true))
        CmdArgs.push_back(Args.MakeArgString("-fpch-instantiate-templates"));
    }
    if (YcArg || YuArg) {
      StringRef ThroughHeader = YcArg ? YcArg->getValue() : YuArg->getValue();
      if (!isa<PrecompileJobAction>(JA)) {
        CmdArgs.push_back("-include-pch");
        CmdArgs.push_back(Args.MakeArgString(D.GetClPchPath(
            C, !ThroughHeader.empty()
                   ? ThroughHeader
                   : llvm::sys::path::filename(Inputs[0].getBaseInput()))));
      }

      if (ThroughHeader.empty()) {
        CmdArgs.push_back(Args.MakeArgString(
            Twine("-pch-through-hdrstop-") + (YcArg ? "create" : "use")));
      } else {
        CmdArgs.push_back(
            Args.MakeArgString(Twine("-pch-through-header=") + ThroughHeader));
      }
    }
  }

  bool RenderedImplicitInclude = false;
  for (const Arg *A : Args.filtered(options::OPT_clang_i_Group)) {
    if (A->getOption().matches(options::OPT_include)) {
      // Handling of gcc-style gch precompiled headers.
      bool IsFirstImplicitInclude = !RenderedImplicitInclude;
      RenderedImplicitInclude = true;

      bool FoundPCH = false;
      SmallString<128> P(A->getValue());
      // We want the files to have a name like foo.h.pch. Add a dummy extension
      // so that replace_extension does the right thing.
      P += ".dummy";
      llvm::sys::path::replace_extension(P, "pch");
      if (llvm::sys::fs::exists(P))
        FoundPCH = true;

      if (!FoundPCH) {
        llvm::sys::path::replace_extension(P, "gch");
        if (llvm::sys::fs::exists(P)) {
          FoundPCH = true;
        }
      }

      if (FoundPCH) {
        if (IsFirstImplicitInclude) {
          A->claim();
          CmdArgs.push_back("-include-pch");
          CmdArgs.push_back(Args.MakeArgString(P));
          continue;
        } else {
          // Ignore the PCH if not first on command line and emit warning.
          D.Diag(diag::warn_drv_pch_not_first_include) << P
                                                       << A->getAsString(Args);
        }
      }
    } else if (A->getOption().matches(options::OPT_isystem_after)) {
      // Handling of paths which must come late.  These entries are handled by
      // the toolchain itself after the resource dir is inserted in the right
      // search order.
      // Do not claim the argument so that the use of the argument does not
      // silently go unnoticed on toolchains which do not honour the option.
      continue;
    } else if (A->getOption().matches(options::OPT_stdlibxx_isystem)) {
      // Translated to -internal-isystem by the driver, no need to pass to cc1.
      continue;
    }

    // Not translated, render as usual.
    A->claim();
    A->render(Args, CmdArgs);
  }

  // The file being compiled that contains the integration footer is not being
  // compiled in the directory of the original source.  Add that directory
  // as an -iquote option so we can properly find potential user headers there.
  // The original source search directory should also be placed before any user
  // search directories.
  if (ContainsAppendFooterAction(&JA)) {
    SmallString<128> SourcePath(Inputs[0].getBaseInput());
    llvm::sys::path::remove_filename(SourcePath);
    if (!SourcePath.empty()) {
      CmdArgs.push_back("-iquote");
      CmdArgs.push_back(Args.MakeArgString(SourcePath));
    } else if (llvm::ErrorOr<std::string> CWD =
                   D.getVFS().getCurrentWorkingDirectory()) {
      CmdArgs.push_back("-iquote");
      CmdArgs.push_back(Args.MakeArgString(*CWD));
    }
  }

  Args.AddAllArgs(CmdArgs,
                  {options::OPT_D, options::OPT_U, options::OPT_I_Group,
                   options::OPT_F, options::OPT_index_header_map});

  // Add -Wp, and -Xpreprocessor if using the preprocessor.

  // FIXME: There is a very unfortunate problem here, some troubled
  // souls abuse -Wp, to pass preprocessor options in gcc syntax. To
  // really support that we would have to parse and then translate
  // those options. :(
  Args.AddAllArgValues(CmdArgs, options::OPT_Wp_COMMA,
                       options::OPT_Xpreprocessor);

  // -I- is a deprecated GCC feature, reject it.
  if (Arg *A = Args.getLastArg(options::OPT_I_))
    D.Diag(diag::err_drv_I_dash_not_supported) << A->getAsString(Args);

  // If we have a --sysroot, and don't have an explicit -isysroot flag, add an
  // -isysroot to the CC1 invocation.
  StringRef sysroot = C.getSysRoot();
  if (sysroot != "") {
    if (!Args.hasArg(options::OPT_isysroot)) {
      CmdArgs.push_back("-isysroot");
      CmdArgs.push_back(C.getArgs().MakeArgString(sysroot));
    }
  }

  // Parse additional include paths from environment variables.
  // FIXME: We should probably sink the logic for handling these from the
  // frontend into the driver. It will allow deleting 4 otherwise unused flags.
  // CPATH - included following the user specified includes (but prior to
  // builtin and standard includes).
  addDirectoryList(Args, CmdArgs, "-I", "CPATH");
  // C_INCLUDE_PATH - system includes enabled when compiling C.
  addDirectoryList(Args, CmdArgs, "-c-isystem", "C_INCLUDE_PATH");
  // CPLUS_INCLUDE_PATH - system includes enabled when compiling C++.
  addDirectoryList(Args, CmdArgs, "-cxx-isystem", "CPLUS_INCLUDE_PATH");
  // OBJC_INCLUDE_PATH - system includes enabled when compiling ObjC.
  addDirectoryList(Args, CmdArgs, "-objc-isystem", "OBJC_INCLUDE_PATH");
  // OBJCPLUS_INCLUDE_PATH - system includes enabled when compiling ObjC++.
  addDirectoryList(Args, CmdArgs, "-objcxx-isystem", "OBJCPLUS_INCLUDE_PATH");

  // While adding the include arguments, we also attempt to retrieve the
  // arguments of related offloading toolchains or arguments that are specific
  // of an offloading programming model.

  // Add C++ include arguments, if needed.
  if (types::isCXX(Inputs[0].getType())) {
    bool HasStdlibxxIsystem = Args.hasArg(options::OPT_stdlibxx_isystem);
    forAllAssociatedToolChains(
        C, JA, getToolChain(),
        [&Args, &CmdArgs, HasStdlibxxIsystem](const ToolChain &TC) {
          HasStdlibxxIsystem ? TC.AddClangCXXStdlibIsystemArgs(Args, CmdArgs)
                             : TC.AddClangCXXStdlibIncludeArgs(Args, CmdArgs);
        });
  }

  // Add system include arguments for all targets but IAMCU.
  if (!IsIAMCU)
    forAllAssociatedToolChains(C, JA, getToolChain(),
                               [&Args, &CmdArgs](const ToolChain &TC) {
                                 TC.AddClangSystemIncludeArgs(Args, CmdArgs);
                               });
  else {
    // For IAMCU add special include arguments.
    getToolChain().AddIAMCUIncludeArgs(Args, CmdArgs);
  }

  addMacroPrefixMapArg(D, Args, CmdArgs);
  addCoveragePrefixMapArg(D, Args, CmdArgs);
}

// FIXME: Move to target hook.
static bool isSignedCharDefault(const llvm::Triple &Triple) {
  switch (Triple.getArch()) {
  default:
    return true;

  case llvm::Triple::aarch64:
  case llvm::Triple::aarch64_32:
  case llvm::Triple::aarch64_be:
  case llvm::Triple::arm:
  case llvm::Triple::armeb:
  case llvm::Triple::thumb:
  case llvm::Triple::thumbeb:
    if (Triple.isOSDarwin() || Triple.isOSWindows())
      return true;
    return false;

  case llvm::Triple::ppc:
  case llvm::Triple::ppc64:
    if (Triple.isOSDarwin())
      return true;
    return false;

  case llvm::Triple::hexagon:
  case llvm::Triple::ppcle:
  case llvm::Triple::ppc64le:
  case llvm::Triple::riscv32:
  case llvm::Triple::riscv64:
  case llvm::Triple::systemz:
  case llvm::Triple::xcore:
    return false;
  }
}

static bool hasMultipleInvocations(const llvm::Triple &Triple,
                                   const ArgList &Args) {
  // Supported only on Darwin where we invoke the compiler multiple times
  // followed by an invocation to lipo.
  if (!Triple.isOSDarwin())
    return false;
  // If more than one "-arch <arch>" is specified, we're targeting multiple
  // architectures resulting in a fat binary.
  return Args.getAllArgValues(options::OPT_arch).size() > 1;
}

static bool checkRemarksOptions(const Driver &D, const ArgList &Args,
                                const llvm::Triple &Triple) {
  // When enabling remarks, we need to error if:
  // * The remark file is specified but we're targeting multiple architectures,
  // which means more than one remark file is being generated.
  bool hasMultipleInvocations = ::hasMultipleInvocations(Triple, Args);
  bool hasExplicitOutputFile =
      Args.getLastArg(options::OPT_foptimization_record_file_EQ);
  if (hasMultipleInvocations && hasExplicitOutputFile) {
    D.Diag(diag::err_drv_invalid_output_with_multiple_archs)
        << "-foptimization-record-file";
    return false;
  }
  return true;
}

static void renderRemarksOptions(const ArgList &Args, ArgStringList &CmdArgs,
                                 const llvm::Triple &Triple,
                                 const InputInfo &Input,
                                 const InputInfo &Output, const JobAction &JA) {
  StringRef Format = "yaml";
  if (const Arg *A = Args.getLastArg(options::OPT_fsave_optimization_record_EQ))
    Format = A->getValue();

  CmdArgs.push_back("-opt-record-file");

  const Arg *A = Args.getLastArg(options::OPT_foptimization_record_file_EQ);
  if (A) {
    CmdArgs.push_back(A->getValue());
  } else {
    bool hasMultipleArchs =
        Triple.isOSDarwin() && // Only supported on Darwin platforms.
        Args.getAllArgValues(options::OPT_arch).size() > 1;

    SmallString<128> F;

    if (Args.hasArg(options::OPT_c) || Args.hasArg(options::OPT_S)) {
      if (Arg *FinalOutput = Args.getLastArg(options::OPT_o))
        F = FinalOutput->getValue();
    } else {
      if (Format != "yaml" && // For YAML, keep the original behavior.
          Triple.isOSDarwin() && // Enable this only on darwin, since it's the only platform supporting .dSYM bundles.
          Output.isFilename())
        F = Output.getFilename();
    }

    if (F.empty()) {
      // Use the input filename.
      F = llvm::sys::path::stem(Input.getBaseInput());

      // If we're compiling for an offload architecture (i.e. a CUDA device),
      // we need to make the file name for the device compilation different
      // from the host compilation.
      if (!JA.isDeviceOffloading(Action::OFK_None) &&
          !JA.isDeviceOffloading(Action::OFK_Host)) {
        llvm::sys::path::replace_extension(F, "");
        F += Action::GetOffloadingFileNamePrefix(JA.getOffloadingDeviceKind(),
                                                 Triple.normalize());
        F += "-";
        F += JA.getOffloadingArch();
      }
    }

    // If we're having more than one "-arch", we should name the files
    // differently so that every cc1 invocation writes to a different file.
    // We're doing that by appending "-<arch>" with "<arch>" being the arch
    // name from the triple.
    if (hasMultipleArchs) {
      // First, remember the extension.
      SmallString<64> OldExtension = llvm::sys::path::extension(F);
      // then, remove it.
      llvm::sys::path::replace_extension(F, "");
      // attach -<arch> to it.
      F += "-";
      F += Triple.getArchName();
      // put back the extension.
      llvm::sys::path::replace_extension(F, OldExtension);
    }

    SmallString<32> Extension;
    Extension += "opt.";
    Extension += Format;

    llvm::sys::path::replace_extension(F, Extension);
    CmdArgs.push_back(Args.MakeArgString(F));
  }

  if (const Arg *A =
          Args.getLastArg(options::OPT_foptimization_record_passes_EQ)) {
    CmdArgs.push_back("-opt-record-passes");
    CmdArgs.push_back(A->getValue());
  }

  if (!Format.empty()) {
    CmdArgs.push_back("-opt-record-format");
    CmdArgs.push_back(Format.data());
  }
}

void AddAAPCSVolatileBitfieldArgs(const ArgList &Args, ArgStringList &CmdArgs) {
  if (!Args.hasFlag(options::OPT_faapcs_bitfield_width,
                    options::OPT_fno_aapcs_bitfield_width, true))
    CmdArgs.push_back("-fno-aapcs-bitfield-width");

  if (Args.getLastArg(options::OPT_ForceAAPCSBitfieldLoad))
    CmdArgs.push_back("-faapcs-bitfield-load");
}

namespace {
void RenderARMABI(const Driver &D, const llvm::Triple &Triple,
                  const ArgList &Args, ArgStringList &CmdArgs) {
  // Select the ABI to use.
  // FIXME: Support -meabi.
  // FIXME: Parts of this are duplicated in the backend, unify this somehow.
  const char *ABIName = nullptr;
  if (Arg *A = Args.getLastArg(options::OPT_mabi_EQ)) {
    ABIName = A->getValue();
  } else {
    std::string CPU = getCPUName(D, Args, Triple, /*FromAs*/ false);
    ABIName = llvm::ARM::computeDefaultTargetABI(Triple, CPU).data();
  }

  CmdArgs.push_back("-target-abi");
  CmdArgs.push_back(ABIName);
}

void AddUnalignedAccessWarning(ArgStringList &CmdArgs) {
  auto StrictAlignIter =
      std::find_if(CmdArgs.rbegin(), CmdArgs.rend(), [](StringRef Arg) {
        return Arg == "+strict-align" || Arg == "-strict-align";
      });
  if (StrictAlignIter != CmdArgs.rend() &&
      StringRef(*StrictAlignIter) == "+strict-align")
    CmdArgs.push_back("-Wunaligned-access");
}
}

static void CollectARMPACBTIOptions(const ToolChain &TC, const ArgList &Args,
                                    ArgStringList &CmdArgs, bool isAArch64) {
  const Arg *A = isAArch64
                     ? Args.getLastArg(options::OPT_msign_return_address_EQ,
                                       options::OPT_mbranch_protection_EQ)
                     : Args.getLastArg(options::OPT_mbranch_protection_EQ);
  if (!A)
    return;

  const Driver &D = TC.getDriver();
  const llvm::Triple &Triple = TC.getEffectiveTriple();
  if (!(isAArch64 || (Triple.isArmT32() && Triple.isArmMClass())))
    D.Diag(diag::warn_incompatible_branch_protection_option)
        << Triple.getArchName();

  StringRef Scope, Key;
  bool IndirectBranches;

  if (A->getOption().matches(options::OPT_msign_return_address_EQ)) {
    Scope = A->getValue();
    if (!Scope.equals("none") && !Scope.equals("non-leaf") &&
        !Scope.equals("all"))
      D.Diag(diag::err_invalid_branch_protection)
          << Scope << A->getAsString(Args);
    Key = "a_key";
    IndirectBranches = false;
  } else {
    StringRef DiagMsg;
    llvm::ARM::ParsedBranchProtection PBP;
    if (!llvm::ARM::parseBranchProtection(A->getValue(), PBP, DiagMsg))
      D.Diag(diag::err_invalid_branch_protection)
          << DiagMsg << A->getAsString(Args);
    if (!isAArch64 && PBP.Key == "b_key")
      D.Diag(diag::warn_unsupported_branch_protection)
          << "b-key" << A->getAsString(Args);
    Scope = PBP.Scope;
    Key = PBP.Key;
    IndirectBranches = PBP.BranchTargetEnforcement;
  }

  CmdArgs.push_back(
      Args.MakeArgString(Twine("-msign-return-address=") + Scope));
  if (!Scope.equals("none"))
    CmdArgs.push_back(
        Args.MakeArgString(Twine("-msign-return-address-key=") + Key));
  if (IndirectBranches)
    CmdArgs.push_back("-mbranch-target-enforce");
}

void Clang::AddARMTargetArgs(const llvm::Triple &Triple, const ArgList &Args,
                             ArgStringList &CmdArgs, bool KernelOrKext) const {
  RenderARMABI(getToolChain().getDriver(), Triple, Args, CmdArgs);

  // Determine floating point ABI from the options & target defaults.
  arm::FloatABI ABI = arm::getARMFloatABI(getToolChain(), Args);
  if (ABI == arm::FloatABI::Soft) {
    // Floating point operations and argument passing are soft.
    // FIXME: This changes CPP defines, we need -target-soft-float.
    CmdArgs.push_back("-msoft-float");
    CmdArgs.push_back("-mfloat-abi");
    CmdArgs.push_back("soft");
  } else if (ABI == arm::FloatABI::SoftFP) {
    // Floating point operations are hard, but argument passing is soft.
    CmdArgs.push_back("-mfloat-abi");
    CmdArgs.push_back("soft");
  } else {
    // Floating point operations and argument passing are hard.
    assert(ABI == arm::FloatABI::Hard && "Invalid float abi!");
    CmdArgs.push_back("-mfloat-abi");
    CmdArgs.push_back("hard");
  }

  // Forward the -mglobal-merge option for explicit control over the pass.
  if (Arg *A = Args.getLastArg(options::OPT_mglobal_merge,
                               options::OPT_mno_global_merge)) {
    CmdArgs.push_back("-mllvm");
    if (A->getOption().matches(options::OPT_mno_global_merge))
      CmdArgs.push_back("-arm-global-merge=false");
    else
      CmdArgs.push_back("-arm-global-merge=true");
  }

  if (!Args.hasFlag(options::OPT_mimplicit_float,
                    options::OPT_mno_implicit_float, true))
    CmdArgs.push_back("-no-implicit-float");

  if (Args.getLastArg(options::OPT_mcmse))
    CmdArgs.push_back("-mcmse");

  AddAAPCSVolatileBitfieldArgs(Args, CmdArgs);

  // Enable/disable return address signing and indirect branch targets.
  CollectARMPACBTIOptions(getToolChain(), Args, CmdArgs, false /*isAArch64*/);

  AddUnalignedAccessWarning(CmdArgs);
}

void Clang::RenderTargetOptions(const llvm::Triple &EffectiveTriple,
                                const ArgList &Args, bool KernelOrKext,
                                ArgStringList &CmdArgs) const {
  const ToolChain &TC = getToolChain();

  // Add the target features
  getTargetFeatures(TC.getDriver(), EffectiveTriple, Args, CmdArgs, false);

  // Add target specific flags.
  switch (TC.getArch()) {
  default:
    break;

  case llvm::Triple::arm:
  case llvm::Triple::armeb:
  case llvm::Triple::thumb:
  case llvm::Triple::thumbeb:
    // Use the effective triple, which takes into account the deployment target.
    AddARMTargetArgs(EffectiveTriple, Args, CmdArgs, KernelOrKext);
    CmdArgs.push_back("-fallow-half-arguments-and-returns");
    break;

  case llvm::Triple::aarch64:
  case llvm::Triple::aarch64_32:
  case llvm::Triple::aarch64_be:
    AddAArch64TargetArgs(Args, CmdArgs);
    CmdArgs.push_back("-fallow-half-arguments-and-returns");
    break;

  case llvm::Triple::mips:
  case llvm::Triple::mipsel:
  case llvm::Triple::mips64:
  case llvm::Triple::mips64el:
    AddMIPSTargetArgs(Args, CmdArgs);
    break;

  case llvm::Triple::ppc:
  case llvm::Triple::ppcle:
  case llvm::Triple::ppc64:
  case llvm::Triple::ppc64le:
    AddPPCTargetArgs(Args, CmdArgs);
    break;

  case llvm::Triple::riscv32:
  case llvm::Triple::riscv64:
    AddRISCVTargetArgs(Args, CmdArgs);
    break;

  case llvm::Triple::sparc:
  case llvm::Triple::sparcel:
  case llvm::Triple::sparcv9:
    AddSparcTargetArgs(Args, CmdArgs);
    break;

  case llvm::Triple::systemz:
    AddSystemZTargetArgs(Args, CmdArgs);
    break;

  case llvm::Triple::x86:
  case llvm::Triple::x86_64:
    AddX86TargetArgs(Args, CmdArgs);
    break;

  case llvm::Triple::lanai:
    AddLanaiTargetArgs(Args, CmdArgs);
    break;

  case llvm::Triple::hexagon:
    AddHexagonTargetArgs(Args, CmdArgs);
    break;

  case llvm::Triple::wasm32:
  case llvm::Triple::wasm64:
    AddWebAssemblyTargetArgs(Args, CmdArgs);
    break;

  case llvm::Triple::ve:
    AddVETargetArgs(Args, CmdArgs);
    break;
  }
}

namespace {
void RenderAArch64ABI(const llvm::Triple &Triple, const ArgList &Args,
                      ArgStringList &CmdArgs) {
  const char *ABIName = nullptr;
  if (Arg *A = Args.getLastArg(options::OPT_mabi_EQ))
    ABIName = A->getValue();
  else if (Triple.isOSDarwin())
    ABIName = "darwinpcs";
  else
    ABIName = "aapcs";

  CmdArgs.push_back("-target-abi");
  CmdArgs.push_back(ABIName);
}
}

void Clang::AddAArch64TargetArgs(const ArgList &Args,
                                 ArgStringList &CmdArgs) const {
  const llvm::Triple &Triple = getToolChain().getEffectiveTriple();

  if (!Args.hasFlag(options::OPT_mred_zone, options::OPT_mno_red_zone, true) ||
      Args.hasArg(options::OPT_mkernel) ||
      Args.hasArg(options::OPT_fapple_kext))
    CmdArgs.push_back("-disable-red-zone");

  if (!Args.hasFlag(options::OPT_mimplicit_float,
                    options::OPT_mno_implicit_float, true))
    CmdArgs.push_back("-no-implicit-float");

  RenderAArch64ABI(Triple, Args, CmdArgs);

  // Forward the -mglobal-merge option for explicit control over the pass.
  if (Arg *A = Args.getLastArg(options::OPT_mglobal_merge,
                               options::OPT_mno_global_merge)) {
    CmdArgs.push_back("-mllvm");
    if (A->getOption().matches(options::OPT_mno_global_merge))
      CmdArgs.push_back("-aarch64-enable-global-merge=false");
    else
      CmdArgs.push_back("-aarch64-enable-global-merge=true");
  }

  // Enable/disable return address signing and indirect branch targets.
  CollectARMPACBTIOptions(getToolChain(), Args, CmdArgs, true /*isAArch64*/);

  // Handle -msve_vector_bits=<bits>
  if (Arg *A = Args.getLastArg(options::OPT_msve_vector_bits_EQ)) {
    StringRef Val = A->getValue();
    const Driver &D = getToolChain().getDriver();
    if (Val.equals("128") || Val.equals("256") || Val.equals("512") ||
        Val.equals("1024") || Val.equals("2048") || Val.equals("128+") ||
        Val.equals("256+") || Val.equals("512+") || Val.equals("1024+") ||
        Val.equals("2048+")) {
      unsigned Bits = 0;
      if (Val.endswith("+"))
        Val = Val.substr(0, Val.size() - 1);
      else {
        bool Invalid = Val.getAsInteger(10, Bits); (void)Invalid;
        assert(!Invalid && "Failed to parse value");
        CmdArgs.push_back(
            Args.MakeArgString("-mvscale-max=" + llvm::Twine(Bits / 128)));
      }

      bool Invalid = Val.getAsInteger(10, Bits); (void)Invalid;
      assert(!Invalid && "Failed to parse value");
      CmdArgs.push_back(
          Args.MakeArgString("-mvscale-min=" + llvm::Twine(Bits / 128)));
    // Silently drop requests for vector-length agnostic code as it's implied.
    } else if (!Val.equals("scalable"))
      // Handle the unsupported values passed to msve-vector-bits.
      D.Diag(diag::err_drv_unsupported_option_argument)
          << A->getOption().getName() << Val;
  }

  AddAAPCSVolatileBitfieldArgs(Args, CmdArgs);

  if (const Arg *A = Args.getLastArg(clang::driver::options::OPT_mtune_EQ)) {
    StringRef Name = A->getValue();

    std::string TuneCPU;
    if (Name == "native")
      TuneCPU = std::string(llvm::sys::getHostCPUName());
    else
      TuneCPU = std::string(Name);

    if (!TuneCPU.empty()) {
      CmdArgs.push_back("-tune-cpu");
      CmdArgs.push_back(Args.MakeArgString(TuneCPU));
    }
  }

  AddUnalignedAccessWarning(CmdArgs);
}

void Clang::AddMIPSTargetArgs(const ArgList &Args,
                              ArgStringList &CmdArgs) const {
  const Driver &D = getToolChain().getDriver();
  StringRef CPUName;
  StringRef ABIName;
  const llvm::Triple &Triple = getToolChain().getTriple();
  mips::getMipsCPUAndABI(Args, Triple, CPUName, ABIName);

  CmdArgs.push_back("-target-abi");
  CmdArgs.push_back(ABIName.data());

  mips::FloatABI ABI = mips::getMipsFloatABI(D, Args, Triple);
  if (ABI == mips::FloatABI::Soft) {
    // Floating point operations and argument passing are soft.
    CmdArgs.push_back("-msoft-float");
    CmdArgs.push_back("-mfloat-abi");
    CmdArgs.push_back("soft");
  } else {
    // Floating point operations and argument passing are hard.
    assert(ABI == mips::FloatABI::Hard && "Invalid float abi!");
    CmdArgs.push_back("-mfloat-abi");
    CmdArgs.push_back("hard");
  }

  if (Arg *A = Args.getLastArg(options::OPT_mldc1_sdc1,
                               options::OPT_mno_ldc1_sdc1)) {
    if (A->getOption().matches(options::OPT_mno_ldc1_sdc1)) {
      CmdArgs.push_back("-mllvm");
      CmdArgs.push_back("-mno-ldc1-sdc1");
    }
  }

  if (Arg *A = Args.getLastArg(options::OPT_mcheck_zero_division,
                               options::OPT_mno_check_zero_division)) {
    if (A->getOption().matches(options::OPT_mno_check_zero_division)) {
      CmdArgs.push_back("-mllvm");
      CmdArgs.push_back("-mno-check-zero-division");
    }
  }

  if (Args.getLastArg(options::OPT_mfix4300)) {
    CmdArgs.push_back("-mllvm");
    CmdArgs.push_back("-mfix4300");
  }

  if (Arg *A = Args.getLastArg(options::OPT_G)) {
    StringRef v = A->getValue();
    CmdArgs.push_back("-mllvm");
    CmdArgs.push_back(Args.MakeArgString("-mips-ssection-threshold=" + v));
    A->claim();
  }

  Arg *GPOpt = Args.getLastArg(options::OPT_mgpopt, options::OPT_mno_gpopt);
  Arg *ABICalls =
      Args.getLastArg(options::OPT_mabicalls, options::OPT_mno_abicalls);

  // -mabicalls is the default for many MIPS environments, even with -fno-pic.
  // -mgpopt is the default for static, -fno-pic environments but these two
  // options conflict. We want to be certain that -mno-abicalls -mgpopt is
  // the only case where -mllvm -mgpopt is passed.
  // NOTE: We need a warning here or in the backend to warn when -mgpopt is
  //       passed explicitly when compiling something with -mabicalls
  //       (implictly) in affect. Currently the warning is in the backend.
  //
  // When the ABI in use is  N64, we also need to determine the PIC mode that
  // is in use, as -fno-pic for N64 implies -mno-abicalls.
  bool NoABICalls =
      ABICalls && ABICalls->getOption().matches(options::OPT_mno_abicalls);

  llvm::Reloc::Model RelocationModel;
  unsigned PICLevel;
  bool IsPIE;
  std::tie(RelocationModel, PICLevel, IsPIE) =
      ParsePICArgs(getToolChain(), Args);

  NoABICalls = NoABICalls ||
               (RelocationModel == llvm::Reloc::Static && ABIName == "n64");

  bool WantGPOpt = GPOpt && GPOpt->getOption().matches(options::OPT_mgpopt);
  // We quietly ignore -mno-gpopt as the backend defaults to -mno-gpopt.
  if (NoABICalls && (!GPOpt || WantGPOpt)) {
    CmdArgs.push_back("-mllvm");
    CmdArgs.push_back("-mgpopt");

    Arg *LocalSData = Args.getLastArg(options::OPT_mlocal_sdata,
                                      options::OPT_mno_local_sdata);
    Arg *ExternSData = Args.getLastArg(options::OPT_mextern_sdata,
                                       options::OPT_mno_extern_sdata);
    Arg *EmbeddedData = Args.getLastArg(options::OPT_membedded_data,
                                        options::OPT_mno_embedded_data);
    if (LocalSData) {
      CmdArgs.push_back("-mllvm");
      if (LocalSData->getOption().matches(options::OPT_mlocal_sdata)) {
        CmdArgs.push_back("-mlocal-sdata=1");
      } else {
        CmdArgs.push_back("-mlocal-sdata=0");
      }
      LocalSData->claim();
    }

    if (ExternSData) {
      CmdArgs.push_back("-mllvm");
      if (ExternSData->getOption().matches(options::OPT_mextern_sdata)) {
        CmdArgs.push_back("-mextern-sdata=1");
      } else {
        CmdArgs.push_back("-mextern-sdata=0");
      }
      ExternSData->claim();
    }

    if (EmbeddedData) {
      CmdArgs.push_back("-mllvm");
      if (EmbeddedData->getOption().matches(options::OPT_membedded_data)) {
        CmdArgs.push_back("-membedded-data=1");
      } else {
        CmdArgs.push_back("-membedded-data=0");
      }
      EmbeddedData->claim();
    }

  } else if ((!ABICalls || (!NoABICalls && ABICalls)) && WantGPOpt)
    D.Diag(diag::warn_drv_unsupported_gpopt) << (ABICalls ? 0 : 1);

  if (GPOpt)
    GPOpt->claim();

  if (Arg *A = Args.getLastArg(options::OPT_mcompact_branches_EQ)) {
    StringRef Val = StringRef(A->getValue());
    if (mips::hasCompactBranches(CPUName)) {
      if (Val == "never" || Val == "always" || Val == "optimal") {
        CmdArgs.push_back("-mllvm");
        CmdArgs.push_back(Args.MakeArgString("-mips-compact-branches=" + Val));
      } else
        D.Diag(diag::err_drv_unsupported_option_argument)
            << A->getOption().getName() << Val;
    } else
      D.Diag(diag::warn_target_unsupported_compact_branches) << CPUName;
  }

  if (Arg *A = Args.getLastArg(options::OPT_mrelax_pic_calls,
                               options::OPT_mno_relax_pic_calls)) {
    if (A->getOption().matches(options::OPT_mno_relax_pic_calls)) {
      CmdArgs.push_back("-mllvm");
      CmdArgs.push_back("-mips-jalr-reloc=0");
    }
  }
}

void Clang::AddPPCTargetArgs(const ArgList &Args,
                             ArgStringList &CmdArgs) const {
  // Select the ABI to use.
  const char *ABIName = nullptr;
  const llvm::Triple &T = getToolChain().getTriple();
  if (T.isOSBinFormatELF()) {
    switch (getToolChain().getArch()) {
    case llvm::Triple::ppc64: {
      if ((T.isOSFreeBSD() && T.getOSMajorVersion() >= 13) ||
          T.isOSOpenBSD() || T.isMusl())
        ABIName = "elfv2";
      else
        ABIName = "elfv1";
      break;
    }
    case llvm::Triple::ppc64le:
      ABIName = "elfv2";
      break;
    default:
      break;
    }
  }

  bool IEEELongDouble = getToolChain().defaultToIEEELongDouble();
  for (const Arg *A : Args.filtered(options::OPT_mabi_EQ)) {
    StringRef V = A->getValue();
    if (V == "ieeelongdouble")
      IEEELongDouble = true;
    else if (V == "ibmlongdouble")
      IEEELongDouble = false;
    else if (V != "altivec")
      // The ppc64 linux abis are all "altivec" abis by default. Accept and ignore
      // the option if given as we don't have backend support for any targets
      // that don't use the altivec abi.
      ABIName = A->getValue();
  }
  if (IEEELongDouble)
    CmdArgs.push_back("-mabi=ieeelongdouble");

  ppc::FloatABI FloatABI =
      ppc::getPPCFloatABI(getToolChain().getDriver(), Args);

  if (FloatABI == ppc::FloatABI::Soft) {
    // Floating point operations and argument passing are soft.
    CmdArgs.push_back("-msoft-float");
    CmdArgs.push_back("-mfloat-abi");
    CmdArgs.push_back("soft");
  } else {
    // Floating point operations and argument passing are hard.
    assert(FloatABI == ppc::FloatABI::Hard && "Invalid float abi!");
    CmdArgs.push_back("-mfloat-abi");
    CmdArgs.push_back("hard");
  }

  if (ABIName) {
    CmdArgs.push_back("-target-abi");
    CmdArgs.push_back(ABIName);
  }
}

static void SetRISCVSmallDataLimit(const ToolChain &TC, const ArgList &Args,
                                   ArgStringList &CmdArgs) {
  const Driver &D = TC.getDriver();
  const llvm::Triple &Triple = TC.getTriple();
  // Default small data limitation is eight.
  const char *SmallDataLimit = "8";
  // Get small data limitation.
  if (Args.getLastArg(options::OPT_shared, options::OPT_fpic,
                      options::OPT_fPIC)) {
    // Not support linker relaxation for PIC.
    SmallDataLimit = "0";
    if (Args.hasArg(options::OPT_G)) {
      D.Diag(diag::warn_drv_unsupported_sdata);
    }
  } else if (Args.getLastArgValue(options::OPT_mcmodel_EQ)
                 .equals_insensitive("large") &&
             (Triple.getArch() == llvm::Triple::riscv64)) {
    // Not support linker relaxation for RV64 with large code model.
    SmallDataLimit = "0";
    if (Args.hasArg(options::OPT_G)) {
      D.Diag(diag::warn_drv_unsupported_sdata);
    }
  } else if (Arg *A = Args.getLastArg(options::OPT_G)) {
    SmallDataLimit = A->getValue();
  }
  // Forward the -msmall-data-limit= option.
  CmdArgs.push_back("-msmall-data-limit");
  CmdArgs.push_back(SmallDataLimit);
}

void Clang::AddRISCVTargetArgs(const ArgList &Args,
                               ArgStringList &CmdArgs) const {
  const llvm::Triple &Triple = getToolChain().getTriple();
  StringRef ABIName = riscv::getRISCVABI(Args, Triple);

  CmdArgs.push_back("-target-abi");
  CmdArgs.push_back(ABIName.data());

  SetRISCVSmallDataLimit(getToolChain(), Args, CmdArgs);

  std::string TuneCPU;

  if (const Arg *A = Args.getLastArg(clang::driver::options::OPT_mtune_EQ)) {
    StringRef Name = A->getValue();

    Name = llvm::RISCV::resolveTuneCPUAlias(Name, Triple.isArch64Bit());
    TuneCPU = std::string(Name);
  }

  if (!TuneCPU.empty()) {
    CmdArgs.push_back("-tune-cpu");
    CmdArgs.push_back(Args.MakeArgString(TuneCPU));
  }
}

void Clang::AddSparcTargetArgs(const ArgList &Args,
                               ArgStringList &CmdArgs) const {
  sparc::FloatABI FloatABI =
      sparc::getSparcFloatABI(getToolChain().getDriver(), Args);

  if (FloatABI == sparc::FloatABI::Soft) {
    // Floating point operations and argument passing are soft.
    CmdArgs.push_back("-msoft-float");
    CmdArgs.push_back("-mfloat-abi");
    CmdArgs.push_back("soft");
  } else {
    // Floating point operations and argument passing are hard.
    assert(FloatABI == sparc::FloatABI::Hard && "Invalid float abi!");
    CmdArgs.push_back("-mfloat-abi");
    CmdArgs.push_back("hard");
  }
}

void Clang::AddSystemZTargetArgs(const ArgList &Args,
                                 ArgStringList &CmdArgs) const {
  bool HasBackchain = Args.hasFlag(options::OPT_mbackchain,
                                   options::OPT_mno_backchain, false);
  bool HasPackedStack = Args.hasFlag(options::OPT_mpacked_stack,
                                     options::OPT_mno_packed_stack, false);
  systemz::FloatABI FloatABI =
      systemz::getSystemZFloatABI(getToolChain().getDriver(), Args);
  bool HasSoftFloat = (FloatABI == systemz::FloatABI::Soft);
  if (HasBackchain && HasPackedStack && !HasSoftFloat) {
    const Driver &D = getToolChain().getDriver();
    D.Diag(diag::err_drv_unsupported_opt)
      << "-mpacked-stack -mbackchain -mhard-float";
  }
  if (HasBackchain)
    CmdArgs.push_back("-mbackchain");
  if (HasPackedStack)
    CmdArgs.push_back("-mpacked-stack");
  if (HasSoftFloat) {
    // Floating point operations and argument passing are soft.
    CmdArgs.push_back("-msoft-float");
    CmdArgs.push_back("-mfloat-abi");
    CmdArgs.push_back("soft");
  }
}

void Clang::AddX86TargetArgs(const ArgList &Args,
                             ArgStringList &CmdArgs) const {
  const Driver &D = getToolChain().getDriver();
  addX86AlignBranchArgs(D, Args, CmdArgs, /*IsLTO=*/false);

  if (!Args.hasFlag(options::OPT_mred_zone, options::OPT_mno_red_zone, true) ||
      Args.hasArg(options::OPT_mkernel) ||
      Args.hasArg(options::OPT_fapple_kext))
    CmdArgs.push_back("-disable-red-zone");

  if (!Args.hasFlag(options::OPT_mtls_direct_seg_refs,
                    options::OPT_mno_tls_direct_seg_refs, true))
    CmdArgs.push_back("-mno-tls-direct-seg-refs");

  // Default to avoid implicit floating-point for kernel/kext code, but allow
  // that to be overridden with -mno-soft-float.
  bool NoImplicitFloat = (Args.hasArg(options::OPT_mkernel) ||
                          Args.hasArg(options::OPT_fapple_kext));
  if (Arg *A = Args.getLastArg(
          options::OPT_msoft_float, options::OPT_mno_soft_float,
          options::OPT_mimplicit_float, options::OPT_mno_implicit_float)) {
    const Option &O = A->getOption();
    NoImplicitFloat = (O.matches(options::OPT_mno_implicit_float) ||
                       O.matches(options::OPT_msoft_float));
  }
  if (NoImplicitFloat)
    CmdArgs.push_back("-no-implicit-float");

  if (Arg *A = Args.getLastArg(options::OPT_masm_EQ)) {
    StringRef Value = A->getValue();
    if (Value == "intel" || Value == "att") {
      CmdArgs.push_back("-mllvm");
      CmdArgs.push_back(Args.MakeArgString("-x86-asm-syntax=" + Value));
      CmdArgs.push_back(Args.MakeArgString("-inline-asm=" + Value));
    } else {
      D.Diag(diag::err_drv_unsupported_option_argument)
          << A->getOption().getName() << Value;
    }
  } else if (D.IsCLMode()) {
    CmdArgs.push_back("-mllvm");
    CmdArgs.push_back("-x86-asm-syntax=intel");
  }

  if (Arg *A = Args.getLastArg(options::OPT_mskip_rax_setup,
                               options::OPT_mno_skip_rax_setup))
    if (A->getOption().matches(options::OPT_mskip_rax_setup))
      CmdArgs.push_back(Args.MakeArgString("-mskip-rax-setup"));

  // Set flags to support MCU ABI.
  if (Args.hasFlag(options::OPT_miamcu, options::OPT_mno_iamcu, false)) {
    CmdArgs.push_back("-mfloat-abi");
    CmdArgs.push_back("soft");
    CmdArgs.push_back("-mstack-alignment=4");
  }

  // Handle -mtune.

  // Default to "generic" unless -march is present or targetting the PS4/PS5.
  std::string TuneCPU;
  if (!Args.hasArg(clang::driver::options::OPT_march_EQ) &&
      !getToolChain().getTriple().isPS())
    TuneCPU = "generic";

  // Override based on -mtune.
  if (const Arg *A = Args.getLastArg(clang::driver::options::OPT_mtune_EQ)) {
    StringRef Name = A->getValue();

    if (Name == "native") {
      Name = llvm::sys::getHostCPUName();
      if (!Name.empty())
        TuneCPU = std::string(Name);
    } else
      TuneCPU = std::string(Name);
  }

  if (!TuneCPU.empty()) {
    CmdArgs.push_back("-tune-cpu");
    CmdArgs.push_back(Args.MakeArgString(TuneCPU));
  }
}

void Clang::AddHexagonTargetArgs(const ArgList &Args,
                                 ArgStringList &CmdArgs) const {
  CmdArgs.push_back("-mqdsp6-compat");
  CmdArgs.push_back("-Wreturn-type");

  if (auto G = toolchains::HexagonToolChain::getSmallDataThreshold(Args)) {
    CmdArgs.push_back("-mllvm");
    CmdArgs.push_back(Args.MakeArgString("-hexagon-small-data-threshold=" +
                                         Twine(G.getValue())));
  }

  if (!Args.hasArg(options::OPT_fno_short_enums))
    CmdArgs.push_back("-fshort-enums");
  if (Args.getLastArg(options::OPT_mieee_rnd_near)) {
    CmdArgs.push_back("-mllvm");
    CmdArgs.push_back("-enable-hexagon-ieee-rnd-near");
  }
  CmdArgs.push_back("-mllvm");
  CmdArgs.push_back("-machine-sink-split=0");
}

void Clang::AddLanaiTargetArgs(const ArgList &Args,
                               ArgStringList &CmdArgs) const {
  if (Arg *A = Args.getLastArg(options::OPT_mcpu_EQ)) {
    StringRef CPUName = A->getValue();

    CmdArgs.push_back("-target-cpu");
    CmdArgs.push_back(Args.MakeArgString(CPUName));
  }
  if (Arg *A = Args.getLastArg(options::OPT_mregparm_EQ)) {
    StringRef Value = A->getValue();
    // Only support mregparm=4 to support old usage. Report error for all other
    // cases.
    int Mregparm;
    if (Value.getAsInteger(10, Mregparm)) {
      if (Mregparm != 4) {
        getToolChain().getDriver().Diag(
            diag::err_drv_unsupported_option_argument)
            << A->getOption().getName() << Value;
      }
    }
  }
}

void Clang::AddWebAssemblyTargetArgs(const ArgList &Args,
                                     ArgStringList &CmdArgs) const {
  // Default to "hidden" visibility.
  if (!Args.hasArg(options::OPT_fvisibility_EQ,
                   options::OPT_fvisibility_ms_compat)) {
    CmdArgs.push_back("-fvisibility");
    CmdArgs.push_back("hidden");
  }
}

void Clang::AddVETargetArgs(const ArgList &Args, ArgStringList &CmdArgs) const {
  // Floating point operations and argument passing are hard.
  CmdArgs.push_back("-mfloat-abi");
  CmdArgs.push_back("hard");
}

void Clang::DumpCompilationDatabase(Compilation &C, StringRef Filename,
                                    StringRef Target, const InputInfo &Output,
                                    const InputInfo &Input, const ArgList &Args) const {
  // If this is a dry run, do not create the compilation database file.
  if (C.getArgs().hasArg(options::OPT__HASH_HASH_HASH))
    return;

  using llvm::yaml::escape;
  const Driver &D = getToolChain().getDriver();

  if (!CompilationDatabase) {
    std::error_code EC;
    auto File = std::make_unique<llvm::raw_fd_ostream>(
        Filename, EC, llvm::sys::fs::OF_TextWithCRLF);
    if (EC) {
      D.Diag(clang::diag::err_drv_compilationdatabase) << Filename
                                                       << EC.message();
      return;
    }
    CompilationDatabase = std::move(File);
  }
  auto &CDB = *CompilationDatabase;
  auto CWD = D.getVFS().getCurrentWorkingDirectory();
  if (!CWD)
    CWD = ".";
  CDB << "{ \"directory\": \"" << escape(*CWD) << "\"";
  CDB << ", \"file\": \"" << escape(Input.getFilename()) << "\"";
  CDB << ", \"output\": \"" << escape(Output.getFilename()) << "\"";
  CDB << ", \"arguments\": [\"" << escape(D.ClangExecutable) << "\"";
  SmallString<128> Buf;
  Buf = "-x";
  Buf += types::getTypeName(Input.getType());
  CDB << ", \"" << escape(Buf) << "\"";
  if (!D.SysRoot.empty() && !Args.hasArg(options::OPT__sysroot_EQ)) {
    Buf = "--sysroot=";
    Buf += D.SysRoot;
    CDB << ", \"" << escape(Buf) << "\"";
  }
  CDB << ", \"" << escape(Input.getFilename()) << "\"";
  for (auto &A: Args) {
    auto &O = A->getOption();
    // Skip language selection, which is positional.
    if (O.getID() == options::OPT_x)
      continue;
    // Skip writing dependency output and the compilation database itself.
    if (O.getGroup().isValid() && O.getGroup().getID() == options::OPT_M_Group)
      continue;
    if (O.getID() == options::OPT_gen_cdb_fragment_path)
      continue;
    // Skip inputs.
    if (O.getKind() == Option::InputClass)
      continue;
    // All other arguments are quoted and appended.
    ArgStringList ASL;
    A->render(Args, ASL);
    for (auto &it: ASL)
      CDB << ", \"" << escape(it) << "\"";
  }
  Buf = "--target=";
  Buf += Target;
  CDB << ", \"" << escape(Buf) << "\"]},\n";
}

void Clang::DumpCompilationDatabaseFragmentToDir(
    StringRef Dir, Compilation &C, StringRef Target, const InputInfo &Output,
    const InputInfo &Input, const llvm::opt::ArgList &Args) const {
  // If this is a dry run, do not create the compilation database file.
  if (C.getArgs().hasArg(options::OPT__HASH_HASH_HASH))
    return;

  if (CompilationDatabase)
    DumpCompilationDatabase(C, "", Target, Output, Input, Args);

  SmallString<256> Path = Dir;
  const auto &Driver = C.getDriver();
  Driver.getVFS().makeAbsolute(Path);
  auto Err = llvm::sys::fs::create_directory(Path, /*IgnoreExisting=*/true);
  if (Err) {
    Driver.Diag(diag::err_drv_compilationdatabase) << Dir << Err.message();
    return;
  }

  llvm::sys::path::append(
      Path,
      Twine(llvm::sys::path::filename(Input.getFilename())) + ".%%%%.json");
  int FD;
  SmallString<256> TempPath;
  Err = llvm::sys::fs::createUniqueFile(Path, FD, TempPath,
                                        llvm::sys::fs::OF_Text);
  if (Err) {
    Driver.Diag(diag::err_drv_compilationdatabase) << Path << Err.message();
    return;
  }
  CompilationDatabase =
      std::make_unique<llvm::raw_fd_ostream>(FD, /*shouldClose=*/true);
  DumpCompilationDatabase(C, "", Target, Output, Input, Args);
}

static bool CheckARMImplicitITArg(StringRef Value) {
  return Value == "always" || Value == "never" || Value == "arm" ||
         Value == "thumb";
}

static void AddARMImplicitITArgs(const ArgList &Args, ArgStringList &CmdArgs,
                                 StringRef Value) {
  CmdArgs.push_back("-mllvm");
  CmdArgs.push_back(Args.MakeArgString("-arm-implicit-it=" + Value));
}

static void CollectArgsForIntegratedAssembler(Compilation &C,
                                              const ArgList &Args,
                                              ArgStringList &CmdArgs,
                                              const Driver &D) {
  if (UseRelaxAll(C, Args))
    CmdArgs.push_back("-mrelax-all");

  // Only default to -mincremental-linker-compatible if we think we are
  // targeting the MSVC linker.
  bool DefaultIncrementalLinkerCompatible =
      C.getDefaultToolChain().getTriple().isWindowsMSVCEnvironment();
  if (Args.hasFlag(options::OPT_mincremental_linker_compatible,
                   options::OPT_mno_incremental_linker_compatible,
                   DefaultIncrementalLinkerCompatible))
    CmdArgs.push_back("-mincremental-linker-compatible");

  // If you add more args here, also add them to the block below that
  // starts with "// If CollectArgsForIntegratedAssembler() isn't called below".

  // When passing -I arguments to the assembler we sometimes need to
  // unconditionally take the next argument.  For example, when parsing
  // '-Wa,-I -Wa,foo' we need to accept the -Wa,foo arg after seeing the
  // -Wa,-I arg and when parsing '-Wa,-I,foo' we need to accept the 'foo'
  // arg after parsing the '-I' arg.
  bool TakeNextArg = false;

  bool UseRelaxRelocations = C.getDefaultToolChain().useRelaxRelocations();
  bool UseNoExecStack = false;
  const char *MipsTargetFeature = nullptr;
  StringRef ImplicitIt;
  for (const Arg *A :
       Args.filtered(options::OPT_Wa_COMMA, options::OPT_Xassembler,
                     options::OPT_mimplicit_it_EQ)) {
    A->claim();

    if (A->getOption().getID() == options::OPT_mimplicit_it_EQ) {
      switch (C.getDefaultToolChain().getArch()) {
      case llvm::Triple::arm:
      case llvm::Triple::armeb:
      case llvm::Triple::thumb:
      case llvm::Triple::thumbeb:
        // Only store the value; the last value set takes effect.
        ImplicitIt = A->getValue();
        if (!CheckARMImplicitITArg(ImplicitIt))
          D.Diag(diag::err_drv_unsupported_option_argument)
              << A->getOption().getName() << ImplicitIt;
        continue;
      default:
        break;
      }
    }

    for (StringRef Value : A->getValues()) {
      if (TakeNextArg) {
        CmdArgs.push_back(Value.data());
        TakeNextArg = false;
        continue;
      }

      if (C.getDefaultToolChain().getTriple().isOSBinFormatCOFF() &&
          Value == "-mbig-obj")
        continue; // LLVM handles bigobj automatically

      switch (C.getDefaultToolChain().getArch()) {
      default:
        break;
      case llvm::Triple::thumb:
      case llvm::Triple::thumbeb:
      case llvm::Triple::arm:
      case llvm::Triple::armeb:
        if (Value.startswith("-mimplicit-it=")) {
          // Only store the value; the last value set takes effect.
          ImplicitIt = Value.split("=").second;
          if (CheckARMImplicitITArg(ImplicitIt))
            continue;
        }
        if (Value == "-mthumb")
          // -mthumb has already been processed in ComputeLLVMTriple()
          // recognize but skip over here.
          continue;
        break;
      case llvm::Triple::mips:
      case llvm::Triple::mipsel:
      case llvm::Triple::mips64:
      case llvm::Triple::mips64el:
        if (Value == "--trap") {
          CmdArgs.push_back("-target-feature");
          CmdArgs.push_back("+use-tcc-in-div");
          continue;
        }
        if (Value == "--break") {
          CmdArgs.push_back("-target-feature");
          CmdArgs.push_back("-use-tcc-in-div");
          continue;
        }
        if (Value.startswith("-msoft-float")) {
          CmdArgs.push_back("-target-feature");
          CmdArgs.push_back("+soft-float");
          continue;
        }
        if (Value.startswith("-mhard-float")) {
          CmdArgs.push_back("-target-feature");
          CmdArgs.push_back("-soft-float");
          continue;
        }

        MipsTargetFeature = llvm::StringSwitch<const char *>(Value)
                                .Case("-mips1", "+mips1")
                                .Case("-mips2", "+mips2")
                                .Case("-mips3", "+mips3")
                                .Case("-mips4", "+mips4")
                                .Case("-mips5", "+mips5")
                                .Case("-mips32", "+mips32")
                                .Case("-mips32r2", "+mips32r2")
                                .Case("-mips32r3", "+mips32r3")
                                .Case("-mips32r5", "+mips32r5")
                                .Case("-mips32r6", "+mips32r6")
                                .Case("-mips64", "+mips64")
                                .Case("-mips64r2", "+mips64r2")
                                .Case("-mips64r3", "+mips64r3")
                                .Case("-mips64r5", "+mips64r5")
                                .Case("-mips64r6", "+mips64r6")
                                .Default(nullptr);
        if (MipsTargetFeature)
          continue;
      }

      if (Value == "-force_cpusubtype_ALL") {
        // Do nothing, this is the default and we don't support anything else.
      } else if (Value == "-L") {
        CmdArgs.push_back("-msave-temp-labels");
      } else if (Value == "--fatal-warnings") {
        CmdArgs.push_back("-massembler-fatal-warnings");
      } else if (Value == "--no-warn" || Value == "-W") {
        CmdArgs.push_back("-massembler-no-warn");
      } else if (Value == "--noexecstack") {
        UseNoExecStack = true;
      } else if (Value.startswith("-compress-debug-sections") ||
                 Value.startswith("--compress-debug-sections") ||
                 Value == "-nocompress-debug-sections" ||
                 Value == "--nocompress-debug-sections") {
        CmdArgs.push_back(Value.data());
      } else if (Value == "-mrelax-relocations=yes" ||
                 Value == "--mrelax-relocations=yes") {
        UseRelaxRelocations = true;
      } else if (Value == "-mrelax-relocations=no" ||
                 Value == "--mrelax-relocations=no") {
        UseRelaxRelocations = false;
      } else if (Value.startswith("-I")) {
        CmdArgs.push_back(Value.data());
        // We need to consume the next argument if the current arg is a plain
        // -I. The next arg will be the include directory.
        if (Value == "-I")
          TakeNextArg = true;
      } else if (Value.startswith("-gdwarf-")) {
        // "-gdwarf-N" options are not cc1as options.
        unsigned DwarfVersion = DwarfVersionNum(Value);
        if (DwarfVersion == 0) { // Send it onward, and let cc1as complain.
          CmdArgs.push_back(Value.data());
        } else {
          RenderDebugEnablingArgs(Args, CmdArgs,
                                  codegenoptions::DebugInfoConstructor,
                                  DwarfVersion, llvm::DebuggerKind::Default);
        }
      } else if (Value.startswith("-mcpu") || Value.startswith("-mfpu") ||
                 Value.startswith("-mhwdiv") || Value.startswith("-march")) {
        // Do nothing, we'll validate it later.
      } else if (Value == "-defsym") {
          if (A->getNumValues() != 2) {
            D.Diag(diag::err_drv_defsym_invalid_format) << Value;
            break;
          }
          const char *S = A->getValue(1);
          auto Pair = StringRef(S).split('=');
          auto Sym = Pair.first;
          auto SVal = Pair.second;

          if (Sym.empty() || SVal.empty()) {
            D.Diag(diag::err_drv_defsym_invalid_format) << S;
            break;
          }
          int64_t IVal;
          if (SVal.getAsInteger(0, IVal)) {
            D.Diag(diag::err_drv_defsym_invalid_symval) << SVal;
            break;
          }
          CmdArgs.push_back(Value.data());
          TakeNextArg = true;
      } else if (Value == "-fdebug-compilation-dir") {
        CmdArgs.push_back("-fdebug-compilation-dir");
        TakeNextArg = true;
      } else if (Value.consume_front("-fdebug-compilation-dir=")) {
        // The flag is a -Wa / -Xassembler argument and Options doesn't
        // parse the argument, so this isn't automatically aliased to
        // -fdebug-compilation-dir (without '=') here.
        CmdArgs.push_back("-fdebug-compilation-dir");
        CmdArgs.push_back(Value.data());
      } else if (Value == "--version") {
        D.PrintVersion(C, llvm::outs());
      } else {
        D.Diag(diag::err_drv_unsupported_option_argument)
            << A->getOption().getName() << Value;
      }
    }
  }
  if (ImplicitIt.size())
    AddARMImplicitITArgs(Args, CmdArgs, ImplicitIt);
  if (UseRelaxRelocations)
    CmdArgs.push_back("--mrelax-relocations");
  if (UseNoExecStack)
    CmdArgs.push_back("-mnoexecstack");
  if (MipsTargetFeature != nullptr) {
    CmdArgs.push_back("-target-feature");
    CmdArgs.push_back(MipsTargetFeature);
  }

  // forward -fembed-bitcode to assmebler
  if (C.getDriver().embedBitcodeEnabled() ||
      C.getDriver().embedBitcodeMarkerOnly())
    Args.AddLastArg(CmdArgs, options::OPT_fembed_bitcode_EQ);
}

static void RenderFloatingPointOptions(const ToolChain &TC, const Driver &D,
                                       bool OFastEnabled, const ArgList &Args,
                                       ArgStringList &CmdArgs,
                                       const JobAction &JA) {
  // Handle various floating point optimization flags, mapping them to the
  // appropriate LLVM code generation flags. This is complicated by several
  // "umbrella" flags, so we do this by stepping through the flags incrementally
  // adjusting what we think is enabled/disabled, then at the end setting the
  // LLVM flags based on the final state.
  bool HonorINFs = true;
  bool HonorNaNs = true;
  bool ApproxFunc = false;
  // -fmath-errno is the default on some platforms, e.g. BSD-derived OSes.
  bool MathErrno = TC.IsMathErrnoDefault();
  bool AssociativeMath = false;
  bool ReciprocalMath = false;
  bool SignedZeros = true;
  bool TrappingMath = false; // Implemented via -ffp-exception-behavior
  bool TrappingMathPresent = false; // Is trapping-math in args, and not
                                    // overriden by ffp-exception-behavior?
  bool RoundingFPMath = false;
  bool RoundingMathPresent = false; // Is rounding-math in args?
  // -ffp-model values: strict, fast, precise
  StringRef FPModel = "";
  // -ffp-exception-behavior options: strict, maytrap, ignore
  StringRef FPExceptionBehavior = "";
  // -ffp-eval-method options: double, extended, source
  StringRef FPEvalMethod = "";
  const llvm::DenormalMode DefaultDenormalFPMath =
      TC.getDefaultDenormalModeForType(Args, JA);
  const llvm::DenormalMode DefaultDenormalFP32Math =
      TC.getDefaultDenormalModeForType(Args, JA, &llvm::APFloat::IEEEsingle());

  llvm::DenormalMode DenormalFPMath = DefaultDenormalFPMath;
  llvm::DenormalMode DenormalFP32Math = DefaultDenormalFP32Math;
  // CUDA and HIP don't rely on the frontend to pass an ffp-contract option.
  // If one wasn't given by the user, don't pass it here.
  StringRef FPContract;
  if (!JA.isDeviceOffloading(Action::OFK_Cuda) &&
      !JA.isOffloading(Action::OFK_HIP))
    FPContract = "on";
  bool StrictFPModel = false;

  if (const Arg *A = Args.getLastArg(options::OPT_flimited_precision_EQ)) {
    CmdArgs.push_back("-mlimit-float-precision");
    CmdArgs.push_back(A->getValue());
  }

  for (const Arg *A : Args) {
    auto optID = A->getOption().getID();
    bool PreciseFPModel = false;
    switch (optID) {
    default:
      break;
    case options::OPT_ffp_model_EQ: {
      // If -ffp-model= is seen, reset to fno-fast-math
      HonorINFs = true;
      HonorNaNs = true;
      // Turning *off* -ffast-math restores the toolchain default.
      MathErrno = TC.IsMathErrnoDefault();
      AssociativeMath = false;
      ReciprocalMath = false;
      SignedZeros = true;
      // -fno_fast_math restores default denormal and fpcontract handling
      FPContract = "on";
      DenormalFPMath = llvm::DenormalMode::getIEEE();

      // FIXME: The target may have picked a non-IEEE default mode here based on
      // -cl-denorms-are-zero. Should the target consider -fp-model interaction?
      DenormalFP32Math = llvm::DenormalMode::getIEEE();

      StringRef Val = A->getValue();
      if (OFastEnabled && !Val.equals("fast")) {
          // Only -ffp-model=fast is compatible with OFast, ignore.
        D.Diag(clang::diag::warn_drv_overriding_flag_option)
          << Args.MakeArgString("-ffp-model=" + Val)
          << "-Ofast";
        break;
      }
      StrictFPModel = false;
      PreciseFPModel = true;
      // ffp-model= is a Driver option, it is entirely rewritten into more
      // granular options before being passed into cc1.
      // Use the gcc option in the switch below.
      if (!FPModel.empty() && !FPModel.equals(Val))
        D.Diag(clang::diag::warn_drv_overriding_flag_option)
            << Args.MakeArgString("-ffp-model=" + FPModel)
            << Args.MakeArgString("-ffp-model=" + Val);
      if (Val.equals("fast")) {
        optID = options::OPT_ffast_math;
        FPModel = Val;
        FPContract = "fast";
      } else if (Val.equals("precise")) {
        optID = options::OPT_ffp_contract;
        FPModel = Val;
        FPContract = "on";
        PreciseFPModel = true;
      } else if (Val.equals("strict")) {
        StrictFPModel = true;
        optID = options::OPT_frounding_math;
        FPExceptionBehavior = "strict";
        FPModel = Val;
        FPContract = "off";
        TrappingMath = true;
      } else
        D.Diag(diag::err_drv_unsupported_option_argument)
            << A->getOption().getName() << Val;
      break;
      }
    }

    switch (optID) {
    // If this isn't an FP option skip the claim below
    default: continue;

    // Options controlling individual features
    case options::OPT_fhonor_infinities:    HonorINFs = true;         break;
    case options::OPT_fno_honor_infinities: HonorINFs = false;        break;
    case options::OPT_fhonor_nans:          HonorNaNs = true;         break;
    case options::OPT_fno_honor_nans:       HonorNaNs = false;        break;
    case options::OPT_fapprox_func:         ApproxFunc = true;        break;
    case options::OPT_fno_approx_func:      ApproxFunc = false;       break;
    case options::OPT_fmath_errno:          MathErrno = true;         break;
    case options::OPT_fno_math_errno:       MathErrno = false;        break;
    case options::OPT_fassociative_math:    AssociativeMath = true;   break;
    case options::OPT_fno_associative_math: AssociativeMath = false;  break;
    case options::OPT_freciprocal_math:     ReciprocalMath = true;    break;
    case options::OPT_fno_reciprocal_math:  ReciprocalMath = false;   break;
    case options::OPT_fsigned_zeros:        SignedZeros = true;       break;
    case options::OPT_fno_signed_zeros:     SignedZeros = false;      break;
    case options::OPT_ftrapping_math:
      if (!TrappingMathPresent && !FPExceptionBehavior.empty() &&
          !FPExceptionBehavior.equals("strict"))
        // Warn that previous value of option is overridden.
        D.Diag(clang::diag::warn_drv_overriding_flag_option)
          << Args.MakeArgString("-ffp-exception-behavior=" + FPExceptionBehavior)
          << "-ftrapping-math";
      TrappingMath = true;
      TrappingMathPresent = true;
      FPExceptionBehavior = "strict";
      break;
    case options::OPT_fno_trapping_math:
      if (!TrappingMathPresent && !FPExceptionBehavior.empty() &&
          !FPExceptionBehavior.equals("ignore"))
        // Warn that previous value of option is overridden.
        D.Diag(clang::diag::warn_drv_overriding_flag_option)
          << Args.MakeArgString("-ffp-exception-behavior=" + FPExceptionBehavior)
          << "-fno-trapping-math";
      TrappingMath = false;
      TrappingMathPresent = true;
      FPExceptionBehavior = "ignore";
      break;

    case options::OPT_frounding_math:
      RoundingFPMath = true;
      RoundingMathPresent = true;
      break;

    case options::OPT_fno_rounding_math:
      RoundingFPMath = false;
      RoundingMathPresent = false;
      break;

    case options::OPT_fdenormal_fp_math_EQ:
      DenormalFPMath = llvm::parseDenormalFPAttribute(A->getValue());
      if (!DenormalFPMath.isValid()) {
        D.Diag(diag::err_drv_invalid_value)
            << A->getAsString(Args) << A->getValue();
      }
      break;

    case options::OPT_fdenormal_fp_math_f32_EQ:
      DenormalFP32Math = llvm::parseDenormalFPAttribute(A->getValue());
      if (!DenormalFP32Math.isValid()) {
        D.Diag(diag::err_drv_invalid_value)
            << A->getAsString(Args) << A->getValue();
      }
      break;

    // Validate and pass through -ffp-contract option.
    case options::OPT_ffp_contract: {
      StringRef Val = A->getValue();
      if (PreciseFPModel) {
        // -ffp-model=precise enables ffp-contract=on.
        // -ffp-model=precise sets PreciseFPModel to on and Val to
        // "precise". FPContract is set.
        ;
      } else if (Val.equals("fast") || Val.equals("on") || Val.equals("off"))
        FPContract = Val;
      else
        D.Diag(diag::err_drv_unsupported_option_argument)
           << A->getOption().getName() << Val;
      break;
    }

    // Validate and pass through -ffp-model option.
    case options::OPT_ffp_model_EQ:
      // This should only occur in the error case
      // since the optID has been replaced by a more granular
      // floating point option.
      break;

    // Validate and pass through -ffp-exception-behavior option.
    case options::OPT_ffp_exception_behavior_EQ: {
      StringRef Val = A->getValue();
      if (!TrappingMathPresent && !FPExceptionBehavior.empty() &&
          !FPExceptionBehavior.equals(Val))
        // Warn that previous value of option is overridden.
        D.Diag(clang::diag::warn_drv_overriding_flag_option)
          << Args.MakeArgString("-ffp-exception-behavior=" + FPExceptionBehavior)
          << Args.MakeArgString("-ffp-exception-behavior=" + Val);
      TrappingMath = TrappingMathPresent = false;
      if (Val.equals("ignore") || Val.equals("maytrap"))
        FPExceptionBehavior = Val;
      else if (Val.equals("strict")) {
        FPExceptionBehavior = Val;
        TrappingMath = TrappingMathPresent = true;
      } else
        D.Diag(diag::err_drv_unsupported_option_argument)
            << A->getOption().getName() << Val;
      break;
    }

    // Validate and pass through -ffp-eval-method option.
    case options::OPT_ffp_eval_method_EQ: {
      StringRef Val = A->getValue();
      if (Val.equals("double") || Val.equals("extended") ||
          Val.equals("source"))
        FPEvalMethod = Val;
      else
        D.Diag(diag::err_drv_unsupported_option_argument)
            << A->getOption().getName() << Val;
      break;
    }

    case options::OPT_ffinite_math_only:
      HonorINFs = false;
      HonorNaNs = false;
      break;
    case options::OPT_fno_finite_math_only:
      HonorINFs = true;
      HonorNaNs = true;
      break;

    case options::OPT_funsafe_math_optimizations:
      AssociativeMath = true;
      ReciprocalMath = true;
      SignedZeros = false;
      ApproxFunc = true;
      TrappingMath = false;
      FPExceptionBehavior = "";
      break;
    case options::OPT_fno_unsafe_math_optimizations:
      AssociativeMath = false;
      ReciprocalMath = false;
      SignedZeros = true;
      ApproxFunc = false;
      TrappingMath = true;
      FPExceptionBehavior = "strict";

      // The target may have opted to flush by default, so force IEEE.
      DenormalFPMath = llvm::DenormalMode::getIEEE();
      DenormalFP32Math = llvm::DenormalMode::getIEEE();
      break;

    case options::OPT_Ofast:
      // If -Ofast is the optimization level, then -ffast-math should be enabled
      if (!OFastEnabled)
        continue;
      LLVM_FALLTHROUGH;
    case options::OPT_ffast_math:
      HonorINFs = false;
      HonorNaNs = false;
      MathErrno = false;
      AssociativeMath = true;
      ReciprocalMath = true;
      ApproxFunc = true;
      SignedZeros = false;
      TrappingMath = false;
      RoundingFPMath = false;
      // If fast-math is set then set the fp-contract mode to fast.
      FPContract = "fast";
      break;
    case options::OPT_fno_fast_math:
      HonorINFs = true;
      HonorNaNs = true;
      // Turning on -ffast-math (with either flag) removes the need for
      // MathErrno. However, turning *off* -ffast-math merely restores the
      // toolchain default (which may be false).
      MathErrno = TC.IsMathErrnoDefault();
      AssociativeMath = false;
      ReciprocalMath = false;
      ApproxFunc = false;
      SignedZeros = true;
      // -fno_fast_math restores default denormal and fpcontract handling
      DenormalFPMath = DefaultDenormalFPMath;
      DenormalFP32Math = llvm::DenormalMode::getIEEE();
      if (!JA.isDeviceOffloading(Action::OFK_Cuda) &&
          !JA.isOffloading(Action::OFK_HIP))
        if (FPContract == "fast") {
          FPContract = "on";
          D.Diag(clang::diag::warn_drv_overriding_flag_option)
              << "-ffp-contract=fast"
              << "-ffp-contract=on";
        }
      break;
    }
    if (StrictFPModel) {
      // If -ffp-model=strict has been specified on command line but
      // subsequent options conflict then emit warning diagnostic.
      if (HonorINFs && HonorNaNs && !AssociativeMath && !ReciprocalMath &&
          SignedZeros && TrappingMath && RoundingFPMath && !ApproxFunc &&
          DenormalFPMath == llvm::DenormalMode::getIEEE() &&
          DenormalFP32Math == llvm::DenormalMode::getIEEE() &&
          FPContract.equals("off"))
        // OK: Current Arg doesn't conflict with -ffp-model=strict
        ;
      else {
        StrictFPModel = false;
        FPModel = "";
        D.Diag(clang::diag::warn_drv_overriding_flag_option)
            << "-ffp-model=strict" <<
            ((A->getNumValues() == 0) ?  A->getSpelling()
            : Args.MakeArgString(A->getSpelling() + A->getValue()));
      }
    }

    // If we handled this option claim it
    A->claim();
  }

  if (!HonorINFs)
    CmdArgs.push_back("-menable-no-infs");

  if (!HonorNaNs)
    CmdArgs.push_back("-menable-no-nans");

  if (ApproxFunc)
    CmdArgs.push_back("-fapprox-func");

  if (MathErrno)
    CmdArgs.push_back("-fmath-errno");

  if (!MathErrno && AssociativeMath && ReciprocalMath && !SignedZeros &&
      ApproxFunc && !TrappingMath)
    CmdArgs.push_back("-menable-unsafe-fp-math");

  if (!SignedZeros)
    CmdArgs.push_back("-fno-signed-zeros");

  if (AssociativeMath && !SignedZeros && !TrappingMath)
    CmdArgs.push_back("-mreassociate");

  if (ReciprocalMath)
    CmdArgs.push_back("-freciprocal-math");

  if (TrappingMath) {
    // FP Exception Behavior is also set to strict
    assert(FPExceptionBehavior.equals("strict"));
  }

  // The default is IEEE.
  if (DenormalFPMath != llvm::DenormalMode::getIEEE()) {
    llvm::SmallString<64> DenormFlag;
    llvm::raw_svector_ostream ArgStr(DenormFlag);
    ArgStr << "-fdenormal-fp-math=" << DenormalFPMath;
    CmdArgs.push_back(Args.MakeArgString(ArgStr.str()));
  }

  // Add f32 specific denormal mode flag if it's different.
  if (DenormalFP32Math != DenormalFPMath) {
    llvm::SmallString<64> DenormFlag;
    llvm::raw_svector_ostream ArgStr(DenormFlag);
    ArgStr << "-fdenormal-fp-math-f32=" << DenormalFP32Math;
    CmdArgs.push_back(Args.MakeArgString(ArgStr.str()));
  }

  if (!FPContract.empty())
    CmdArgs.push_back(Args.MakeArgString("-ffp-contract=" + FPContract));

  if (!RoundingFPMath)
    CmdArgs.push_back(Args.MakeArgString("-fno-rounding-math"));

  if (RoundingFPMath && RoundingMathPresent)
    CmdArgs.push_back(Args.MakeArgString("-frounding-math"));

  if (!FPExceptionBehavior.empty())
    CmdArgs.push_back(Args.MakeArgString("-ffp-exception-behavior=" +
                      FPExceptionBehavior));

  if (!FPEvalMethod.empty())
    CmdArgs.push_back(Args.MakeArgString("-ffp-eval-method=" + FPEvalMethod));

  ParseMRecip(D, Args, CmdArgs);

  // -ffast-math enables the __FAST_MATH__ preprocessor macro, but check for the
  // individual features enabled by -ffast-math instead of the option itself as
  // that's consistent with gcc's behaviour.
  if (!HonorINFs && !HonorNaNs && !MathErrno && AssociativeMath && ApproxFunc &&
      ReciprocalMath && !SignedZeros && !TrappingMath && !RoundingFPMath) {
    CmdArgs.push_back("-ffast-math");
    if (FPModel.equals("fast")) {
      if (FPContract.equals("fast"))
        // All set, do nothing.
        ;
      else if (FPContract.empty())
        // Enable -ffp-contract=fast
        CmdArgs.push_back(Args.MakeArgString("-ffp-contract=fast"));
      else
        D.Diag(clang::diag::warn_drv_overriding_flag_option)
          << "-ffp-model=fast"
          << Args.MakeArgString("-ffp-contract=" + FPContract);
    }
  }

  // Handle __FINITE_MATH_ONLY__ similarly.
  if (!HonorINFs && !HonorNaNs)
    CmdArgs.push_back("-ffinite-math-only");

  if (const Arg *A = Args.getLastArg(options::OPT_mfpmath_EQ)) {
    CmdArgs.push_back("-mfpmath");
    CmdArgs.push_back(A->getValue());
  }

  // Disable a codegen optimization for floating-point casts.
  if (Args.hasFlag(options::OPT_fno_strict_float_cast_overflow,
                   options::OPT_fstrict_float_cast_overflow, false))
    CmdArgs.push_back("-fno-strict-float-cast-overflow");
}

static void RenderAnalyzerOptions(const ArgList &Args, ArgStringList &CmdArgs,
                                  const llvm::Triple &Triple,
                                  const InputInfo &Input) {
  // Enable region store model by default.
  CmdArgs.push_back("-analyzer-store=region");

  // Treat blocks as analysis entry points.
  CmdArgs.push_back("-analyzer-opt-analyze-nested-blocks");

  // Add default argument set.
  if (!Args.hasArg(options::OPT__analyzer_no_default_checks)) {
    CmdArgs.push_back("-analyzer-checker=core");
    CmdArgs.push_back("-analyzer-checker=apiModeling");

    if (!Triple.isWindowsMSVCEnvironment()) {
      CmdArgs.push_back("-analyzer-checker=unix");
    } else {
      // Enable "unix" checkers that also work on Windows.
      CmdArgs.push_back("-analyzer-checker=unix.API");
      CmdArgs.push_back("-analyzer-checker=unix.Malloc");
      CmdArgs.push_back("-analyzer-checker=unix.MallocSizeof");
      CmdArgs.push_back("-analyzer-checker=unix.MismatchedDeallocator");
      CmdArgs.push_back("-analyzer-checker=unix.cstring.BadSizeArg");
      CmdArgs.push_back("-analyzer-checker=unix.cstring.NullArg");
    }

    // Disable some unix checkers for PS4/PS5.
    if (Triple.isPS()) {
      CmdArgs.push_back("-analyzer-disable-checker=unix.API");
      CmdArgs.push_back("-analyzer-disable-checker=unix.Vfork");
    }

    if (Triple.isOSDarwin()) {
      CmdArgs.push_back("-analyzer-checker=osx");
      CmdArgs.push_back(
          "-analyzer-checker=security.insecureAPI.decodeValueOfObjCType");
    }
    else if (Triple.isOSFuchsia())
      CmdArgs.push_back("-analyzer-checker=fuchsia");

    CmdArgs.push_back("-analyzer-checker=deadcode");

    if (types::isCXX(Input.getType()))
      CmdArgs.push_back("-analyzer-checker=cplusplus");

    if (!Triple.isPS()) {
      CmdArgs.push_back("-analyzer-checker=security.insecureAPI.UncheckedReturn");
      CmdArgs.push_back("-analyzer-checker=security.insecureAPI.getpw");
      CmdArgs.push_back("-analyzer-checker=security.insecureAPI.gets");
      CmdArgs.push_back("-analyzer-checker=security.insecureAPI.mktemp");
      CmdArgs.push_back("-analyzer-checker=security.insecureAPI.mkstemp");
      CmdArgs.push_back("-analyzer-checker=security.insecureAPI.vfork");
    }

    // Default nullability checks.
    CmdArgs.push_back("-analyzer-checker=nullability.NullPassedToNonnull");
    CmdArgs.push_back("-analyzer-checker=nullability.NullReturnedFromNonnull");
  }

  // Set the output format. The default is plist, for (lame) historical reasons.
  CmdArgs.push_back("-analyzer-output");
  if (Arg *A = Args.getLastArg(options::OPT__analyzer_output))
    CmdArgs.push_back(A->getValue());
  else
    CmdArgs.push_back("plist");

  // Disable the presentation of standard compiler warnings when using
  // --analyze.  We only want to show static analyzer diagnostics or frontend
  // errors.
  CmdArgs.push_back("-w");

  // Add -Xanalyzer arguments when running as analyzer.
  Args.AddAllArgValues(CmdArgs, options::OPT_Xanalyzer);
}

static void RenderSSPOptions(const Driver &D, const ToolChain &TC,
                             const ArgList &Args, ArgStringList &CmdArgs,
                             bool KernelOrKext) {
  const llvm::Triple &EffectiveTriple = TC.getEffectiveTriple();

  // NVPTX doesn't support stack protectors; from the compiler's perspective, it
  // doesn't even have a stack!
  if (EffectiveTriple.isNVPTX())
    return;

  // -stack-protector=0 is default.
  LangOptions::StackProtectorMode StackProtectorLevel = LangOptions::SSPOff;
  LangOptions::StackProtectorMode DefaultStackProtectorLevel =
      TC.GetDefaultStackProtectorLevel(KernelOrKext);

  if (Arg *A = Args.getLastArg(options::OPT_fno_stack_protector,
                               options::OPT_fstack_protector_all,
                               options::OPT_fstack_protector_strong,
                               options::OPT_fstack_protector)) {
    if (A->getOption().matches(options::OPT_fstack_protector))
      StackProtectorLevel =
          std::max<>(LangOptions::SSPOn, DefaultStackProtectorLevel);
    else if (A->getOption().matches(options::OPT_fstack_protector_strong))
      StackProtectorLevel = LangOptions::SSPStrong;
    else if (A->getOption().matches(options::OPT_fstack_protector_all))
      StackProtectorLevel = LangOptions::SSPReq;
  } else {
    StackProtectorLevel = DefaultStackProtectorLevel;
  }

  if (StackProtectorLevel) {
    CmdArgs.push_back("-stack-protector");
    CmdArgs.push_back(Args.MakeArgString(Twine(StackProtectorLevel)));
  }

  // --param ssp-buffer-size=
  for (const Arg *A : Args.filtered(options::OPT__param)) {
    StringRef Str(A->getValue());
    if (Str.startswith("ssp-buffer-size=")) {
      if (StackProtectorLevel) {
        CmdArgs.push_back("-stack-protector-buffer-size");
        // FIXME: Verify the argument is a valid integer.
        CmdArgs.push_back(Args.MakeArgString(Str.drop_front(16)));
      }
      A->claim();
    }
  }

  const std::string &TripleStr = EffectiveTriple.getTriple();
  if (Arg *A = Args.getLastArg(options::OPT_mstack_protector_guard_EQ)) {
    StringRef Value = A->getValue();
    if (!EffectiveTriple.isX86() && !EffectiveTriple.isAArch64() &&
        !EffectiveTriple.isARM() && !EffectiveTriple.isThumb())
      D.Diag(diag::err_drv_unsupported_opt_for_target)
          << A->getAsString(Args) << TripleStr;
    if ((EffectiveTriple.isX86() || EffectiveTriple.isARM() ||
         EffectiveTriple.isThumb()) &&
        Value != "tls" && Value != "global") {
      D.Diag(diag::err_drv_invalid_value_with_suggestion)
          << A->getOption().getName() << Value << "tls global";
      return;
    }
    if ((EffectiveTriple.isARM() || EffectiveTriple.isThumb()) &&
        Value == "tls") {
      if (!Args.hasArg(options::OPT_mstack_protector_guard_offset_EQ)) {
        D.Diag(diag::err_drv_ssp_missing_offset_argument)
            << A->getAsString(Args);
        return;
      }
      // Check whether the target subarch supports the hardware TLS register
      if (!arm::isHardTPSupported(EffectiveTriple)) {
        D.Diag(diag::err_target_unsupported_tp_hard)
            << EffectiveTriple.getArchName();
        return;
      }
      // Check whether the user asked for something other than -mtp=cp15
      if (Arg *A = Args.getLastArg(options::OPT_mtp_mode_EQ)) {
        StringRef Value = A->getValue();
        if (Value != "cp15") {
          D.Diag(diag::err_drv_argument_not_allowed_with)
              << A->getAsString(Args) << "-mstack-protector-guard=tls";
          return;
        }
      }
      CmdArgs.push_back("-target-feature");
      CmdArgs.push_back("+read-tp-hard");
    }
    if (EffectiveTriple.isAArch64() && Value != "sysreg" && Value != "global") {
      D.Diag(diag::err_drv_invalid_value_with_suggestion)
          << A->getOption().getName() << Value << "sysreg global";
      return;
    }
    A->render(Args, CmdArgs);
  }

  if (Arg *A = Args.getLastArg(options::OPT_mstack_protector_guard_offset_EQ)) {
    StringRef Value = A->getValue();
    if (!EffectiveTriple.isX86() && !EffectiveTriple.isAArch64() &&
        !EffectiveTriple.isARM() && !EffectiveTriple.isThumb())
      D.Diag(diag::err_drv_unsupported_opt_for_target)
          << A->getAsString(Args) << TripleStr;
    int Offset;
    if (Value.getAsInteger(10, Offset)) {
      D.Diag(diag::err_drv_invalid_value) << A->getOption().getName() << Value;
      return;
    }
    if ((EffectiveTriple.isARM() || EffectiveTriple.isThumb()) &&
        (Offset < 0 || Offset > 0xfffff)) {
      D.Diag(diag::err_drv_invalid_int_value)
          << A->getOption().getName() << Value;
      return;
    }
    A->render(Args, CmdArgs);
  }

  if (Arg *A = Args.getLastArg(options::OPT_mstack_protector_guard_reg_EQ)) {
    StringRef Value = A->getValue();
    if (!EffectiveTriple.isX86() && !EffectiveTriple.isAArch64())
      D.Diag(diag::err_drv_unsupported_opt_for_target)
          << A->getAsString(Args) << TripleStr;
    if (EffectiveTriple.isX86() && (Value != "fs" && Value != "gs")) {
      D.Diag(diag::err_drv_invalid_value_with_suggestion)
          << A->getOption().getName() << Value << "fs gs";
      return;
    }
    if (EffectiveTriple.isAArch64() && Value != "sp_el0") {
      D.Diag(diag::err_drv_invalid_value) << A->getOption().getName() << Value;
      return;
    }
    A->render(Args, CmdArgs);
  }
}

static void RenderSCPOptions(const ToolChain &TC, const ArgList &Args,
                             ArgStringList &CmdArgs) {
  const llvm::Triple &EffectiveTriple = TC.getEffectiveTriple();

  if (!EffectiveTriple.isOSFreeBSD() && !EffectiveTriple.isOSLinux())
    return;

  if (!EffectiveTriple.isX86() && !EffectiveTriple.isSystemZ() &&
      !EffectiveTriple.isPPC64())
    return;

  Args.addOptInFlag(CmdArgs, options::OPT_fstack_clash_protection,
                    options::OPT_fno_stack_clash_protection);
}

static void RenderTrivialAutoVarInitOptions(const Driver &D,
                                            const ToolChain &TC,
                                            const ArgList &Args,
                                            ArgStringList &CmdArgs) {
  auto DefaultTrivialAutoVarInit = TC.GetDefaultTrivialAutoVarInit();
  StringRef TrivialAutoVarInit = "";

  for (const Arg *A : Args) {
    switch (A->getOption().getID()) {
    default:
      continue;
    case options::OPT_ftrivial_auto_var_init: {
      A->claim();
      StringRef Val = A->getValue();
      if (Val == "uninitialized" || Val == "zero" || Val == "pattern")
        TrivialAutoVarInit = Val;
      else
        D.Diag(diag::err_drv_unsupported_option_argument)
            << A->getOption().getName() << Val;
      break;
    }
    }
  }

  if (TrivialAutoVarInit.empty())
    switch (DefaultTrivialAutoVarInit) {
    case LangOptions::TrivialAutoVarInitKind::Uninitialized:
      break;
    case LangOptions::TrivialAutoVarInitKind::Pattern:
      TrivialAutoVarInit = "pattern";
      break;
    case LangOptions::TrivialAutoVarInitKind::Zero:
      TrivialAutoVarInit = "zero";
      break;
    }

  if (!TrivialAutoVarInit.empty()) {
    if (TrivialAutoVarInit == "zero" && !Args.hasArg(options::OPT_enable_trivial_var_init_zero))
      D.Diag(diag::err_drv_trivial_auto_var_init_zero_disabled);
    CmdArgs.push_back(
        Args.MakeArgString("-ftrivial-auto-var-init=" + TrivialAutoVarInit));
  }

  if (Arg *A =
          Args.getLastArg(options::OPT_ftrivial_auto_var_init_stop_after)) {
    if (!Args.hasArg(options::OPT_ftrivial_auto_var_init) ||
        StringRef(
            Args.getLastArg(options::OPT_ftrivial_auto_var_init)->getValue()) ==
            "uninitialized")
      D.Diag(diag::err_drv_trivial_auto_var_init_stop_after_missing_dependency);
    A->claim();
    StringRef Val = A->getValue();
    if (std::stoi(Val.str()) <= 0)
      D.Diag(diag::err_drv_trivial_auto_var_init_stop_after_invalid_value);
    CmdArgs.push_back(
        Args.MakeArgString("-ftrivial-auto-var-init-stop-after=" + Val));
  }
}

static void RenderOpenCLOptions(const ArgList &Args, ArgStringList &CmdArgs,
                                types::ID InputType) {
  // cl-denorms-are-zero is not forwarded. It is translated into a generic flag
  // for denormal flushing handling based on the target.
  const unsigned ForwardedArguments[] = {
      options::OPT_cl_opt_disable,
      options::OPT_cl_strict_aliasing,
      options::OPT_cl_single_precision_constant,
      options::OPT_cl_finite_math_only,
      options::OPT_cl_kernel_arg_info,
      options::OPT_cl_unsafe_math_optimizations,
      options::OPT_cl_fast_relaxed_math,
      options::OPT_cl_mad_enable,
      options::OPT_cl_no_signed_zeros,
      options::OPT_cl_fp32_correctly_rounded_divide_sqrt,
      options::OPT_cl_uniform_work_group_size
  };

  if (Arg *A = Args.getLastArg(options::OPT_cl_std_EQ)) {
    std::string CLStdStr = std::string("-cl-std=") + A->getValue();
    CmdArgs.push_back(Args.MakeArgString(CLStdStr));
  }

  for (const auto &Arg : ForwardedArguments)
    if (const auto *A = Args.getLastArg(Arg))
      CmdArgs.push_back(Args.MakeArgString(A->getOption().getPrefixedName()));

  // Only add the default headers if we are compiling OpenCL sources.
  if ((types::isOpenCL(InputType) ||
       (Args.hasArg(options::OPT_cl_std_EQ) && types::isSrcFile(InputType))) &&
      !Args.hasArg(options::OPT_cl_no_stdinc)) {
    CmdArgs.push_back("-finclude-default-header");
    CmdArgs.push_back("-fdeclare-opencl-builtins");
  }
}

static void RenderARCMigrateToolOptions(const Driver &D, const ArgList &Args,
                                        ArgStringList &CmdArgs) {
  bool ARCMTEnabled = false;
  if (!Args.hasArg(options::OPT_fno_objc_arc, options::OPT_fobjc_arc)) {
    if (const Arg *A = Args.getLastArg(options::OPT_ccc_arcmt_check,
                                       options::OPT_ccc_arcmt_modify,
                                       options::OPT_ccc_arcmt_migrate)) {
      ARCMTEnabled = true;
      switch (A->getOption().getID()) {
      default: llvm_unreachable("missed a case");
      case options::OPT_ccc_arcmt_check:
        CmdArgs.push_back("-arcmt-action=check");
        break;
      case options::OPT_ccc_arcmt_modify:
        CmdArgs.push_back("-arcmt-action=modify");
        break;
      case options::OPT_ccc_arcmt_migrate:
        CmdArgs.push_back("-arcmt-action=migrate");
        CmdArgs.push_back("-mt-migrate-directory");
        CmdArgs.push_back(A->getValue());

        Args.AddLastArg(CmdArgs, options::OPT_arcmt_migrate_report_output);
        Args.AddLastArg(CmdArgs, options::OPT_arcmt_migrate_emit_arc_errors);
        break;
      }
    }
  } else {
    Args.ClaimAllArgs(options::OPT_ccc_arcmt_check);
    Args.ClaimAllArgs(options::OPT_ccc_arcmt_modify);
    Args.ClaimAllArgs(options::OPT_ccc_arcmt_migrate);
  }

  if (const Arg *A = Args.getLastArg(options::OPT_ccc_objcmt_migrate)) {
    if (ARCMTEnabled)
      D.Diag(diag::err_drv_argument_not_allowed_with)
          << A->getAsString(Args) << "-ccc-arcmt-migrate";

    CmdArgs.push_back("-mt-migrate-directory");
    CmdArgs.push_back(A->getValue());

    if (!Args.hasArg(options::OPT_objcmt_migrate_literals,
                     options::OPT_objcmt_migrate_subscripting,
                     options::OPT_objcmt_migrate_property)) {
      // None specified, means enable them all.
      CmdArgs.push_back("-objcmt-migrate-literals");
      CmdArgs.push_back("-objcmt-migrate-subscripting");
      CmdArgs.push_back("-objcmt-migrate-property");
    } else {
      Args.AddLastArg(CmdArgs, options::OPT_objcmt_migrate_literals);
      Args.AddLastArg(CmdArgs, options::OPT_objcmt_migrate_subscripting);
      Args.AddLastArg(CmdArgs, options::OPT_objcmt_migrate_property);
    }
  } else {
    Args.AddLastArg(CmdArgs, options::OPT_objcmt_migrate_literals);
    Args.AddLastArg(CmdArgs, options::OPT_objcmt_migrate_subscripting);
    Args.AddLastArg(CmdArgs, options::OPT_objcmt_migrate_property);
    Args.AddLastArg(CmdArgs, options::OPT_objcmt_migrate_all);
    Args.AddLastArg(CmdArgs, options::OPT_objcmt_migrate_readonly_property);
    Args.AddLastArg(CmdArgs, options::OPT_objcmt_migrate_readwrite_property);
    Args.AddLastArg(CmdArgs, options::OPT_objcmt_migrate_property_dot_syntax);
    Args.AddLastArg(CmdArgs, options::OPT_objcmt_migrate_annotation);
    Args.AddLastArg(CmdArgs, options::OPT_objcmt_migrate_instancetype);
    Args.AddLastArg(CmdArgs, options::OPT_objcmt_migrate_nsmacros);
    Args.AddLastArg(CmdArgs, options::OPT_objcmt_migrate_protocol_conformance);
    Args.AddLastArg(CmdArgs, options::OPT_objcmt_atomic_property);
    Args.AddLastArg(CmdArgs, options::OPT_objcmt_returns_innerpointer_property);
    Args.AddLastArg(CmdArgs, options::OPT_objcmt_ns_nonatomic_iosonly);
    Args.AddLastArg(CmdArgs, options::OPT_objcmt_migrate_designated_init);
    Args.AddLastArg(CmdArgs, options::OPT_objcmt_allowlist_dir_path);
  }
}

static void RenderBuiltinOptions(const ToolChain &TC, const llvm::Triple &T,
                                 const ArgList &Args, ArgStringList &CmdArgs) {
  // -fbuiltin is default unless -mkernel is used.
  bool UseBuiltins =
      Args.hasFlag(options::OPT_fbuiltin, options::OPT_fno_builtin,
                   !Args.hasArg(options::OPT_mkernel));
  if (!UseBuiltins)
    CmdArgs.push_back("-fno-builtin");

  // -ffreestanding implies -fno-builtin.
  if (Args.hasArg(options::OPT_ffreestanding))
    UseBuiltins = false;

  // Process the -fno-builtin-* options.
  for (const auto &Arg : Args) {
    const Option &O = Arg->getOption();
    if (!O.matches(options::OPT_fno_builtin_))
      continue;

    Arg->claim();

    // If -fno-builtin is specified, then there's no need to pass the option to
    // the frontend.
    if (!UseBuiltins)
      continue;

    StringRef FuncName = Arg->getValue();
    CmdArgs.push_back(Args.MakeArgString("-fno-builtin-" + FuncName));
  }

  // le32-specific flags:
  //  -fno-math-builtin: clang should not convert math builtins to intrinsics
  //                     by default.
  if (TC.getArch() == llvm::Triple::le32)
    CmdArgs.push_back("-fno-math-builtin");
}

bool Driver::getDefaultModuleCachePath(SmallVectorImpl<char> &Result) {
  if (llvm::sys::path::cache_directory(Result)) {
    llvm::sys::path::append(Result, "clang");
    llvm::sys::path::append(Result, "ModuleCache");
    return true;
  }
  return false;
}

static void RenderModulesOptions(Compilation &C, const Driver &D,
                                 const ArgList &Args, const InputInfo &Input,
                                 const InputInfo &Output,
                                 ArgStringList &CmdArgs, bool &HaveModules) {
  // -fmodules enables the use of precompiled modules (off by default).
  // Users can pass -fno-cxx-modules to turn off modules support for
  // C++/Objective-C++ programs.
  bool HaveClangModules = false;
  if (Args.hasFlag(options::OPT_fmodules, options::OPT_fno_modules, false)) {
    bool AllowedInCXX = Args.hasFlag(options::OPT_fcxx_modules,
                                     options::OPT_fno_cxx_modules, true);
    if (AllowedInCXX || !types::isCXX(Input.getType())) {
      CmdArgs.push_back("-fmodules");
      HaveClangModules = true;
    }
  }

  HaveModules |= HaveClangModules;
  if (Args.hasArg(options::OPT_fmodules_ts)) {
    CmdArgs.push_back("-fmodules-ts");
    HaveModules = true;
  }

  // -fmodule-maps enables implicit reading of module map files. By default,
  // this is enabled if we are using Clang's flavor of precompiled modules.
  if (Args.hasFlag(options::OPT_fimplicit_module_maps,
                   options::OPT_fno_implicit_module_maps, HaveClangModules))
    CmdArgs.push_back("-fimplicit-module-maps");

  // -fmodules-decluse checks that modules used are declared so (off by default)
  Args.addOptInFlag(CmdArgs, options::OPT_fmodules_decluse,
                    options::OPT_fno_modules_decluse);

  // -fmodules-strict-decluse is like -fmodule-decluse, but also checks that
  // all #included headers are part of modules.
  if (Args.hasFlag(options::OPT_fmodules_strict_decluse,
                   options::OPT_fno_modules_strict_decluse, false))
    CmdArgs.push_back("-fmodules-strict-decluse");

  // -fno-implicit-modules turns off implicitly compiling modules on demand.
  bool ImplicitModules = false;
  if (!Args.hasFlag(options::OPT_fimplicit_modules,
                    options::OPT_fno_implicit_modules, HaveClangModules)) {
    if (HaveModules)
      CmdArgs.push_back("-fno-implicit-modules");
  } else if (HaveModules) {
    ImplicitModules = true;
    // -fmodule-cache-path specifies where our implicitly-built module files
    // should be written.
    SmallString<128> Path;
    if (Arg *A = Args.getLastArg(options::OPT_fmodules_cache_path))
      Path = A->getValue();

    bool HasPath = true;
    if (C.isForDiagnostics()) {
      // When generating crash reports, we want to emit the modules along with
      // the reproduction sources, so we ignore any provided module path.
      Path = Output.getFilename();
      llvm::sys::path::replace_extension(Path, ".cache");
      llvm::sys::path::append(Path, "modules");
    } else if (Path.empty()) {
      // No module path was provided: use the default.
      HasPath = Driver::getDefaultModuleCachePath(Path);
    }

    // `HasPath` will only be false if getDefaultModuleCachePath() fails.
    // That being said, that failure is unlikely and not caching is harmless.
    if (HasPath) {
      const char Arg[] = "-fmodules-cache-path=";
      Path.insert(Path.begin(), Arg, Arg + strlen(Arg));
      CmdArgs.push_back(Args.MakeArgString(Path));
    }
  }

  if (HaveModules) {
    // -fprebuilt-module-path specifies where to load the prebuilt module files.
    for (const Arg *A : Args.filtered(options::OPT_fprebuilt_module_path)) {
      CmdArgs.push_back(Args.MakeArgString(
          std::string("-fprebuilt-module-path=") + A->getValue()));
      A->claim();
    }
    if (Args.hasFlag(options::OPT_fprebuilt_implicit_modules,
                     options::OPT_fno_prebuilt_implicit_modules, false))
      CmdArgs.push_back("-fprebuilt-implicit-modules");
    if (Args.hasFlag(options::OPT_fmodules_validate_input_files_content,
                     options::OPT_fno_modules_validate_input_files_content,
                     false))
      CmdArgs.push_back("-fvalidate-ast-input-files-content");
  }

  // -fmodule-name specifies the module that is currently being built (or
  // used for header checking by -fmodule-maps).
  Args.AddLastArg(CmdArgs, options::OPT_fmodule_name_EQ);

  // -fmodule-map-file can be used to specify files containing module
  // definitions.
  Args.AddAllArgs(CmdArgs, options::OPT_fmodule_map_file);

  // -fbuiltin-module-map can be used to load the clang
  // builtin headers modulemap file.
  if (Args.hasArg(options::OPT_fbuiltin_module_map)) {
    SmallString<128> BuiltinModuleMap(D.ResourceDir);
    llvm::sys::path::append(BuiltinModuleMap, "include");
    llvm::sys::path::append(BuiltinModuleMap, "module.modulemap");
    if (llvm::sys::fs::exists(BuiltinModuleMap))
      CmdArgs.push_back(
          Args.MakeArgString("-fmodule-map-file=" + BuiltinModuleMap));
  }

  // The -fmodule-file=<name>=<file> form specifies the mapping of module
  // names to precompiled module files (the module is loaded only if used).
  // The -fmodule-file=<file> form can be used to unconditionally load
  // precompiled module files (whether used or not).
  if (HaveModules)
    Args.AddAllArgs(CmdArgs, options::OPT_fmodule_file);
  else
    Args.ClaimAllArgs(options::OPT_fmodule_file);

  // When building modules and generating crashdumps, we need to dump a module
  // dependency VFS alongside the output.
  if (HaveClangModules && C.isForDiagnostics()) {
    SmallString<128> VFSDir(Output.getFilename());
    llvm::sys::path::replace_extension(VFSDir, ".cache");
    // Add the cache directory as a temp so the crash diagnostics pick it up.
    C.addTempFile(Args.MakeArgString(VFSDir));

    llvm::sys::path::append(VFSDir, "vfs");
    CmdArgs.push_back("-module-dependency-dir");
    CmdArgs.push_back(Args.MakeArgString(VFSDir));
  }

  if (HaveClangModules)
    Args.AddLastArg(CmdArgs, options::OPT_fmodules_user_build_path);

  // Pass through all -fmodules-ignore-macro arguments.
  Args.AddAllArgs(CmdArgs, options::OPT_fmodules_ignore_macro);
  Args.AddLastArg(CmdArgs, options::OPT_fmodules_prune_interval);
  Args.AddLastArg(CmdArgs, options::OPT_fmodules_prune_after);

  Args.AddLastArg(CmdArgs, options::OPT_fbuild_session_timestamp);

  if (Arg *A = Args.getLastArg(options::OPT_fbuild_session_file)) {
    if (Args.hasArg(options::OPT_fbuild_session_timestamp))
      D.Diag(diag::err_drv_argument_not_allowed_with)
          << A->getAsString(Args) << "-fbuild-session-timestamp";

    llvm::sys::fs::file_status Status;
    if (llvm::sys::fs::status(A->getValue(), Status))
      D.Diag(diag::err_drv_no_such_file) << A->getValue();
    CmdArgs.push_back(Args.MakeArgString(
        "-fbuild-session-timestamp=" +
        Twine((uint64_t)std::chrono::duration_cast<std::chrono::seconds>(
                  Status.getLastModificationTime().time_since_epoch())
                  .count())));
  }

  if (Args.getLastArg(options::OPT_fmodules_validate_once_per_build_session)) {
    if (!Args.getLastArg(options::OPT_fbuild_session_timestamp,
                         options::OPT_fbuild_session_file))
      D.Diag(diag::err_drv_modules_validate_once_requires_timestamp);

    Args.AddLastArg(CmdArgs,
                    options::OPT_fmodules_validate_once_per_build_session);
  }

  if (Args.hasFlag(options::OPT_fmodules_validate_system_headers,
                   options::OPT_fno_modules_validate_system_headers,
                   ImplicitModules))
    CmdArgs.push_back("-fmodules-validate-system-headers");

  Args.AddLastArg(CmdArgs, options::OPT_fmodules_disable_diagnostic_validation);
}

static void RenderCharacterOptions(const ArgList &Args, const llvm::Triple &T,
                                   ArgStringList &CmdArgs) {
  // -fsigned-char is default.
  if (const Arg *A = Args.getLastArg(options::OPT_fsigned_char,
                                     options::OPT_fno_signed_char,
                                     options::OPT_funsigned_char,
                                     options::OPT_fno_unsigned_char)) {
    if (A->getOption().matches(options::OPT_funsigned_char) ||
        A->getOption().matches(options::OPT_fno_signed_char)) {
      CmdArgs.push_back("-fno-signed-char");
    }
  } else if (!isSignedCharDefault(T)) {
    CmdArgs.push_back("-fno-signed-char");
  }

  // The default depends on the language standard.
  Args.AddLastArg(CmdArgs, options::OPT_fchar8__t, options::OPT_fno_char8__t);

  if (const Arg *A = Args.getLastArg(options::OPT_fshort_wchar,
                                     options::OPT_fno_short_wchar)) {
    if (A->getOption().matches(options::OPT_fshort_wchar)) {
      CmdArgs.push_back("-fwchar-type=short");
      CmdArgs.push_back("-fno-signed-wchar");
    } else {
      bool IsARM = T.isARM() || T.isThumb() || T.isAArch64();
      CmdArgs.push_back("-fwchar-type=int");
      if (T.isOSzOS() ||
          (IsARM && !(T.isOSWindows() || T.isOSNetBSD() || T.isOSOpenBSD())))
        CmdArgs.push_back("-fno-signed-wchar");
      else
        CmdArgs.push_back("-fsigned-wchar");
    }
  }
}

static void RenderObjCOptions(const ToolChain &TC, const Driver &D,
                              const llvm::Triple &T, const ArgList &Args,
                              ObjCRuntime &Runtime, bool InferCovariantReturns,
                              const InputInfo &Input, ArgStringList &CmdArgs) {
  const llvm::Triple::ArchType Arch = TC.getArch();

  // -fobjc-dispatch-method is only relevant with the nonfragile-abi, and legacy
  // is the default. Except for deployment target of 10.5, next runtime is
  // always legacy dispatch and -fno-objc-legacy-dispatch gets ignored silently.
  if (Runtime.isNonFragile()) {
    if (!Args.hasFlag(options::OPT_fobjc_legacy_dispatch,
                      options::OPT_fno_objc_legacy_dispatch,
                      Runtime.isLegacyDispatchDefaultForArch(Arch))) {
      if (TC.UseObjCMixedDispatch())
        CmdArgs.push_back("-fobjc-dispatch-method=mixed");
      else
        CmdArgs.push_back("-fobjc-dispatch-method=non-legacy");
    }
  }

  // When ObjectiveC legacy runtime is in effect on MacOSX, turn on the option
  // to do Array/Dictionary subscripting by default.
  if (Arch == llvm::Triple::x86 && T.isMacOSX() &&
      Runtime.getKind() == ObjCRuntime::FragileMacOSX && Runtime.isNeXTFamily())
    CmdArgs.push_back("-fobjc-subscripting-legacy-runtime");

  // Allow -fno-objc-arr to trump -fobjc-arr/-fobjc-arc.
  // NOTE: This logic is duplicated in ToolChains.cpp.
  if (isObjCAutoRefCount(Args)) {
    TC.CheckObjCARC();

    CmdArgs.push_back("-fobjc-arc");

    // FIXME: It seems like this entire block, and several around it should be
    // wrapped in isObjC, but for now we just use it here as this is where it
    // was being used previously.
    if (types::isCXX(Input.getType()) && types::isObjC(Input.getType())) {
      if (TC.GetCXXStdlibType(Args) == ToolChain::CST_Libcxx)
        CmdArgs.push_back("-fobjc-arc-cxxlib=libc++");
      else
        CmdArgs.push_back("-fobjc-arc-cxxlib=libstdc++");
    }

    // Allow the user to enable full exceptions code emission.
    // We default off for Objective-C, on for Objective-C++.
    if (Args.hasFlag(options::OPT_fobjc_arc_exceptions,
                     options::OPT_fno_objc_arc_exceptions,
                     /*Default=*/types::isCXX(Input.getType())))
      CmdArgs.push_back("-fobjc-arc-exceptions");
  }

  // Silence warning for full exception code emission options when explicitly
  // set to use no ARC.
  if (Args.hasArg(options::OPT_fno_objc_arc)) {
    Args.ClaimAllArgs(options::OPT_fobjc_arc_exceptions);
    Args.ClaimAllArgs(options::OPT_fno_objc_arc_exceptions);
  }

  // Allow the user to control whether messages can be converted to runtime
  // functions.
  if (types::isObjC(Input.getType())) {
    auto *Arg = Args.getLastArg(
        options::OPT_fobjc_convert_messages_to_runtime_calls,
        options::OPT_fno_objc_convert_messages_to_runtime_calls);
    if (Arg &&
        Arg->getOption().matches(
            options::OPT_fno_objc_convert_messages_to_runtime_calls))
      CmdArgs.push_back("-fno-objc-convert-messages-to-runtime-calls");
  }

  // -fobjc-infer-related-result-type is the default, except in the Objective-C
  // rewriter.
  if (InferCovariantReturns)
    CmdArgs.push_back("-fno-objc-infer-related-result-type");

  // Pass down -fobjc-weak or -fno-objc-weak if present.
  if (types::isObjC(Input.getType())) {
    auto WeakArg =
        Args.getLastArg(options::OPT_fobjc_weak, options::OPT_fno_objc_weak);
    if (!WeakArg) {
      // nothing to do
    } else if (!Runtime.allowsWeak()) {
      if (WeakArg->getOption().matches(options::OPT_fobjc_weak))
        D.Diag(diag::err_objc_weak_unsupported);
    } else {
      WeakArg->render(Args, CmdArgs);
    }
  }

  if (Args.hasArg(options::OPT_fobjc_disable_direct_methods_for_testing))
    CmdArgs.push_back("-fobjc-disable-direct-methods-for-testing");
}

static void RenderDiagnosticsOptions(const Driver &D, const ArgList &Args,
                                     ArgStringList &CmdArgs) {
  bool CaretDefault = true;
  bool ColumnDefault = true;

  if (const Arg *A = Args.getLastArg(options::OPT__SLASH_diagnostics_classic,
                                     options::OPT__SLASH_diagnostics_column,
                                     options::OPT__SLASH_diagnostics_caret)) {
    switch (A->getOption().getID()) {
    case options::OPT__SLASH_diagnostics_caret:
      CaretDefault = true;
      ColumnDefault = true;
      break;
    case options::OPT__SLASH_diagnostics_column:
      CaretDefault = false;
      ColumnDefault = true;
      break;
    case options::OPT__SLASH_diagnostics_classic:
      CaretDefault = false;
      ColumnDefault = false;
      break;
    }
  }

  // -fcaret-diagnostics is default.
  if (!Args.hasFlag(options::OPT_fcaret_diagnostics,
                    options::OPT_fno_caret_diagnostics, CaretDefault))
    CmdArgs.push_back("-fno-caret-diagnostics");

  Args.addOptOutFlag(CmdArgs, options::OPT_fdiagnostics_fixit_info,
                     options::OPT_fno_diagnostics_fixit_info);
  Args.addOptOutFlag(CmdArgs, options::OPT_fdiagnostics_show_option,
                     options::OPT_fno_diagnostics_show_option);

  if (const Arg *A =
          Args.getLastArg(options::OPT_fdiagnostics_show_category_EQ)) {
    CmdArgs.push_back("-fdiagnostics-show-category");
    CmdArgs.push_back(A->getValue());
  }

  Args.addOptInFlag(CmdArgs, options::OPT_fdiagnostics_show_hotness,
                    options::OPT_fno_diagnostics_show_hotness);

  if (const Arg *A =
          Args.getLastArg(options::OPT_fdiagnostics_hotness_threshold_EQ)) {
    std::string Opt =
        std::string("-fdiagnostics-hotness-threshold=") + A->getValue();
    CmdArgs.push_back(Args.MakeArgString(Opt));
  }

  if (const Arg *A = Args.getLastArg(options::OPT_fdiagnostics_format_EQ)) {
    CmdArgs.push_back("-fdiagnostics-format");
    CmdArgs.push_back(A->getValue());
  }

  if (const Arg *A = Args.getLastArg(
          options::OPT_fdiagnostics_show_note_include_stack,
          options::OPT_fno_diagnostics_show_note_include_stack)) {
    const Option &O = A->getOption();
    if (O.matches(options::OPT_fdiagnostics_show_note_include_stack))
      CmdArgs.push_back("-fdiagnostics-show-note-include-stack");
    else
      CmdArgs.push_back("-fno-diagnostics-show-note-include-stack");
  }

  // Color diagnostics are parsed by the driver directly from argv and later
  // re-parsed to construct this job; claim any possible color diagnostic here
  // to avoid warn_drv_unused_argument and diagnose bad
  // OPT_fdiagnostics_color_EQ values.
  Args.getLastArg(options::OPT_fcolor_diagnostics,
                  options::OPT_fno_color_diagnostics);
  if (const Arg *A = Args.getLastArg(options::OPT_fdiagnostics_color_EQ)) {
    StringRef Value(A->getValue());
    if (Value != "always" && Value != "never" && Value != "auto")
      D.Diag(diag::err_drv_invalid_argument_to_option)
          << Value << A->getOption().getName();
  }

  if (D.getDiags().getDiagnosticOptions().ShowColors)
    CmdArgs.push_back("-fcolor-diagnostics");

  if (Args.hasArg(options::OPT_fansi_escape_codes))
    CmdArgs.push_back("-fansi-escape-codes");

  Args.addOptOutFlag(CmdArgs, options::OPT_fshow_source_location,
                     options::OPT_fno_show_source_location);

  if (Args.hasArg(options::OPT_fdiagnostics_absolute_paths))
    CmdArgs.push_back("-fdiagnostics-absolute-paths");

  if (!Args.hasFlag(options::OPT_fshow_column, options::OPT_fno_show_column,
                    ColumnDefault))
    CmdArgs.push_back("-fno-show-column");

  Args.addOptOutFlag(CmdArgs, options::OPT_fspell_checking,
                     options::OPT_fno_spell_checking);
}

enum class DwarfFissionKind { None, Split, Single };

static DwarfFissionKind getDebugFissionKind(const Driver &D,
                                            const ArgList &Args, Arg *&Arg) {
  Arg = Args.getLastArg(options::OPT_gsplit_dwarf, options::OPT_gsplit_dwarf_EQ,
                        options::OPT_gno_split_dwarf);
  if (!Arg || Arg->getOption().matches(options::OPT_gno_split_dwarf))
    return DwarfFissionKind::None;

  if (Arg->getOption().matches(options::OPT_gsplit_dwarf))
    return DwarfFissionKind::Split;

  StringRef Value = Arg->getValue();
  if (Value == "split")
    return DwarfFissionKind::Split;
  if (Value == "single")
    return DwarfFissionKind::Single;

  D.Diag(diag::err_drv_unsupported_option_argument)
      << Arg->getOption().getName() << Arg->getValue();
  return DwarfFissionKind::None;
}

static void renderDwarfFormat(const Driver &D, const llvm::Triple &T,
                              const ArgList &Args, ArgStringList &CmdArgs,
                              unsigned DwarfVersion) {
  auto *DwarfFormatArg =
      Args.getLastArg(options::OPT_gdwarf64, options::OPT_gdwarf32);
  if (!DwarfFormatArg)
    return;

  if (DwarfFormatArg->getOption().matches(options::OPT_gdwarf64)) {
    if (DwarfVersion < 3)
      D.Diag(diag::err_drv_argument_only_allowed_with)
          << DwarfFormatArg->getAsString(Args) << "DWARFv3 or greater";
    else if (!T.isArch64Bit())
      D.Diag(diag::err_drv_argument_only_allowed_with)
          << DwarfFormatArg->getAsString(Args) << "64 bit architecture";
    else if (!T.isOSBinFormatELF())
      D.Diag(diag::err_drv_argument_only_allowed_with)
          << DwarfFormatArg->getAsString(Args) << "ELF platforms";
  }

  DwarfFormatArg->render(Args, CmdArgs);
}

static void renderDebugOptions(const ToolChain &TC, const Driver &D,
                               const llvm::Triple &T, const ArgList &Args,
                               bool EmitCodeView, bool IRInput,
                               ArgStringList &CmdArgs,
                               codegenoptions::DebugInfoKind &DebugInfoKind,
                               DwarfFissionKind &DwarfFission) {
  if (Args.hasFlag(options::OPT_fdebug_info_for_profiling,
                   options::OPT_fno_debug_info_for_profiling, false) &&
      checkDebugInfoOption(
          Args.getLastArg(options::OPT_fdebug_info_for_profiling), Args, D, TC))
    CmdArgs.push_back("-fdebug-info-for-profiling");

  // The 'g' groups options involve a somewhat intricate sequence of decisions
  // about what to pass from the driver to the frontend, but by the time they
  // reach cc1 they've been factored into three well-defined orthogonal choices:
  //  * what level of debug info to generate
  //  * what dwarf version to write
  //  * what debugger tuning to use
  // This avoids having to monkey around further in cc1 other than to disable
  // codeview if not running in a Windows environment. Perhaps even that
  // decision should be made in the driver as well though.
  llvm::DebuggerKind DebuggerTuning = TC.getDefaultDebuggerTuning();

  bool SplitDWARFInlining =
      Args.hasFlag(options::OPT_fsplit_dwarf_inlining,
                   options::OPT_fno_split_dwarf_inlining, false);

  // Normally -gsplit-dwarf is only useful with -gN. For IR input, Clang does
  // object file generation and no IR generation, -gN should not be needed. So
  // allow -gsplit-dwarf with either -gN or IR input.
  if (IRInput || Args.hasArg(options::OPT_g_Group)) {
    Arg *SplitDWARFArg;
    DwarfFission = getDebugFissionKind(D, Args, SplitDWARFArg);
    if (DwarfFission != DwarfFissionKind::None &&
        !checkDebugInfoOption(SplitDWARFArg, Args, D, TC)) {
      DwarfFission = DwarfFissionKind::None;
      SplitDWARFInlining = false;
    }
  }
  if (const Arg *A = Args.getLastArg(options::OPT_g_Group)) {
    DebugInfoKind = codegenoptions::DebugInfoConstructor;

    // If the last option explicitly specified a debug-info level, use it.
    if (checkDebugInfoOption(A, Args, D, TC) &&
        A->getOption().matches(options::OPT_gN_Group)) {
      DebugInfoKind = DebugLevelToInfoKind(*A);
      // For -g0 or -gline-tables-only, drop -gsplit-dwarf. This gets a bit more
      // complicated if you've disabled inline info in the skeleton CUs
      // (SplitDWARFInlining) - then there's value in composing split-dwarf and
      // line-tables-only, so let those compose naturally in that case.
      if (DebugInfoKind == codegenoptions::NoDebugInfo ||
          DebugInfoKind == codegenoptions::DebugDirectivesOnly ||
          (DebugInfoKind == codegenoptions::DebugLineTablesOnly &&
           SplitDWARFInlining))
        DwarfFission = DwarfFissionKind::None;
    }
  }

  // If a debugger tuning argument appeared, remember it.
  if (const Arg *A =
          Args.getLastArg(options::OPT_gTune_Group, options::OPT_ggdbN_Group)) {
    if (checkDebugInfoOption(A, Args, D, TC)) {
      if (A->getOption().matches(options::OPT_glldb))
        DebuggerTuning = llvm::DebuggerKind::LLDB;
      else if (A->getOption().matches(options::OPT_gsce))
        DebuggerTuning = llvm::DebuggerKind::SCE;
      else if (A->getOption().matches(options::OPT_gdbx))
        DebuggerTuning = llvm::DebuggerKind::DBX;
      else
        DebuggerTuning = llvm::DebuggerKind::GDB;
    }
  }

  // If a -gdwarf argument appeared, remember it.
  const Arg *GDwarfN = getDwarfNArg(Args);
  bool EmitDwarf = false;
  if (GDwarfN) {
    if (checkDebugInfoOption(GDwarfN, Args, D, TC))
      EmitDwarf = true;
    else
      GDwarfN = nullptr;
  }

  if (const Arg *A = Args.getLastArg(options::OPT_gcodeview)) {
    if (checkDebugInfoOption(A, Args, D, TC))
      EmitCodeView = true;
  }

  // If the user asked for debug info but did not explicitly specify -gcodeview
  // or -gdwarf, ask the toolchain for the default format.
  if (!EmitCodeView && !EmitDwarf &&
      DebugInfoKind != codegenoptions::NoDebugInfo) {
    switch (TC.getDefaultDebugFormat()) {
    case codegenoptions::DIF_CodeView:
      EmitCodeView = true;
      break;
    case codegenoptions::DIF_DWARF:
      EmitDwarf = true;
      break;
    }
  }

  unsigned RequestedDWARFVersion = 0; // DWARF version requested by the user
  unsigned EffectiveDWARFVersion = 0; // DWARF version TC can generate. It may
                                      // be lower than what the user wanted.
  unsigned DefaultDWARFVersion = ParseDebugDefaultVersion(TC, Args);
  if (EmitDwarf) {
    // Start with the platform default DWARF version
    RequestedDWARFVersion = TC.GetDefaultDwarfVersion();
    assert(RequestedDWARFVersion &&
           "toolchain default DWARF version must be nonzero");

    // If the user specified a default DWARF version, that takes precedence
    // over the platform default.
    if (DefaultDWARFVersion)
      RequestedDWARFVersion = DefaultDWARFVersion;

    // Override with a user-specified DWARF version
    if (GDwarfN)
      if (auto ExplicitVersion = DwarfVersionNum(GDwarfN->getSpelling()))
        RequestedDWARFVersion = ExplicitVersion;
    // Clamp effective DWARF version to the max supported by the toolchain.
    EffectiveDWARFVersion =
        std::min(RequestedDWARFVersion, TC.getMaxDwarfVersion());
  }

  // -gline-directives-only supported only for the DWARF debug info.
  if (RequestedDWARFVersion == 0 &&
      DebugInfoKind == codegenoptions::DebugDirectivesOnly)
    DebugInfoKind = codegenoptions::NoDebugInfo;

  // strict DWARF is set to false by default. But for DBX, we need it to be set
  // as true by default.
  if (const Arg *A = Args.getLastArg(options::OPT_gstrict_dwarf))
    (void)checkDebugInfoOption(A, Args, D, TC);
  if (Args.hasFlag(options::OPT_gstrict_dwarf, options::OPT_gno_strict_dwarf,
                   DebuggerTuning == llvm::DebuggerKind::DBX))
    CmdArgs.push_back("-gstrict-dwarf");

  // And we handle flag -grecord-gcc-switches later with DWARFDebugFlags.
  Args.ClaimAllArgs(options::OPT_g_flags_Group);

  // Column info is included by default for everything except SCE and
  // CodeView. Clang doesn't track end columns, just starting columns, which,
  // in theory, is fine for CodeView (and PDB).  In practice, however, the
  // Microsoft debuggers don't handle missing end columns well, and the AIX
  // debugger DBX also doesn't handle the columns well, so it's better not to
  // include any column info.
  if (const Arg *A = Args.getLastArg(options::OPT_gcolumn_info))
    (void)checkDebugInfoOption(A, Args, D, TC);
  if (!Args.hasFlag(options::OPT_gcolumn_info, options::OPT_gno_column_info,
                    !EmitCodeView &&
                        (DebuggerTuning != llvm::DebuggerKind::SCE &&
                         DebuggerTuning != llvm::DebuggerKind::DBX)))
    CmdArgs.push_back("-gno-column-info");

  // FIXME: Move backend command line options to the module.
  // If -gline-tables-only or -gline-directives-only is the last option it wins.
  if (const Arg *A = Args.getLastArg(options::OPT_gmodules))
    if (checkDebugInfoOption(A, Args, D, TC)) {
      if (DebugInfoKind != codegenoptions::DebugLineTablesOnly &&
          DebugInfoKind != codegenoptions::DebugDirectivesOnly) {
        DebugInfoKind = codegenoptions::DebugInfoConstructor;
        CmdArgs.push_back("-dwarf-ext-refs");
        CmdArgs.push_back("-fmodule-format=obj");
      }
    }

  if (T.isOSBinFormatELF() && SplitDWARFInlining)
    CmdArgs.push_back("-fsplit-dwarf-inlining");

  // After we've dealt with all combinations of things that could
  // make DebugInfoKind be other than None or DebugLineTablesOnly,
  // figure out if we need to "upgrade" it to standalone debug info.
  // We parse these two '-f' options whether or not they will be used,
  // to claim them even if you wrote "-fstandalone-debug -gline-tables-only"
  bool NeedFullDebug = Args.hasFlag(
      options::OPT_fstandalone_debug, options::OPT_fno_standalone_debug,
      DebuggerTuning == llvm::DebuggerKind::LLDB ||
          TC.GetDefaultStandaloneDebug());
  if (const Arg *A = Args.getLastArg(options::OPT_fstandalone_debug))
    (void)checkDebugInfoOption(A, Args, D, TC);

  if (DebugInfoKind == codegenoptions::LimitedDebugInfo ||
      DebugInfoKind == codegenoptions::DebugInfoConstructor) {
    if (Args.hasFlag(options::OPT_fno_eliminate_unused_debug_types,
                     options::OPT_feliminate_unused_debug_types, false))
      DebugInfoKind = codegenoptions::UnusedTypeInfo;
    else if (NeedFullDebug)
      DebugInfoKind = codegenoptions::FullDebugInfo;
  }

  if (Args.hasFlag(options::OPT_gembed_source, options::OPT_gno_embed_source,
                   false)) {
    // Source embedding is a vendor extension to DWARF v5. By now we have
    // checked if a DWARF version was stated explicitly, and have otherwise
    // fallen back to the target default, so if this is still not at least 5
    // we emit an error.
    const Arg *A = Args.getLastArg(options::OPT_gembed_source);
    if (RequestedDWARFVersion < 5)
      D.Diag(diag::err_drv_argument_only_allowed_with)
          << A->getAsString(Args) << "-gdwarf-5";
    else if (EffectiveDWARFVersion < 5)
      // The toolchain has reduced allowed dwarf version, so we can't enable
      // -gembed-source.
      D.Diag(diag::warn_drv_dwarf_version_limited_by_target)
          << A->getAsString(Args) << TC.getTripleString() << 5
          << EffectiveDWARFVersion;
    else if (checkDebugInfoOption(A, Args, D, TC))
      CmdArgs.push_back("-gembed-source");
  }

  if (EmitCodeView) {
    CmdArgs.push_back("-gcodeview");

    // Emit codeview type hashes if requested.
    if (Args.hasFlag(options::OPT_gcodeview_ghash,
                     options::OPT_gno_codeview_ghash, false)) {
      CmdArgs.push_back("-gcodeview-ghash");
    }
  }

  // Omit inline line tables if requested.
  if (Args.hasFlag(options::OPT_gno_inline_line_tables,
                   options::OPT_ginline_line_tables, false)) {
    CmdArgs.push_back("-gno-inline-line-tables");
  }

  // When emitting remarks, we need at least debug lines in the output.
  if (willEmitRemarks(Args) &&
      DebugInfoKind <= codegenoptions::DebugDirectivesOnly)
    DebugInfoKind = codegenoptions::DebugLineTablesOnly;

  // Adjust the debug info kind for the given toolchain.
  TC.adjustDebugInfoKind(DebugInfoKind, Args);

  RenderDebugEnablingArgs(Args, CmdArgs, DebugInfoKind, EffectiveDWARFVersion,
                          DebuggerTuning);

  // -fdebug-macro turns on macro debug info generation.
  if (Args.hasFlag(options::OPT_fdebug_macro, options::OPT_fno_debug_macro,
                   false))
    if (checkDebugInfoOption(Args.getLastArg(options::OPT_fdebug_macro), Args,
                             D, TC))
      CmdArgs.push_back("-debug-info-macro");

  // -ggnu-pubnames turns on gnu style pubnames in the backend.
  const auto *PubnamesArg =
      Args.getLastArg(options::OPT_ggnu_pubnames, options::OPT_gno_gnu_pubnames,
                      options::OPT_gpubnames, options::OPT_gno_pubnames);
  if (DwarfFission != DwarfFissionKind::None ||
      (PubnamesArg && checkDebugInfoOption(PubnamesArg, Args, D, TC)))
    if (!PubnamesArg ||
        (!PubnamesArg->getOption().matches(options::OPT_gno_gnu_pubnames) &&
         !PubnamesArg->getOption().matches(options::OPT_gno_pubnames)))
      CmdArgs.push_back(PubnamesArg && PubnamesArg->getOption().matches(
                                           options::OPT_gpubnames)
                            ? "-gpubnames"
                            : "-ggnu-pubnames");
  const auto *SimpleTemplateNamesArg =
      Args.getLastArg(options::OPT_gsimple_template_names,
                      options::OPT_gno_simple_template_names);
  bool ForwardTemplateParams = DebuggerTuning == llvm::DebuggerKind::SCE;
  if (SimpleTemplateNamesArg &&
      checkDebugInfoOption(SimpleTemplateNamesArg, Args, D, TC)) {
    const auto &Opt = SimpleTemplateNamesArg->getOption();
    if (Opt.matches(options::OPT_gsimple_template_names)) {
      ForwardTemplateParams = true;
      CmdArgs.push_back("-gsimple-template-names=simple");
    }
  }

  if (Args.hasFlag(options::OPT_fdebug_ranges_base_address,
                   options::OPT_fno_debug_ranges_base_address, false)) {
    CmdArgs.push_back("-fdebug-ranges-base-address");
  }

  // -gdwarf-aranges turns on the emission of the aranges section in the
  // backend.
  // Always enabled for SCE tuning.
  bool NeedAranges = DebuggerTuning == llvm::DebuggerKind::SCE;
  if (const Arg *A = Args.getLastArg(options::OPT_gdwarf_aranges))
    NeedAranges = checkDebugInfoOption(A, Args, D, TC) || NeedAranges;
  if (NeedAranges) {
    CmdArgs.push_back("-mllvm");
    CmdArgs.push_back("-generate-arange-section");
  }

  if (Args.hasFlag(options::OPT_fforce_dwarf_frame,
                   options::OPT_fno_force_dwarf_frame, false))
    CmdArgs.push_back("-fforce-dwarf-frame");

  if (Args.hasFlag(options::OPT_fdebug_types_section,
                   options::OPT_fno_debug_types_section, false)) {
    if (!(T.isOSBinFormatELF() || T.isOSBinFormatWasm())) {
      D.Diag(diag::err_drv_unsupported_opt_for_target)
          << Args.getLastArg(options::OPT_fdebug_types_section)
                 ->getAsString(Args)
          << T.getTriple();
    } else if (checkDebugInfoOption(
                   Args.getLastArg(options::OPT_fdebug_types_section), Args, D,
                   TC)) {
      CmdArgs.push_back("-mllvm");
      CmdArgs.push_back("-generate-type-units");
    }
  }

  // To avoid join/split of directory+filename, the integrated assembler prefers
  // the directory form of .file on all DWARF versions. GNU as doesn't allow the
  // form before DWARF v5.
  if (!Args.hasFlag(options::OPT_fdwarf_directory_asm,
                    options::OPT_fno_dwarf_directory_asm,
                    TC.useIntegratedAs() || EffectiveDWARFVersion >= 5))
    CmdArgs.push_back("-fno-dwarf-directory-asm");

  // Decide how to render forward declarations of template instantiations.
  // SCE wants full descriptions, others just get them in the name.
  if (ForwardTemplateParams)
    CmdArgs.push_back("-debug-forward-template-params");

  // Do we need to explicitly import anonymous namespaces into the parent
  // scope?
  if (DebuggerTuning == llvm::DebuggerKind::SCE)
    CmdArgs.push_back("-dwarf-explicit-import");

  renderDwarfFormat(D, T, Args, CmdArgs, EffectiveDWARFVersion);
  RenderDebugInfoCompressionArgs(Args, CmdArgs, D, TC);
}

/// Check whether the given input tree contains any wrapper actions
static bool ContainsWrapperAction(const Action *A) {
  if (isa<OffloadWrapperJobAction>(A))
    return true;
  for (const auto &AI : A->inputs())
    if (ContainsWrapperAction(AI))
      return true;

  return false;
}

// Put together an external compiler compilation call which is used instead
// of the clang invocation for the host compile of an offload compilation.
// Enabling command line:  clang++ -fsycl -fsycl-host-compiler=<HostExe>
//                         <ClangOpts> -fsycl-host-compiler-options=<HostOpts>
// Any <ClangOpts> used which are phase limiting (preprocessing, assembly,
// object generation) are specifically handled here by specifying the
// equivalent phase limiting option(s).
// It is expected that any user <HostOpts> options passed will be placed
// after any implied options set here.  This will have overriding behaviors
// for any options which are considered to be evaluated from left to right.
// Specifying any <HostOpts> option which conficts any of the implied options
// will result in undefined behavior.  Potential conflicting options:
//  * Output specification options (-o, -Fo, -Fa, etc)
//  * Phase limiting options (-E, -c, -P, etc)
void Clang::ConstructHostCompilerJob(Compilation &C, const JobAction &JA,
                                     const InputInfo &Output,
                                     const InputInfoList &Inputs,
                                     const llvm::opt::ArgList &TCArgs) const {

  // The Host compilation step that occurs here is constructed based on the
  // input from the user.  This consists of the compiler to call and the
  // options that will be used during the compilation.
  ArgStringList HostCompileArgs;
  const InputInfo &InputFile = Inputs.front();
  const ToolChain &TC = getToolChain();

  // Input file.
  HostCompileArgs.push_back(InputFile.getFilename());

  // When performing the host compilation, we are expecting to only be
  // creating intermediate files, namely preprocessor output, assembly or
  // object files.
  // We are making assumptions in regards to what options are used to
  // generate these intermediate files.
  //                gcc/g++/clang/clang++/default | cl
  //  Object:                   -c                | -c
  //  Preprocessed:             -E                | -P -Fi<file>
  //  Assembly:                 -S                | -c -Fa<file>
  //  Header Input:        -include <file>        | -FI <file>
  //
  // The options used are determined by the compiler name and target triple.
  Arg *HostCompilerDefArg =
      TCArgs.getLastArg(options::OPT_fsycl_host_compiler_EQ);
  assert(HostCompilerDefArg && "Expected host compiler designation.");

  bool OutputAdded = false;
  StringRef CompilerName =
      llvm::sys::path::stem(HostCompilerDefArg->getValue());
  if (CompilerName.empty())
    TC.getDriver().Diag(diag::err_drv_missing_arg_mtp)
        << HostCompilerDefArg->getAsString(TCArgs);
  // FIXME: Consider requiring user input to specify a compatibility class
  // to determine the type of host compiler being used.
  SmallVector<StringRef, 4> MSVCCompilers = {"cl", "clang-cl", "icl"};
  bool IsMSVCHostCompiler =
      std::find(MSVCCompilers.begin(), MSVCCompilers.end(), CompilerName) !=
      MSVCCompilers.end();

  auto addMSVCOutputFile = [&](StringRef Opt) {
    SmallString<128> OutOpt(Opt);
    OutOpt += Output.getFilename();
    HostCompileArgs.push_back(TCArgs.MakeArgString(OutOpt));
    OutputAdded = true;
  };
  // FIXME: Reuse existing toolchains which are already supported to put
  // together the options.
  // FIXME: For any potential obscure host compilers that do not use the
  // 'standard' set of options, we should provide a user interface that allows
  // users to override the implied options.
  if (isa<PreprocessJobAction>(JA)) {
    if (IsMSVCHostCompiler) {
      // Check the output file, if it is 'stdout' we want to use -E.
      if (StringRef(Output.getFilename()).equals("-")) {
        HostCompileArgs.push_back("-E");
        OutputAdded = true;
      } else {
        HostCompileArgs.push_back("-P");
        addMSVCOutputFile("-Fi");
      }
    } else
      HostCompileArgs.push_back("-E");
  } else if (isa<AssembleJobAction>(JA)) {
    HostCompileArgs.push_back("-c");
    if (IsMSVCHostCompiler)
      addMSVCOutputFile("-Fo");
  } else {
    assert((isa<CompileJobAction, BackendJobAction>(JA)) &&
           "Invalid action for external host compilation tool.");
    if (JA.getType() == types::TY_PP_Asm) {
      if (IsMSVCHostCompiler) {
        HostCompileArgs.push_back("-c");
        addMSVCOutputFile("-Fa");
        // The MSVC Compiler does not have a way to just create the assembly
        // file so we create the assembly file and object file, and redirect
        // the object file to a temporary.
        std::string ObjTmpName = C.getDriver().GetTemporaryPath("host", "obj");
        StringRef WrapperFileName =
            C.addTempFile(C.getArgs().MakeArgString(ObjTmpName));
        SmallString<128> ObjOutOpt("-Fo");
        ObjOutOpt += WrapperFileName;
        HostCompileArgs.push_back(C.getArgs().MakeArgString(ObjOutOpt));
      } else
        HostCompileArgs.push_back("-S");
    } else {
      TC.getDriver().Diag(diag::err_drv_output_type_with_host_compiler);
    }
  }

  // Add the integration header.
  StringRef Header =
      TC.getDriver().getIntegrationHeader(InputFile.getBaseInput());
  if (types::getPreprocessedType(InputFile.getType()) != types::TY_INVALID &&
      !Header.empty()) {
    HostCompileArgs.push_back(IsMSVCHostCompiler ? "-FI" : "-include");
    HostCompileArgs.push_back(TCArgs.MakeArgString(Header));
  }

  // Add directory in which the original source file resides, as there could
  // be headers that need to be picked up from there.
  SmallString<128> SourcePath(InputFile.getBaseInput());
  llvm::sys::path::remove_filename(SourcePath);
  if (!SourcePath.empty()) {
    HostCompileArgs.push_back(IsMSVCHostCompiler ? "-I" : "-iquote");
    HostCompileArgs.push_back(TCArgs.MakeArgString(SourcePath));
  } else if (llvm::ErrorOr<std::string> CWD =
                 TC.getDriver().getVFS().getCurrentWorkingDirectory()) {
    HostCompileArgs.push_back(IsMSVCHostCompiler ? "-I" : "-iquote");
    HostCompileArgs.push_back(TCArgs.MakeArgString(*CWD));
  }

  // Add default header search directories.
  SmallString<128> BaseDir(C.getDriver().Dir);
  llvm::sys::path::append(BaseDir, "..", "include");
  SmallString<128> SYCLDir(BaseDir);
  llvm::sys::path::append(SYCLDir, "sycl");
  HostCompileArgs.push_back("-I");
  HostCompileArgs.push_back(TCArgs.MakeArgString(SYCLDir));
  HostCompileArgs.push_back("-I");
  HostCompileArgs.push_back(TCArgs.MakeArgString(BaseDir));

  if (!OutputAdded) {
    // Add output file to the command line.  This is assumed to be prefaced
    // with the '-o' option that is used to designate the output file.
    HostCompileArgs.push_back("-o");
    HostCompileArgs.push_back(Output.getFilename());
  }

  SmallString<128> ExecPath;
  if (HostCompilerDefArg) {
    ExecPath = HostCompilerDefArg->getValue();
    if (!ExecPath.empty() && ExecPath == llvm::sys::path::stem(ExecPath))
      ExecPath = TC.GetProgramPath(ExecPath.c_str());
  }

  // Add any user-specified arguments.
  if (Arg *HostCompilerOptsArg =
          TCArgs.getLastArg(options::OPT_fsycl_host_compiler_options_EQ)) {
    SmallVector<const char *, 8> TargetArgs;
    llvm::BumpPtrAllocator BPA;
    llvm::StringSaver S(BPA);
    // Tokenize the string.
    llvm::cl::TokenizeGNUCommandLine(HostCompilerOptsArg->getValue(), S,
                                     TargetArgs);
    llvm::transform(TargetArgs, std::back_inserter(HostCompileArgs),
                    [&TCArgs](StringRef A) { return TCArgs.MakeArgString(A); });
  }
  const Tool *T = TC.SelectTool(JA);
  auto Cmd = std::make_unique<Command>(JA, *T, ResponseFileSupport::None(),
                                       TCArgs.MakeArgString(ExecPath),
                                       HostCompileArgs, None);

  C.addCommand(std::move(Cmd));
}

void Clang::ConstructJob(Compilation &C, const JobAction &JA,
                         const InputInfo &Output, const InputInfoList &Inputs,
                         const ArgList &Args, const char *LinkingOutput) const {
  const auto &TC = getToolChain();
  const llvm::Triple &RawTriple = TC.getTriple();
  const llvm::Triple &Triple = TC.getEffectiveTriple();
  const std::string &TripleStr = Triple.getTriple();

  bool KernelOrKext =
      Args.hasArg(options::OPT_mkernel, options::OPT_fapple_kext);
  const Driver &D = TC.getDriver();
  ArgStringList CmdArgs;

  assert(Inputs.size() >= 1 && "Must have at least one input.");
  // CUDA/HIP compilation may have multiple inputs (source file + results of
  // device-side compilations). OpenMP device jobs also take the host IR as a
  // second input. Module precompilation accepts a list of header files to
  // include as part of the module. API extraction accepts a list of header
  // files whose API information is emitted in the output. All other jobs are
  // expected to have exactly one input.
  // SYCL host jobs accept the integration header from the device-side
  // compilation as a second input.
  bool IsCuda = JA.isOffloading(Action::OFK_Cuda);
  bool IsCudaDevice = JA.isDeviceOffloading(Action::OFK_Cuda);
  bool IsHIP = JA.isOffloading(Action::OFK_HIP);
  bool IsHIPDevice = JA.isDeviceOffloading(Action::OFK_HIP);
  bool IsOpenMPDevice = JA.isDeviceOffloading(Action::OFK_OpenMP);
<<<<<<< HEAD
  bool IsSYCLOffloadDevice = JA.isDeviceOffloading(Action::OFK_SYCL);
  bool IsSYCL = JA.isOffloading(Action::OFK_SYCL);
  bool IsOpenMPHost = JA.isHostOffloading(Action::OFK_OpenMP);
=======
>>>>>>> ca6bbe00
  bool IsHeaderModulePrecompile = isa<HeaderModulePrecompileJobAction>(JA);
  bool IsExtractAPI = isa<ExtractAPIJobAction>(JA);
  bool IsDeviceOffloadAction = !(JA.isDeviceOffloading(Action::OFK_None) ||
                                 JA.isDeviceOffloading(Action::OFK_Host));
  bool IsHostOffloadingAction =
      JA.isHostOffloading(Action::OFK_OpenMP) &&
      !Args.hasArg(options::OPT_fno_openmp_new_driver);
  bool IsUsingLTO = D.isUsingLTO(IsDeviceOffloadAction);
  auto LTOMode = D.getLTOMode(IsDeviceOffloadAction);

  // Perform the SYCL host compilation using an external compiler if the user
  // requested.
  if (Args.hasArg(options::OPT_fsycl_host_compiler_EQ) && IsSYCL &&
      !IsSYCLOffloadDevice) {
    ConstructHostCompilerJob(C, JA, Output, Inputs, Args);
    return;
  }

  // A header module compilation doesn't have a main input file, so invent a
  // fake one as a placeholder.
  const char *ModuleName = [&]{
    auto *ModuleNameArg = Args.getLastArg(options::OPT_fmodule_name_EQ);
    return ModuleNameArg ? ModuleNameArg->getValue() : "";
  }();
  InputInfo HeaderModuleInput(Inputs[0].getType(), ModuleName, ModuleName);

  // Extract API doesn't have a main input file, so invent a fake one as a
  // placeholder.
  InputInfo ExtractAPIPlaceholderInput(Inputs[0].getType(), "extract-api",
                                       "extract-api");

  const InputInfo &Input = [&]() -> const InputInfo & {
    if (IsHeaderModulePrecompile)
      return HeaderModuleInput;
    if (IsExtractAPI)
      return ExtractAPIPlaceholderInput;
    return Inputs[0];
  }();

  InputInfoList ModuleHeaderInputs;
  InputInfoList ExtractAPIInputs;
  InputInfoList HostOffloadingInputs;
  const InputInfo *CudaDeviceInput = nullptr;
  const InputInfo *OpenMPDeviceInput = nullptr;
  const InputInfo *SYCLDeviceInput = nullptr;
  for (const InputInfo &I : Inputs) {
    if (&I == &Input) {
      // This is the primary input.
    } else if (IsHeaderModulePrecompile &&
               types::getPrecompiledType(I.getType()) == types::TY_PCH) {
      types::ID Expected = HeaderModuleInput.getType();
      if (I.getType() != Expected) {
        D.Diag(diag::err_drv_module_header_wrong_kind)
            << I.getFilename() << types::getTypeName(I.getType())
            << types::getTypeName(Expected);
      }
      ModuleHeaderInputs.push_back(I);
    } else if (IsExtractAPI) {
      auto ExpectedInputType = ExtractAPIPlaceholderInput.getType();
      if (I.getType() != ExpectedInputType) {
        D.Diag(diag::err_drv_extract_api_wrong_kind)
            << I.getFilename() << types::getTypeName(I.getType())
            << types::getTypeName(ExpectedInputType);
      }
      ExtractAPIInputs.push_back(I);
    } else if (IsHostOffloadingAction) {
      HostOffloadingInputs.push_back(I);
    } else if ((IsCuda || IsHIP) && !CudaDeviceInput) {
      CudaDeviceInput = &I;
    } else if (IsOpenMPDevice && !OpenMPDeviceInput) {
      OpenMPDeviceInput = &I;
<<<<<<< HEAD
    } else if (IsSYCL && !SYCLDeviceInput) {
      SYCLDeviceInput = &I;
    } else if (IsOpenMPHost) {
      OpenMPHostInputs.push_back(I);
=======
>>>>>>> ca6bbe00
    } else {
      llvm_unreachable("unexpectedly given multiple inputs");
    }
  }

  const llvm::Triple *AuxTriple =
      (IsSYCL || IsCuda || IsHIP) ? TC.getAuxTriple() : nullptr;
  bool IsWindowsMSVC = RawTriple.isWindowsMSVCEnvironment();
  bool IsIAMCU = RawTriple.isOSIAMCU();

  // Adjust IsWindowsXYZ for CUDA/HIP/SYCL compilations.  Even when compiling in
  // device mode (i.e., getToolchain().getTriple() is NVPTX/AMDGCN, not
  // Windows), we need to pass Windows-specific flags to cc1.
  if (IsCuda || IsHIP || IsSYCL)
    IsWindowsMSVC |= AuxTriple && AuxTriple->isWindowsMSVCEnvironment();

  // C++ is not supported for IAMCU.
  if (IsIAMCU && types::isCXX(Input.getType()))
    D.Diag(diag::err_drv_clang_unsupported) << "C++ for IAMCU";

  // Invoke ourselves in -cc1 mode.
  //
  // FIXME: Implement custom jobs for internal actions.
  CmdArgs.push_back("-cc1");

  // Add the "effective" target triple.
  CmdArgs.push_back("-triple");
  CmdArgs.push_back(Args.MakeArgString(TripleStr));

  if (const Arg *MJ = Args.getLastArg(options::OPT_MJ)) {
    DumpCompilationDatabase(C, MJ->getValue(), TripleStr, Output, Input, Args);
    Args.ClaimAllArgs(options::OPT_MJ);
  } else if (const Arg *GenCDBFragment =
                 Args.getLastArg(options::OPT_gen_cdb_fragment_path)) {
    DumpCompilationDatabaseFragmentToDir(GenCDBFragment->getValue(), C,
                                         TripleStr, Output, Input, Args);
    Args.ClaimAllArgs(options::OPT_gen_cdb_fragment_path);
  }

  if (IsCuda || IsHIP) {
    // We have to pass the triple of the host if compiling for a CUDA/HIP device
    // and vice-versa.
    std::string NormalizedTriple;
    if (JA.isDeviceOffloading(Action::OFK_Cuda) ||
        JA.isDeviceOffloading(Action::OFK_HIP))
      NormalizedTriple = C.getSingleOffloadToolChain<Action::OFK_Host>()
                             ->getTriple()
                             .normalize();
    else {
      // Host-side compilation.
      NormalizedTriple =
          (IsCuda ? C.getSingleOffloadToolChain<Action::OFK_Cuda>()
                  : C.getSingleOffloadToolChain<Action::OFK_HIP>())
              ->getTriple()
              .normalize();
      if (IsCuda) {
        // We need to figure out which CUDA version we're compiling for, as that
        // determines how we load and launch GPU kernels.
        auto *CTC = static_cast<const toolchains::CudaToolChain *>(
            C.getSingleOffloadToolChain<Action::OFK_Cuda>());
        assert(CTC && "Expected valid CUDA Toolchain.");
        if (CTC && CTC->CudaInstallation.version() != CudaVersion::UNKNOWN)
          CmdArgs.push_back(Args.MakeArgString(
              Twine("-target-sdk-version=") +
              CudaVersionToString(CTC->CudaInstallation.version())));
      }
    }
    CmdArgs.push_back("-aux-triple");
    CmdArgs.push_back(Args.MakeArgString(NormalizedTriple));
  }

  Arg *SYCLStdArg = Args.getLastArg(options::OPT_sycl_std_EQ);

  if (IsSYCLOffloadDevice) {
    // Pass the triple of host when doing SYCL
    llvm::Triple AuxT = C.getDefaultToolChain().getTriple();
    std::string NormalizedTriple = AuxT.normalize();
    CmdArgs.push_back("-aux-triple");
    CmdArgs.push_back(Args.MakeArgString(NormalizedTriple));

    // We want to compile sycl kernels.
    CmdArgs.push_back("-fsycl-is-device");
    CmdArgs.push_back("-fdeclare-spirv-builtins");

    // Default value for FPGA is false, for all other targets is true.
    if (!Args.hasFlag(options::OPT_fsycl_early_optimizations,
                      options::OPT_fno_sycl_early_optimizations,
                      Triple.getSubArch() != llvm::Triple::SPIRSubArch_fpga))
      CmdArgs.push_back("-fno-sycl-early-optimizations");
    else if (RawTriple.isSPIR()) {
      // Set `sycl-opt` option to configure LLVM passes for SPIR target
      CmdArgs.push_back("-mllvm");
      CmdArgs.push_back("-sycl-opt");
    }

    // Turn on Dead Parameter Elimination Optimization with early optimizations
    // TODO: Enable DAE by default without the Optimization level check in the
    // driver.  The enabling can be done in CodeGenOpt, and we can pass an
    // option to explicitly disable/disable here.
    if (!(RawTriple.isAMDGCN()) &&
        Args.hasFlag(options::OPT_fsycl_dead_args_optimization,
                     options::OPT_fno_sycl_dead_args_optimization,
                     isSYCLOptimizationO2orHigher(Args)))
      CmdArgs.push_back("-fenable-sycl-dae");
    bool IsMSVC = AuxT.isWindowsMSVCEnvironment();
    if (IsMSVC) {
      CmdArgs.push_back("-fms-extensions");
      CmdArgs.push_back("-fms-compatibility");
      CmdArgs.push_back("-fdelayed-template-parsing");
      VersionTuple MSVT = C.getDefaultToolChain().computeMSVCVersion(&D, Args);
      if (!MSVT.empty())
        CmdArgs.push_back(Args.MakeArgString("-fms-compatibility-version=" +
                                             MSVT.getAsString()));
      else {
        const char *LowestMSVCSupported = "19.16.27023"; // VS2017 v15.9
        CmdArgs.push_back(Args.MakeArgString(
            Twine("-fms-compatibility-version=") + LowestMSVCSupported));
      }
    }

    if (Args.hasFlag(options::OPT_fsycl_allow_func_ptr,
                     options::OPT_fno_sycl_allow_func_ptr, false)) {
      CmdArgs.push_back("-fsycl-allow-func-ptr");
    }

    // Forward -fsycl-instrument-device-code option to cc1. This option will
    // only be used for SPIR-V-based targets.
    if (Arg *A =
            Args.getLastArgNoClaim(options::OPT_fsycl_instrument_device_code))
      if (Triple.isSPIR()) {
        A->claim();
        CmdArgs.push_back("-fsycl-instrument-device-code");
      }

    if (!SYCLStdArg) {
      // The user had not pass SYCL version, thus we'll employ no-sycl-strict
      // to allow address-space unqualified pointers in function params/return
      // along with marking the same function with explicit SYCL_EXTERNAL
      CmdArgs.push_back("-Wno-sycl-strict");
    }

    // Add the integration header option to generate the header.
    StringRef Header(D.getIntegrationHeader(Input.getBaseInput()));
    if (!Header.empty()) {
      SmallString<128> HeaderOpt("-fsycl-int-header=");
      HeaderOpt.append(Header);
      CmdArgs.push_back(Args.MakeArgString(HeaderOpt));
    }

    if (!Args.hasArg(options::OPT_fno_sycl_use_footer)) {
      // Add the integration footer option to generated the footer.
      StringRef Footer(D.getIntegrationFooter(Input.getBaseInput()));
      if (!Footer.empty()) {
        SmallString<128> FooterOpt("-fsycl-int-footer=");
        FooterOpt.append(Footer);
        CmdArgs.push_back(Args.MakeArgString(FooterOpt));
      }
    }

    // Forward -fsycl-default-sub-group-size if in SYCL mode.
    Args.AddLastArg(CmdArgs, options::OPT_fsycl_default_sub_group_size);
  }

  if (IsSYCL) {
    // Set options for both host and device
    if (Arg *A = Args.getLastArg(options::OPT_fsycl_id_queries_fit_in_int,
                                 options::OPT_fno_sycl_id_queries_fit_in_int))
      A->render(Args, CmdArgs);

    if (SYCLStdArg) {
      SYCLStdArg->render(Args, CmdArgs);
      CmdArgs.push_back("-fsycl-std-layout-kernel-params");
    } else {
      // Ensure the default version in SYCL mode is 2020.
      CmdArgs.push_back("-sycl-std=2020");
    }

    if (!Args.hasFlag(options::OPT_fsycl_unnamed_lambda,
                      options::OPT_fno_sycl_unnamed_lambda, true))
      CmdArgs.push_back("-fno-sycl-unnamed-lambda");

    // Add the Unique ID prefix
    StringRef UniqueID = D.getSYCLUniqueID(Input.getBaseInput());
    if (!UniqueID.empty())
      CmdArgs.push_back(
          Args.MakeArgString(Twine("-fsycl-unique-prefix=") + UniqueID));

    // Disable parallel for range-rounding for anything involving FPGA
    auto SYCLTCRange = C.getOffloadToolChains<Action::OFK_SYCL>();
    bool HasFPGA = false;
    for (auto TI = SYCLTCRange.first, TE = SYCLTCRange.second; TI != TE; ++TI)
      if (TI->second->getTriple().getSubArch() ==
          llvm::Triple::SPIRSubArch_fpga) {
        HasFPGA = true;
        break;
      }
    if (HasFPGA)
      CmdArgs.push_back("-fsycl-disable-range-rounding");

    // Add any options that are needed specific to SYCL offload while
    // performing the host side compilation.
    if (!IsSYCLOffloadDevice) {
      // Add the -include option to add the integration header
      StringRef Header = D.getIntegrationHeader(Input.getBaseInput());
      // Do not add the integration header if we are compiling after the
      // integration footer has been applied.  Check for the append job
      // action to determine this.
      if (types::getPreprocessedType(Input.getType()) != types::TY_INVALID &&
          !Header.empty()) {
        CmdArgs.push_back("-include");
        CmdArgs.push_back(Args.MakeArgString(Header));
        // When creating dependency information, filter out the generated
        // header file.
        CmdArgs.push_back("-dependency-filter");
        CmdArgs.push_back(Args.MakeArgString(Header));

        // Since this is a host compilation and the integration header is
        // included, enable the integration header based diagnostics.
        CmdArgs.push_back("-fsycl-enable-int-header-diags");
      }
      // Let the FE know we are doing a SYCL offload compilation, but we are
      // doing the host pass.
      CmdArgs.push_back("-fsycl-is-host");

      if (!D.IsCLMode()) {
        // SYCL library is guaranteed to work correctly only with dynamic
        // MSVC runtime.
        llvm::Triple AuxT = C.getDefaultToolChain().getTriple();
        if (AuxT.isWindowsMSVCEnvironment()) {
          CmdArgs.push_back("-D_MT");
          CmdArgs.push_back("-D_DLL");
        }
      }
    }
  }

  if (IsOpenMPDevice) {
    // We have to pass the triple of the host if compiling for an OpenMP device.
    std::string NormalizedTriple =
        C.getSingleOffloadToolChain<Action::OFK_Host>()
            ->getTriple()
            .normalize();
    CmdArgs.push_back("-aux-triple");
    CmdArgs.push_back(Args.MakeArgString(NormalizedTriple));
  }

  if (Triple.isOSWindows() && (Triple.getArch() == llvm::Triple::arm ||
                               Triple.getArch() == llvm::Triple::thumb)) {
    unsigned Offset = Triple.getArch() == llvm::Triple::arm ? 4 : 6;
    unsigned Version = 0;
    bool Failure =
        Triple.getArchName().substr(Offset).consumeInteger(10, Version);
    if (Failure || Version < 7)
      D.Diag(diag::err_target_unsupported_arch) << Triple.getArchName()
                                                << TripleStr;
  }

  // Push all default warning arguments that are specific to
  // the given target.  These come before user provided warning options
  // are provided.
  TC.addClangWarningOptions(CmdArgs);

  // FIXME: Subclass ToolChain for SPIR and move this to addClangWarningOptions.
  if (Triple.isSPIR() || Triple.isSPIRV())
    CmdArgs.push_back("-Wspir-compat");

  // Select the appropriate action.
  RewriteKind rewriteKind = RK_None;

  // If CollectArgsForIntegratedAssembler() isn't called below, claim the args
  // it claims when not running an assembler. Otherwise, clang would emit
  // "argument unused" warnings for assembler flags when e.g. adding "-E" to
  // flags while debugging something. That'd be somewhat inconvenient, and it's
  // also inconsistent with most other flags -- we don't warn on
  // -ffunction-sections not being used in -E mode either for example, even
  // though it's not really used either.
  if (!isa<AssembleJobAction>(JA)) {
    // The args claimed here should match the args used in
    // CollectArgsForIntegratedAssembler().
    if (TC.useIntegratedAs()) {
      Args.ClaimAllArgs(options::OPT_mrelax_all);
      Args.ClaimAllArgs(options::OPT_mno_relax_all);
      Args.ClaimAllArgs(options::OPT_mincremental_linker_compatible);
      Args.ClaimAllArgs(options::OPT_mno_incremental_linker_compatible);
      switch (C.getDefaultToolChain().getArch()) {
      case llvm::Triple::arm:
      case llvm::Triple::armeb:
      case llvm::Triple::thumb:
      case llvm::Triple::thumbeb:
        Args.ClaimAllArgs(options::OPT_mimplicit_it_EQ);
        break;
      default:
        break;
      }
    }
    Args.ClaimAllArgs(options::OPT_Wa_COMMA);
    Args.ClaimAllArgs(options::OPT_Xassembler);
  }

  if (isa<AnalyzeJobAction>(JA)) {
    assert(JA.getType() == types::TY_Plist && "Invalid output type.");
    CmdArgs.push_back("-analyze");
  } else if (isa<MigrateJobAction>(JA)) {
    CmdArgs.push_back("-migrate");
  } else if (isa<PreprocessJobAction>(JA)) {
    if (Output.getType() == types::TY_Dependencies)
      CmdArgs.push_back("-Eonly");
    else {
      CmdArgs.push_back("-E");
      if (Args.hasArg(options::OPT_rewrite_objc) &&
          !Args.hasArg(options::OPT_g_Group))
        CmdArgs.push_back("-P");
      else if (JA.getType() == types::TY_PP_CXXHeaderUnit)
        CmdArgs.push_back("-fdirectives-only");
    }
  } else if (isa<AssembleJobAction>(JA)) {
    if (IsSYCLOffloadDevice) {
      CmdArgs.push_back("-emit-llvm-bc");
    } else {
      CmdArgs.push_back("-emit-obj");
      CollectArgsForIntegratedAssembler(C, Args, CmdArgs, D);
    }

    // Also ignore explicit -force_cpusubtype_ALL option.
    (void)Args.hasArg(options::OPT_force__cpusubtype__ALL);
  } else if (isa<PrecompileJobAction>(JA)) {
    if (JA.getType() == types::TY_Nothing)
      CmdArgs.push_back("-fsyntax-only");
    else if (JA.getType() == types::TY_ModuleFile)
      CmdArgs.push_back(IsHeaderModulePrecompile
                            ? "-emit-header-module"
                            : "-emit-module-interface");
    else if (JA.getType() == types::TY_HeaderUnit)
      CmdArgs.push_back("-emit-header-unit");
    else
      CmdArgs.push_back("-emit-pch");
  } else if (isa<VerifyPCHJobAction>(JA)) {
    CmdArgs.push_back("-verify-pch");
  } else if (isa<ExtractAPIJobAction>(JA)) {
    assert(JA.getType() == types::TY_API_INFO &&
           "Extract API actions must generate a API information.");
    CmdArgs.push_back("-extract-api");
    if (Arg *ProductNameArg = Args.getLastArg(options::OPT_product_name_EQ))
      ProductNameArg->render(Args, CmdArgs);
  } else {
    assert((isa<CompileJobAction>(JA) || isa<BackendJobAction>(JA)) &&
           "Invalid action for clang tool.");
    if (JA.getType() == types::TY_Nothing) {
      CmdArgs.push_back("-fsyntax-only");
    } else if (JA.getType() == types::TY_LLVM_IR ||
               JA.getType() == types::TY_LTO_IR) {
      CmdArgs.push_back("-emit-llvm");
    } else if (JA.getType() == types::TY_LLVM_BC ||
               JA.getType() == types::TY_LTO_BC) {
      // Emit textual llvm IR for AMDGPU offloading for -emit-llvm -S
      if (Triple.isAMDGCN() && IsOpenMPDevice && Args.hasArg(options::OPT_S) &&
          Args.hasArg(options::OPT_emit_llvm)) {
        CmdArgs.push_back("-emit-llvm");
      } else {
        CmdArgs.push_back("-emit-llvm-bc");
      }
    } else if (JA.getType() == types::TY_IFS ||
               JA.getType() == types::TY_IFS_CPP) {
      StringRef ArgStr =
          Args.hasArg(options::OPT_interface_stub_version_EQ)
              ? Args.getLastArgValue(options::OPT_interface_stub_version_EQ)
              : "ifs-v1";
      CmdArgs.push_back("-emit-interface-stubs");
      CmdArgs.push_back(
          Args.MakeArgString(Twine("-interface-stub-version=") + ArgStr.str()));
    } else if (JA.getType() == types::TY_PP_Asm) {
      CmdArgs.push_back("-S");
    } else if (JA.getType() == types::TY_AST) {
      CmdArgs.push_back("-emit-pch");
    } else if (JA.getType() == types::TY_ModuleFile) {
      CmdArgs.push_back("-module-file-info");
    } else if (JA.getType() == types::TY_RewrittenObjC) {
      CmdArgs.push_back("-rewrite-objc");
      rewriteKind = RK_NonFragile;
    } else if (JA.getType() == types::TY_RewrittenLegacyObjC) {
      CmdArgs.push_back("-rewrite-objc");
      rewriteKind = RK_Fragile;
    } else {
      assert(JA.getType() == types::TY_PP_Asm && "Unexpected output type!");
    }

    // Preserve use-list order by default when emitting bitcode, so that
    // loading the bitcode up in 'opt' or 'llc' and running passes gives the
    // same result as running passes here.  For LTO, we don't need to preserve
    // the use-list order, since serialization to bitcode is part of the flow.
    if (JA.getType() == types::TY_LLVM_BC)
      CmdArgs.push_back("-emit-llvm-uselists");

    if (IsUsingLTO) {
      // Only AMDGPU supports device-side LTO.
      if (IsDeviceOffloadAction &&
          !Args.hasFlag(options::OPT_fopenmp_new_driver,
                        options::OPT_fno_openmp_new_driver, true) &&
          !Triple.isAMDGPU()) {
        D.Diag(diag::err_drv_unsupported_opt_for_target)
            << Args.getLastArg(options::OPT_foffload_lto,
                               options::OPT_foffload_lto_EQ)
                   ->getAsString(Args)
            << Triple.getTriple();
      } else {
        assert(LTOMode == LTOK_Full || LTOMode == LTOK_Thin);
        CmdArgs.push_back(Args.MakeArgString(
            Twine("-flto=") + (LTOMode == LTOK_Thin ? "thin" : "full")));
        CmdArgs.push_back("-flto-unit");
      }
    }
  }

  if (const Arg *A = Args.getLastArg(options::OPT_fthinlto_index_EQ)) {
    if (!types::isLLVMIR(Input.getType()))
      D.Diag(diag::err_drv_arg_requires_bitcode_input) << A->getAsString(Args);
    Args.AddLastArg(CmdArgs, options::OPT_fthinlto_index_EQ);
  }

  if (Args.getLastArg(options::OPT_fthin_link_bitcode_EQ))
    Args.AddLastArg(CmdArgs, options::OPT_fthin_link_bitcode_EQ);

  if (Args.getLastArg(options::OPT_save_temps_EQ))
    Args.AddLastArg(CmdArgs, options::OPT_save_temps_EQ);

  auto *MemProfArg = Args.getLastArg(options::OPT_fmemory_profile,
                                     options::OPT_fmemory_profile_EQ,
                                     options::OPT_fno_memory_profile);
  if (MemProfArg &&
      !MemProfArg->getOption().matches(options::OPT_fno_memory_profile))
    MemProfArg->render(Args, CmdArgs);

  // Embed-bitcode option.
  // Only white-listed flags below are allowed to be embedded.
  if (C.getDriver().embedBitcodeInObject() && !IsUsingLTO &&
      (isa<BackendJobAction>(JA) || isa<AssembleJobAction>(JA))) {
    // Add flags implied by -fembed-bitcode.
    Args.AddLastArg(CmdArgs, options::OPT_fembed_bitcode_EQ);
    // Disable all llvm IR level optimizations.
    CmdArgs.push_back("-disable-llvm-passes");

    // Render target options.
    TC.addClangTargetOptions(Args, CmdArgs, JA.getOffloadingDeviceKind());

    // reject options that shouldn't be supported in bitcode
    // also reject kernel/kext
    static const constexpr unsigned kBitcodeOptionIgnorelist[] = {
        options::OPT_mkernel,
        options::OPT_fapple_kext,
        options::OPT_ffunction_sections,
        options::OPT_fno_function_sections,
        options::OPT_fdata_sections,
        options::OPT_fno_data_sections,
        options::OPT_fbasic_block_sections_EQ,
        options::OPT_funique_internal_linkage_names,
        options::OPT_fno_unique_internal_linkage_names,
        options::OPT_funique_section_names,
        options::OPT_fno_unique_section_names,
        options::OPT_funique_basic_block_section_names,
        options::OPT_fno_unique_basic_block_section_names,
        options::OPT_mrestrict_it,
        options::OPT_mno_restrict_it,
        options::OPT_mstackrealign,
        options::OPT_mno_stackrealign,
        options::OPT_mstack_alignment,
        options::OPT_mcmodel_EQ,
        options::OPT_mlong_calls,
        options::OPT_mno_long_calls,
        options::OPT_ggnu_pubnames,
        options::OPT_gdwarf_aranges,
        options::OPT_fdebug_types_section,
        options::OPT_fno_debug_types_section,
        options::OPT_fdwarf_directory_asm,
        options::OPT_fno_dwarf_directory_asm,
        options::OPT_mrelax_all,
        options::OPT_mno_relax_all,
        options::OPT_ftrap_function_EQ,
        options::OPT_ffixed_r9,
        options::OPT_mfix_cortex_a53_835769,
        options::OPT_mno_fix_cortex_a53_835769,
        options::OPT_ffixed_x18,
        options::OPT_mglobal_merge,
        options::OPT_mno_global_merge,
        options::OPT_mred_zone,
        options::OPT_mno_red_zone,
        options::OPT_Wa_COMMA,
        options::OPT_Xassembler,
        options::OPT_mllvm,
    };
    for (const auto &A : Args)
      if (llvm::is_contained(kBitcodeOptionIgnorelist, A->getOption().getID()))
        D.Diag(diag::err_drv_unsupported_embed_bitcode) << A->getSpelling();

    // Render the CodeGen options that need to be passed.
    Args.addOptOutFlag(CmdArgs, options::OPT_foptimize_sibling_calls,
                       options::OPT_fno_optimize_sibling_calls);

    RenderFloatingPointOptions(TC, D, isOptimizationLevelFast(Args), Args,
                               CmdArgs, JA);

    // Render ABI arguments
    switch (TC.getArch()) {
    default: break;
    case llvm::Triple::arm:
    case llvm::Triple::armeb:
    case llvm::Triple::thumbeb:
      RenderARMABI(D, Triple, Args, CmdArgs);
      break;
    case llvm::Triple::aarch64:
    case llvm::Triple::aarch64_32:
    case llvm::Triple::aarch64_be:
      RenderAArch64ABI(Triple, Args, CmdArgs);
      break;
    }

    // Optimization level for CodeGen.
    if (const Arg *A = Args.getLastArg(options::OPT_O_Group)) {
      if (A->getOption().matches(options::OPT_O4)) {
        CmdArgs.push_back("-O3");
        D.Diag(diag::warn_O4_is_O3);
      } else {
        A->render(Args, CmdArgs);
      }
    }

    // Input/Output file.
    if (Output.getType() == types::TY_Dependencies) {
      // Handled with other dependency code.
    } else if (Output.isFilename()) {
      CmdArgs.push_back("-o");
      CmdArgs.push_back(Output.getFilename());
    } else {
      assert(Output.isNothing() && "Input output.");
    }

    for (const auto &II : Inputs) {
      addDashXForInput(Args, II, CmdArgs);
      if (II.isFilename())
        CmdArgs.push_back(II.getFilename());
      else
        II.getInputArg().renderAsInput(Args, CmdArgs);
    }

    C.addCommand(std::make_unique<Command>(
        JA, *this, ResponseFileSupport::AtFileUTF8(), D.getClangProgramPath(),
        CmdArgs, Inputs, Output));
    return;
  }

  if (C.getDriver().embedBitcodeMarkerOnly() && !IsUsingLTO)
    CmdArgs.push_back("-fembed-bitcode=marker");

  // We normally speed up the clang process a bit by skipping destructors at
  // exit, but when we're generating diagnostics we can rely on some of the
  // cleanup.
  if (!C.isForDiagnostics())
    CmdArgs.push_back("-disable-free");
  CmdArgs.push_back("-clear-ast-before-backend");

#ifdef NDEBUG
  const bool IsAssertBuild = false;
#else
  const bool IsAssertBuild = true;
#endif

  // Disable the verification pass in -asserts builds.
  if (!IsAssertBuild)
    CmdArgs.push_back("-disable-llvm-verifier");

  // Discard value names in assert builds unless otherwise specified.
  if (Args.hasFlag(options::OPT_fdiscard_value_names,
                   options::OPT_fno_discard_value_names, !IsAssertBuild)) {
    if (Args.hasArg(options::OPT_fdiscard_value_names) &&
        llvm::any_of(Inputs, [](const clang::driver::InputInfo &II) {
          return types::isLLVMIR(II.getType());
        })) {
      D.Diag(diag::warn_ignoring_fdiscard_for_bitcode);
    }
    CmdArgs.push_back("-discard-value-names");
  }

  // Set the main file name, so that debug info works even with
  // -save-temps.
  CmdArgs.push_back("-main-file-name");
  CmdArgs.push_back(getBaseInputName(Args, Input));

  // Some flags which affect the language (via preprocessor
  // defines).
  if (Args.hasArg(options::OPT_static))
    CmdArgs.push_back("-static-define");

  if (Args.hasArg(options::OPT_municode))
    CmdArgs.push_back("-DUNICODE");

  if (isa<AnalyzeJobAction>(JA))
    RenderAnalyzerOptions(Args, CmdArgs, Triple, Input);

  if (isa<AnalyzeJobAction>(JA) ||
      (isa<PreprocessJobAction>(JA) && Args.hasArg(options::OPT__analyze)))
    CmdArgs.push_back("-setup-static-analyzer");

  // Enable compatilibily mode to avoid analyzer-config related errors.
  // Since we can't access frontend flags through hasArg, let's manually iterate
  // through them.
  bool FoundAnalyzerConfig = false;
  for (auto Arg : Args.filtered(options::OPT_Xclang))
    if (StringRef(Arg->getValue()) == "-analyzer-config") {
      FoundAnalyzerConfig = true;
      break;
    }
  if (!FoundAnalyzerConfig)
    for (auto Arg : Args.filtered(options::OPT_Xanalyzer))
      if (StringRef(Arg->getValue()) == "-analyzer-config") {
        FoundAnalyzerConfig = true;
        break;
      }
  if (FoundAnalyzerConfig)
    CmdArgs.push_back("-analyzer-config-compatibility-mode=true");

  CheckCodeGenerationOptions(D, Args);

  unsigned FunctionAlignment = ParseFunctionAlignment(TC, Args);
  assert(FunctionAlignment <= 31 && "function alignment will be truncated!");
  if (FunctionAlignment) {
    CmdArgs.push_back("-function-alignment");
    CmdArgs.push_back(Args.MakeArgString(std::to_string(FunctionAlignment)));
  }

  // We support -falign-loops=N where N is a power of 2. GCC supports more
  // forms.
  if (const Arg *A = Args.getLastArg(options::OPT_falign_loops_EQ)) {
    unsigned Value = 0;
    if (StringRef(A->getValue()).getAsInteger(10, Value) || Value > 65536)
      TC.getDriver().Diag(diag::err_drv_invalid_int_value)
          << A->getAsString(Args) << A->getValue();
    else if (Value & (Value - 1))
      TC.getDriver().Diag(diag::err_drv_alignment_not_power_of_two)
          << A->getAsString(Args) << A->getValue();
    // Treat =0 as unspecified (use the target preference).
    if (Value)
      CmdArgs.push_back(Args.MakeArgString("-falign-loops=" +
                                           Twine(std::min(Value, 65536u))));
  }

  llvm::Reloc::Model RelocationModel;
  unsigned PICLevel;
  bool IsPIE;
  std::tie(RelocationModel, PICLevel, IsPIE) = ParsePICArgs(TC, Args);

  bool IsROPI = RelocationModel == llvm::Reloc::ROPI ||
                RelocationModel == llvm::Reloc::ROPI_RWPI;
  bool IsRWPI = RelocationModel == llvm::Reloc::RWPI ||
                RelocationModel == llvm::Reloc::ROPI_RWPI;

  if (Args.hasArg(options::OPT_mcmse) &&
      !Args.hasArg(options::OPT_fallow_unsupported)) {
    if (IsROPI)
      D.Diag(diag::err_cmse_pi_are_incompatible) << IsROPI;
    if (IsRWPI)
      D.Diag(diag::err_cmse_pi_are_incompatible) << !IsRWPI;
  }

  if (IsROPI && types::isCXX(Input.getType()) &&
      !Args.hasArg(options::OPT_fallow_unsupported))
    D.Diag(diag::err_drv_ropi_incompatible_with_cxx);

  const char *RMName = RelocationModelName(RelocationModel);
  if (RMName) {
    CmdArgs.push_back("-mrelocation-model");
    CmdArgs.push_back(RMName);
  }
  if (PICLevel > 0) {
    CmdArgs.push_back("-pic-level");
    CmdArgs.push_back(PICLevel == 1 ? "1" : "2");
    if (IsPIE)
      CmdArgs.push_back("-pic-is-pie");
  }

  if (RelocationModel == llvm::Reloc::ROPI ||
      RelocationModel == llvm::Reloc::ROPI_RWPI)
    CmdArgs.push_back("-fropi");
  if (RelocationModel == llvm::Reloc::RWPI ||
      RelocationModel == llvm::Reloc::ROPI_RWPI)
    CmdArgs.push_back("-frwpi");

  if (Arg *A = Args.getLastArg(options::OPT_meabi)) {
    CmdArgs.push_back("-meabi");
    CmdArgs.push_back(A->getValue());
  }

  // -fsemantic-interposition is forwarded to CC1: set the
  // "SemanticInterposition" metadata to 1 (make some linkages interposable) and
  // make default visibility external linkage definitions dso_preemptable.
  //
  // -fno-semantic-interposition: if the target supports .Lfoo$local local
  // aliases (make default visibility external linkage definitions dso_local).
  // This is the CC1 default for ELF to match COFF/Mach-O.
  //
  // Otherwise use Clang's traditional behavior: like
  // -fno-semantic-interposition but local aliases are not used. So references
  // can be interposed if not optimized out.
  if (Triple.isOSBinFormatELF()) {
    Arg *A = Args.getLastArg(options::OPT_fsemantic_interposition,
                             options::OPT_fno_semantic_interposition);
    if (RelocationModel != llvm::Reloc::Static && !IsPIE) {
      // The supported targets need to call AsmPrinter::getSymbolPreferLocal.
      bool SupportsLocalAlias =
          Triple.isAArch64() || Triple.isRISCV() || Triple.isX86();
      if (!A)
        CmdArgs.push_back("-fhalf-no-semantic-interposition");
      else if (A->getOption().matches(options::OPT_fsemantic_interposition))
        A->render(Args, CmdArgs);
      else if (!SupportsLocalAlias)
        CmdArgs.push_back("-fhalf-no-semantic-interposition");
    }
  }

  {
    std::string Model;
    if (Arg *A = Args.getLastArg(options::OPT_mthread_model)) {
      if (!TC.isThreadModelSupported(A->getValue()))
        D.Diag(diag::err_drv_invalid_thread_model_for_target)
            << A->getValue() << A->getAsString(Args);
      Model = A->getValue();
    } else
      Model = TC.getThreadModel();
    if (Model != "posix") {
      CmdArgs.push_back("-mthread-model");
      CmdArgs.push_back(Args.MakeArgString(Model));
    }
  }

  Args.AddLastArg(CmdArgs, options::OPT_fveclib);

  if (Args.hasFlag(options::OPT_fmerge_all_constants,
                   options::OPT_fno_merge_all_constants, false))
    CmdArgs.push_back("-fmerge-all-constants");

  if (Args.hasFlag(options::OPT_fno_delete_null_pointer_checks,
                   options::OPT_fdelete_null_pointer_checks, false))
    CmdArgs.push_back("-fno-delete-null-pointer-checks");

  // LLVM Code Generator Options.

  for (const Arg *A : Args.filtered(options::OPT_frewrite_map_file_EQ)) {
    StringRef Map = A->getValue();
    if (!llvm::sys::fs::exists(Map)) {
      D.Diag(diag::err_drv_no_such_file) << Map;
    } else {
      A->render(Args, CmdArgs);
      A->claim();
    }
  }

  if (Arg *A = Args.getLastArg(options::OPT_mabi_EQ_vec_extabi,
                               options::OPT_mabi_EQ_vec_default)) {
    if (!Triple.isOSAIX())
      D.Diag(diag::err_drv_unsupported_opt_for_target)
          << A->getSpelling() << RawTriple.str();
    if (A->getOption().getID() == options::OPT_mabi_EQ_vec_extabi)
      CmdArgs.push_back("-mabi=vec-extabi");
    else
      CmdArgs.push_back("-mabi=vec-default");
  }

  if (Arg *A = Args.getLastArg(options::OPT_mlong_double_128)) {
    // Emit the unsupported option error until the Clang's library integration
    // support for 128-bit long double is available for AIX.
    if (Triple.isOSAIX())
      D.Diag(diag::err_drv_unsupported_opt_for_target)
          << A->getSpelling() << RawTriple.str();
  }

  if (Arg *A = Args.getLastArg(options::OPT_Wframe_larger_than_EQ)) {
    StringRef v = A->getValue();
    // FIXME: Validate the argument here so we don't produce meaningless errors
    // about -fwarn-stack-size=.
    if (v.empty())
      D.Diag(diag::err_drv_missing_argument) << A->getSpelling() << 1;
    else
      CmdArgs.push_back(Args.MakeArgString("-fwarn-stack-size=" + v));
    A->claim();
  }

  Args.addOptOutFlag(CmdArgs, options::OPT_fjump_tables,
                     options::OPT_fno_jump_tables);
  Args.addOptInFlag(CmdArgs, options::OPT_fprofile_sample_accurate,
                    options::OPT_fno_profile_sample_accurate);
  Args.addOptOutFlag(CmdArgs, options::OPT_fpreserve_as_comments,
                     options::OPT_fno_preserve_as_comments);

  if (Arg *A = Args.getLastArg(options::OPT_mregparm_EQ)) {
    CmdArgs.push_back("-mregparm");
    CmdArgs.push_back(A->getValue());
  }

  if (Arg *A = Args.getLastArg(options::OPT_maix_struct_return,
                               options::OPT_msvr4_struct_return)) {
    if (!TC.getTriple().isPPC32()) {
      D.Diag(diag::err_drv_unsupported_opt_for_target)
          << A->getSpelling() << RawTriple.str();
    } else if (A->getOption().matches(options::OPT_maix_struct_return)) {
      CmdArgs.push_back("-maix-struct-return");
    } else {
      assert(A->getOption().matches(options::OPT_msvr4_struct_return));
      CmdArgs.push_back("-msvr4-struct-return");
    }
  }

  if (Arg *A = Args.getLastArg(options::OPT_fpcc_struct_return,
                               options::OPT_freg_struct_return)) {
    if (TC.getArch() != llvm::Triple::x86) {
      D.Diag(diag::err_drv_unsupported_opt_for_target)
          << A->getSpelling() << RawTriple.str();
    } else if (A->getOption().matches(options::OPT_fpcc_struct_return)) {
      CmdArgs.push_back("-fpcc-struct-return");
    } else {
      assert(A->getOption().matches(options::OPT_freg_struct_return));
      CmdArgs.push_back("-freg-struct-return");
    }
  }

  if (Args.hasFlag(options::OPT_mrtd, options::OPT_mno_rtd, false))
    CmdArgs.push_back("-fdefault-calling-conv=stdcall");

  if (Args.hasArg(options::OPT_fenable_matrix)) {
    // enable-matrix is needed by both the LangOpts and by LLVM.
    CmdArgs.push_back("-fenable-matrix");
    CmdArgs.push_back("-mllvm");
    CmdArgs.push_back("-enable-matrix");
  }

  CodeGenOptions::FramePointerKind FPKeepKind =
                  getFramePointerKind(Args, RawTriple);
  const char *FPKeepKindStr = nullptr;
  switch (FPKeepKind) {
  case CodeGenOptions::FramePointerKind::None:
    FPKeepKindStr = "-mframe-pointer=none";
    break;
  case CodeGenOptions::FramePointerKind::NonLeaf:
    FPKeepKindStr = "-mframe-pointer=non-leaf";
    break;
  case CodeGenOptions::FramePointerKind::All:
    FPKeepKindStr = "-mframe-pointer=all";
    break;
  }
  assert(FPKeepKindStr && "unknown FramePointerKind");
  CmdArgs.push_back(FPKeepKindStr);

  Args.addOptOutFlag(CmdArgs, options::OPT_fzero_initialized_in_bss,
                     options::OPT_fno_zero_initialized_in_bss);

  bool OFastEnabled = isOptimizationLevelFast(Args);
  // If -Ofast is the optimization level, then -fstrict-aliasing should be
  // enabled.  This alias option is being used to simplify the hasFlag logic.
  OptSpecifier StrictAliasingAliasOption =
      OFastEnabled ? options::OPT_Ofast : options::OPT_fstrict_aliasing;
  // We turn strict aliasing off by default if we're in CL mode, since MSVC
  // doesn't do any TBAA.
  bool TBAAOnByDefault = !D.IsCLMode();
  if (!Args.hasFlag(options::OPT_fstrict_aliasing, StrictAliasingAliasOption,
                    options::OPT_fno_strict_aliasing, TBAAOnByDefault))
    CmdArgs.push_back("-relaxed-aliasing");
  if (!Args.hasFlag(options::OPT_fstruct_path_tbaa,
                    options::OPT_fno_struct_path_tbaa, true))
    CmdArgs.push_back("-no-struct-path-tbaa");
  Args.addOptInFlag(CmdArgs, options::OPT_fstrict_enums,
                    options::OPT_fno_strict_enums);
  Args.addOptOutFlag(CmdArgs, options::OPT_fstrict_return,
                     options::OPT_fno_strict_return);
  Args.addOptInFlag(CmdArgs, options::OPT_fallow_editor_placeholders,
                    options::OPT_fno_allow_editor_placeholders);
  Args.addOptInFlag(CmdArgs, options::OPT_fstrict_vtable_pointers,
                    options::OPT_fno_strict_vtable_pointers);
  Args.addOptInFlag(CmdArgs, options::OPT_fforce_emit_vtables,
                    options::OPT_fno_force_emit_vtables);
  Args.addOptOutFlag(CmdArgs, options::OPT_foptimize_sibling_calls,
                     options::OPT_fno_optimize_sibling_calls);
  Args.addOptOutFlag(CmdArgs, options::OPT_fescaping_block_tail_calls,
                     options::OPT_fno_escaping_block_tail_calls);

  Args.AddLastArg(CmdArgs, options::OPT_ffine_grained_bitfield_accesses,
                  options::OPT_fno_fine_grained_bitfield_accesses);

  Args.AddLastArg(CmdArgs, options::OPT_fexperimental_relative_cxx_abi_vtables,
                  options::OPT_fno_experimental_relative_cxx_abi_vtables);

  // Handle segmented stacks.
  if (Args.hasFlag(options::OPT_fsplit_stack, options::OPT_fno_split_stack,
                   false))
    CmdArgs.push_back("-fsplit-stack");

  // -fprotect-parens=0 is default.
  if (Args.hasFlag(options::OPT_fprotect_parens,
                   options::OPT_fno_protect_parens, false))
    CmdArgs.push_back("-fprotect-parens");

  RenderFloatingPointOptions(TC, D, OFastEnabled, Args, CmdArgs, JA);

  if (Arg *A = Args.getLastArg(options::OPT_fextend_args_EQ)) {
    const llvm::Triple::ArchType Arch = TC.getArch();
    if (Arch == llvm::Triple::x86 || Arch == llvm::Triple::x86_64) {
      StringRef V = A->getValue();
      if (V == "64")
        CmdArgs.push_back("-fextend-arguments=64");
      else if (V != "32")
        D.Diag(diag::err_drv_invalid_argument_to_option)
            << A->getValue() << A->getOption().getName();
    } else
      D.Diag(diag::err_drv_unsupported_opt_for_target)
          << A->getOption().getName() << TripleStr;
  }

  if (Arg *A = Args.getLastArg(options::OPT_mdouble_EQ)) {
    if (TC.getArch() == llvm::Triple::avr)
      A->render(Args, CmdArgs);
    else
      D.Diag(diag::err_drv_unsupported_opt_for_target)
          << A->getAsString(Args) << TripleStr;
  }

  if (Arg *A = Args.getLastArg(options::OPT_LongDouble_Group)) {
    if (TC.getTriple().isX86() || TC.getTriple().isSPIR())
      A->render(Args, CmdArgs);
    else if (TC.getTriple().isPPC() &&
             (A->getOption().getID() != options::OPT_mlong_double_80))
      A->render(Args, CmdArgs);
    else
      D.Diag(diag::err_drv_unsupported_opt_for_target)
          << A->getAsString(Args) << TripleStr;
  }

  // Decide whether to use verbose asm. Verbose assembly is the default on
  // toolchains which have the integrated assembler on by default.
  bool IsIntegratedAssemblerDefault = TC.IsIntegratedAssemblerDefault();
  if (!Args.hasFlag(options::OPT_fverbose_asm, options::OPT_fno_verbose_asm,
                    IsIntegratedAssemblerDefault))
    CmdArgs.push_back("-fno-verbose-asm");

  // Parse 'none' or '$major.$minor'. Disallow -fbinutils-version=0 because we
  // use that to indicate the MC default in the backend.
  if (Arg *A = Args.getLastArg(options::OPT_fbinutils_version_EQ)) {
    StringRef V = A->getValue();
    unsigned Num;
    if (V == "none")
      A->render(Args, CmdArgs);
    else if (!V.consumeInteger(10, Num) && Num > 0 &&
             (V.empty() || (V.consume_front(".") &&
                            !V.consumeInteger(10, Num) && V.empty())))
      A->render(Args, CmdArgs);
    else
      D.Diag(diag::err_drv_invalid_argument_to_option)
          << A->getValue() << A->getOption().getName();
  }

  // If toolchain choose to use MCAsmParser for inline asm don't pass the
  // option to disable integrated-as explictly.
  if (!TC.useIntegratedAs() && !TC.parseInlineAsmUsingAsmParser())
    CmdArgs.push_back("-no-integrated-as");

  if (Args.hasArg(options::OPT_fdebug_pass_structure)) {
    CmdArgs.push_back("-mdebug-pass");
    CmdArgs.push_back("Structure");
  }
  if (Args.hasArg(options::OPT_fdebug_pass_arguments)) {
    CmdArgs.push_back("-mdebug-pass");
    CmdArgs.push_back("Arguments");
  }

  // Enable -mconstructor-aliases except on darwin, where we have to work around
  // a linker bug (see <rdar://problem/7651567>), and CUDA device code, where
  // aliases aren't supported.
  if (!RawTriple.isOSDarwin() && !RawTriple.isNVPTX())
    CmdArgs.push_back("-mconstructor-aliases");

  // Darwin's kernel doesn't support guard variables; just die if we
  // try to use them.
  if (KernelOrKext && RawTriple.isOSDarwin())
    CmdArgs.push_back("-fforbid-guard-variables");

  if (Args.hasFlag(options::OPT_mms_bitfields, options::OPT_mno_ms_bitfields,
                   Triple.isWindowsGNUEnvironment())) {
    CmdArgs.push_back("-mms-bitfields");
  }

  // Non-PIC code defaults to -fdirect-access-external-data while PIC code
  // defaults to -fno-direct-access-external-data. Pass the option if different
  // from the default.
  if (Arg *A = Args.getLastArg(options::OPT_fdirect_access_external_data,
                               options::OPT_fno_direct_access_external_data))
    if (A->getOption().matches(options::OPT_fdirect_access_external_data) !=
        (PICLevel == 0))
      A->render(Args, CmdArgs);

  if (Args.hasFlag(options::OPT_fno_plt, options::OPT_fplt, false)) {
    CmdArgs.push_back("-fno-plt");
  }

  // -fhosted is default.
  // TODO: Audit uses of KernelOrKext and see where it'd be more appropriate to
  // use Freestanding.
  bool Freestanding =
      Args.hasFlag(options::OPT_ffreestanding, options::OPT_fhosted, false) ||
      KernelOrKext;
  if (Freestanding)
    CmdArgs.push_back("-ffreestanding");

  // This is a coarse approximation of what llvm-gcc actually does, both
  // -fasynchronous-unwind-tables and -fnon-call-exceptions interact in more
  // complicated ways.
  auto SanitizeArgs = TC.getSanitizerArgs(Args);
  bool AsyncUnwindTables = Args.hasFlag(
      options::OPT_fasynchronous_unwind_tables,
      options::OPT_fno_asynchronous_unwind_tables,
      (TC.IsUnwindTablesDefault(Args) || SanitizeArgs.needsUnwindTables()) &&
          !Freestanding);
  bool UnwindTables = Args.hasFlag(options::OPT_funwind_tables,
                                   options::OPT_fno_unwind_tables, false);
  if (AsyncUnwindTables)
    CmdArgs.push_back("-funwind-tables=2");
  else if (UnwindTables)
    CmdArgs.push_back("-funwind-tables=1");

  // Prepare `-aux-target-cpu` and `-aux-target-feature` unless
  // `--gpu-use-aux-triple-only` is specified.
  if (!Args.getLastArg(options::OPT_gpu_use_aux_triple_only) &&
      (IsCudaDevice || (IsSYCL && IsSYCLOffloadDevice) || IsHIPDevice)) {
    const ArgList &HostArgs =
        C.getArgsForToolChain(nullptr, StringRef(), Action::OFK_None);
    std::string HostCPU =
        getCPUName(D, HostArgs, *TC.getAuxTriple(), /*FromAs*/ false);
    if (!HostCPU.empty()) {
      CmdArgs.push_back("-aux-target-cpu");
      CmdArgs.push_back(Args.MakeArgString(HostCPU));
    }
    getTargetFeatures(D, *TC.getAuxTriple(), HostArgs, CmdArgs,
                      /*ForAS*/ false, /*IsAux*/ true);
  }

  TC.addClangTargetOptions(Args, CmdArgs, JA.getOffloadingDeviceKind());

  // FIXME: Handle -mtune=.
  (void)Args.hasArg(options::OPT_mtune_EQ);

  if (Arg *A = Args.getLastArg(options::OPT_mcmodel_EQ)) {
    StringRef CM = A->getValue();
    if (CM == "small" || CM == "kernel" || CM == "medium" || CM == "large" ||
        CM == "tiny") {
      if (Triple.isOSAIX() && CM == "medium")
        CmdArgs.push_back("-mcmodel=large");
      else
        A->render(Args, CmdArgs);
    } else {
      D.Diag(diag::err_drv_invalid_argument_to_option)
          << CM << A->getOption().getName();
    }
  }

  if (Arg *A = Args.getLastArg(options::OPT_mtls_size_EQ)) {
    StringRef Value = A->getValue();
    unsigned TLSSize = 0;
    Value.getAsInteger(10, TLSSize);
    if (!Triple.isAArch64() || !Triple.isOSBinFormatELF())
      D.Diag(diag::err_drv_unsupported_opt_for_target)
          << A->getOption().getName() << TripleStr;
    if (TLSSize != 12 && TLSSize != 24 && TLSSize != 32 && TLSSize != 48)
      D.Diag(diag::err_drv_invalid_int_value)
          << A->getOption().getName() << Value;
    Args.AddLastArg(CmdArgs, options::OPT_mtls_size_EQ);
  }

  // Add the target cpu
  std::string CPU = getCPUName(D, Args, Triple, /*FromAs*/ false);
  if (!CPU.empty()) {
    CmdArgs.push_back("-target-cpu");
    CmdArgs.push_back(Args.MakeArgString(CPU));
  }

  RenderTargetOptions(Triple, Args, KernelOrKext, CmdArgs);

  // FIXME: For now we want to demote any errors to warnings, when they have
  // been raised for asking the wrong question of scalable vectors, such as
  // asking for the fixed number of elements. This may happen because code that
  // is not yet ported to work for scalable vectors uses the wrong interfaces,
  // whereas the behaviour is actually correct. Emitting a warning helps bring
  // up scalable vector support in an incremental way. When scalable vector
  // support is stable enough, all uses of wrong interfaces should be considered
  // as errors, but until then, we can live with a warning being emitted by the
  // compiler. This way, Clang can be used to compile code with scalable vectors
  // and identify possible issues.
  if (isa<AssembleJobAction>(JA) || isa<CompileJobAction>(JA) ||
      isa<BackendJobAction>(JA)) {
    CmdArgs.push_back("-mllvm");
    CmdArgs.push_back("-treat-scalable-fixed-error-as-warning");
  }

  // Enable local accessor to shared memory pass for SYCL.
  if (isa<BackendJobAction>(JA) && IsSYCLOffloadDevice &&
      (Triple.isNVPTX() || Triple.isAMDGCN())) {
    CmdArgs.push_back("-mllvm");
    CmdArgs.push_back("-sycl-enable-local-accessor");
  }
  // These two are potentially updated by AddClangCLArgs.
  codegenoptions::DebugInfoKind DebugInfoKind = codegenoptions::NoDebugInfo;
  bool EmitCodeView = false;

  // Add clang-cl arguments.
  types::ID InputType = Input.getType();
  if (D.IsCLMode())
    AddClangCLArgs(Args, InputType, CmdArgs, &DebugInfoKind, &EmitCodeView);

  DwarfFissionKind DwarfFission = DwarfFissionKind::None;
  renderDebugOptions(TC, D, RawTriple, Args, EmitCodeView,
                     types::isLLVMIR(InputType), CmdArgs, DebugInfoKind,
                     DwarfFission);

  // This controls whether or not we perform JustMyCode instrumentation.
  if (Args.hasFlag(options::OPT_fjmc, options::OPT_fno_jmc, false)) {
    if (TC.getTriple().isOSBinFormatELF()) {
      if (DebugInfoKind >= codegenoptions::DebugInfoConstructor)
        CmdArgs.push_back("-fjmc");
      else
        D.Diag(clang::diag::warn_drv_jmc_requires_debuginfo) << "-fjmc"
                                                             << "-g";
    } else {
      D.Diag(clang::diag::warn_drv_fjmc_for_elf_only);
    }
  }

  // Add the split debug info name to the command lines here so we
  // can propagate it to the backend.
  bool SplitDWARF = (DwarfFission != DwarfFissionKind::None) &&
                    (TC.getTriple().isOSBinFormatELF() ||
                     TC.getTriple().isOSBinFormatWasm()) &&
                    (isa<AssembleJobAction>(JA) || isa<CompileJobAction>(JA) ||
                     isa<BackendJobAction>(JA));
  if (SplitDWARF) {
    const char *SplitDWARFOut = SplitDebugName(JA, Args, Input, Output);
    CmdArgs.push_back("-split-dwarf-file");
    CmdArgs.push_back(SplitDWARFOut);
    if (DwarfFission == DwarfFissionKind::Split) {
      CmdArgs.push_back("-split-dwarf-output");
      CmdArgs.push_back(SplitDWARFOut);
    }
  }

  // Pass the linker version in use.
  if (Arg *A = Args.getLastArg(options::OPT_mlinker_version_EQ)) {
    CmdArgs.push_back("-target-linker-version");
    CmdArgs.push_back(A->getValue());
  }

  // Explicitly error on some things we know we don't support and can't just
  // ignore.
  if (!Args.hasArg(options::OPT_fallow_unsupported)) {
    Arg *Unsupported;
    if (types::isCXX(InputType) && RawTriple.isOSDarwin() &&
        TC.getArch() == llvm::Triple::x86) {
      if ((Unsupported = Args.getLastArg(options::OPT_fapple_kext)) ||
          (Unsupported = Args.getLastArg(options::OPT_mkernel)))
        D.Diag(diag::err_drv_clang_unsupported_opt_cxx_darwin_i386)
            << Unsupported->getOption().getName();
    }
    // The faltivec option has been superseded by the maltivec option.
    if ((Unsupported = Args.getLastArg(options::OPT_faltivec)))
      D.Diag(diag::err_drv_clang_unsupported_opt_faltivec)
          << Unsupported->getOption().getName()
          << "please use -maltivec and include altivec.h explicitly";
    if ((Unsupported = Args.getLastArg(options::OPT_fno_altivec)))
      D.Diag(diag::err_drv_clang_unsupported_opt_faltivec)
          << Unsupported->getOption().getName() << "please use -mno-altivec";
  }

  Args.AddAllArgs(CmdArgs, options::OPT_v);

  if (Args.getLastArg(options::OPT_H)) {
    CmdArgs.push_back("-H");
    CmdArgs.push_back("-sys-header-deps");
  }
  Args.AddAllArgs(CmdArgs, options::OPT_fshow_skipped_includes);

  if (D.CCPrintHeaders && !D.CCGenDiagnostics) {
    CmdArgs.push_back("-header-include-file");
    CmdArgs.push_back(!D.CCPrintHeadersFilename.empty()
                          ? D.CCPrintHeadersFilename.c_str()
                          : "-");
    CmdArgs.push_back("-sys-header-deps");
  }
  Args.AddLastArg(CmdArgs, options::OPT_P);
  Args.AddLastArg(CmdArgs, options::OPT_print_ivar_layout);

  if (D.CCLogDiagnostics && !D.CCGenDiagnostics) {
    CmdArgs.push_back("-diagnostic-log-file");
    CmdArgs.push_back(!D.CCLogDiagnosticsFilename.empty()
                          ? D.CCLogDiagnosticsFilename.c_str()
                          : "-");
  }

  // Give the gen diagnostics more chances to succeed, by avoiding intentional
  // crashes.
  if (D.CCGenDiagnostics)
    CmdArgs.push_back("-disable-pragma-debug-crash");

  // Allow backend to put its diagnostic files in the same place as frontend
  // crash diagnostics files.
  if (Args.hasArg(options::OPT_fcrash_diagnostics_dir)) {
    StringRef Dir = Args.getLastArgValue(options::OPT_fcrash_diagnostics_dir);
    CmdArgs.push_back("-mllvm");
    CmdArgs.push_back(Args.MakeArgString("-crash-diagnostics-dir=" + Dir));
  }

  bool UseSeparateSections = isUseSeparateSections(Triple);

  if (Args.hasFlag(options::OPT_ffunction_sections,
                   options::OPT_fno_function_sections, UseSeparateSections)) {
    CmdArgs.push_back("-ffunction-sections");
  }

  if (Arg *A = Args.getLastArg(options::OPT_fbasic_block_sections_EQ)) {
    StringRef Val = A->getValue();
    if (Triple.isX86() && Triple.isOSBinFormatELF()) {
      if (Val != "all" && Val != "labels" && Val != "none" &&
          !Val.startswith("list="))
        D.Diag(diag::err_drv_invalid_value)
            << A->getAsString(Args) << A->getValue();
      else
        A->render(Args, CmdArgs);
    } else if (Triple.isNVPTX()) {
      // Do not pass the option to the GPU compilation. We still want it enabled
      // for the host-side compilation, so seeing it here is not an error.
    } else if (Val != "none") {
      // =none is allowed everywhere. It's useful for overriding the option
      // and is the same as not specifying the option.
      D.Diag(diag::err_drv_unsupported_opt_for_target)
          << A->getAsString(Args) << TripleStr;
    }
  }

  bool HasDefaultDataSections = Triple.isOSBinFormatXCOFF();
  if (Args.hasFlag(options::OPT_fdata_sections, options::OPT_fno_data_sections,
                   UseSeparateSections || HasDefaultDataSections)) {
    CmdArgs.push_back("-fdata-sections");
  }

  Args.addOptOutFlag(CmdArgs, options::OPT_funique_section_names,
                     options::OPT_fno_unique_section_names);
  Args.addOptInFlag(CmdArgs, options::OPT_funique_internal_linkage_names,
                    options::OPT_fno_unique_internal_linkage_names);
  Args.addOptInFlag(CmdArgs, options::OPT_funique_basic_block_section_names,
                    options::OPT_fno_unique_basic_block_section_names);

  if (Arg *A = Args.getLastArg(options::OPT_fsplit_machine_functions,
                               options::OPT_fno_split_machine_functions)) {
    // This codegen pass is only available on x86-elf targets.
    if (Triple.isX86() && Triple.isOSBinFormatELF()) {
      if (A->getOption().matches(options::OPT_fsplit_machine_functions))
        A->render(Args, CmdArgs);
    } else {
      D.Diag(diag::err_drv_unsupported_opt_for_target)
          << A->getAsString(Args) << TripleStr;
    }
  }

  Args.AddLastArg(CmdArgs, options::OPT_finstrument_functions,
                  options::OPT_finstrument_functions_after_inlining,
                  options::OPT_finstrument_function_entry_bare);

  // NVPTX/AMDGCN doesn't support PGO or coverage. There's no runtime support
  // for sampling, overhead of call arc collection is way too high and there's
  // no way to collect the output.
  // Disable for SPIR-V compilations as well.
  if (!Triple.isNVPTX() && !Triple.isAMDGCN() && !Triple.isSPIR())
    addPGOAndCoverageFlags(TC, C, D, Output, Args, SanitizeArgs, CmdArgs);

  Args.AddLastArg(CmdArgs, options::OPT_fclang_abi_compat_EQ);

  // Add runtime flag for PS4/PS5 when PGO, coverage, or sanitizers are enabled.
  if (RawTriple.isPS() &&
      !Args.hasArg(options::OPT_nostdlib, options::OPT_nodefaultlibs)) {
    PScpu::addProfileRTArgs(TC, Args, CmdArgs);
    PScpu::addSanitizerArgs(TC, Args, CmdArgs);
  }

  // Pass options for controlling the default header search paths.
  if (Args.hasArg(options::OPT_nostdinc)) {
    CmdArgs.push_back("-nostdsysteminc");
    CmdArgs.push_back("-nobuiltininc");
  } else {
    if (Args.hasArg(options::OPT_nostdlibinc))
      CmdArgs.push_back("-nostdsysteminc");
    Args.AddLastArg(CmdArgs, options::OPT_nostdincxx);
    Args.AddLastArg(CmdArgs, options::OPT_nobuiltininc);
  }

  // Pass the path to compiler resource files.
  CmdArgs.push_back("-resource-dir");
  CmdArgs.push_back(D.ResourceDir.c_str());

  Args.AddLastArg(CmdArgs, options::OPT_working_directory);

  RenderARCMigrateToolOptions(D, Args, CmdArgs);

  // Add preprocessing options like -I, -D, etc. if we are using the
  // preprocessor.
  //
  // FIXME: Support -fpreprocessed
  if (types::getPreprocessedType(InputType) != types::TY_INVALID)
    AddPreprocessingOptions(C, JA, D, Args, CmdArgs, Output, Inputs);

  // Don't warn about "clang -c -DPIC -fPIC test.i" because libtool.m4 assumes
  // that "The compiler can only warn and ignore the option if not recognized".
  // When building with ccache, it will pass -D options to clang even on
  // preprocessed inputs and configure concludes that -fPIC is not supported.
  Args.ClaimAllArgs(options::OPT_D);

  bool SkipO =
      Args.hasArg(options::OPT_fsycl_link_EQ) && ContainsWrapperAction(&JA);
  const Arg *OArg = Args.getLastArg(options::OPT_O_Group);
  // Manually translate -O4 to -O3; let clang reject others.
  // When compiling a wrapped binary, do not optimize.
  if (!SkipO && OArg) {
    if (OArg->getOption().matches(options::OPT_O4)) {
      CmdArgs.push_back("-O3");
      D.Diag(diag::warn_O4_is_O3);
    } else {
      OArg->render(Args, CmdArgs);
    }
  }

  // Warn about ignored options to clang.
  for (const Arg *A :
       Args.filtered(options::OPT_clang_ignored_gcc_optimization_f_Group)) {
    D.Diag(diag::warn_ignored_gcc_optimization) << A->getAsString(Args);
    A->claim();
  }

  for (const Arg *A :
       Args.filtered(options::OPT_clang_ignored_legacy_options_Group)) {
    D.Diag(diag::warn_ignored_clang_option) << A->getAsString(Args);
    A->claim();
  }

  claimNoWarnArgs(Args);

  Args.AddAllArgs(CmdArgs, options::OPT_R_Group);

  for (const Arg *A :
       Args.filtered(options::OPT_W_Group, options::OPT__SLASH_wd)) {
    A->claim();
    if (A->getOption().getID() == options::OPT__SLASH_wd) {
      unsigned WarningNumber;
      if (StringRef(A->getValue()).getAsInteger(10, WarningNumber)) {
        D.Diag(diag::err_drv_invalid_int_value)
            << A->getAsString(Args) << A->getValue();
        continue;
      }

      if (auto Group = diagGroupFromCLWarningID(WarningNumber)) {
        CmdArgs.push_back(Args.MakeArgString(
            "-Wno-" + DiagnosticIDs::getWarningOptionForGroup(*Group)));
      }
      continue;
    }
    A->render(Args, CmdArgs);
  }

  if (Args.hasFlag(options::OPT_pedantic, options::OPT_no_pedantic, false))
    CmdArgs.push_back("-pedantic");
  Args.AddLastArg(CmdArgs, options::OPT_pedantic_errors);
  Args.AddLastArg(CmdArgs, options::OPT_w);

  // Fixed point flags
  if (Args.hasFlag(options::OPT_ffixed_point, options::OPT_fno_fixed_point,
                   /*Default=*/false))
    Args.AddLastArg(CmdArgs, options::OPT_ffixed_point);

  if (Arg *A = Args.getLastArg(options::OPT_fcxx_abi_EQ))
    A->render(Args, CmdArgs);

  Args.AddLastArg(CmdArgs, options::OPT_fexperimental_relative_cxx_abi_vtables,
                  options::OPT_fno_experimental_relative_cxx_abi_vtables);

  if (Arg *A = Args.getLastArg(options::OPT_ffuchsia_api_level_EQ))
    A->render(Args, CmdArgs);

  // Handle -{std, ansi, trigraphs} -- take the last of -{std, ansi}
  // (-ansi is equivalent to -std=c89 or -std=c++98).
  //
  // If a std is supplied, only add -trigraphs if it follows the
  // option.
  bool ImplyVCPPCVer = false;
  bool ImplyVCPPCXXVer = false;
  const Arg *Std = Args.getLastArg(options::OPT_std_EQ, options::OPT_ansi);
  if (Std) {
    if (Std->getOption().matches(options::OPT_ansi))
      if (types::isCXX(InputType))
        CmdArgs.push_back("-std=c++98");
      else
        CmdArgs.push_back("-std=c89");
    else {
      if (Args.hasArg(options::OPT_fsycl)) {
        // Use of -std= with 'C' is not supported for SYCL.
        const LangStandard *LangStd =
            LangStandard::getLangStandardForName(Std->getValue());
        if (LangStd && LangStd->getLanguage() == Language::C)
          D.Diag(diag::err_drv_argument_not_allowed_with)
              << Std->getAsString(Args) << "-fsycl";
      }
      Std->render(Args, CmdArgs);
    }

    // If -f(no-)trigraphs appears after the language standard flag, honor it.
    if (Arg *A = Args.getLastArg(options::OPT_std_EQ, options::OPT_ansi,
                                 options::OPT_ftrigraphs,
                                 options::OPT_fno_trigraphs))
      if (A != Std)
        A->render(Args, CmdArgs);
  } else {
    // Honor -std-default.
    //
    // FIXME: Clang doesn't correctly handle -std= when the input language
    // doesn't match. For the time being just ignore this for C++ inputs;
    // eventually we want to do all the standard defaulting here instead of
    // splitting it between the driver and clang -cc1.
    if (!types::isCXX(InputType)) {
      if (!Args.hasArg(options::OPT__SLASH_std)) {
        Args.AddAllArgsTranslated(CmdArgs, options::OPT_std_default_EQ, "-std=",
                                  /*Joined=*/true);
      } else
        ImplyVCPPCVer = true;
    }
    else if (IsWindowsMSVC)
      ImplyVCPPCXXVer = true;

    if (IsSYCL && types::isCXX(InputType) &&
        !Args.hasArg(options::OPT__SLASH_std))
      // For DPC++, we default to -std=c++17 for all compilations.  Use of -std
      // on the command line will override.
      CmdArgs.push_back("-std=c++17");

    Args.AddLastArg(CmdArgs, options::OPT_ftrigraphs,
                    options::OPT_fno_trigraphs);

    // HIP headers has minimum C++ standard requirements. Therefore set the
    // default language standard.
    if (IsHIP)
      CmdArgs.push_back(IsWindowsMSVC ? "-std=c++14" : "-std=c++11");
  }

  // GCC's behavior for -Wwrite-strings is a bit strange:
  //  * In C, this "warning flag" changes the types of string literals from
  //    'char[N]' to 'const char[N]', and thus triggers an unrelated warning
  //    for the discarded qualifier.
  //  * In C++, this is just a normal warning flag.
  //
  // Implementing this warning correctly in C is hard, so we follow GCC's
  // behavior for now. FIXME: Directly diagnose uses of a string literal as
  // a non-const char* in C, rather than using this crude hack.
  if (!types::isCXX(InputType)) {
    // FIXME: This should behave just like a warning flag, and thus should also
    // respect -Weverything, -Wno-everything, -Werror=write-strings, and so on.
    Arg *WriteStrings =
        Args.getLastArg(options::OPT_Wwrite_strings,
                        options::OPT_Wno_write_strings, options::OPT_w);
    if (WriteStrings &&
        WriteStrings->getOption().matches(options::OPT_Wwrite_strings))
      CmdArgs.push_back("-fconst-strings");
  }

  // GCC provides a macro definition '__DEPRECATED' when -Wdeprecated is active
  // during C++ compilation, which it is by default. GCC keeps this define even
  // in the presence of '-w', match this behavior bug-for-bug.
  if (types::isCXX(InputType) &&
      Args.hasFlag(options::OPT_Wdeprecated, options::OPT_Wno_deprecated,
                   true)) {
    CmdArgs.push_back("-fdeprecated-macro");
  }

  // Translate GCC's misnamer '-fasm' arguments to '-fgnu-keywords'.
  if (Arg *Asm = Args.getLastArg(options::OPT_fasm, options::OPT_fno_asm)) {
    if (Asm->getOption().matches(options::OPT_fasm))
      CmdArgs.push_back("-fgnu-keywords");
    else
      CmdArgs.push_back("-fno-gnu-keywords");
  }

  if (!ShouldEnableAutolink(Args, TC, JA))
    CmdArgs.push_back("-fno-autolink");

  // Add in -fdebug-compilation-dir if necessary.
  const char *DebugCompilationDir =
      addDebugCompDirArg(Args, CmdArgs, D.getVFS());

  addDebugPrefixMapArg(D, TC, Args, CmdArgs);

  if (Arg *A = Args.getLastArg(options::OPT_ftemplate_depth_,
                               options::OPT_ftemplate_depth_EQ)) {
    CmdArgs.push_back("-ftemplate-depth");
    CmdArgs.push_back(A->getValue());
  }

  if (Arg *A = Args.getLastArg(options::OPT_foperator_arrow_depth_EQ)) {
    CmdArgs.push_back("-foperator-arrow-depth");
    CmdArgs.push_back(A->getValue());
  }

  if (Arg *A = Args.getLastArg(options::OPT_fconstexpr_depth_EQ)) {
    CmdArgs.push_back("-fconstexpr-depth");
    CmdArgs.push_back(A->getValue());
  }

  if (Arg *A = Args.getLastArg(options::OPT_fconstexpr_steps_EQ)) {
    CmdArgs.push_back("-fconstexpr-steps");
    CmdArgs.push_back(A->getValue());
  }

  if (Args.hasArg(options::OPT_funstable)) {
    CmdArgs.push_back("-funstable");
    if (!Args.hasArg(options::OPT_fno_coroutines_ts))
      CmdArgs.push_back("-fcoroutines-ts");
    CmdArgs.push_back("-fmodules-ts");
  }

  if (Args.hasArg(options::OPT_fexperimental_new_constant_interpreter))
    CmdArgs.push_back("-fexperimental-new-constant-interpreter");

  if (Arg *A = Args.getLastArg(options::OPT_fbracket_depth_EQ)) {
    CmdArgs.push_back("-fbracket-depth");
    CmdArgs.push_back(A->getValue());
  }

  if (Arg *A = Args.getLastArg(options::OPT_Wlarge_by_value_copy_EQ,
                               options::OPT_Wlarge_by_value_copy_def)) {
    if (A->getNumValues()) {
      StringRef bytes = A->getValue();
      CmdArgs.push_back(Args.MakeArgString("-Wlarge-by-value-copy=" + bytes));
    } else
      CmdArgs.push_back("-Wlarge-by-value-copy=64"); // default value
  }

  if (Args.hasArg(options::OPT_relocatable_pch))
    CmdArgs.push_back("-relocatable-pch");

  if (const Arg *A = Args.getLastArg(options::OPT_fcf_runtime_abi_EQ)) {
    static const char *kCFABIs[] = {
      "standalone", "objc", "swift", "swift-5.0", "swift-4.2", "swift-4.1",
    };

    if (find(kCFABIs, StringRef(A->getValue())) == std::end(kCFABIs))
      D.Diag(diag::err_drv_invalid_cf_runtime_abi) << A->getValue();
    else
      A->render(Args, CmdArgs);
  }

  if (Arg *A = Args.getLastArg(options::OPT_fconstant_string_class_EQ)) {
    CmdArgs.push_back("-fconstant-string-class");
    CmdArgs.push_back(A->getValue());
  }

  if (Arg *A = Args.getLastArg(options::OPT_ftabstop_EQ)) {
    CmdArgs.push_back("-ftabstop");
    CmdArgs.push_back(A->getValue());
  }

  if (Args.hasFlag(options::OPT_fstack_size_section,
                   options::OPT_fno_stack_size_section, RawTriple.isPS4()))
    CmdArgs.push_back("-fstack-size-section");

  if (Args.hasArg(options::OPT_fstack_usage)) {
    CmdArgs.push_back("-stack-usage-file");

    if (Arg *OutputOpt = Args.getLastArg(options::OPT_o)) {
      SmallString<128> OutputFilename(OutputOpt->getValue());
      llvm::sys::path::replace_extension(OutputFilename, "su");
      CmdArgs.push_back(Args.MakeArgString(OutputFilename));
    } else
      CmdArgs.push_back(
          Args.MakeArgString(Twine(getBaseInputStem(Args, Inputs)) + ".su"));
  }

  CmdArgs.push_back("-ferror-limit");
  if (Arg *A = Args.getLastArg(options::OPT_ferror_limit_EQ))
    CmdArgs.push_back(A->getValue());
  else
    CmdArgs.push_back("19");

  if (Arg *A = Args.getLastArg(options::OPT_fmacro_backtrace_limit_EQ)) {
    CmdArgs.push_back("-fmacro-backtrace-limit");
    CmdArgs.push_back(A->getValue());
  }

  if (Arg *A = Args.getLastArg(options::OPT_ftemplate_backtrace_limit_EQ)) {
    CmdArgs.push_back("-ftemplate-backtrace-limit");
    CmdArgs.push_back(A->getValue());
  }

  if (Arg *A = Args.getLastArg(options::OPT_fconstexpr_backtrace_limit_EQ)) {
    CmdArgs.push_back("-fconstexpr-backtrace-limit");
    CmdArgs.push_back(A->getValue());
  }

  if (Arg *A = Args.getLastArg(options::OPT_fspell_checking_limit_EQ)) {
    CmdArgs.push_back("-fspell-checking-limit");
    CmdArgs.push_back(A->getValue());
  }

  // Pass -fmessage-length=.
  unsigned MessageLength = 0;
  if (Arg *A = Args.getLastArg(options::OPT_fmessage_length_EQ)) {
    StringRef V(A->getValue());
    if (V.getAsInteger(0, MessageLength))
      D.Diag(diag::err_drv_invalid_argument_to_option)
          << V << A->getOption().getName();
  } else {
    // If -fmessage-length=N was not specified, determine whether this is a
    // terminal and, if so, implicitly define -fmessage-length appropriately.
    MessageLength = llvm::sys::Process::StandardErrColumns();
  }
  if (MessageLength != 0)
    CmdArgs.push_back(
        Args.MakeArgString("-fmessage-length=" + Twine(MessageLength)));

  if (Arg *A = Args.getLastArg(options::OPT_frandomize_layout_seed_EQ))
    CmdArgs.push_back(
        Args.MakeArgString("-frandomize-layout-seed=" + Twine(A->getValue(0))));

  if (Arg *A = Args.getLastArg(options::OPT_frandomize_layout_seed_file_EQ))
    CmdArgs.push_back(Args.MakeArgString("-frandomize-layout-seed-file=" +
                                         Twine(A->getValue(0))));

  // -fvisibility= and -fvisibility-ms-compat are of a piece.
  if (const Arg *A = Args.getLastArg(options::OPT_fvisibility_EQ,
                                     options::OPT_fvisibility_ms_compat)) {
    if (A->getOption().matches(options::OPT_fvisibility_EQ)) {
      CmdArgs.push_back("-fvisibility");
      CmdArgs.push_back(A->getValue());
    } else {
      assert(A->getOption().matches(options::OPT_fvisibility_ms_compat));
      CmdArgs.push_back("-fvisibility");
      CmdArgs.push_back("hidden");
      CmdArgs.push_back("-ftype-visibility");
      CmdArgs.push_back("default");
    }
  } else if (IsOpenMPDevice) {
    // When compiling for the OpenMP device we want protected visibility by
    // default. This prevents the device from accidenally preempting code on the
    // host, makes the system more robust, and improves performance.
    CmdArgs.push_back("-fvisibility");
    CmdArgs.push_back("protected");
  }

  if (!RawTriple.isPS4())
    if (const Arg *A =
            Args.getLastArg(options::OPT_fvisibility_from_dllstorageclass,
                            options::OPT_fno_visibility_from_dllstorageclass)) {
      if (A->getOption().matches(
              options::OPT_fvisibility_from_dllstorageclass)) {
        CmdArgs.push_back("-fvisibility-from-dllstorageclass");
        Args.AddLastArg(CmdArgs, options::OPT_fvisibility_dllexport_EQ);
        Args.AddLastArg(CmdArgs, options::OPT_fvisibility_nodllstorageclass_EQ);
        Args.AddLastArg(CmdArgs, options::OPT_fvisibility_externs_dllimport_EQ);
        Args.AddLastArg(CmdArgs,
                        options::OPT_fvisibility_externs_nodllstorageclass_EQ);
      }
    }

  if (const Arg *A = Args.getLastArg(options::OPT_mignore_xcoff_visibility)) {
    if (Triple.isOSAIX())
      CmdArgs.push_back("-mignore-xcoff-visibility");
    else
      D.Diag(diag::err_drv_unsupported_opt_for_target)
          << A->getAsString(Args) << TripleStr;
  }


  if (Args.hasFlag(options::OPT_fvisibility_inlines_hidden,
                    options::OPT_fno_visibility_inlines_hidden, false))
    CmdArgs.push_back("-fvisibility-inlines-hidden");

  Args.AddLastArg(CmdArgs, options::OPT_fvisibility_inlines_hidden_static_local_var,
                           options::OPT_fno_visibility_inlines_hidden_static_local_var);
  Args.AddLastArg(CmdArgs, options::OPT_fvisibility_global_new_delete_hidden);
  Args.AddLastArg(CmdArgs, options::OPT_ftlsmodel_EQ);

  if (Args.hasFlag(options::OPT_fnew_infallible,
                   options::OPT_fno_new_infallible, false))
    CmdArgs.push_back("-fnew-infallible");

  if (Args.hasFlag(options::OPT_fno_operator_names,
                   options::OPT_foperator_names, false))
    CmdArgs.push_back("-fno-operator-names");

  // Forward -f (flag) options which we can pass directly.
  Args.AddLastArg(CmdArgs, options::OPT_femit_all_decls);
  Args.AddLastArg(CmdArgs, options::OPT_fheinous_gnu_extensions);
  Args.AddLastArg(CmdArgs, options::OPT_fdigraphs, options::OPT_fno_digraphs);
  Args.AddLastArg(CmdArgs, options::OPT_femulated_tls,
                  options::OPT_fno_emulated_tls);
  Args.AddLastArg(CmdArgs, options::OPT_fzero_call_used_regs_EQ);

  if (Arg *A = Args.getLastArg(options::OPT_fzero_call_used_regs_EQ)) {
    // FIXME: There's no reason for this to be restricted to X86. The backend
    // code needs to be changed to include the appropriate function calls
    // automatically.
    if (!Triple.isX86())
      D.Diag(diag::err_drv_unsupported_opt_for_target)
          << A->getAsString(Args) << TripleStr;
  }

  // AltiVec-like language extensions aren't relevant for assembling.
  if (!isa<PreprocessJobAction>(JA) || Output.getType() != types::TY_PP_Asm)
    Args.AddLastArg(CmdArgs, options::OPT_fzvector);

  Args.AddLastArg(CmdArgs, options::OPT_fdiagnostics_show_template_tree);
  Args.AddLastArg(CmdArgs, options::OPT_fno_elide_type);

  // Forward flags for OpenMP. We don't do this if the current action is an
  // device offloading action other than OpenMP.
  if (Args.hasFlag(options::OPT_fopenmp, options::OPT_fopenmp_EQ,
                   options::OPT_fno_openmp, false) &&
      (JA.isDeviceOffloading(Action::OFK_None) ||
       JA.isDeviceOffloading(Action::OFK_OpenMP))) {
    switch (D.getOpenMPRuntime(Args)) {
    case Driver::OMPRT_OMP:
    case Driver::OMPRT_IOMP5:
      // Clang can generate useful OpenMP code for these two runtime libraries.
      CmdArgs.push_back("-fopenmp");

      // If no option regarding the use of TLS in OpenMP codegeneration is
      // given, decide a default based on the target. Otherwise rely on the
      // options and pass the right information to the frontend.
      if (!Args.hasFlag(options::OPT_fopenmp_use_tls,
                        options::OPT_fnoopenmp_use_tls, /*Default=*/true))
        CmdArgs.push_back("-fnoopenmp-use-tls");
      Args.AddLastArg(CmdArgs, options::OPT_fopenmp_simd,
                      options::OPT_fno_openmp_simd);
      Args.AddAllArgs(CmdArgs, options::OPT_fopenmp_enable_irbuilder);
      Args.AddAllArgs(CmdArgs, options::OPT_fopenmp_version_EQ);
      if (!Args.hasFlag(options::OPT_fopenmp_extensions,
                        options::OPT_fno_openmp_extensions, /*Default=*/true))
        CmdArgs.push_back("-fno-openmp-extensions");
      Args.AddAllArgs(CmdArgs, options::OPT_fopenmp_cuda_number_of_sm_EQ);
      Args.AddAllArgs(CmdArgs, options::OPT_fopenmp_cuda_blocks_per_sm_EQ);
      Args.AddAllArgs(CmdArgs,
                      options::OPT_fopenmp_cuda_teams_reduction_recs_num_EQ);
      if (Args.hasFlag(options::OPT_fopenmp_optimistic_collapse,
                       options::OPT_fno_openmp_optimistic_collapse,
                       /*Default=*/false))
        CmdArgs.push_back("-fopenmp-optimistic-collapse");

      // When in OpenMP offloading mode with NVPTX target, forward
      // cuda-mode flag
      if (Args.hasFlag(options::OPT_fopenmp_cuda_mode,
                       options::OPT_fno_openmp_cuda_mode, /*Default=*/false))
        CmdArgs.push_back("-fopenmp-cuda-mode");

      // When in OpenMP offloading mode, enable debugging on the device.
      Args.AddAllArgs(CmdArgs, options::OPT_fopenmp_target_debug_EQ);
      if (Args.hasFlag(options::OPT_fopenmp_target_debug,
                       options::OPT_fno_openmp_target_debug, /*Default=*/false))
        CmdArgs.push_back("-fopenmp-target-debug");

      // When in OpenMP offloading mode with NVPTX target, check if full runtime
      // is required.
      if (Args.hasFlag(options::OPT_fopenmp_cuda_force_full_runtime,
                       options::OPT_fno_openmp_cuda_force_full_runtime,
                       /*Default=*/false))
        CmdArgs.push_back("-fopenmp-cuda-force-full-runtime");

      // When in OpenMP offloading mode, forward assumptions information about
      // thread and team counts in the device.
      if (Args.hasFlag(options::OPT_fopenmp_assume_teams_oversubscription,
                       options::OPT_fno_openmp_assume_teams_oversubscription,
                       /*Default=*/false))
        CmdArgs.push_back("-fopenmp-assume-teams-oversubscription");
      if (Args.hasFlag(options::OPT_fopenmp_assume_threads_oversubscription,
                       options::OPT_fno_openmp_assume_threads_oversubscription,
                       /*Default=*/false))
        CmdArgs.push_back("-fopenmp-assume-threads-oversubscription");
      if (Args.hasArg(options::OPT_fopenmp_assume_no_thread_state))
        CmdArgs.push_back("-fopenmp-assume-no-thread-state");
      if (Args.hasArg(options::OPT_fopenmp_offload_mandatory))
        CmdArgs.push_back("-fopenmp-offload-mandatory");
      break;
    default:
      // By default, if Clang doesn't know how to generate useful OpenMP code
      // for a specific runtime library, we just don't pass the '-fopenmp' flag
      // down to the actual compilation.
      // FIXME: It would be better to have a mode which *only* omits IR
      // generation based on the OpenMP support so that we get consistent
      // semantic analysis, etc.
      break;
    }
  } else {
    if (!JA.isDeviceOffloading(Action::OFK_SYCL))
      Args.AddLastArg(CmdArgs, options::OPT_fopenmp_simd,
                      options::OPT_fno_openmp_simd);
    Args.AddAllArgs(CmdArgs, options::OPT_fopenmp_version_EQ);
    Args.addOptOutFlag(CmdArgs, options::OPT_fopenmp_extensions,
                       options::OPT_fno_openmp_extensions);
  }

  SanitizeArgs.addArgs(TC, Args, CmdArgs, InputType);

  const XRayArgs &XRay = TC.getXRayArgs();
  XRay.addArgs(TC, Args, CmdArgs, InputType);

  for (const auto &Filename :
       Args.getAllArgValues(options::OPT_fprofile_list_EQ)) {
    if (D.getVFS().exists(Filename))
      CmdArgs.push_back(Args.MakeArgString("-fprofile-list=" + Filename));
    else
      D.Diag(clang::diag::err_drv_no_such_file) << Filename;
  }

  if (Arg *A = Args.getLastArg(options::OPT_fpatchable_function_entry_EQ)) {
    StringRef S0 = A->getValue(), S = S0;
    unsigned Size, Offset = 0;
    if (!Triple.isAArch64() && !Triple.isRISCV() && !Triple.isX86())
      D.Diag(diag::err_drv_unsupported_opt_for_target)
          << A->getAsString(Args) << TripleStr;
    else if (S.consumeInteger(10, Size) ||
             (!S.empty() && (!S.consume_front(",") ||
                             S.consumeInteger(10, Offset) || !S.empty())))
      D.Diag(diag::err_drv_invalid_argument_to_option)
          << S0 << A->getOption().getName();
    else if (Size < Offset)
      D.Diag(diag::err_drv_unsupported_fpatchable_function_entry_argument);
    else {
      CmdArgs.push_back(Args.MakeArgString(A->getSpelling() + Twine(Size)));
      CmdArgs.push_back(Args.MakeArgString(
          "-fpatchable-function-entry-offset=" + Twine(Offset)));
    }
  }

  Args.AddLastArg(CmdArgs, options::OPT_fms_hotpatch);

  if (TC.SupportsProfiling()) {
    Args.AddLastArg(CmdArgs, options::OPT_pg);

    llvm::Triple::ArchType Arch = TC.getArch();
    if (Arg *A = Args.getLastArg(options::OPT_mfentry)) {
      if (Arch == llvm::Triple::systemz || TC.getTriple().isX86())
        A->render(Args, CmdArgs);
      else
        D.Diag(diag::err_drv_unsupported_opt_for_target)
            << A->getAsString(Args) << TripleStr;
    }
    if (Arg *A = Args.getLastArg(options::OPT_mnop_mcount)) {
      if (Arch == llvm::Triple::systemz)
        A->render(Args, CmdArgs);
      else
        D.Diag(diag::err_drv_unsupported_opt_for_target)
            << A->getAsString(Args) << TripleStr;
    }
    if (Arg *A = Args.getLastArg(options::OPT_mrecord_mcount)) {
      if (Arch == llvm::Triple::systemz)
        A->render(Args, CmdArgs);
      else
        D.Diag(diag::err_drv_unsupported_opt_for_target)
            << A->getAsString(Args) << TripleStr;
    }
  }

  if (Args.getLastArg(options::OPT_fapple_kext) ||
      (Args.hasArg(options::OPT_mkernel) && types::isCXX(InputType)))
    CmdArgs.push_back("-fapple-kext");

  Args.AddLastArg(CmdArgs, options::OPT_altivec_src_compat);
  Args.AddLastArg(CmdArgs, options::OPT_flax_vector_conversions_EQ);
  Args.AddLastArg(CmdArgs, options::OPT_fobjc_sender_dependent_dispatch);
  Args.AddLastArg(CmdArgs, options::OPT_fdiagnostics_print_source_range_info);
  Args.AddLastArg(CmdArgs, options::OPT_fdiagnostics_parseable_fixits);
  Args.AddLastArg(CmdArgs, options::OPT_ftime_report);
  Args.AddLastArg(CmdArgs, options::OPT_ftime_report_EQ);
  Args.AddLastArg(CmdArgs, options::OPT_ftime_trace);
  Args.AddLastArg(CmdArgs, options::OPT_ftime_trace_granularity_EQ);
  Args.AddLastArg(CmdArgs, options::OPT_ftrapv);
  Args.AddLastArg(CmdArgs, options::OPT_malign_double);
  Args.AddLastArg(CmdArgs, options::OPT_fno_temp_file);

  if (Arg *A = Args.getLastArg(options::OPT_ftrapv_handler_EQ)) {
    CmdArgs.push_back("-ftrapv-handler");
    CmdArgs.push_back(A->getValue());
  }

  Args.AddLastArg(CmdArgs, options::OPT_ftrap_function_EQ);

  // -fno-strict-overflow implies -fwrapv if it isn't disabled, but
  // -fstrict-overflow won't turn off an explicitly enabled -fwrapv.
  if (Arg *A = Args.getLastArg(options::OPT_fwrapv, options::OPT_fno_wrapv)) {
    if (A->getOption().matches(options::OPT_fwrapv))
      CmdArgs.push_back("-fwrapv");
  } else if (Arg *A = Args.getLastArg(options::OPT_fstrict_overflow,
                                      options::OPT_fno_strict_overflow)) {
    if (A->getOption().matches(options::OPT_fno_strict_overflow))
      CmdArgs.push_back("-fwrapv");
  }

  if (Arg *A = Args.getLastArg(options::OPT_freroll_loops,
                               options::OPT_fno_reroll_loops))
    if (A->getOption().matches(options::OPT_freroll_loops))
      CmdArgs.push_back("-freroll-loops");

  Args.AddLastArg(CmdArgs, options::OPT_ffinite_loops,
                  options::OPT_fno_finite_loops);

  Args.AddLastArg(CmdArgs, options::OPT_fwritable_strings);
  Args.AddLastArg(CmdArgs, options::OPT_funroll_loops,
                  options::OPT_fno_unroll_loops);

  Args.AddLastArg(CmdArgs, options::OPT_pthread);

  if (Args.hasFlag(options::OPT_mspeculative_load_hardening,
                   options::OPT_mno_speculative_load_hardening, false))
    CmdArgs.push_back(Args.MakeArgString("-mspeculative-load-hardening"));

  RenderSSPOptions(D, TC, Args, CmdArgs, KernelOrKext);
  RenderSCPOptions(TC, Args, CmdArgs);
  RenderTrivialAutoVarInitOptions(D, TC, Args, CmdArgs);

  Args.AddLastArg(CmdArgs, options::OPT_fswift_async_fp_EQ);

  // Translate -mstackrealign
  if (Args.hasFlag(options::OPT_mstackrealign, options::OPT_mno_stackrealign,
                   false))
    CmdArgs.push_back(Args.MakeArgString("-mstackrealign"));

  if (Args.hasArg(options::OPT_mstack_alignment)) {
    StringRef alignment = Args.getLastArgValue(options::OPT_mstack_alignment);
    CmdArgs.push_back(Args.MakeArgString("-mstack-alignment=" + alignment));
  }

  if (Args.hasArg(options::OPT_mstack_probe_size)) {
    StringRef Size = Args.getLastArgValue(options::OPT_mstack_probe_size);

    if (!Size.empty())
      CmdArgs.push_back(Args.MakeArgString("-mstack-probe-size=" + Size));
    else
      CmdArgs.push_back("-mstack-probe-size=0");
  }

  Args.addOptOutFlag(CmdArgs, options::OPT_mstack_arg_probe,
                     options::OPT_mno_stack_arg_probe);

  if (Arg *A = Args.getLastArg(options::OPT_mrestrict_it,
                               options::OPT_mno_restrict_it)) {
    if (A->getOption().matches(options::OPT_mrestrict_it)) {
      CmdArgs.push_back("-mllvm");
      CmdArgs.push_back("-arm-restrict-it");
    } else {
      CmdArgs.push_back("-mllvm");
      CmdArgs.push_back("-arm-default-it");
    }
  }

  // Forward -cl options to -cc1
  RenderOpenCLOptions(Args, CmdArgs, InputType);

  if (IsHIP) {
    if (Args.hasFlag(options::OPT_fhip_new_launch_api,
                     options::OPT_fno_hip_new_launch_api, true))
      CmdArgs.push_back("-fhip-new-launch-api");
    if (Args.hasFlag(options::OPT_fgpu_allow_device_init,
                     options::OPT_fno_gpu_allow_device_init, false))
      CmdArgs.push_back("-fgpu-allow-device-init");
  }

  if (IsCuda || IsHIP) {
    if (Args.hasFlag(options::OPT_fgpu_rdc, options::OPT_fno_gpu_rdc, false))
      CmdArgs.push_back("-fgpu-rdc");
    if (Args.hasFlag(options::OPT_fgpu_defer_diag,
                     options::OPT_fno_gpu_defer_diag, false))
      CmdArgs.push_back("-fgpu-defer-diag");
    if (Args.hasFlag(options::OPT_fgpu_exclude_wrong_side_overloads,
                     options::OPT_fno_gpu_exclude_wrong_side_overloads,
                     false)) {
      CmdArgs.push_back("-fgpu-exclude-wrong-side-overloads");
      CmdArgs.push_back("-fgpu-defer-diag");
    }
  }

  if (Arg *A = Args.getLastArg(options::OPT_fcf_protection_EQ)) {
    CmdArgs.push_back(
        Args.MakeArgString(Twine("-fcf-protection=") + A->getValue()));
  }

  if (IsUsingLTO)
    Args.AddLastArg(CmdArgs, options::OPT_mibt_seal);

  // Forward -f options with positive and negative forms; we translate these by
  // hand.  Do not propagate PGO options to the GPU-side compilations as the
  // profile info is for the host-side compilation only.
  if (!(IsCudaDevice || IsHIPDevice)) {
    if (Arg *A = getLastProfileSampleUseArg(Args)) {
      auto *PGOArg = Args.getLastArg(
          options::OPT_fprofile_generate, options::OPT_fprofile_generate_EQ,
          options::OPT_fcs_profile_generate,
          options::OPT_fcs_profile_generate_EQ, options::OPT_fprofile_use,
          options::OPT_fprofile_use_EQ);
      if (PGOArg)
        D.Diag(diag::err_drv_argument_not_allowed_with)
            << "SampleUse with PGO options";

      StringRef fname = A->getValue();
      if (!llvm::sys::fs::exists(fname))
        D.Diag(diag::err_drv_no_such_file) << fname;
      else
        A->render(Args, CmdArgs);
    }
    Args.AddLastArg(CmdArgs, options::OPT_fprofile_remapping_file_EQ);

    if (Args.hasFlag(options::OPT_fpseudo_probe_for_profiling,
                     options::OPT_fno_pseudo_probe_for_profiling, false)) {
      CmdArgs.push_back("-fpseudo-probe-for-profiling");
      // Enforce -funique-internal-linkage-names if it's not explicitly turned
      // off.
      if (Args.hasFlag(options::OPT_funique_internal_linkage_names,
                       options::OPT_fno_unique_internal_linkage_names, true))
        CmdArgs.push_back("-funique-internal-linkage-names");
    }
  }
  RenderBuiltinOptions(TC, RawTriple, Args, CmdArgs);

  Args.addOptOutFlag(CmdArgs, options::OPT_fassume_sane_operator_new,
                     options::OPT_fno_assume_sane_operator_new);

  // -fblocks=0 is default.
  if (Args.hasFlag(options::OPT_fblocks, options::OPT_fno_blocks,
                   TC.IsBlocksDefault()) ||
      (Args.hasArg(options::OPT_fgnu_runtime) &&
       Args.hasArg(options::OPT_fobjc_nonfragile_abi) &&
       !Args.hasArg(options::OPT_fno_blocks))) {
    CmdArgs.push_back("-fblocks");

    if (!Args.hasArg(options::OPT_fgnu_runtime) && !TC.hasBlocksRuntime())
      CmdArgs.push_back("-fblocks-runtime-optional");
  }

  // -fencode-extended-block-signature=1 is default.
  if (TC.IsEncodeExtendedBlockSignatureDefault())
    CmdArgs.push_back("-fencode-extended-block-signature");

  if (Args.hasFlag(options::OPT_fcoroutines_ts, options::OPT_fno_coroutines_ts,
                   false) &&
      types::isCXX(InputType)) {
    CmdArgs.push_back("-fcoroutines-ts");
  }

  Args.AddLastArg(CmdArgs, options::OPT_fdouble_square_bracket_attributes,
                  options::OPT_fno_double_square_bracket_attributes);

  Args.addOptOutFlag(CmdArgs, options::OPT_faccess_control,
                     options::OPT_fno_access_control);
  Args.addOptOutFlag(CmdArgs, options::OPT_felide_constructors,
                     options::OPT_fno_elide_constructors);

  ToolChain::RTTIMode RTTIMode = TC.getRTTIMode();

  if (KernelOrKext || (types::isCXX(InputType) &&
                       (RTTIMode == ToolChain::RM_Disabled)))
    CmdArgs.push_back("-fno-rtti");

  // -fshort-enums=0 is default for all architectures except Hexagon and z/OS.
  if (Args.hasFlag(options::OPT_fshort_enums, options::OPT_fno_short_enums,
                   TC.getArch() == llvm::Triple::hexagon || Triple.isOSzOS()))
    CmdArgs.push_back("-fshort-enums");

  RenderCharacterOptions(Args, AuxTriple ? *AuxTriple : RawTriple, CmdArgs);

  // -fuse-cxa-atexit is default.
  if (!Args.hasFlag(
          options::OPT_fuse_cxa_atexit, options::OPT_fno_use_cxa_atexit,
          !RawTriple.isOSAIX() && !RawTriple.isOSWindows() &&
              ((RawTriple.getVendor() != llvm::Triple::MipsTechnologies) ||
               RawTriple.hasEnvironment())) ||
      KernelOrKext)
    CmdArgs.push_back("-fno-use-cxa-atexit");

  if (Args.hasFlag(options::OPT_fregister_global_dtors_with_atexit,
                   options::OPT_fno_register_global_dtors_with_atexit,
                   RawTriple.isOSDarwin() && !KernelOrKext))
    CmdArgs.push_back("-fregister-global-dtors-with-atexit");

  Args.addOptInFlag(CmdArgs, options::OPT_fuse_line_directives,
                    options::OPT_fno_use_line_directives);

  // -fno-minimize-whitespace is default.
  if (Args.hasFlag(options::OPT_fminimize_whitespace,
                   options::OPT_fno_minimize_whitespace, false)) {
    types::ID InputType = Inputs[0].getType();
    if (!isDerivedFromC(InputType))
      D.Diag(diag::err_drv_minws_unsupported_input_type)
          << types::getTypeName(InputType);
    CmdArgs.push_back("-fminimize-whitespace");
  }

  // -fms-extensions=0 is default.
  if (Args.hasFlag(options::OPT_fms_extensions, options::OPT_fno_ms_extensions,
                   IsWindowsMSVC))
    CmdArgs.push_back("-fms-extensions");

  // -fms-compatibility=0 is default.
  bool IsMSVCCompat = Args.hasFlag(
      options::OPT_fms_compatibility, options::OPT_fno_ms_compatibility,
      (IsWindowsMSVC && Args.hasFlag(options::OPT_fms_extensions,
                                     options::OPT_fno_ms_extensions, true)));
  if (IsMSVCCompat)
    CmdArgs.push_back("-fms-compatibility");

  // Handle -fgcc-version, if present.
  VersionTuple GNUCVer;
  if (Arg *A = Args.getLastArg(options::OPT_fgnuc_version_EQ)) {
    // Check that the version has 1 to 3 components and the minor and patch
    // versions fit in two decimal digits.
    StringRef Val = A->getValue();
    Val = Val.empty() ? "0" : Val; // Treat "" as 0 or disable.
    bool Invalid = GNUCVer.tryParse(Val);
    unsigned Minor = GNUCVer.getMinor().getValueOr(0);
    unsigned Patch = GNUCVer.getSubminor().getValueOr(0);
    if (Invalid || GNUCVer.getBuild() || Minor >= 100 || Patch >= 100) {
      D.Diag(diag::err_drv_invalid_value)
          << A->getAsString(Args) << A->getValue();
    }
  } else if (!IsMSVCCompat) {
    // Imitate GCC 4.2.1 by default if -fms-compatibility is not in effect.
    GNUCVer = VersionTuple(4, 2, 1);
  }
  if (!GNUCVer.empty()) {
    CmdArgs.push_back(
        Args.MakeArgString("-fgnuc-version=" + GNUCVer.getAsString()));
  }

  VersionTuple MSVT = TC.computeMSVCVersion(&D, Args);
  if (!MSVT.empty())
    CmdArgs.push_back(
        Args.MakeArgString("-fms-compatibility-version=" + MSVT.getAsString()));

  bool IsMSVC2015Compatible = MSVT.getMajor() >= 19;
  if (ImplyVCPPCVer) {
    StringRef LanguageStandard;
    if (const Arg *StdArg = Args.getLastArg(options::OPT__SLASH_std)) {
      Std = StdArg;
      LanguageStandard = llvm::StringSwitch<StringRef>(StdArg->getValue())
                             .Case("c11", "-std=c11")
                             .Case("c17", "-std=c17")
                             .Default("");
      if (LanguageStandard.empty())
        D.Diag(clang::diag::warn_drv_unused_argument)
            << StdArg->getAsString(Args);
    }
    CmdArgs.push_back(LanguageStandard.data());
  }
  if (ImplyVCPPCXXVer) {
    StringRef LanguageStandard;
    if (const Arg *StdArg = Args.getLastArg(options::OPT__SLASH_std)) {
      Std = StdArg;
      LanguageStandard = llvm::StringSwitch<StringRef>(StdArg->getValue())
                             .Case("c++14", "-std=c++14")
                             .Case("c++17", "-std=c++17")
                             .Case("c++20", "-std=c++20")
                             .Case("c++latest", "-std=c++2b")
                             .Default("");
      if (LanguageStandard.empty())
        D.Diag(clang::diag::warn_drv_unused_argument)
            << StdArg->getAsString(Args);
    }

    if (LanguageStandard.empty()) {
      if (IsSYCL)
        // For DPC++, C++17 is the default.
        LanguageStandard = "-std=c++17";
      else if (IsMSVC2015Compatible)
        LanguageStandard = "-std=c++14";
      else
        LanguageStandard = "-std=c++11";
    }

    CmdArgs.push_back(LanguageStandard.data());
  }

  Args.addOptInFlag(CmdArgs, options::OPT_fborland_extensions,
                    options::OPT_fno_borland_extensions);

  // -fno-declspec is default, except for PS4/PS5.
  if (Args.hasFlag(options::OPT_fdeclspec, options::OPT_fno_declspec,
                   RawTriple.isPS()))
    CmdArgs.push_back("-fdeclspec");
  else if (Args.hasArg(options::OPT_fno_declspec))
    CmdArgs.push_back("-fno-declspec"); // Explicitly disabling __declspec.

  // -fthreadsafe-static is default, except for MSVC compatibility versions less
  // than 19.
  if (!Args.hasFlag(options::OPT_fthreadsafe_statics,
                    options::OPT_fno_threadsafe_statics,
                    !types::isOpenCL(InputType) &&
                        (!IsWindowsMSVC || IsMSVC2015Compatible)))
    CmdArgs.push_back("-fno-threadsafe-statics");

  // -fno-delayed-template-parsing is default, except when targeting MSVC.
  // Many old Windows SDK versions require this to parse.
  // FIXME: MSVC introduced /Zc:twoPhase- to disable this behavior in their
  // compiler. We should be able to disable this by default at some point.
  if (Args.hasFlag(options::OPT_fdelayed_template_parsing,
                   options::OPT_fno_delayed_template_parsing, IsWindowsMSVC))
    CmdArgs.push_back("-fdelayed-template-parsing");

  // -fgnu-keywords default varies depending on language; only pass if
  // specified.
  Args.AddLastArg(CmdArgs, options::OPT_fgnu_keywords,
                  options::OPT_fno_gnu_keywords);

  Args.addOptInFlag(CmdArgs, options::OPT_fgnu89_inline,
                    options::OPT_fno_gnu89_inline);

  const Arg *InlineArg = Args.getLastArg(options::OPT_finline_functions,
                                         options::OPT_finline_hint_functions,
                                         options::OPT_fno_inline_functions);
  if (Arg *A = Args.getLastArg(options::OPT_finline, options::OPT_fno_inline)) {
    if (A->getOption().matches(options::OPT_fno_inline))
      A->render(Args, CmdArgs);
  } else if (InlineArg) {
    InlineArg->render(Args, CmdArgs);
  }

  // FIXME: Find a better way to determine whether the language has modules
  // support by default, or just assume that all languages do.
  bool HaveModules =
      Std && (Std->containsValue("c++2a") || Std->containsValue("c++20") ||
              Std->containsValue("c++latest"));
  RenderModulesOptions(C, D, Args, Input, Output, CmdArgs, HaveModules);

  if (Args.hasFlag(options::OPT_fpch_validate_input_files_content,
                   options::OPT_fno_pch_validate_input_files_content, false))
    CmdArgs.push_back("-fvalidate-ast-input-files-content");
  if (Args.hasFlag(options::OPT_fpch_instantiate_templates,
                   options::OPT_fno_pch_instantiate_templates, false))
    CmdArgs.push_back("-fpch-instantiate-templates");
  if (Args.hasFlag(options::OPT_fpch_codegen, options::OPT_fno_pch_codegen,
                   false))
    CmdArgs.push_back("-fmodules-codegen");
  if (Args.hasFlag(options::OPT_fpch_debuginfo, options::OPT_fno_pch_debuginfo,
                   false))
    CmdArgs.push_back("-fmodules-debuginfo");

  if (!CLANG_ENABLE_OPAQUE_POINTERS_INTERNAL)
    CmdArgs.push_back("-no-opaque-pointers");

  ObjCRuntime Runtime = AddObjCRuntimeArgs(Args, Inputs, CmdArgs, rewriteKind);
  RenderObjCOptions(TC, D, RawTriple, Args, Runtime, rewriteKind != RK_None,
                    Input, CmdArgs);

  if (types::isObjC(Input.getType()) &&
      Args.hasFlag(options::OPT_fobjc_encode_cxx_class_template_spec,
                   options::OPT_fno_objc_encode_cxx_class_template_spec,
                   !Runtime.isNeXTFamily()))
    CmdArgs.push_back("-fobjc-encode-cxx-class-template-spec");

  if (Args.hasFlag(options::OPT_fapplication_extension,
                   options::OPT_fno_application_extension, false))
    CmdArgs.push_back("-fapplication-extension");

  // Handle GCC-style exception args.
  bool EH = false;
  if (!C.getDriver().IsCLMode())
    EH = addExceptionArgs(Args, InputType, TC, KernelOrKext, Runtime, CmdArgs);

  // Handle exception personalities
  Arg *A = Args.getLastArg(
      options::OPT_fsjlj_exceptions, options::OPT_fseh_exceptions,
      options::OPT_fdwarf_exceptions, options::OPT_fwasm_exceptions);
  if (A) {
    const Option &Opt = A->getOption();
    if (Opt.matches(options::OPT_fsjlj_exceptions))
      CmdArgs.push_back("-exception-model=sjlj");
    if (Opt.matches(options::OPT_fseh_exceptions))
      CmdArgs.push_back("-exception-model=seh");
    if (Opt.matches(options::OPT_fdwarf_exceptions))
      CmdArgs.push_back("-exception-model=dwarf");
    if (Opt.matches(options::OPT_fwasm_exceptions))
      CmdArgs.push_back("-exception-model=wasm");
  } else {
    switch (TC.GetExceptionModel(Args)) {
    default:
      break;
    case llvm::ExceptionHandling::DwarfCFI:
      CmdArgs.push_back("-exception-model=dwarf");
      break;
    case llvm::ExceptionHandling::SjLj:
      CmdArgs.push_back("-exception-model=sjlj");
      break;
    case llvm::ExceptionHandling::WinEH:
      CmdArgs.push_back("-exception-model=seh");
      break;
    }
  }

  // C++ "sane" operator new.
  Args.addOptOutFlag(CmdArgs, options::OPT_fassume_sane_operator_new,
                     options::OPT_fno_assume_sane_operator_new);

  // -frelaxed-template-template-args is off by default, as it is a severe
  // breaking change until a corresponding change to template partial ordering
  // is provided.
  Args.addOptInFlag(CmdArgs, options::OPT_frelaxed_template_template_args,
                    options::OPT_fno_relaxed_template_template_args);

  // -fsized-deallocation is off by default, as it is an ABI-breaking change for
  // most platforms.
  Args.addOptInFlag(CmdArgs, options::OPT_fsized_deallocation,
                    options::OPT_fno_sized_deallocation);

  // -faligned-allocation is on by default in C++17 onwards and otherwise off
  // by default.
  if (Arg *A = Args.getLastArg(options::OPT_faligned_allocation,
                               options::OPT_fno_aligned_allocation,
                               options::OPT_faligned_new_EQ)) {
    if (A->getOption().matches(options::OPT_fno_aligned_allocation))
      CmdArgs.push_back("-fno-aligned-allocation");
    else
      CmdArgs.push_back("-faligned-allocation");
  }

  // The default new alignment can be specified using a dedicated option or via
  // a GCC-compatible option that also turns on aligned allocation.
  if (Arg *A = Args.getLastArg(options::OPT_fnew_alignment_EQ,
                               options::OPT_faligned_new_EQ))
    CmdArgs.push_back(
        Args.MakeArgString(Twine("-fnew-alignment=") + A->getValue()));

  // -fconstant-cfstrings is default, and may be subject to argument translation
  // on Darwin.
  if (!Args.hasFlag(options::OPT_fconstant_cfstrings,
                    options::OPT_fno_constant_cfstrings, true) ||
      !Args.hasFlag(options::OPT_mconstant_cfstrings,
                    options::OPT_mno_constant_cfstrings, true))
    CmdArgs.push_back("-fno-constant-cfstrings");

  Args.addOptInFlag(CmdArgs, options::OPT_fpascal_strings,
                    options::OPT_fno_pascal_strings);

  // Honor -fpack-struct= and -fpack-struct, if given. Note that
  // -fno-pack-struct doesn't apply to -fpack-struct=.
  if (Arg *A = Args.getLastArg(options::OPT_fpack_struct_EQ)) {
    std::string PackStructStr = "-fpack-struct=";
    PackStructStr += A->getValue();
    CmdArgs.push_back(Args.MakeArgString(PackStructStr));
  } else if (Args.hasFlag(options::OPT_fpack_struct,
                          options::OPT_fno_pack_struct, false)) {
    CmdArgs.push_back("-fpack-struct=1");
  }

  // Handle -fmax-type-align=N and -fno-type-align
  bool SkipMaxTypeAlign = Args.hasArg(options::OPT_fno_max_type_align);
  if (Arg *A = Args.getLastArg(options::OPT_fmax_type_align_EQ)) {
    if (!SkipMaxTypeAlign) {
      std::string MaxTypeAlignStr = "-fmax-type-align=";
      MaxTypeAlignStr += A->getValue();
      CmdArgs.push_back(Args.MakeArgString(MaxTypeAlignStr));
    }
  } else if (RawTriple.isOSDarwin()) {
    if (!SkipMaxTypeAlign) {
      std::string MaxTypeAlignStr = "-fmax-type-align=16";
      CmdArgs.push_back(Args.MakeArgString(MaxTypeAlignStr));
    }
  }

  if (!Args.hasFlag(options::OPT_Qy, options::OPT_Qn, true))
    CmdArgs.push_back("-Qn");

  // -fno-common is the default, set -fcommon only when that flag is set.
  Args.addOptInFlag(CmdArgs, options::OPT_fcommon, options::OPT_fno_common);

  // -fsigned-bitfields is default, and clang doesn't yet support
  // -funsigned-bitfields.
  if (!Args.hasFlag(options::OPT_fsigned_bitfields,
                    options::OPT_funsigned_bitfields, true))
    D.Diag(diag::warn_drv_clang_unsupported)
        << Args.getLastArg(options::OPT_funsigned_bitfields)->getAsString(Args);

  // -fsigned-bitfields is default, and clang doesn't support -fno-for-scope.
  if (!Args.hasFlag(options::OPT_ffor_scope, options::OPT_fno_for_scope, true))
    D.Diag(diag::err_drv_clang_unsupported)
        << Args.getLastArg(options::OPT_fno_for_scope)->getAsString(Args);

  // -finput_charset=UTF-8 is default. Reject others
  if (Arg *inputCharset = Args.getLastArg(options::OPT_finput_charset_EQ)) {
    StringRef value = inputCharset->getValue();
    if (!value.equals_insensitive("utf-8"))
      D.Diag(diag::err_drv_invalid_value) << inputCharset->getAsString(Args)
                                          << value;
  }

  // -fexec_charset=UTF-8 is default. Reject others
  if (Arg *execCharset = Args.getLastArg(options::OPT_fexec_charset_EQ)) {
    StringRef value = execCharset->getValue();
    if (!value.equals_insensitive("utf-8"))
      D.Diag(diag::err_drv_invalid_value) << execCharset->getAsString(Args)
                                          << value;
  }

  RenderDiagnosticsOptions(D, Args, CmdArgs);

  Args.addOptInFlag(CmdArgs, options::OPT_fasm_blocks,
                    options::OPT_fno_asm_blocks);

  // -fgnu-inline-asm is default.
  if (!Args.hasFlag(options::OPT_fgnu_inline_asm,
                    options::OPT_fno_gnu_inline_asm, true))
    CmdArgs.push_back("-fno-gnu-inline-asm");

  // Enable vectorization per default according to the optimization level
  // selected. For optimization levels that want vectorization we use the alias
  // option to simplify the hasFlag logic.
  bool EnableVec = shouldEnableVectorizerAtOLevel(Args, false);
  OptSpecifier VectorizeAliasOption =
      EnableVec ? options::OPT_O_Group : options::OPT_fvectorize;
  if (Args.hasFlag(options::OPT_fvectorize, VectorizeAliasOption,
                   options::OPT_fno_vectorize, EnableVec))
    CmdArgs.push_back("-vectorize-loops");

  // -fslp-vectorize is enabled based on the optimization level selected.
  bool EnableSLPVec = shouldEnableVectorizerAtOLevel(Args, true);
  OptSpecifier SLPVectAliasOption =
      EnableSLPVec ? options::OPT_O_Group : options::OPT_fslp_vectorize;
  if (Args.hasFlag(options::OPT_fslp_vectorize, SLPVectAliasOption,
                   options::OPT_fno_slp_vectorize, EnableSLPVec))
    CmdArgs.push_back("-vectorize-slp");

  ParseMPreferVectorWidth(D, Args, CmdArgs);

  Args.AddLastArg(CmdArgs, options::OPT_fshow_overloads_EQ);
  Args.AddLastArg(CmdArgs,
                  options::OPT_fsanitize_undefined_strip_path_components_EQ);

  // -fdollars-in-identifiers default varies depending on platform and
  // language; only pass if specified.
  if (Arg *A = Args.getLastArg(options::OPT_fdollars_in_identifiers,
                               options::OPT_fno_dollars_in_identifiers)) {
    if (A->getOption().matches(options::OPT_fdollars_in_identifiers))
      CmdArgs.push_back("-fdollars-in-identifiers");
    else
      CmdArgs.push_back("-fno-dollars-in-identifiers");
  }

  Args.addOptInFlag(CmdArgs, options::OPT_fapple_pragma_pack,
                    options::OPT_fno_apple_pragma_pack);

  if (Args.hasFlag(options::OPT_fxl_pragma_pack,
                   options::OPT_fno_xl_pragma_pack, RawTriple.isOSAIX()))
    CmdArgs.push_back("-fxl-pragma-pack");

  // Remarks can be enabled with any of the `-f.*optimization-record.*` flags.
  if (willEmitRemarks(Args) && checkRemarksOptions(D, Args, Triple))
    renderRemarksOptions(Args, CmdArgs, Triple, Input, Output, JA);

  bool RewriteImports = Args.hasFlag(options::OPT_frewrite_imports,
                                     options::OPT_fno_rewrite_imports, false);
  if (RewriteImports)
    CmdArgs.push_back("-frewrite-imports");

  if (Args.hasFlag(options::OPT_fdirectives_only,
                   options::OPT_fno_directives_only, false))
    CmdArgs.push_back("-fdirectives-only");

  // Enable rewrite includes if the user's asked for it or if we're generating
  // diagnostics.
  // TODO: Once -module-dependency-dir works with -frewrite-includes it'd be
  // nice to enable this when doing a crashdump for modules as well.
  if (Args.hasFlag(options::OPT_frewrite_includes,
                   options::OPT_fno_rewrite_includes, false) ||
      (C.isForDiagnostics() && !HaveModules))
    CmdArgs.push_back("-frewrite-includes");

  // Only allow -traditional or -traditional-cpp outside in preprocessing modes.
  if (Arg *A = Args.getLastArg(options::OPT_traditional,
                               options::OPT_traditional_cpp)) {
    if (isa<PreprocessJobAction>(JA))
      CmdArgs.push_back("-traditional-cpp");
    else
      D.Diag(diag::err_drv_clang_unsupported) << A->getAsString(Args);
  }

  Args.AddLastArg(CmdArgs, options::OPT_dM);
  Args.AddLastArg(CmdArgs, options::OPT_dD);
  Args.AddLastArg(CmdArgs, options::OPT_dI);

  Args.AddLastArg(CmdArgs, options::OPT_fmax_tokens_EQ);

  // Handle serialized diagnostics.
  if (Arg *A = Args.getLastArg(options::OPT__serialize_diags)) {
    CmdArgs.push_back("-serialize-diagnostic-file");
    CmdArgs.push_back(Args.MakeArgString(A->getValue()));
  }

  if (Args.hasArg(options::OPT_fretain_comments_from_system_headers))
    CmdArgs.push_back("-fretain-comments-from-system-headers");

  // Forward -fcomment-block-commands to -cc1.
  Args.AddAllArgs(CmdArgs, options::OPT_fcomment_block_commands);
  // Forward -fparse-all-comments to -cc1.
  Args.AddAllArgs(CmdArgs, options::OPT_fparse_all_comments);

  // Turn -fplugin=name.so into -load name.so
  for (const Arg *A : Args.filtered(options::OPT_fplugin_EQ)) {
    CmdArgs.push_back("-load");
    CmdArgs.push_back(A->getValue());
    A->claim();
  }

  // Turn -fplugin-arg-pluginname-key=value into
  // -plugin-arg-pluginname key=value
  // GCC has an actual plugin_argument struct with key/value pairs that it
  // passes to its plugins, but we don't, so just pass it on as-is.
  //
  // The syntax for -fplugin-arg- is ambiguous if both plugin name and
  // argument key are allowed to contain dashes. GCC therefore only
  // allows dashes in the key. We do the same.
  for (const Arg *A : Args.filtered(options::OPT_fplugin_arg)) {
    auto ArgValue = StringRef(A->getValue());
    auto FirstDashIndex = ArgValue.find('-');
    StringRef PluginName = ArgValue.substr(0, FirstDashIndex);
    StringRef Arg = ArgValue.substr(FirstDashIndex + 1);

    A->claim();
    if (FirstDashIndex == StringRef::npos || Arg.empty()) {
      if (PluginName.empty()) {
        D.Diag(diag::warn_drv_missing_plugin_name) << A->getAsString(Args);
      } else {
        D.Diag(diag::warn_drv_missing_plugin_arg)
            << PluginName << A->getAsString(Args);
      }
      continue;
    }

    CmdArgs.push_back(Args.MakeArgString(Twine("-plugin-arg-") + PluginName));
    CmdArgs.push_back(Args.MakeArgString(Arg));
  }

  // Forward -fpass-plugin=name.so to -cc1.
  for (const Arg *A : Args.filtered(options::OPT_fpass_plugin_EQ)) {
    CmdArgs.push_back(
        Args.MakeArgString(Twine("-fpass-plugin=") + A->getValue()));
    A->claim();
  }

  // Setup statistics file output.
  SmallString<128> StatsFile = getStatsFileName(Args, Output, Input, D);
  if (!StatsFile.empty())
    CmdArgs.push_back(Args.MakeArgString(Twine("-stats-file=") + StatsFile));

  // Forward -Xclang arguments to -cc1, and -mllvm arguments to the LLVM option
  // parser.
  // -finclude-default-header flag is for preprocessor,
  // do not pass it to other cc1 commands when save-temps is enabled
  if (C.getDriver().isSaveTempsEnabled() &&
      !isa<PreprocessJobAction>(JA)) {
    for (auto Arg : Args.filtered(options::OPT_Xclang)) {
      Arg->claim();
      if (StringRef(Arg->getValue()) != "-finclude-default-header")
        CmdArgs.push_back(Arg->getValue());
    }
  }
  else {
    Args.AddAllArgValues(CmdArgs, options::OPT_Xclang);
  }
  for (const Arg *A : Args.filtered(options::OPT_mllvm)) {
    A->claim();

    // We translate this by hand to the -cc1 argument, since nightly test uses
    // it and developers have been trained to spell it with -mllvm. Both
    // spellings are now deprecated and should be removed.
    if (StringRef(A->getValue(0)) == "-disable-llvm-optzns") {
      CmdArgs.push_back("-disable-llvm-optzns");
    } else {
      A->render(Args, CmdArgs);
    }
  }

  // With -save-temps, we want to save the unoptimized bitcode output from the
  // CompileJobAction, use -disable-llvm-passes to get pristine IR generated
  // by the frontend.
  // When -fembed-bitcode is enabled, optimized bitcode is emitted because it
  // has slightly different breakdown between stages.
  // FIXME: -fembed-bitcode -save-temps will save optimized bitcode instead of
  // pristine IR generated by the frontend. Ideally, a new compile action should
  // be added so both IR can be captured.
  if ((C.getDriver().isSaveTempsEnabled() ||
       JA.isHostOffloading(Action::OFK_OpenMP)) &&
      !(C.getDriver().embedBitcodeInObject() && !IsUsingLTO) &&
      isa<CompileJobAction>(JA))
    CmdArgs.push_back("-disable-llvm-passes");

  Args.AddAllArgs(CmdArgs, options::OPT_undef);

  const char *Exec = D.getClangProgramPath();

  // Optionally embed the -cc1 level arguments into the debug info or a
  // section, for build analysis.
  // Also record command line arguments into the debug info if
  // -grecord-gcc-switches options is set on.
  // By default, -gno-record-gcc-switches is set on and no recording.
  auto GRecordSwitches =
      Args.hasFlag(options::OPT_grecord_command_line,
                   options::OPT_gno_record_command_line, false);
  auto FRecordSwitches =
      Args.hasFlag(options::OPT_frecord_command_line,
                   options::OPT_fno_record_command_line, false);
  if (FRecordSwitches && !Triple.isOSBinFormatELF())
    D.Diag(diag::err_drv_unsupported_opt_for_target)
        << Args.getLastArg(options::OPT_frecord_command_line)->getAsString(Args)
        << TripleStr;
  if (TC.UseDwarfDebugFlags() || GRecordSwitches || FRecordSwitches) {
    ArgStringList OriginalArgs;
    for (const auto &Arg : Args)
      Arg->render(Args, OriginalArgs);

    SmallString<256> Flags;
    EscapeSpacesAndBackslashes(Exec, Flags);
    for (const char *OriginalArg : OriginalArgs) {
      SmallString<128> EscapedArg;
      EscapeSpacesAndBackslashes(OriginalArg, EscapedArg);
      Flags += " ";
      Flags += EscapedArg;
    }
    auto FlagsArgString = Args.MakeArgString(Flags);
    if (TC.UseDwarfDebugFlags() || GRecordSwitches) {
      CmdArgs.push_back("-dwarf-debug-flags");
      CmdArgs.push_back(FlagsArgString);
    }
    if (FRecordSwitches) {
      CmdArgs.push_back("-record-command-line");
      CmdArgs.push_back(FlagsArgString);
    }
  }

  // Host-side cuda compilation receives all device-side outputs in a single
  // fatbin as Inputs[1]. Include the binary with -fcuda-include-gpubinary.
  if ((IsCuda || IsHIP) && CudaDeviceInput) {
      CmdArgs.push_back("-fcuda-include-gpubinary");
      CmdArgs.push_back(CudaDeviceInput->getFilename());
      if (Args.hasFlag(options::OPT_fgpu_rdc, options::OPT_fno_gpu_rdc, false))
        CmdArgs.push_back("-fgpu-rdc");
  }

  if (IsCuda) {
    if (Args.hasFlag(options::OPT_fcuda_short_ptr,
                     options::OPT_fno_cuda_short_ptr, false))
      CmdArgs.push_back("-fcuda-short-ptr");
  }

  if (IsCuda || IsHIP) {
    // Determine the original source input.
    const Action *SourceAction = &JA;
    while (SourceAction->getKind() != Action::InputClass) {
      assert(!SourceAction->getInputs().empty() && "unexpected root action!");
      SourceAction = SourceAction->getInputs()[0];
    }
    auto CUID = cast<InputAction>(SourceAction)->getId();
    if (!CUID.empty())
      CmdArgs.push_back(Args.MakeArgString(Twine("-cuid=") + Twine(CUID)));
  }

  if (IsHIP) {
    CmdArgs.push_back("-fcuda-allow-variadic-functions");
    Args.AddLastArg(CmdArgs, options::OPT_fgpu_default_stream_EQ);
  }

  if (IsCudaDevice || IsHIPDevice || IsSYCLOffloadDevice) {
    StringRef InlineThresh =
        Args.getLastArgValue(options::OPT_fgpu_inline_threshold_EQ);
    if (!InlineThresh.empty()) {
      std::string ArgStr =
          std::string("-inline-threshold=") + InlineThresh.str();
      CmdArgs.append({"-mllvm", Args.MakeArgStringRef(ArgStr)});
    }
  }

  // OpenMP offloading device jobs take the argument -fopenmp-host-ir-file-path
  // to specify the result of the compile phase on the host, so the meaningful
  // device declarations can be identified. Also, -fopenmp-is-device is passed
  // along to tell the frontend that it is generating code for a device, so that
  // only the relevant declarations are emitted.
  if (IsOpenMPDevice) {
    CmdArgs.push_back("-fopenmp-is-device");
    if (OpenMPDeviceInput) {
      CmdArgs.push_back("-fopenmp-host-ir-file-path");
      CmdArgs.push_back(Args.MakeArgString(OpenMPDeviceInput->getFilename()));
    }
  }

  // Host-side offloading recieves the device object files and embeds it in a
  // named section including the associated target triple and architecture.
  for (const InputInfo Input : HostOffloadingInputs) {
    const Action *OffloadAction = Input.getAction();
    const ToolChain *TC = OffloadAction->getOffloadingToolChain();
    const ArgList &TCArgs =
        C.getArgsForToolChain(TC, OffloadAction->getOffloadingArch(),
                              OffloadAction->getOffloadingDeviceKind());
    StringRef File = C.getArgs().MakeArgString(TC->getInputFilename(Input));
    StringRef Arch = (OffloadAction->getOffloadingArch())
                         ? OffloadAction->getOffloadingArch()
                         : TCArgs.getLastArgValue(options::OPT_march_EQ);

    CmdArgs.push_back(Args.MakeArgString(
        "-fembed-offload-object=" + File + "," +
        Action::GetOffloadKindName(OffloadAction->getOffloadingDeviceKind()) +
        "," + TC->getTripleString() + "," + Arch));
  }

  if (Triple.isAMDGPU()) {
    handleAMDGPUCodeObjectVersionOptions(D, Args, CmdArgs);

    Args.addOptInFlag(CmdArgs, options::OPT_munsafe_fp_atomics,
                      options::OPT_mno_unsafe_fp_atomics);
  }

  // For all the host OpenMP offloading compile jobs we need to pass the targets
  // information using -fopenmp-targets= option.
  if (JA.isHostOffloading(Action::OFK_OpenMP)) {
    SmallString<128> TargetInfo("-fopenmp-targets=");

    Arg *Tgts = Args.getLastArg(options::OPT_fopenmp_targets_EQ);
    assert(Tgts && Tgts->getNumValues() &&
           "OpenMP offloading has to have targets specified.");
    for (unsigned i = 0; i < Tgts->getNumValues(); ++i) {
      if (i)
        TargetInfo += ',';
      // We need to get the string from the triple because it may be not exactly
      // the same as the one we get directly from the arguments.
      llvm::Triple T(Tgts->getValue(i));
      TargetInfo += T.getTriple();
    }
    CmdArgs.push_back(Args.MakeArgString(TargetInfo.str()));
  }

  // For all the host SYCL offloading compile jobs we need to pass the targets
  // information using -fsycl-targets= option.
  if (isa<CompileJobAction>(JA) && JA.isHostOffloading(Action::OFK_SYCL)) {
    SmallString<128> TargetInfo("-fsycl-targets=");

    if (Arg *Tgts = Args.getLastArg(options::OPT_fsycl_targets_EQ)) {
      for (unsigned i = 0; i < Tgts->getNumValues(); ++i) {
        if (i)
          TargetInfo += ',';
        // We need to get the string from the triple because it may be not
        // exactly the same as the one we get directly from the arguments.
        llvm::Triple T(Tgts->getValue(i));
        TargetInfo += T.getTriple();
      }
    } else
      // Use the default.
      TargetInfo += C.getDriver().MakeSYCLDeviceTriple().normalize();
    CmdArgs.push_back(Args.MakeArgString(TargetInfo.str()));
  }

  bool VirtualFunctionElimination =
      Args.hasFlag(options::OPT_fvirtual_function_elimination,
                   options::OPT_fno_virtual_function_elimination, false);
  if (VirtualFunctionElimination) {
    // VFE requires full LTO (currently, this might be relaxed to allow ThinLTO
    // in the future).
    if (LTOMode != LTOK_Full)
      D.Diag(diag::err_drv_argument_only_allowed_with)
          << "-fvirtual-function-elimination"
          << "-flto=full";

    CmdArgs.push_back("-fvirtual-function-elimination");
  }

  // VFE requires whole-program-vtables, and enables it by default.
  bool WholeProgramVTables = Args.hasFlag(
      options::OPT_fwhole_program_vtables,
      options::OPT_fno_whole_program_vtables, VirtualFunctionElimination);
  if (VirtualFunctionElimination && !WholeProgramVTables) {
    D.Diag(diag::err_drv_argument_not_allowed_with)
        << "-fno-whole-program-vtables"
        << "-fvirtual-function-elimination";
  }

  if (WholeProgramVTables) {
    // Propagate -fwhole-program-vtables if this is an LTO compile.
    if (IsUsingLTO)
      CmdArgs.push_back("-fwhole-program-vtables");
    // Check if we passed LTO options but they were suppressed because this is a
    // device offloading action, or we passed device offload LTO options which
    // were suppressed because this is not the device offload action.
    // Otherwise, issue an error.
    else if (!D.isUsingLTO(!IsDeviceOffloadAction))
      D.Diag(diag::err_drv_argument_only_allowed_with)
          << "-fwhole-program-vtables"
          << "-flto";
  }

  bool DefaultsSplitLTOUnit =
      (WholeProgramVTables || SanitizeArgs.needsLTO()) &&
      (LTOMode == LTOK_Full || TC.canSplitThinLTOUnit());
  bool SplitLTOUnit =
      Args.hasFlag(options::OPT_fsplit_lto_unit,
                   options::OPT_fno_split_lto_unit, DefaultsSplitLTOUnit);
  if (SanitizeArgs.needsLTO() && !SplitLTOUnit)
    D.Diag(diag::err_drv_argument_not_allowed_with) << "-fno-split-lto-unit"
                                                    << "-fsanitize=cfi";
  if (SplitLTOUnit)
    CmdArgs.push_back("-fsplit-lto-unit");

  if (Arg *A = Args.getLastArg(options::OPT_fglobal_isel,
                               options::OPT_fno_global_isel)) {
    CmdArgs.push_back("-mllvm");
    if (A->getOption().matches(options::OPT_fglobal_isel)) {
      CmdArgs.push_back("-global-isel=1");

      // GISel is on by default on AArch64 -O0, so don't bother adding
      // the fallback remarks for it. Other combinations will add a warning of
      // some kind.
      bool IsArchSupported = Triple.getArch() == llvm::Triple::aarch64;
      bool IsOptLevelSupported = false;

      Arg *A = Args.getLastArg(options::OPT_O_Group);
      if (Triple.getArch() == llvm::Triple::aarch64) {
        if (!A || A->getOption().matches(options::OPT_O0))
          IsOptLevelSupported = true;
      }
      if (!IsArchSupported || !IsOptLevelSupported) {
        CmdArgs.push_back("-mllvm");
        CmdArgs.push_back("-global-isel-abort=2");

        if (!IsArchSupported)
          D.Diag(diag::warn_drv_global_isel_incomplete) << Triple.getArchName();
        else
          D.Diag(diag::warn_drv_global_isel_incomplete_opt);
      }
    } else {
      CmdArgs.push_back("-global-isel=0");
    }
  }

  if (Args.hasArg(options::OPT_forder_file_instrumentation)) {
     CmdArgs.push_back("-forder-file-instrumentation");
     // Enable order file instrumentation when ThinLTO is not on. When ThinLTO is
     // on, we need to pass these flags as linker flags and that will be handled
     // outside of the compiler.
     if (!IsUsingLTO) {
       CmdArgs.push_back("-mllvm");
       CmdArgs.push_back("-enable-order-file-instrumentation");
     }
  }

  if (Arg *A = Args.getLastArg(options::OPT_fforce_enable_int128,
                               options::OPT_fno_force_enable_int128)) {
    if (A->getOption().matches(options::OPT_fforce_enable_int128))
      CmdArgs.push_back("-fforce-enable-int128");
  }

  Args.addOptInFlag(CmdArgs, options::OPT_fkeep_static_consts,
                    options::OPT_fno_keep_static_consts);
  Args.addOptInFlag(CmdArgs, options::OPT_fcomplete_member_pointers,
                    options::OPT_fno_complete_member_pointers);

  if (!Args.hasFlag(options::OPT_fcxx_static_destructors,
                    options::OPT_fno_cxx_static_destructors, true))
    CmdArgs.push_back("-fno-c++-static-destructors");

  addMachineOutlinerArgs(D, Args, CmdArgs, Triple, /*IsLTO=*/false);

  if (Arg *A = Args.getLastArg(options::OPT_moutline_atomics,
                               options::OPT_mno_outline_atomics)) {
    // Option -moutline-atomics supported for AArch64 target only.
    if (!Triple.isAArch64()) {
      D.Diag(diag::warn_drv_moutline_atomics_unsupported_opt)
          << Triple.getArchName() << A->getOption().getName();
    } else {
      if (A->getOption().matches(options::OPT_moutline_atomics)) {
        CmdArgs.push_back("-target-feature");
        CmdArgs.push_back("+outline-atomics");
      } else {
        CmdArgs.push_back("-target-feature");
        CmdArgs.push_back("-outline-atomics");
      }
    }
  } else if (Triple.isAArch64() &&
             getToolChain().IsAArch64OutlineAtomicsDefault(Args)) {
    CmdArgs.push_back("-target-feature");
    CmdArgs.push_back("+outline-atomics");
  }

  if (Args.hasFlag(options::OPT_faddrsig, options::OPT_fno_addrsig,
                   (TC.getTriple().isOSBinFormatELF() ||
                    TC.getTriple().isOSBinFormatCOFF()) &&
                       !TC.getTriple().isPS4() && !TC.getTriple().isVE() &&
                       !TC.getTriple().isOSNetBSD() &&
                       !Distro(D.getVFS(), TC.getTriple()).IsGentoo() &&
                       !TC.getTriple().isAndroid() && TC.useIntegratedAs()))
    CmdArgs.push_back("-faddrsig");

  if ((Triple.isOSBinFormatELF() || Triple.isOSBinFormatMachO()) &&
      (EH || AsyncUnwindTables || UnwindTables ||
       DebugInfoKind != codegenoptions::NoDebugInfo))
    CmdArgs.push_back("-D__GCC_HAVE_DWARF2_CFI_ASM=1");

  if (Arg *A = Args.getLastArg(options::OPT_fsymbol_partition_EQ)) {
    std::string Str = A->getAsString(Args);
    if (!TC.getTriple().isOSBinFormatELF())
      D.Diag(diag::err_drv_unsupported_opt_for_target)
          << Str << TC.getTripleString();
    CmdArgs.push_back(Args.MakeArgString(Str));
  }

  // Add the output path to the object file for CodeView debug infos.
  if (EmitCodeView && Output.isFilename())
    addDebugObjectName(Args, CmdArgs, DebugCompilationDir,
                       Output.getFilename());

  // Add the "-o out -x type src.c" flags last. This is done primarily to make
  // the -cc1 command easier to edit when reproducing compiler crashes.
  if (Output.getType() == types::TY_Dependencies) {
    // Handled with other dependency code.
  } else if (Output.isFilename()) {
    if (Output.getType() == clang::driver::types::TY_IFS_CPP ||
        Output.getType() == clang::driver::types::TY_IFS) {
      SmallString<128> OutputFilename(Output.getFilename());
      llvm::sys::path::replace_extension(OutputFilename, "ifs");
      CmdArgs.push_back("-o");
      CmdArgs.push_back(Args.MakeArgString(OutputFilename));
    } else {
      CmdArgs.push_back("-o");
      CmdArgs.push_back(Output.getFilename());
    }
  } else {
    assert(Output.isNothing() && "Invalid output.");
  }

  addDashXForInput(Args, Input, CmdArgs);

  ArrayRef<InputInfo> FrontendInputs = Input;
  if (IsHeaderModulePrecompile)
    FrontendInputs = ModuleHeaderInputs;
  else if (IsExtractAPI)
    FrontendInputs = ExtractAPIInputs;
  else if (Input.isNothing())
    FrontendInputs = {};

  for (const InputInfo &Input : FrontendInputs) {
    if (Input.isFilename())
      CmdArgs.push_back(Input.getFilename());
    else
      Input.getInputArg().renderAsInput(Args, CmdArgs);
  }

  if (D.CC1Main && !D.CCGenDiagnostics) {
    // Invoke the CC1 directly in this process
    C.addCommand(std::make_unique<CC1Command>(JA, *this,
                                              ResponseFileSupport::AtFileUTF8(),
                                              Exec, CmdArgs, Inputs, Output));
  } else {
    C.addCommand(std::make_unique<Command>(JA, *this,
                                           ResponseFileSupport::AtFileUTF8(),
                                           Exec, CmdArgs, Inputs, Output));
  }

  // Make the compile command echo its inputs for /showFilenames.
  if (Output.getType() == types::TY_Object &&
      Args.hasFlag(options::OPT__SLASH_showFilenames,
                   options::OPT__SLASH_showFilenames_, false)) {
    C.getJobs().getJobs().back()->PrintInputFilenames = true;
  }

  if (Arg *A = Args.getLastArg(options::OPT_pg))
    if (FPKeepKind == CodeGenOptions::FramePointerKind::None &&
        !Args.hasArg(options::OPT_mfentry))
      D.Diag(diag::err_drv_argument_not_allowed_with) << "-fomit-frame-pointer"
                                                      << A->getAsString(Args);

  // Claim some arguments which clang supports automatically.

  // -fpch-preprocess is used with gcc to add a special marker in the output to
  // include the PCH file.
  Args.ClaimAllArgs(options::OPT_fpch_preprocess);

  // Claim some arguments which clang doesn't support, but we don't
  // care to warn the user about.
  Args.ClaimAllArgs(options::OPT_clang_ignored_f_Group);
  Args.ClaimAllArgs(options::OPT_clang_ignored_m_Group);

  // Disable warnings for clang -E -emit-llvm foo.c
  Args.ClaimAllArgs(options::OPT_emit_llvm);
}

Clang::Clang(const ToolChain &TC, bool HasIntegratedBackend)
    // CAUTION! The first constructor argument ("clang") is not arbitrary,
    // as it is for other tools. Some operations on a Tool actually test
    // whether that tool is Clang based on the Tool's Name as a string.
    : Tool("clang", "clang frontend", TC), HasBackend(HasIntegratedBackend) {}

Clang::~Clang() {}

/// Add options related to the Objective-C runtime/ABI.
///
/// Returns true if the runtime is non-fragile.
ObjCRuntime Clang::AddObjCRuntimeArgs(const ArgList &args,
                                      const InputInfoList &inputs,
                                      ArgStringList &cmdArgs,
                                      RewriteKind rewriteKind) const {
  // Look for the controlling runtime option.
  Arg *runtimeArg =
      args.getLastArg(options::OPT_fnext_runtime, options::OPT_fgnu_runtime,
                      options::OPT_fobjc_runtime_EQ);

  // Just forward -fobjc-runtime= to the frontend.  This supercedes
  // options about fragility.
  if (runtimeArg &&
      runtimeArg->getOption().matches(options::OPT_fobjc_runtime_EQ)) {
    ObjCRuntime runtime;
    StringRef value = runtimeArg->getValue();
    if (runtime.tryParse(value)) {
      getToolChain().getDriver().Diag(diag::err_drv_unknown_objc_runtime)
          << value;
    }
    if ((runtime.getKind() == ObjCRuntime::GNUstep) &&
        (runtime.getVersion() >= VersionTuple(2, 0)))
      if (!getToolChain().getTriple().isOSBinFormatELF() &&
          !getToolChain().getTriple().isOSBinFormatCOFF()) {
        getToolChain().getDriver().Diag(
            diag::err_drv_gnustep_objc_runtime_incompatible_binary)
          << runtime.getVersion().getMajor();
      }

    runtimeArg->render(args, cmdArgs);
    return runtime;
  }

  // Otherwise, we'll need the ABI "version".  Version numbers are
  // slightly confusing for historical reasons:
  //   1 - Traditional "fragile" ABI
  //   2 - Non-fragile ABI, version 1
  //   3 - Non-fragile ABI, version 2
  unsigned objcABIVersion = 1;
  // If -fobjc-abi-version= is present, use that to set the version.
  if (Arg *abiArg = args.getLastArg(options::OPT_fobjc_abi_version_EQ)) {
    StringRef value = abiArg->getValue();
    if (value == "1")
      objcABIVersion = 1;
    else if (value == "2")
      objcABIVersion = 2;
    else if (value == "3")
      objcABIVersion = 3;
    else
      getToolChain().getDriver().Diag(diag::err_drv_clang_unsupported) << value;
  } else {
    // Otherwise, determine if we are using the non-fragile ABI.
    bool nonFragileABIIsDefault =
        (rewriteKind == RK_NonFragile ||
         (rewriteKind == RK_None &&
          getToolChain().IsObjCNonFragileABIDefault()));
    if (args.hasFlag(options::OPT_fobjc_nonfragile_abi,
                     options::OPT_fno_objc_nonfragile_abi,
                     nonFragileABIIsDefault)) {
// Determine the non-fragile ABI version to use.
#ifdef DISABLE_DEFAULT_NONFRAGILEABI_TWO
      unsigned nonFragileABIVersion = 1;
#else
      unsigned nonFragileABIVersion = 2;
#endif

      if (Arg *abiArg =
              args.getLastArg(options::OPT_fobjc_nonfragile_abi_version_EQ)) {
        StringRef value = abiArg->getValue();
        if (value == "1")
          nonFragileABIVersion = 1;
        else if (value == "2")
          nonFragileABIVersion = 2;
        else
          getToolChain().getDriver().Diag(diag::err_drv_clang_unsupported)
              << value;
      }

      objcABIVersion = 1 + nonFragileABIVersion;
    } else {
      objcABIVersion = 1;
    }
  }

  // We don't actually care about the ABI version other than whether
  // it's non-fragile.
  bool isNonFragile = objcABIVersion != 1;

  // If we have no runtime argument, ask the toolchain for its default runtime.
  // However, the rewriter only really supports the Mac runtime, so assume that.
  ObjCRuntime runtime;
  if (!runtimeArg) {
    switch (rewriteKind) {
    case RK_None:
      runtime = getToolChain().getDefaultObjCRuntime(isNonFragile);
      break;
    case RK_Fragile:
      runtime = ObjCRuntime(ObjCRuntime::FragileMacOSX, VersionTuple());
      break;
    case RK_NonFragile:
      runtime = ObjCRuntime(ObjCRuntime::MacOSX, VersionTuple());
      break;
    }

    // -fnext-runtime
  } else if (runtimeArg->getOption().matches(options::OPT_fnext_runtime)) {
    // On Darwin, make this use the default behavior for the toolchain.
    if (getToolChain().getTriple().isOSDarwin()) {
      runtime = getToolChain().getDefaultObjCRuntime(isNonFragile);

      // Otherwise, build for a generic macosx port.
    } else {
      runtime = ObjCRuntime(ObjCRuntime::MacOSX, VersionTuple());
    }

    // -fgnu-runtime
  } else {
    assert(runtimeArg->getOption().matches(options::OPT_fgnu_runtime));
    // Legacy behaviour is to target the gnustep runtime if we are in
    // non-fragile mode or the GCC runtime in fragile mode.
    if (isNonFragile)
      runtime = ObjCRuntime(ObjCRuntime::GNUstep, VersionTuple(2, 0));
    else
      runtime = ObjCRuntime(ObjCRuntime::GCC, VersionTuple());
  }

  if (llvm::any_of(inputs, [](const InputInfo &input) {
        return types::isObjC(input.getType());
      }))
    cmdArgs.push_back(
        args.MakeArgString("-fobjc-runtime=" + runtime.getAsString()));
  return runtime;
}

static bool maybeConsumeDash(const std::string &EH, size_t &I) {
  bool HaveDash = (I + 1 < EH.size() && EH[I + 1] == '-');
  I += HaveDash;
  return !HaveDash;
}

namespace {
struct EHFlags {
  bool Synch = false;
  bool Asynch = false;
  bool NoUnwindC = false;
};
} // end anonymous namespace

/// /EH controls whether to run destructor cleanups when exceptions are
/// thrown.  There are three modifiers:
/// - s: Cleanup after "synchronous" exceptions, aka C++ exceptions.
/// - a: Cleanup after "asynchronous" exceptions, aka structured exceptions.
///      The 'a' modifier is unimplemented and fundamentally hard in LLVM IR.
/// - c: Assume that extern "C" functions are implicitly nounwind.
/// The default is /EHs-c-, meaning cleanups are disabled.
static EHFlags parseClangCLEHFlags(const Driver &D, const ArgList &Args) {
  EHFlags EH;

  std::vector<std::string> EHArgs =
      Args.getAllArgValues(options::OPT__SLASH_EH);
  for (auto EHVal : EHArgs) {
    for (size_t I = 0, E = EHVal.size(); I != E; ++I) {
      switch (EHVal[I]) {
      case 'a':
        EH.Asynch = maybeConsumeDash(EHVal, I);
        if (EH.Asynch)
          EH.Synch = false;
        continue;
      case 'c':
        EH.NoUnwindC = maybeConsumeDash(EHVal, I);
        continue;
      case 's':
        EH.Synch = maybeConsumeDash(EHVal, I);
        if (EH.Synch)
          EH.Asynch = false;
        continue;
      default:
        break;
      }
      D.Diag(clang::diag::err_drv_invalid_value) << "/EH" << EHVal;
      break;
    }
  }
  // The /GX, /GX- flags are only processed if there are not /EH flags.
  // The default is that /GX is not specified.
  if (EHArgs.empty() &&
      Args.hasFlag(options::OPT__SLASH_GX, options::OPT__SLASH_GX_,
                   /*Default=*/false)) {
    EH.Synch = true;
    EH.NoUnwindC = true;
  }

  return EH;
}

void Clang::AddClangCLArgs(const ArgList &Args, types::ID InputType,
                           ArgStringList &CmdArgs,
                           codegenoptions::DebugInfoKind *DebugInfoKind,
                           bool *EmitCodeView) const {
  unsigned RTOptionID = options::OPT__SLASH_MT;
  bool isNVPTX = getToolChain().getTriple().isNVPTX();
  bool isSPIR = getToolChain().getTriple().isSPIR();
  // FIXME: isSYCL should not be enabled by "isSPIR"
  bool isSYCL = Args.hasArg(options::OPT_fsycl) || isSPIR;
  // For SYCL Windows, /MD is the default.
  if (isSYCL)
    RTOptionID = options::OPT__SLASH_MD;

  if (Args.hasArg(options::OPT__SLASH_LDd))
    // The /LDd option implies /MTd (/MDd for SYCL). The dependent lib part
    // can be overridden but defining _DEBUG is sticky.
    RTOptionID = isSYCL ? options::OPT__SLASH_MDd : options::OPT__SLASH_MTd;

  if (Arg *A = Args.getLastArg(options::OPT__SLASH_M_Group)) {
    RTOptionID = A->getOption().getID();
    if (isSYCL && !isSPIR &&
        (RTOptionID == options::OPT__SLASH_MT ||
         RTOptionID == options::OPT__SLASH_MTd))
      // Use of /MT or /MTd is not supported for SYCL.
      getToolChain().getDriver().Diag(diag::err_drv_unsupported_opt_dpcpp)
          << A->getOption().getName();
  }

  enum { addDEBUG = 0x1, addMT = 0x2, addDLL = 0x4 };
  auto addPreDefines = [&](unsigned Defines) {
    if (Defines & addDEBUG)
      CmdArgs.push_back("-D_DEBUG");
    if (Defines & addMT && !isSPIR)
      CmdArgs.push_back("-D_MT");
    if (Defines & addDLL && !isSPIR)
      CmdArgs.push_back("-D_DLL");
  };
  StringRef FlagForCRT;
  switch (RTOptionID) {
  case options::OPT__SLASH_MD:
    addPreDefines((Args.hasArg(options::OPT__SLASH_LDd) ? addDEBUG : 0x0) |
                  addMT | addDLL);
    FlagForCRT = "--dependent-lib=msvcrt";
    break;
  case options::OPT__SLASH_MDd:
    addPreDefines(addDEBUG | addMT | addDLL);
    FlagForCRT = "--dependent-lib=msvcrtd";
    break;
  case options::OPT__SLASH_MT:
    addPreDefines((Args.hasArg(options::OPT__SLASH_LDd) ? addDEBUG : 0x0) |
                  addMT);
    CmdArgs.push_back("-flto-visibility-public-std");
    FlagForCRT = "--dependent-lib=libcmt";
    break;
  case options::OPT__SLASH_MTd:
    addPreDefines(addDEBUG | addMT);
    CmdArgs.push_back("-flto-visibility-public-std");
    FlagForCRT = "--dependent-lib=libcmtd";
    break;
  default:
    llvm_unreachable("Unexpected option ID.");
  }

  if (Args.hasArg(options::OPT__SLASH_Zl)) {
    CmdArgs.push_back("-D_VC_NODEFAULTLIB");
  } else {
    CmdArgs.push_back(FlagForCRT.data());

    // This provides POSIX compatibility (maps 'open' to '_open'), which most
    // users want.  The /Za flag to cl.exe turns this off, but it's not
    // implemented in clang.
    CmdArgs.push_back("--dependent-lib=oldnames");

    // Add SYCL dependent library
    if (Args.hasArg(options::OPT_fsycl) &&
        !Args.hasArg(options::OPT_nolibsycl)) {
      if (RTOptionID == options::OPT__SLASH_MDd)
        CmdArgs.push_back("--dependent-lib=sycld");
      else
        CmdArgs.push_back("--dependent-lib=sycl");
    }
  }

  if (Arg *ShowIncludes =
          Args.getLastArg(options::OPT__SLASH_showIncludes,
                          options::OPT__SLASH_showIncludes_user)) {
    CmdArgs.push_back("--show-includes");
    if (ShowIncludes->getOption().matches(options::OPT__SLASH_showIncludes))
      CmdArgs.push_back("-sys-header-deps");
  }

  // This controls whether or not we emit RTTI data for polymorphic types.
  if (Args.hasFlag(options::OPT__SLASH_GR_, options::OPT__SLASH_GR,
                   /*Default=*/false))
    CmdArgs.push_back("-fno-rtti-data");

  // This controls whether or not we emit stack-protector instrumentation.
  // In MSVC, Buffer Security Check (/GS) is on by default.
  if (!isNVPTX && Args.hasFlag(options::OPT__SLASH_GS, options::OPT__SLASH_GS_,
                               /*Default=*/true)) {
    CmdArgs.push_back("-stack-protector");
    CmdArgs.push_back(Args.MakeArgString(Twine(LangOptions::SSPStrong)));
  }

  // Emit CodeView if -Z7 or -gline-tables-only are present.
  if (Arg *DebugInfoArg = Args.getLastArg(options::OPT__SLASH_Z7,
                                          options::OPT_gline_tables_only)) {
    *EmitCodeView = true;
    if (DebugInfoArg->getOption().matches(options::OPT__SLASH_Z7))
      *DebugInfoKind = codegenoptions::DebugInfoConstructor;
    else
      *DebugInfoKind = codegenoptions::DebugLineTablesOnly;
  } else {
    *EmitCodeView = false;
  }

  const Driver &D = getToolChain().getDriver();

  // This controls whether or not we perform JustMyCode instrumentation.
  if (Args.hasFlag(options::OPT__SLASH_JMC, options::OPT__SLASH_JMC_,
                   /*Default=*/false)) {
    if (*EmitCodeView && *DebugInfoKind >= codegenoptions::DebugInfoConstructor)
      CmdArgs.push_back("-fjmc");
    else
      D.Diag(clang::diag::warn_drv_jmc_requires_debuginfo) << "/JMC"
                                                           << "'/Zi', '/Z7'";
  }

  EHFlags EH = parseClangCLEHFlags(D, Args);
  if (!isNVPTX && (EH.Synch || EH.Asynch)) {
    if (types::isCXX(InputType))
      CmdArgs.push_back("-fcxx-exceptions");
    CmdArgs.push_back("-fexceptions");
  }
  if (types::isCXX(InputType) && EH.Synch && EH.NoUnwindC)
    CmdArgs.push_back("-fexternc-nounwind");

  // /EP should expand to -E -P.
  if (Args.hasArg(options::OPT__SLASH_EP)) {
    CmdArgs.push_back("-E");
    CmdArgs.push_back("-P");
  }

  unsigned VolatileOptionID;
  if (getToolChain().getTriple().isX86())
    VolatileOptionID = options::OPT__SLASH_volatile_ms;
  else
    VolatileOptionID = options::OPT__SLASH_volatile_iso;

  if (Arg *A = Args.getLastArg(options::OPT__SLASH_volatile_Group))
    VolatileOptionID = A->getOption().getID();

  if (VolatileOptionID == options::OPT__SLASH_volatile_ms)
    CmdArgs.push_back("-fms-volatile");

 if (Args.hasFlag(options::OPT__SLASH_Zc_dllexportInlines_,
                  options::OPT__SLASH_Zc_dllexportInlines,
                  false)) {
  CmdArgs.push_back("-fno-dllexport-inlines");
 }

  Arg *MostGeneralArg = Args.getLastArg(options::OPT__SLASH_vmg);
  Arg *BestCaseArg = Args.getLastArg(options::OPT__SLASH_vmb);
  if (MostGeneralArg && BestCaseArg)
    D.Diag(clang::diag::err_drv_argument_not_allowed_with)
        << MostGeneralArg->getAsString(Args) << BestCaseArg->getAsString(Args);

  if (MostGeneralArg) {
    Arg *SingleArg = Args.getLastArg(options::OPT__SLASH_vms);
    Arg *MultipleArg = Args.getLastArg(options::OPT__SLASH_vmm);
    Arg *VirtualArg = Args.getLastArg(options::OPT__SLASH_vmv);

    Arg *FirstConflict = SingleArg ? SingleArg : MultipleArg;
    Arg *SecondConflict = VirtualArg ? VirtualArg : MultipleArg;
    if (FirstConflict && SecondConflict && FirstConflict != SecondConflict)
      D.Diag(clang::diag::err_drv_argument_not_allowed_with)
          << FirstConflict->getAsString(Args)
          << SecondConflict->getAsString(Args);

    if (SingleArg)
      CmdArgs.push_back("-fms-memptr-rep=single");
    else if (MultipleArg)
      CmdArgs.push_back("-fms-memptr-rep=multiple");
    else
      CmdArgs.push_back("-fms-memptr-rep=virtual");
  }

  // Parse the default calling convention options.
  if (Arg *CCArg =
          Args.getLastArg(options::OPT__SLASH_Gd, options::OPT__SLASH_Gr,
                          options::OPT__SLASH_Gz, options::OPT__SLASH_Gv,
                          options::OPT__SLASH_Gregcall)) {
    unsigned DCCOptId = CCArg->getOption().getID();
    const char *DCCFlag = nullptr;
    bool ArchSupported = !isNVPTX;
    llvm::Triple::ArchType Arch = getToolChain().getArch();
    switch (DCCOptId) {
    case options::OPT__SLASH_Gd:
      DCCFlag = "-fdefault-calling-conv=cdecl";
      break;
    case options::OPT__SLASH_Gr:
      ArchSupported = Arch == llvm::Triple::x86;
      DCCFlag = "-fdefault-calling-conv=fastcall";
      break;
    case options::OPT__SLASH_Gz:
      ArchSupported = Arch == llvm::Triple::x86;
      DCCFlag = "-fdefault-calling-conv=stdcall";
      break;
    case options::OPT__SLASH_Gv:
      ArchSupported = Arch == llvm::Triple::x86 || Arch == llvm::Triple::x86_64;
      DCCFlag = "-fdefault-calling-conv=vectorcall";
      break;
    case options::OPT__SLASH_Gregcall:
      ArchSupported = Arch == llvm::Triple::x86 || Arch == llvm::Triple::x86_64;
      DCCFlag = "-fdefault-calling-conv=regcall";
      break;
    }

    // MSVC doesn't warn if /Gr or /Gz is used on x64, so we don't either.
    if (ArchSupported && DCCFlag)
      CmdArgs.push_back(DCCFlag);
  }

  Args.AddLastArg(CmdArgs, options::OPT_vtordisp_mode_EQ);

  if (!Args.hasArg(options::OPT_fdiagnostics_format_EQ)) {
    CmdArgs.push_back("-fdiagnostics-format");
    CmdArgs.push_back("msvc");
  }

  if (Arg *A = Args.getLastArg(options::OPT__SLASH_guard)) {
    StringRef GuardArgs = A->getValue();
    // The only valid options are "cf", "cf,nochecks", "cf-", "ehcont" and
    // "ehcont-".
    if (GuardArgs.equals_insensitive("cf")) {
      // Emit CFG instrumentation and the table of address-taken functions.
      CmdArgs.push_back("-cfguard");
    } else if (GuardArgs.equals_insensitive("cf,nochecks")) {
      // Emit only the table of address-taken functions.
      CmdArgs.push_back("-cfguard-no-checks");
    } else if (GuardArgs.equals_insensitive("ehcont")) {
      // Emit EH continuation table.
      CmdArgs.push_back("-ehcontguard");
    } else if (GuardArgs.equals_insensitive("cf-") ||
               GuardArgs.equals_insensitive("ehcont-")) {
      // Do nothing, but we might want to emit a security warning in future.
    } else {
      D.Diag(diag::err_drv_invalid_value) << A->getSpelling() << GuardArgs;
    }
  }
}

const char *Clang::getBaseInputName(const ArgList &Args,
                                    const InputInfo &Input) {
  return Args.MakeArgString(llvm::sys::path::filename(Input.getBaseInput()));
}

const char *Clang::getBaseInputStem(const ArgList &Args,
                                    const InputInfoList &Inputs) {
  const char *Str = getBaseInputName(Args, Inputs[0]);

  if (const char *End = strrchr(Str, '.'))
    return Args.MakeArgString(std::string(Str, End));

  return Str;
}

const char *Clang::getDependencyFileName(const ArgList &Args,
                                         const InputInfoList &Inputs) {
  // FIXME: Think about this more.

  if (Arg *OutputOpt =
          Args.getLastArg(options::OPT_o, options::OPT__SLASH_Fo)) {
    SmallString<128> OutputArgument(OutputOpt->getValue());
    if (llvm::sys::path::is_separator(OutputArgument.back()))
      // If the argument is a directory, output to BaseName in that dir.
      llvm::sys::path::append(OutputArgument, getBaseInputStem(Args, Inputs));
    llvm::sys::path::replace_extension(OutputArgument, llvm::Twine('d'));
    return Args.MakeArgString(OutputArgument);
  }

  return Args.MakeArgString(Twine(getBaseInputStem(Args, Inputs)) + ".d");
}

// Begin ClangAs

void ClangAs::AddMIPSTargetArgs(const ArgList &Args,
                                ArgStringList &CmdArgs) const {
  StringRef CPUName;
  StringRef ABIName;
  const llvm::Triple &Triple = getToolChain().getTriple();
  mips::getMipsCPUAndABI(Args, Triple, CPUName, ABIName);

  CmdArgs.push_back("-target-abi");
  CmdArgs.push_back(ABIName.data());
}

void ClangAs::AddX86TargetArgs(const ArgList &Args,
                               ArgStringList &CmdArgs) const {
  addX86AlignBranchArgs(getToolChain().getDriver(), Args, CmdArgs,
                        /*IsLTO=*/false);

  if (Arg *A = Args.getLastArg(options::OPT_masm_EQ)) {
    StringRef Value = A->getValue();
    if (Value == "intel" || Value == "att") {
      CmdArgs.push_back("-mllvm");
      CmdArgs.push_back(Args.MakeArgString("-x86-asm-syntax=" + Value));
    } else {
      getToolChain().getDriver().Diag(diag::err_drv_unsupported_option_argument)
          << A->getOption().getName() << Value;
    }
  }
}

void ClangAs::AddRISCVTargetArgs(const ArgList &Args,
                               ArgStringList &CmdArgs) const {
  const llvm::Triple &Triple = getToolChain().getTriple();
  StringRef ABIName = riscv::getRISCVABI(Args, Triple);

  CmdArgs.push_back("-target-abi");
  CmdArgs.push_back(ABIName.data());
}

void ClangAs::ConstructJob(Compilation &C, const JobAction &JA,
                           const InputInfo &Output, const InputInfoList &Inputs,
                           const ArgList &Args,
                           const char *LinkingOutput) const {
  ArgStringList CmdArgs;

  assert(Inputs.size() == 1 && "Unexpected number of inputs.");
  const InputInfo &Input = Inputs[0];

  const llvm::Triple &Triple = getToolChain().getEffectiveTriple();
  const std::string &TripleStr = Triple.getTriple();
  const Optional<llvm::Triple> TargetVariantTriple =
      getToolChain().getTargetVariantTriple();
  const auto &D = getToolChain().getDriver();

  // Don't warn about "clang -w -c foo.s"
  Args.ClaimAllArgs(options::OPT_w);
  // and "clang -emit-llvm -c foo.s"
  Args.ClaimAllArgs(options::OPT_emit_llvm);

  claimNoWarnArgs(Args);

  // Invoke ourselves in -cc1as mode.
  //
  // FIXME: Implement custom jobs for internal actions.
  CmdArgs.push_back("-cc1as");

  // Add the "effective" target triple.
  CmdArgs.push_back("-triple");
  CmdArgs.push_back(Args.MakeArgString(TripleStr));
  if (TargetVariantTriple) {
    CmdArgs.push_back("-darwin-target-variant-triple");
    CmdArgs.push_back(Args.MakeArgString(TargetVariantTriple->getTriple()));
  }

  // Set the output mode, we currently only expect to be used as a real
  // assembler.
  CmdArgs.push_back("-filetype");
  CmdArgs.push_back("obj");

  // Set the main file name, so that debug info works even with
  // -save-temps or preprocessed assembly.
  CmdArgs.push_back("-main-file-name");
  CmdArgs.push_back(Clang::getBaseInputName(Args, Input));

  // Add the target cpu
  std::string CPU = getCPUName(D, Args, Triple, /*FromAs*/ true);
  if (!CPU.empty()) {
    CmdArgs.push_back("-target-cpu");
    CmdArgs.push_back(Args.MakeArgString(CPU));
  }

  // Add the target features
  getTargetFeatures(D, Triple, Args, CmdArgs, true);

  // Ignore explicit -force_cpusubtype_ALL option.
  (void)Args.hasArg(options::OPT_force__cpusubtype__ALL);

  // Pass along any -I options so we get proper .include search paths.
  Args.AddAllArgs(CmdArgs, options::OPT_I_Group);

  // Determine the original source input.
  auto FindSource = [](const Action *S) -> const Action * {
    while (S->getKind() != Action::InputClass) {
      assert(!S->getInputs().empty() && "unexpected root action!");
      S = S->getInputs()[0];
    }
    return S;
  };
  const Action *SourceAction = FindSource(&JA);

  // Forward -g and handle debug info related flags, assuming we are dealing
  // with an actual assembly file.
  bool WantDebug = false;
  Args.ClaimAllArgs(options::OPT_g_Group);
  if (Arg *A = Args.getLastArg(options::OPT_g_Group))
    WantDebug = !A->getOption().matches(options::OPT_g0) &&
                !A->getOption().matches(options::OPT_ggdb0);

  unsigned DwarfVersion = ParseDebugDefaultVersion(getToolChain(), Args);
  if (const Arg *GDwarfN = getDwarfNArg(Args))
    DwarfVersion = DwarfVersionNum(GDwarfN->getSpelling());

  if (DwarfVersion == 0)
    DwarfVersion = getToolChain().GetDefaultDwarfVersion();

  codegenoptions::DebugInfoKind DebugInfoKind = codegenoptions::NoDebugInfo;

  // Add the -fdebug-compilation-dir flag if needed.
  const char *DebugCompilationDir =
      addDebugCompDirArg(Args, CmdArgs, C.getDriver().getVFS());

  if (SourceAction->getType() == types::TY_Asm ||
      SourceAction->getType() == types::TY_PP_Asm) {
    // You might think that it would be ok to set DebugInfoKind outside of
    // the guard for source type, however there is a test which asserts
    // that some assembler invocation receives no -debug-info-kind,
    // and it's not clear whether that test is just overly restrictive.
    DebugInfoKind = (WantDebug ? codegenoptions::DebugInfoConstructor
                               : codegenoptions::NoDebugInfo);

    addDebugPrefixMapArg(getToolChain().getDriver(), getToolChain(), Args,
                         CmdArgs);

    // Set the AT_producer to the clang version when using the integrated
    // assembler on assembly source files.
    CmdArgs.push_back("-dwarf-debug-producer");
    CmdArgs.push_back(Args.MakeArgString(getClangFullVersion()));

    // And pass along -I options
    Args.AddAllArgs(CmdArgs, options::OPT_I);
  }
  RenderDebugEnablingArgs(Args, CmdArgs, DebugInfoKind, DwarfVersion,
                          llvm::DebuggerKind::Default);
  renderDwarfFormat(D, Triple, Args, CmdArgs, DwarfVersion);
  RenderDebugInfoCompressionArgs(Args, CmdArgs, D, getToolChain());


  // Handle -fPIC et al -- the relocation-model affects the assembler
  // for some targets.
  llvm::Reloc::Model RelocationModel;
  unsigned PICLevel;
  bool IsPIE;
  std::tie(RelocationModel, PICLevel, IsPIE) =
      ParsePICArgs(getToolChain(), Args);

  const char *RMName = RelocationModelName(RelocationModel);
  if (RMName) {
    CmdArgs.push_back("-mrelocation-model");
    CmdArgs.push_back(RMName);
  }

  // Optionally embed the -cc1as level arguments into the debug info, for build
  // analysis.
  if (getToolChain().UseDwarfDebugFlags()) {
    ArgStringList OriginalArgs;
    for (const auto &Arg : Args)
      Arg->render(Args, OriginalArgs);

    SmallString<256> Flags;
    const char *Exec = getToolChain().getDriver().getClangProgramPath();
    EscapeSpacesAndBackslashes(Exec, Flags);
    for (const char *OriginalArg : OriginalArgs) {
      SmallString<128> EscapedArg;
      EscapeSpacesAndBackslashes(OriginalArg, EscapedArg);
      Flags += " ";
      Flags += EscapedArg;
    }
    CmdArgs.push_back("-dwarf-debug-flags");
    CmdArgs.push_back(Args.MakeArgString(Flags));
  }

  // FIXME: Add -static support, once we have it.

  // Add target specific flags.
  switch (getToolChain().getArch()) {
  default:
    break;

  case llvm::Triple::mips:
  case llvm::Triple::mipsel:
  case llvm::Triple::mips64:
  case llvm::Triple::mips64el:
    AddMIPSTargetArgs(Args, CmdArgs);
    break;

  case llvm::Triple::x86:
  case llvm::Triple::x86_64:
    AddX86TargetArgs(Args, CmdArgs);
    break;

  case llvm::Triple::arm:
  case llvm::Triple::armeb:
  case llvm::Triple::thumb:
  case llvm::Triple::thumbeb:
    // This isn't in AddARMTargetArgs because we want to do this for assembly
    // only, not C/C++.
    if (Args.hasFlag(options::OPT_mdefault_build_attributes,
                     options::OPT_mno_default_build_attributes, true)) {
        CmdArgs.push_back("-mllvm");
        CmdArgs.push_back("-arm-add-build-attributes");
    }
    break;

  case llvm::Triple::aarch64:
  case llvm::Triple::aarch64_32:
  case llvm::Triple::aarch64_be:
    if (Args.hasArg(options::OPT_mmark_bti_property)) {
      CmdArgs.push_back("-mllvm");
      CmdArgs.push_back("-aarch64-mark-bti-property");
    }
    break;

  case llvm::Triple::riscv32:
  case llvm::Triple::riscv64:
    AddRISCVTargetArgs(Args, CmdArgs);
    break;
  }

  // Consume all the warning flags. Usually this would be handled more
  // gracefully by -cc1 (warning about unknown warning flags, etc) but -cc1as
  // doesn't handle that so rather than warning about unused flags that are
  // actually used, we'll lie by omission instead.
  // FIXME: Stop lying and consume only the appropriate driver flags
  Args.ClaimAllArgs(options::OPT_W_Group);

  CollectArgsForIntegratedAssembler(C, Args, CmdArgs,
                                    getToolChain().getDriver());

  Args.AddAllArgs(CmdArgs, options::OPT_mllvm);

  if (DebugInfoKind > codegenoptions::NoDebugInfo && Output.isFilename())
    addDebugObjectName(Args, CmdArgs, DebugCompilationDir,
                       Output.getFilename());

  // Fixup any previous commands that use -object-file-name because when we
  // generated them, the final .obj name wasn't yet known.
  for (Command &J : C.getJobs()) {
    if (SourceAction != FindSource(&J.getSource()))
      continue;
    auto &JArgs = J.getArguments();
    for (unsigned I = 0; I < JArgs.size(); ++I) {
      if (StringRef(JArgs[I]).startswith("-object-file-name=") &&
          Output.isFilename()) {
        ArgStringList NewArgs(JArgs.begin(), JArgs.begin() + I);
        addDebugObjectName(Args, NewArgs, DebugCompilationDir,
                           Output.getFilename());
        NewArgs.append(JArgs.begin() + I + 1, JArgs.end());
        J.replaceArguments(NewArgs);
        break;
      }
    }
  }

  assert(Output.isFilename() && "Unexpected lipo output.");
  CmdArgs.push_back("-o");
  CmdArgs.push_back(Output.getFilename());

  const llvm::Triple &T = getToolChain().getTriple();
  Arg *A;
  if (getDebugFissionKind(D, Args, A) == DwarfFissionKind::Split &&
      T.isOSBinFormatELF()) {
    CmdArgs.push_back("-split-dwarf-output");
    CmdArgs.push_back(SplitDebugName(JA, Args, Input, Output));
  }

  if (Triple.isAMDGPU())
    handleAMDGPUCodeObjectVersionOptions(D, Args, CmdArgs, /*IsCC1As=*/true);

  assert(Input.isFilename() && "Invalid input.");
  CmdArgs.push_back(Input.getFilename());

  const char *Exec = getToolChain().getDriver().getClangProgramPath();
  if (D.CC1Main && !D.CCGenDiagnostics) {
    // Invoke cc1as directly in this process.
    C.addCommand(std::make_unique<CC1Command>(JA, *this,
                                              ResponseFileSupport::AtFileUTF8(),
                                              Exec, CmdArgs, Inputs, Output));
  } else {
    C.addCommand(std::make_unique<Command>(JA, *this,
                                           ResponseFileSupport::AtFileUTF8(),
                                           Exec, CmdArgs, Inputs, Output));
  }
}

// Begin OffloadBundler

void OffloadBundler::ConstructJob(Compilation &C, const JobAction &JA,
                                  const InputInfo &Output,
                                  const InputInfoList &Inputs,
                                  const llvm::opt::ArgList &TCArgs,
                                  const char *LinkingOutput) const {
  // The version with only one output is expected to refer to a bundling job.
  assert(isa<OffloadBundlingJobAction>(JA) && "Expecting bundling job!");

  // The bundling command looks like this:
  // clang-offload-bundler -type=bc
  //   -targets=host-triple,openmp-triple1,openmp-triple2
  //   -output=output_file
  //   -input=unbundle_file_host
  //   -input=unbundle_file_tgt1
  //   -input=unbundle_file_tgt2

  ArgStringList CmdArgs;

  // Get the type.
  CmdArgs.push_back(TCArgs.MakeArgString(
      Twine("-type=") + types::getTypeTempSuffix(Output.getType())));

  assert(JA.getInputs().size() == Inputs.size() &&
         "Not have inputs for all dependence actions??");

  // Get the targets.
  SmallString<128> Triples;
  Triples += "-targets=";
  for (unsigned I = 0; I < Inputs.size(); ++I) {
    if (I)
      Triples += ',';

    // Find ToolChain for this input.
    Action::OffloadKind CurKind = Action::OFK_Host;
    const ToolChain *CurTC = &getToolChain();
    const Action *CurDep = JA.getInputs()[I];

    if (const auto *OA = dyn_cast<OffloadAction>(CurDep)) {
      CurTC = nullptr;
      OA->doOnEachDependence([&](Action *A, const ToolChain *TC, const char *) {
        assert(CurTC == nullptr && "Expected one dependence!");
        CurKind = A->getOffloadingDeviceKind();
        CurTC = TC;
      });
    }
    Triples += Action::GetOffloadKindName(CurKind);
    Triples += '-';
    Triples += CurTC->getTriple().normalize();
    if ((CurKind == Action::OFK_HIP || CurKind == Action::OFK_OpenMP ||
         CurKind == Action::OFK_Cuda || CurKind == Action::OFK_SYCL) &&
        !StringRef(CurDep->getOffloadingArch()).empty()) {
      Triples += '-';
      Triples += CurDep->getOffloadingArch();
    }

    // TODO: Replace parsing of -march flag. Can be done by storing GPUArch
    //       with each toolchain.
    StringRef GPUArchName;
    if (CurKind == Action::OFK_OpenMP) {
      // Extract GPUArch from -march argument in TC argument list.
      for (unsigned ArgIndex = 0; ArgIndex < TCArgs.size(); ArgIndex++) {
        auto ArchStr = StringRef(TCArgs.getArgString(ArgIndex));
        auto Arch = ArchStr.startswith_insensitive("-march=");
        if (Arch) {
          GPUArchName = ArchStr.substr(7);
          Triples += "-";
          break;
        }
      }
      Triples += GPUArchName.str();
    }
  }
  // If we see we are bundling for FPGA using -fintelfpga, add the
  // dependency bundle
  bool IsFPGADepBundle = TCArgs.hasArg(options::OPT_fintelfpga) &&
                         Output.getType() == types::TY_Object;

  // For spir64_fpga target, when bundling objects we also want to bundle up the
  // named dependency file.
  // TODO - We are currently using the target triple inputs to slot a location
  // of the dependency information into the bundle.  It would be good to
  // separate this out to an explicit option in the bundler for the dependency
  // file as it does not match the type being bundled.
  if (IsFPGADepBundle) {
    Triples += ',';
    Triples += Action::GetOffloadKindName(Action::OFK_SYCL);
    Triples += '-';
    Triples += types::getTypeName(types::TY_FPGA_Dependencies);
  }
  CmdArgs.push_back(TCArgs.MakeArgString(Triples));

  // Get bundled file command.
  CmdArgs.push_back(
      TCArgs.MakeArgString(Twine("-output=") + Output.getFilename()));

  // Get unbundled files command.
  for (unsigned I = 0; I < Inputs.size(); ++I) {
    SmallString<128> UB;
    UB += "-input=";

    // Find ToolChain for this input.
    const ToolChain *CurTC = &getToolChain();
    if (const auto *OA = dyn_cast<OffloadAction>(JA.getInputs()[I])) {
      CurTC = nullptr;
      OA->doOnEachDependence([&](Action *, const ToolChain *TC, const char *) {
        assert(CurTC == nullptr && "Expected one dependence!");
        CurTC = TC;
      });
      UB += C.addTempFile(
          C.getArgs().MakeArgString(CurTC->getInputFilename(Inputs[I])));
    } else {
      UB += CurTC->getInputFilename(Inputs[I]);
    }
    CmdArgs.push_back(TCArgs.MakeArgString(UB));
  }
  // For -fintelfpga, when bundling objects we also want to bundle up the
  // named dependency file.
  if (IsFPGADepBundle) {
    const char *BaseName = Clang::getBaseInputName(TCArgs, Inputs[0]);
    SmallString<128> DepFile(C.getDriver().getFPGATempDepFile(BaseName));
    if (!DepFile.empty())
      CmdArgs.push_back(TCArgs.MakeArgString("-input=" + DepFile));
  }
  // All the inputs are encoded as commands.
  C.addCommand(std::make_unique<Command>(
      JA, *this, ResponseFileSupport::None(),
      TCArgs.MakeArgString(getToolChain().GetProgramPath(getShortName())),
      CmdArgs, None, Output));
}

void OffloadBundler::ConstructJobMultipleOutputs(
    Compilation &C, const JobAction &JA, const InputInfoList &Outputs,
    const InputInfoList &Inputs, const llvm::opt::ArgList &TCArgs,
    const char *LinkingOutput) const {
  // The version with multiple outputs is expected to refer to a unbundling job.
  auto &UA = cast<OffloadUnbundlingJobAction>(JA);

  // The unbundling command looks like this:
  // clang-offload-bundler -type=bc
  //   -targets=host-triple,openmp-triple1,openmp-triple2
  //   -input=input_file
  //   -output=unbundle_file_host
  //   -output=unbundle_file_tgt1
  //   -output=unbundle_file_tgt2
  //   -unbundle

  ArgStringList CmdArgs;
  InputInfo Input = Inputs.front();
  const char *TypeArg = types::getTypeTempSuffix(Input.getType());
  const char *InputFileName = Input.getFilename();
  types::ID InputType(Input.getType());
  bool IsFPGADepUnbundle = JA.getType() == types::TY_FPGA_Dependencies;
  bool IsFPGADepLibUnbundle = JA.getType() == types::TY_FPGA_Dependencies_List;

  if (InputType == types::TY_FPGA_AOCX || InputType == types::TY_FPGA_AOCR ||
      InputType == types::TY_FPGA_AOCR_EMU) {
    // Override type with AOCX/AOCR which will unbundle to a list containing
    // binaries with the appropriate file extension (.aocx/.aocr).
    // TODO - representation of the output file from the unbundle for these
    // types (aocx/aocr) are always list files.  We should represent this
    // better in the output extension and type for improved understanding
    // of file contents and debuggability.
    TypeArg = (InputType == types::TY_FPGA_AOCX) ? "aocx" : "aocr";
    if (!getToolChain().getTriple().isSPIR())
      TypeArg = "aoo";
  }
  if (InputType == types::TY_FPGA_AOCO || IsFPGADepLibUnbundle)
    TypeArg = "aoo";
  if (IsFPGADepUnbundle)
    TypeArg = "o";

  bool HasSPIRTarget = false;
  auto SYCLTCRange = C.getOffloadToolChains<Action::OFK_SYCL>();
  for (auto TI = SYCLTCRange.first, TE = SYCLTCRange.second; TI != TE; ++TI)
    HasSPIRTarget |= TI->second->getTriple().isSPIR();
  if (InputType == types::TY_Archive && HasSPIRTarget)
    TypeArg = "aoo";

  // Get the type.
  CmdArgs.push_back(TCArgs.MakeArgString(Twine("-type=") + TypeArg));

  // Get the targets.
  SmallString<128> Triples;
  Triples += "-targets=";
  auto DepInfo = UA.getDependentActionsInfo();
  for (unsigned I = 0, J = 0; I < DepInfo.size(); ++I) {
    auto &Dep = DepInfo[I];
    // FPGA device triples are 'transformed' for the bundler when creating
    // aocx or aocr type bundles.  Also, we only do a specific target
    // unbundling, skipping the host side or device side.
    if (types::isFPGA(InputType)) {
      if (getToolChain().getTriple().isSPIR()) {
        if (Dep.DependentToolChain->getTriple().getSubArch() ==
            llvm::Triple::SPIRSubArch_fpga) {
          if (J++)
            Triples += ',';
          llvm::Triple TT;
          TT.setArchName(types::getTypeName(InputType));
          TT.setVendorName("intel");
          TT.setOS(getToolChain().getTriple().getOS());
          Triples += "sycl-";
          Triples += TT.normalize();
          continue;
        } else if (Dep.DependentOffloadKind == Action::OFK_Host) {
          // No host unbundle for FPGA binaries.
          continue;
        }
      } else if (Dep.DependentOffloadKind == Action::OFK_SYCL)
        continue;
    } else if (InputType == types::TY_Archive ||
               (getToolChain().getTriple().getSubArch() ==
                    llvm::Triple::SPIRSubArch_fpga &&
                TCArgs.hasArg(options::OPT_fsycl_link_EQ))) {
      // Do not extract host part if we are unbundling archive on Windows
      // because it is not needed. Static offload libraries are added to the
      // host link command just as normal libraries.  Do not extract the host
      // part from FPGA -fsycl-link unbundles either, as the full obj
      // is used in the final link
      if (Dep.DependentOffloadKind == Action::OFK_Host)
        continue;
    }
    if (J++)
      Triples += ',';
    Triples += Action::GetOffloadKindName(Dep.DependentOffloadKind);
    Triples += '-';
    Triples += Dep.DependentToolChain->getTriple().normalize();
    if ((Dep.DependentOffloadKind == Action::OFK_HIP ||
         Dep.DependentOffloadKind == Action::OFK_OpenMP ||
         Dep.DependentOffloadKind == Action::OFK_Cuda ||
         Dep.DependentOffloadKind == Action::OFK_SYCL) &&
        !Dep.DependentBoundArch.empty()) {
      Triples += '-';
      Triples += Dep.DependentBoundArch;
    }
    // TODO: Replace parsing of -march flag. Can be done by storing GPUArch
    //       with each toolchain.
    StringRef GPUArchName;
    if (Dep.DependentOffloadKind == Action::OFK_OpenMP) {
      // Extract GPUArch from -march argument in TC argument list.
      for (unsigned ArgIndex = 0; ArgIndex < TCArgs.size(); ArgIndex++) {
        StringRef ArchStr = StringRef(TCArgs.getArgString(ArgIndex));
        auto Arch = ArchStr.startswith_insensitive("-march=");
        if (Arch) {
          GPUArchName = ArchStr.substr(7);
          Triples += "-";
          break;
        }
      }
      Triples += GPUArchName.str();
    }
  }
  if (IsFPGADepUnbundle || IsFPGADepLibUnbundle) {
    // TODO - We are currently using the target triple inputs to slot a location
    // of the dependency information into the bundle.  It would be good to
    // separate this out to an explicit option in the bundler for the dependency
    // file as it does not match the type being bundled.
    Triples += Action::GetOffloadKindName(Action::OFK_SYCL);
    Triples += '-';
    Triples += types::getTypeName(types::TY_FPGA_Dependencies);
  }
  CmdArgs.push_back(TCArgs.MakeArgString(Triples));

  // Get bundled file command.
  CmdArgs.push_back(
      TCArgs.MakeArgString(Twine("-input=") + InputFileName));

  // Get unbundled files command.
  // When dealing with -fintelfpga, there is an additional unbundle step
  // that occurs for the dependency file.  In that case, do not use the
  // dependent information, but just the output file.
  if (IsFPGADepUnbundle || IsFPGADepLibUnbundle) {
    SmallString<128> UB;
    UB += "-output=";
    UB += Outputs[0].getFilename();
    CmdArgs.push_back(TCArgs.MakeArgString(UB));
  } else {
    for (unsigned I = 0; I < Outputs.size(); ++I) {
      SmallString<128> UB;
      UB += "-output=";
      UB += DepInfo[I].DependentToolChain->getInputFilename(Outputs[I]);
      CmdArgs.push_back(TCArgs.MakeArgString(UB));
    }
  }
  CmdArgs.push_back("-unbundle");
  CmdArgs.push_back("-allow-missing-bundles");

  // All the inputs are encoded as commands.
  C.addCommand(std::make_unique<Command>(
      JA, *this, ResponseFileSupport::None(),
      TCArgs.MakeArgString(getToolChain().GetProgramPath(getShortName())),
      CmdArgs, None, Outputs));
}

// Begin OffloadWrapper

void OffloadWrapper::ConstructJob(Compilation &C, const JobAction &JA,
                                  const InputInfo &Output,
                                  const InputInfoList &Inputs,
                                  const llvm::opt::ArgList &TCArgs,
                                  const char *LinkingOutput) const {
  // Construct offload-wrapper command.  Also calls llc to generate the
  // object that is fed to the linker from the wrapper generated bc file
  assert(isa<OffloadWrapperJobAction>(JA) && "Expecting wrapping job!");

  Action::OffloadKind OffloadingKind = JA.getOffloadingDeviceKind();
  if (OffloadingKind == Action::OFK_SYCL) {
    // The wrapper command looks like this:
    // clang-offload-wrapper
    //   -o=<outputfile>.bc
    //   -host=x86_64-pc-linux-gnu -kind=sycl
    //   -format=spirv <inputfile1>.spv <manifest1>(optional)
    //   -format=spirv <inputfile2>.spv <manifest2>(optional)
    //  ...
    ArgStringList WrapperArgs;

    std::string OutTmpName = C.getDriver().GetTemporaryPath("wrapper", "bc");
    const char *WrapperFileName =
        C.addTempFile(C.getArgs().MakeArgString(OutTmpName));
    SmallString<128> OutOpt("-o=");
    OutOpt += WrapperFileName;
    WrapperArgs.push_back(C.getArgs().MakeArgString(OutOpt));

    SmallString<128> HostTripleOpt("-host=");
    HostTripleOpt += getToolChain().getAuxTriple()->str();
    WrapperArgs.push_back(C.getArgs().MakeArgString(HostTripleOpt));

    llvm::Triple TT = getToolChain().getTriple();
    SmallString<128> TargetTripleOpt = TT.getArchName();
    // When wrapping an FPGA device binary, we need to be sure to apply the
    // appropriate triple that corresponds (fpga_aoc[xr]-intel-<os>)
    // to the target triple setting.
    if (TT.getSubArch() == llvm::Triple::SPIRSubArch_fpga &&
        TCArgs.hasArg(options::OPT_fsycl_link_EQ)) {
      SmallString<16> FPGAArch("fpga_");
      auto *A = C.getInputArgs().getLastArg(options::OPT_fsycl_link_EQ);
      bool Early = (A->getValue() == StringRef("early"));
      FPGAArch += Early ? "aocr" : "aocx";
      if (C.getDriver().isFPGAEmulationMode() && Early)
        FPGAArch += "_emu";
      TT.setArchName(FPGAArch);
      TT.setVendorName("intel");
      TargetTripleOpt = TT.str();
      // When wrapping an FPGA aocx binary to archive, do not emit registration
      // functions
      if (A->getValue() == StringRef("image"))
        WrapperArgs.push_back(C.getArgs().MakeArgString("--emit-reg-funcs=0"));
    }
    // Grab any Target specific options that need to be added to the wrapper
    // information.
    ArgStringList BuildArgs;
    auto createArgString = [&](const char *Opt) {
      if (BuildArgs.empty())
        return;
      SmallString<128> AL;
      for (const char *A : BuildArgs) {
        if (AL.empty()) {
          AL = A;
          continue;
        }
        AL += " ";
        AL += A;
      }
      WrapperArgs.push_back(C.getArgs().MakeArgString(Twine(Opt) + AL));
    };
    const toolchains::SYCLToolChain &TC =
              static_cast<const toolchains::SYCLToolChain &>(getToolChain());
    // TODO: Consider separating the mechanisms for:
    // - passing standard-defined options to AOT/JIT compilation steps;
    // - passing AOT-compiler specific options.
    // This would allow retaining standard language options in the
    // image descriptor, while excluding tool-specific options that
    // have been known to confuse RT implementations.
    if (TC.getTriple().getSubArch() == llvm::Triple::NoSubArch) {
      // Only store compile/link opts in the image descriptor for the SPIR-V
      // target; AOT compilation has already been performed otherwise.
      TC.AddImpliedTargetArgs(TT, TCArgs, BuildArgs);
      TC.TranslateBackendTargetArgs(TT, TCArgs, BuildArgs);
      createArgString("-compile-opts=");
      BuildArgs.clear();
      TC.TranslateLinkerTargetArgs(TT, TCArgs, BuildArgs);
      createArgString("-link-opts=");
    }

    WrapperArgs.push_back(
        C.getArgs().MakeArgString(Twine("-target=") + TargetTripleOpt));

    // TODO forcing offload kind is a simplification which assumes wrapper used
    // only with SYCL. Device binary format (-format=xxx) option should also
    // come from the command line and/or the native compiler. Should be fixed
    // together with supporting AOT in the driver. If format is not set, the
    // default is "none" which means runtime must try to determine it
    // automatically.
    StringRef Kind = Action::GetOffloadKindName(OffloadingKind);
    WrapperArgs.push_back(
        C.getArgs().MakeArgString(Twine("-kind=") + Twine(Kind)));

    assert((Inputs.size() > 0) && "no inputs for clang-offload-wrapper");
    assert(((Inputs[0].getType() != types::TY_Tempfiletable) ||
            (Inputs.size() == 1)) &&
           "wrong usage of clang-offload-wrapper with SYCL");
    const InputInfo &I = Inputs[0];
    assert(I.isFilename() && "Invalid input.");

    if (I.getType() == types::TY_Tempfiletable ||
        I.getType() == types::TY_Tempfilelist)
      // wrapper actual input files are passed via the batch job file table:
      WrapperArgs.push_back(C.getArgs().MakeArgString("-batch"));
    WrapperArgs.push_back(C.getArgs().MakeArgString(I.getFilename()));

    auto Cmd = std::make_unique<Command>(
        JA, *this, ResponseFileSupport::None(),
        TCArgs.MakeArgString(getToolChain().GetProgramPath(getShortName())),
        WrapperArgs, None);
    C.addCommand(std::move(Cmd));

    // Construct llc command.
    // The output is an object file
    ArgStringList LlcArgs{"-filetype=obj", "-o", Output.getFilename(),
                          WrapperFileName};
    llvm::Reloc::Model RelocationModel;
    unsigned PICLevel;
    bool IsPIE;
    std::tie(RelocationModel, PICLevel, IsPIE) =
        ParsePICArgs(getToolChain(), TCArgs);
    if (PICLevel > 0 || TCArgs.hasArg(options::OPT_shared)) {
      LlcArgs.push_back("-relocation-model=pic");
    }
    if (Arg *A = C.getArgs().getLastArg(options::OPT_mcmodel_EQ))
      LlcArgs.push_back(
          TCArgs.MakeArgString(Twine("--code-model=") + A->getValue()));

    SmallString<128> LlcPath(C.getDriver().Dir);
    llvm::sys::path::append(LlcPath, "llc");
    const char *Llc = C.getArgs().MakeArgString(LlcPath);
    C.addCommand(std::make_unique<Command>(
         JA, *this, ResponseFileSupport::None(), Llc, LlcArgs, None));
    return;
  } // end of SYCL flavor of offload wrapper command creation

  ArgStringList CmdArgs;

  const llvm::Triple &Triple = getToolChain().getEffectiveTriple();

  // Add the "effective" target triple.
  CmdArgs.push_back("-host");
  CmdArgs.push_back(TCArgs.MakeArgString(Triple.getTriple()));

  // Add the output file name.
  assert(Output.isFilename() && "Invalid output.");
  CmdArgs.push_back("-o");
  CmdArgs.push_back(TCArgs.MakeArgString(Output.getFilename()));

  assert(JA.getInputs().size() == Inputs.size() &&
         "Not have inputs for all dependence actions??");

  // For FPGA, we wrap the host objects before archiving them when using
  // -fsycl-link.  This allows for better extraction control from the
  // archive when we need the host objects for subsequent compilations.
  if (OffloadingKind == Action::OFK_None &&
      C.getArgs().hasArg(options::OPT_fintelfpga) &&
      C.getArgs().hasArg(options::OPT_fsycl_link_EQ)) {

    // Add offload targets and inputs.
    CmdArgs.push_back(C.getArgs().MakeArgString(
        Twine("-kind=") + Action::GetOffloadKindName(OffloadingKind)));
    CmdArgs.push_back(
        TCArgs.MakeArgString(Twine("-target=") + Triple.getTriple()));

    // Add input.
    assert(Inputs[0].isFilename() && "Invalid input.");
    CmdArgs.push_back(TCArgs.MakeArgString(Inputs[0].getFilename()));

    C.addCommand(std::make_unique<Command>(
        JA, *this, ResponseFileSupport::None(),
        TCArgs.MakeArgString(getToolChain().GetProgramPath(getShortName())),
        CmdArgs, Inputs));
    return;
  }

  // Add offload targets and inputs.
  for (unsigned I = 0; I < Inputs.size(); ++I) {
    // Get input's Offload Kind and ToolChain.
    const auto *OA = cast<OffloadAction>(JA.getInputs()[I]);
    assert(OA->hasSingleDeviceDependence(/*DoNotConsiderHostActions=*/true) &&
           "Expected one device dependence!");
    Action::OffloadKind DeviceKind = Action::OFK_None;
    const ToolChain *DeviceTC = nullptr;
    OA->doOnEachDependence([&](Action *A, const ToolChain *TC, const char *) {
      DeviceKind = A->getOffloadingDeviceKind();
      DeviceTC = TC;
    });

    // And add it to the offload targets.
    CmdArgs.push_back(C.getArgs().MakeArgString(
        Twine("-kind=") + Action::GetOffloadKindName(DeviceKind)));
    CmdArgs.push_back(TCArgs.MakeArgString(Twine("-target=") +
                                           DeviceTC->getTriple().normalize()));

    // Add input.
    assert(Inputs[I].isFilename() && "Invalid input.");
    CmdArgs.push_back(TCArgs.MakeArgString(Inputs[I].getFilename()));
  }

  C.addCommand(std::make_unique<Command>(
      JA, *this, ResponseFileSupport::None(),
      TCArgs.MakeArgString(getToolChain().GetProgramPath(getShortName())),
      CmdArgs, Inputs));
}

// Begin OffloadDeps

void OffloadDeps::constructJob(Compilation &C, const JobAction &JA,
                               ArrayRef<InputInfo> Outputs,
                               ArrayRef<InputInfo> Inputs,
                               const llvm::opt::ArgList &TCArgs,
                               const char *LinkingOutput) const {
  auto &DA = cast<OffloadDepsJobAction>(JA);

  ArgStringList CmdArgs;

  // Get the targets.
  SmallString<128> Targets{"-targets="};
  auto DepInfo = DA.getDependentActionsInfo();
  for (unsigned I = 0; I < DepInfo.size(); ++I) {
    auto &Dep = DepInfo[I];
    if (I)
      Targets += ',';
    Targets += Action::GetOffloadKindName(Dep.DependentOffloadKind);
    Targets += '-';
    std::string NormalizedTriple =
        Dep.DependentToolChain->getTriple().normalize();
    Targets += NormalizedTriple;
    if ((Dep.DependentOffloadKind == Action::OFK_HIP ||
         Dep.DependentOffloadKind == Action::OFK_SYCL) &&
        !Dep.DependentBoundArch.empty()) {
      Targets += '-';
      Targets += Dep.DependentBoundArch;
    }
  }
  CmdArgs.push_back(TCArgs.MakeArgString(Targets));

  // Prepare outputs.
  SmallString<128> Outs{"-outputs="};
  for (unsigned I = 0; I < Outputs.size(); ++I) {
    if (I)
      Outs += ',';
    Outs += DepInfo[I].DependentToolChain->getInputFilename(Outputs[I]);
  }
  CmdArgs.push_back(TCArgs.MakeArgString(Outs));

  // Add input file.
  CmdArgs.push_back(Inputs.front().getFilename());

  // All the inputs are encoded as commands.
  C.addCommand(std::make_unique<Command>(
      JA, *this, ResponseFileSupport::None(),
      TCArgs.MakeArgString(getToolChain().GetProgramPath(getShortName())),
      CmdArgs, None, Outputs));
}

void OffloadDeps::ConstructJob(Compilation &C, const JobAction &JA,
                               const InputInfo &Output,
                               const InputInfoList &Inputs,
                               const llvm::opt::ArgList &TCArgs,
                               const char *LinkingOutput) const {
  constructJob(C, JA, Output, Inputs, TCArgs, LinkingOutput);
}

void OffloadDeps::ConstructJobMultipleOutputs(Compilation &C,
                                              const JobAction &JA,
                                              const InputInfoList &Outputs,
                                              const InputInfoList &Inputs,
                                              const llvm::opt::ArgList &TCArgs,
                                              const char *LinkingOutput) const {
  constructJob(C, JA, Outputs, Inputs, TCArgs, LinkingOutput);
}

// Begin SPIRVTranslator

void SPIRVTranslator::ConstructJob(Compilation &C, const JobAction &JA,
                                  const InputInfo &Output,
                                  const InputInfoList &Inputs,
                                  const llvm::opt::ArgList &TCArgs,
                                  const char *LinkingOutput) const {
  // Construct llvm-spirv command.
  assert(isa<SPIRVTranslatorJobAction>(JA) && "Expecting Translator job!");

  // The translator command looks like this:
  // llvm-spirv -o <file>.spv <file>.bc
  ArgStringList ForeachArgs;
  ArgStringList TranslatorArgs;

  TranslatorArgs.push_back("-o");
  TranslatorArgs.push_back(Output.getFilename());
  if (JA.isDeviceOffloading(Action::OFK_SYCL)) {
    TranslatorArgs.push_back("-spirv-max-version=1.4");
    TranslatorArgs.push_back("-spirv-debug-info-version=ocl-100");
    // Prevent crash in the translator if input IR contains DIExpression
    // operations which don't have mapping to OpenCL.DebugInfo.100 spec.
    TranslatorArgs.push_back("-spirv-allow-extra-diexpressions");
    TranslatorArgs.push_back("-spirv-allow-unknown-intrinsics=llvm.genx.");

    // Disable all the extensions by default
    std::string ExtArg("-spirv-ext=-all");
    std::string DefaultExtArg =
        ",+SPV_EXT_shader_atomic_float_add,+SPV_EXT_shader_atomic_float_min_max"
        ",+SPV_KHR_no_integer_wrap_decoration,+SPV_KHR_float_controls"
        ",+SPV_KHR_expect_assume,+SPV_KHR_linkonce_odr";
    std::string INTELExtArg =
        ",+SPV_INTEL_subgroups,+SPV_INTEL_media_block_io"
        ",+SPV_INTEL_device_side_avc_motion_estimation"
        ",+SPV_INTEL_fpga_loop_controls,+SPV_INTEL_unstructured_loop_controls"
        ",+SPV_INTEL_fpga_reg,+SPV_INTEL_blocking_pipes"
        ",+SPV_INTEL_function_pointers,+SPV_INTEL_kernel_attributes"
        ",+SPV_INTEL_io_pipes,+SPV_INTEL_inline_assembly"
        ",+SPV_INTEL_arbitrary_precision_integers"
        ",+SPV_INTEL_float_controls2,+SPV_INTEL_vector_compute"
        ",+SPV_INTEL_fast_composite"
        ",+SPV_INTEL_arbitrary_precision_fixed_point"
        ",+SPV_INTEL_arbitrary_precision_floating_point"
        ",+SPV_INTEL_variable_length_array,+SPV_INTEL_fp_fast_math_mode"
        ",+SPV_INTEL_long_constant_composite"
        ",+SPV_INTEL_arithmetic_fence";
    ExtArg = ExtArg + DefaultExtArg + INTELExtArg;
    if (!C.getDriver().isFPGAEmulationMode())
      // Enable several extensions on FPGA H/W exclusively
      ExtArg += ",+SPV_INTEL_usm_storage_classes,+SPV_INTEL_runtime_aligned"
                ",+SPV_INTEL_fpga_cluster_attributes,+SPV_INTEL_loop_fuse"
                ",+SPV_INTEL_fpga_buffer_location"
                ",+SPV_INTEL_fpga_invocation_pipelining_attributes"
                ",+SPV_INTEL_fpga_dsp_control,+SPV_INTEL_fpga_memory_accesses"
                ",+SPV_INTEL_fpga_memory_attributes";
    else
      // Don't enable several freshly added extensions on FPGA H/W
      ExtArg += ",+SPV_INTEL_token_type"
                ",+SPV_INTEL_bfloat16_conversion"
                ",+SPV_INTEL_joint_matrix"
                ",+SPV_INTEL_hw_thread_queries"
                ",+SPV_KHR_uniform_group_instructions";
    TranslatorArgs.push_back(TCArgs.MakeArgString(ExtArg));
  }
  for (auto I : Inputs) {
    std::string Filename(I.getFilename());
    if (I.getType() == types::TY_Tempfilelist) {
      ForeachArgs.push_back(
          C.getArgs().MakeArgString("--in-file-list=" + Filename));
      ForeachArgs.push_back(
          C.getArgs().MakeArgString("--in-replace=" + Filename));
      ForeachArgs.push_back(
          C.getArgs().MakeArgString("--out-ext=spv"));
    }
    TranslatorArgs.push_back(C.getArgs().MakeArgString(Filename));
  }

  auto Cmd = std::make_unique<Command>(JA, *this, ResponseFileSupport::None(),
      TCArgs.MakeArgString(getToolChain().GetProgramPath(getShortName())),
      TranslatorArgs, None);

  if (!ForeachArgs.empty()) {
    // Construct llvm-foreach command.
    // The llvm-foreach command looks like this:
    // llvm-foreach a.list --out-replace=out "cp {} out"
    // --out-file-list=list
    std::string OutputFileName(Output.getFilename());
    ForeachArgs.push_back(
        TCArgs.MakeArgString("--out-file-list=" + OutputFileName));
    ForeachArgs.push_back(
        TCArgs.MakeArgString("--out-replace=" + OutputFileName));
    StringRef ParallelJobs =
        TCArgs.getLastArgValue(options::OPT_fsycl_max_parallel_jobs_EQ);
    if (!ParallelJobs.empty())
      ForeachArgs.push_back(TCArgs.MakeArgString("--jobs=" + ParallelJobs));

    ForeachArgs.push_back(TCArgs.MakeArgString("--"));
    ForeachArgs.push_back(TCArgs.MakeArgString(Cmd->getExecutable()));

    for (auto &Arg : Cmd->getArguments())
      ForeachArgs.push_back(Arg);

    SmallString<128> ForeachPath(C.getDriver().Dir);
    llvm::sys::path::append(ForeachPath, "llvm-foreach");
    const char *Foreach = C.getArgs().MakeArgString(ForeachPath);
    C.addCommand(std::make_unique<Command>(
        JA, *this, ResponseFileSupport::None(), Foreach, ForeachArgs, None));
  } else
    C.addCommand(std::move(Cmd));
}

void SPIRCheck::ConstructJob(Compilation &C, const JobAction &JA,
                             const InputInfo &Output,
                             const InputInfoList &Inputs,
                             const llvm::opt::ArgList &TCArgs,
                             const char *LinkingOutput) const {
  // Construct llvm-no-spir-kernel command.
  assert(isa<SPIRCheckJobAction>(JA) && "Expecting SPIR Check job!");

  // The spir check command looks like this:
  // llvm-no-spir-kernel <file>.bc
  // Upon success, we just move ahead.  Error means the check failed and
  // we need to exit.  The expected output is the input as this is just an
  // intermediate check with no functional change.
  ArgStringList CheckArgs;
  assert(Inputs.size() == 1 && "Unexpected number of inputs to the tool");
  const InputInfo &InputFile = Inputs.front();
  CheckArgs.push_back(InputFile.getFilename());

  // Add output file, which is just a copy of the input to better fit in the
  // toolchain flow.
  CheckArgs.push_back("-o");
  CheckArgs.push_back(Output.getFilename());
  auto Cmd = std::make_unique<Command>(
      JA, *this, ResponseFileSupport::None(),
      TCArgs.MakeArgString(getToolChain().GetProgramPath(getShortName())),
      CheckArgs, None);

  if (getToolChain().getTriple().getSubArch() ==
      llvm::Triple::SPIRSubArch_fpga) {
    const char *Msg = TCArgs.MakeArgString(
        Twine("The FPGA image does not include all device kernels from ") +
        Twine(InputFile.getBaseInput()) +
        Twine(". Please re-generate the image"));
    Cmd->addDiagForErrorCode(/*ErrorCode*/ 1, Msg);
  }

  C.addCommand(std::move(Cmd));
}

static void addArgs(ArgStringList &DstArgs, const llvm::opt::ArgList &Alloc,
                    ArrayRef<StringRef> SrcArgs) {
  for (const auto Arg : SrcArgs) {
    DstArgs.push_back(Alloc.MakeArgString(Arg));
  }
}

// Partially copied from clang/lib/Frontend/CompilerInvocation.cpp
static std::string getSYCLPostLinkOptimizationLevel(const ArgList &Args) {
  if (Arg *A = Args.getLastArg(options::OPT_O_Group)) {
    if (A->getOption().matches(options::OPT_O0))
      return "-O0";

    if (A->getOption().matches(options::OPT_Ofast))
      return "-O3";

    assert(A->getOption().matches(options::OPT_O));

    StringRef S(A->getValue());
    if (S == "g")
      return "-O1";

    // Options -O[1|2|3|s|z] are passed as they are. '-O0' is handled earlier.
    std::array<char, 5> AcceptedOptions = {'1', '2', '3', 's', 'z'};
    if (std::any_of(AcceptedOptions.begin(), AcceptedOptions.end(),
                    [=](char c) { return c == S[0]; }))
      return std::string("-O") + S[0];
  }

  // The default for SYCL device code optimization
  return "-O2";
}

// sycl-post-link tool normally outputs a file table (see the tool sources for
// format description) which lists all the other output files associated with
// the device LLVMIR bitcode. This is basically a triple of bitcode, symbols
// and specialization constant files. Single LLVM IR output can be generated as
// well under an option.
//
void SYCLPostLink::ConstructJob(Compilation &C, const JobAction &JA,
                             const InputInfo &Output,
                             const InputInfoList &Inputs,
                             const llvm::opt::ArgList &TCArgs,
                             const char *LinkingOutput) const {
  const SYCLPostLinkJobAction *SYCLPostLink =
      dyn_cast<SYCLPostLinkJobAction>(&JA);
  // Construct sycl-post-link command.
  assert(SYCLPostLink && "Expecting SYCL post link job!");
  ArgStringList CmdArgs;

  // See if device code splitting is requested
  if (Arg *A = TCArgs.getLastArg(options::OPT_fsycl_device_code_split_EQ)) {
    auto CodeSplitValue = StringRef(A->getValue());
    if (CodeSplitValue == "per_kernel")
      addArgs(CmdArgs, TCArgs, {"-split=kernel"});
    else if (CodeSplitValue == "per_source")
      addArgs(CmdArgs, TCArgs, {"-split=source"});
    else if (CodeSplitValue == "auto")
      addArgs(CmdArgs, TCArgs, {"-split=auto"});
    else { // Device code split is off
    }
  } else if (getToolChain().getTriple().getArchName() != "spir64_fpga") {
    // for FPGA targets, off is the default split mode,
    // otherwise auto is the default split mode
    addArgs(CmdArgs, TCArgs, {"-split=auto"});
  }

  // On FPGA target we don't need non-kernel functions as entry points, because
  // it only increases amount of code for device compiler to handle, without any
  // actual benefits.
  if (getToolChain().getTriple().getArchName() == "spir64_fpga")
    addArgs(CmdArgs, TCArgs, {"-emit-only-kernels-as-entry-points"});

  // OPT_fsycl_device_code_split is not checked as it is an alias to
  // -fsycl-device-code-split=auto

  // Turn on Dead Parameter Elimination Optimization with early optimizations
  if (!(getToolChain().getTriple().isAMDGCN()) &&
      TCArgs.hasFlag(options::OPT_fsycl_dead_args_optimization,
                     options::OPT_fno_sycl_dead_args_optimization,
                     isSYCLOptimizationO2orHigher(TCArgs)))
    addArgs(CmdArgs, TCArgs, {"-emit-param-info"});
  // Enable PI program metadata
  if (getToolChain().getTriple().isNVPTX())
    addArgs(CmdArgs, TCArgs, {"-emit-program-metadata"});
  if (SYCLPostLink->getTrueType() == types::TY_LLVM_BC) {
    // single file output requested - this means only perform necessary IR
    // transformations (like specialization constant intrinsic lowering) and
    // output LLVMIR
    addArgs(CmdArgs, TCArgs, {"-ir-output-only"});
  } else {
    assert(SYCLPostLink->getTrueType() == types::TY_Tempfiletable);
    // Symbol file and specialization constant info generation is mandatory -
    // add options unconditionally
    addArgs(CmdArgs, TCArgs, {"-symbols"});
    addArgs(CmdArgs, TCArgs, {"-emit-exported-symbols"});
    addArgs(CmdArgs, TCArgs, {"-split-esimd"});
    addArgs(CmdArgs, TCArgs, {"-lower-esimd"});
  }
  addArgs(CmdArgs, TCArgs,
          {StringRef(getSYCLPostLinkOptimizationLevel(TCArgs))});
  // specialization constants processing is mandatory
  if (SYCLPostLink->getRTSetsSpecConstants())
    addArgs(CmdArgs, TCArgs, {"-spec-const=rt"});
  else
    addArgs(CmdArgs, TCArgs, {"-spec-const=default"});

  // Add output file table file option
  assert(Output.isFilename() && "output must be a filename");
  addArgs(CmdArgs, TCArgs, {"-o", Output.getFilename()});

  // Add input file
  assert(Inputs.size() == 1 && Inputs.front().isFilename() &&
         "single input file expected");
  addArgs(CmdArgs, TCArgs, {Inputs.front().getFilename()});
  std::string OutputFileName(Output.getFilename());

  // All the inputs are encoded as commands.
  C.addCommand(std::make_unique<Command>(
      JA, *this, ResponseFileSupport::None(),
      TCArgs.MakeArgString(getToolChain().GetProgramPath(getShortName())),
      CmdArgs, Inputs, Output));
}

// Transforms the abstract representation (JA + Inputs + Outputs) of a file
// table transformation action to concrete command line (job) with actual
// inputs/outputs/options, and adds it to given compilation object.
void FileTableTform::ConstructJob(Compilation &C, const JobAction &JA,
                                  const InputInfo &Output,
                                  const InputInfoList &Inputs,
                                  const llvm::opt::ArgList &TCArgs,
                                  const char *LinkingOutput) const {

  const auto &TformJob = *llvm::dyn_cast<FileTableTformJobAction>(&JA);
  ArgStringList CmdArgs;

  // don't try to assert here whether the number of inputs is OK, argumnets are
  // OK, etc. - better invoke the tool and see good error diagnostics

  // 1) add transformations
  for (const auto &Tf : TformJob.getTforms()) {
    switch (Tf.TheKind) {
    case FileTableTformJobAction::Tform::EXTRACT:
    case FileTableTformJobAction::Tform::EXTRACT_DROP_TITLE: {
      SmallString<128> Arg("-extract=");
      Arg += Tf.TheArgs[0];

      for (unsigned I = 1; I < Tf.TheArgs.size(); ++I) {
        Arg += ",";
        Arg += Tf.TheArgs[I];
      }
      addArgs(CmdArgs, TCArgs, {Arg});

      if (Tf.TheKind == FileTableTformJobAction::Tform::EXTRACT_DROP_TITLE)
        addArgs(CmdArgs, TCArgs, {"-drop_titles"});
      break;
    }
    case FileTableTformJobAction::Tform::REPLACE: {
      assert(Tf.TheArgs.size() == 2 && "from/to column names expected");
      SmallString<128> Arg("-replace=");
      Arg += Tf.TheArgs[0];
      Arg += ",";
      Arg += Tf.TheArgs[1];
      addArgs(CmdArgs, TCArgs, {Arg});
      break;
    }
    case FileTableTformJobAction::Tform::REPLACE_CELL: {
      assert(Tf.TheArgs.size() == 2 && "column name and row id expected");
      SmallString<128> Arg("-replace_cell=");
      Arg += Tf.TheArgs[0];
      Arg += ",";
      Arg += Tf.TheArgs[1];
      addArgs(CmdArgs, TCArgs, {Arg});
      break;
    }
    case FileTableTformJobAction::Tform::RENAME: {
      assert(Tf.TheArgs.size() == 2 && "from/to names expected");
      SmallString<128> Arg("-rename=");
      Arg += Tf.TheArgs[0];
      Arg += ",";
      Arg += Tf.TheArgs[1];
      addArgs(CmdArgs, TCArgs, {Arg});
      break;
    }
    case FileTableTformJobAction::Tform::COPY_SINGLE_FILE: {
      assert(Tf.TheArgs.size() == 2 && "column name and row id expected");
      SmallString<128> Arg("-copy_single_file=");
      Arg += Tf.TheArgs[0];
      Arg += ",";
      Arg += Tf.TheArgs[1];
      addArgs(CmdArgs, TCArgs, {Arg});
      break;
    }
    }
  }

  // 2) add output option
  assert(Output.isFilename() && "table tform output must be a file");
  addArgs(CmdArgs, TCArgs, {"-o", Output.getFilename()});

  // 3) add inputs
  for (const auto &Input : Inputs) {
    assert(Input.isFilename() && "table tform input must be a file");
    addArgs(CmdArgs, TCArgs, {Input.getFilename()});
  }
  // 4) finally construct and add a command to the compilation
  C.addCommand(std::make_unique<Command>(
      JA, *this, ResponseFileSupport::None(),
      TCArgs.MakeArgString(getToolChain().GetProgramPath(getShortName())),
      CmdArgs, Inputs));
}

void AppendFooter::ConstructJob(Compilation &C, const JobAction &JA,
                                const InputInfo &Output,
                                const InputInfoList &Inputs,
                                const llvm::opt::ArgList &TCArgs,
                                const char *LinkingOutput) const {
  ArgStringList CmdArgs;

  // Input File
  addArgs(CmdArgs, TCArgs, {Inputs[0].getFilename()});

  // Integration Footer
  StringRef Footer(
      C.getDriver().getIntegrationFooter(Inputs[0].getBaseInput()));
  if (!Footer.empty()) {
    SmallString<128> AppendOpt("--append=");
    AppendOpt.append(Footer);
    addArgs(CmdArgs, TCArgs, {AppendOpt});
  }

  // Name of original source file passed in to be prepended to the newly
  // modified file as a #line directive.
  SmallString<128> PrependOpt("--orig-filename=");
  PrependOpt.append(
      llvm::sys::path::convert_to_slash(Inputs[0].getBaseInput()));
  addArgs(CmdArgs, TCArgs, {PrependOpt});

  SmallString<128> OutputOpt("--output=");
  OutputOpt.append(Output.getFilename());
  addArgs(CmdArgs, TCArgs, {OutputOpt});

  // Use #include to pull in footer
  addArgs(CmdArgs, TCArgs, {"--use-include"});

  C.addCommand(std::make_unique<Command>(
      JA, *this, ResponseFileSupport::None(),
      TCArgs.MakeArgString(getToolChain().GetProgramPath(getShortName())),
      CmdArgs, None));
}

void SpirvToIrWrapper::ConstructJob(Compilation &C, const JobAction &JA,
                                    const InputInfo &Output,
                                    const InputInfoList &Inputs,
                                    const llvm::opt::ArgList &TCArgs,
                                    const char *LinkingOutput) const {
  InputInfoList ForeachInputs;
  ArgStringList CmdArgs;

  assert(Inputs.size() == 1 &&
         "Only one input expected to spirv-to-ir-wrapper");

  // Input File
  for (const auto &I : Inputs) {
    if (I.getType() == types::TY_Tempfilelist)
      ForeachInputs.push_back(I);
    addArgs(CmdArgs, TCArgs, {I.getFilename()});
  }

  // Output File
  addArgs(CmdArgs, TCArgs, {"-o", Output.getFilename()});

  auto Cmd = std::make_unique<Command>(
      JA, *this, ResponseFileSupport::None(),
      TCArgs.MakeArgString(getToolChain().GetProgramPath(getShortName())),
      CmdArgs, None);
  if (!ForeachInputs.empty()) {
    StringRef ParallelJobs =
        TCArgs.getLastArgValue(options::OPT_fsycl_max_parallel_jobs_EQ);
    tools::SYCL::constructLLVMForeachCommand(
        C, JA, std::move(Cmd), ForeachInputs, Output, this, "",
        types::getTypeTempSuffix(types::TY_Tempfilelist), ParallelJobs);
  } else
    C.addCommand(std::move(Cmd));
}

void LinkerWrapper::ConstructJob(Compilation &C, const JobAction &JA,
                                 const InputInfo &Output,
                                 const InputInfoList &Inputs,
                                 const ArgList &Args,
                                 const char *LinkingOutput) const {
  const Driver &D = getToolChain().getDriver();
  const llvm::Triple TheTriple = getToolChain().getTriple();
  auto OpenMPTCRange = C.getOffloadToolChains<Action::OFK_OpenMP>();
  ArgStringList CmdArgs;

  // Pass the CUDA path to the linker wrapper tool.
  for (auto &I : llvm::make_range(OpenMPTCRange.first, OpenMPTCRange.second)) {
    const ToolChain *TC = I.second;
    if (TC->getTriple().isNVPTX()) {
      CudaInstallationDetector CudaInstallation(D, TheTriple, Args);
      if (CudaInstallation.isValid())
        CmdArgs.push_back(Args.MakeArgString(
            "--cuda-path=" + CudaInstallation.getInstallPath()));
      break;
    }
  }

  // Get the AMDGPU math libraries.
  // FIXME: This method is bad, remove once AMDGPU has a proper math library
  // (see AMDGCN::OpenMPLinker::constructLLVMLinkCommand).
  for (auto &I : llvm::make_range(OpenMPTCRange.first, OpenMPTCRange.second)) {
    const ToolChain *TC = I.second;

    if (!TC->getTriple().isAMDGPU() || Args.hasArg(options::OPT_nogpulib))
      continue;

    const ArgList &TCArgs = C.getArgsForToolChain(TC, "", Action::OFK_OpenMP);
    StringRef Arch = TCArgs.getLastArgValue(options::OPT_march_EQ);
    const toolchains::ROCMToolChain RocmTC(TC->getDriver(), TC->getTriple(),
                                           TCArgs);

    SmallVector<std::string, 12> BCLibs =
        RocmTC.getCommonDeviceLibNames(TCArgs, Arch.str(), Action::OFK_OpenMP);

    for (StringRef LibName : BCLibs)
      CmdArgs.push_back(Args.MakeArgString(
          "-target-library=" + Action::GetOffloadKindName(Action::OFK_OpenMP) +
          "-" + TC->getTripleString() + "-" + Arch + "=" + LibName));
  }

  if (D.isUsingLTO(/* IsOffload */ true)) {
    // Pass in target features for each toolchain.
    for (auto &I :
         llvm::make_range(OpenMPTCRange.first, OpenMPTCRange.second)) {
      const ToolChain *TC = I.second;
      const ArgList &TCArgs = C.getArgsForToolChain(TC, "", Action::OFK_OpenMP);
      ArgStringList FeatureArgs;
      TC->addClangTargetOptions(TCArgs, FeatureArgs, Action::OFK_OpenMP);
      auto FeatureIt = llvm::find(FeatureArgs, "-target-feature");
      if (FeatureIt != FeatureArgs.end())
        CmdArgs.push_back(
            Args.MakeArgString("-target-feature=" + TC->getTripleString() +
                               "=" + *(FeatureIt + 1)));
    }

    // Pass in the bitcode library to be linked during LTO.
    for (auto &I :
         llvm::make_range(OpenMPTCRange.first, OpenMPTCRange.second)) {
      const ToolChain *TC = I.second;
      if (!(TC->getTriple().isNVPTX() || TC->getTriple().isAMDGPU()))
        continue;

      const Driver &TCDriver = TC->getDriver();
      const ArgList &TCArgs = C.getArgsForToolChain(TC, "", Action::OFK_OpenMP);
      StringRef Arch = TCArgs.getLastArgValue(options::OPT_march_EQ);

      ArgStringList BitcodeLibrary;
      addOpenMPDeviceRTL(TCDriver, TCArgs, BitcodeLibrary, Arch,
                         TC->getTriple());

      if (!BitcodeLibrary.empty())
        CmdArgs.push_back(Args.MakeArgString(
            "-target-library=" +
            Action::GetOffloadKindName(Action::OFK_OpenMP) + "-" +
            TC->getTripleString() + "-" + Arch + "=" + BitcodeLibrary.back()));
    }

    // Pass in the optimization level to use for LTO.
    if (const Arg *A = Args.getLastArg(options::OPT_O_Group)) {
      StringRef OOpt;
      if (A->getOption().matches(options::OPT_O4) ||
          A->getOption().matches(options::OPT_Ofast))
        OOpt = "3";
      else if (A->getOption().matches(options::OPT_O)) {
        OOpt = A->getValue();
        if (OOpt == "g")
          OOpt = "1";
        else if (OOpt == "s" || OOpt == "z")
          OOpt = "2";
      } else if (A->getOption().matches(options::OPT_O0))
        OOpt = "0";
      if (!OOpt.empty())
        CmdArgs.push_back(Args.MakeArgString(Twine("-opt-level=O") + OOpt));
    }
  }

  CmdArgs.push_back("-host-triple");
  CmdArgs.push_back(Args.MakeArgString(TheTriple.getTriple()));
  if (Args.hasArg(options::OPT_v))
    CmdArgs.push_back("-v");

  // Add debug information if present.
  if (const Arg *A = Args.getLastArg(options::OPT_g_Group)) {
    const Option &Opt = A->getOption();
    if (Opt.matches(options::OPT_gN_Group)) {
      if (Opt.matches(options::OPT_gline_directives_only) ||
          Opt.matches(options::OPT_gline_tables_only))
        CmdArgs.push_back("-gline-directives-only");
    } else
      CmdArgs.push_back("-g");
  }

  for (const auto &A : Args.getAllArgValues(options::OPT_Xcuda_ptxas))
    CmdArgs.push_back(Args.MakeArgString("-ptxas-args=" + A));

  // Forward remarks passes to the LLVM backend in the wrapper.
  if (const Arg *A = Args.getLastArg(options::OPT_Rpass_EQ))
    CmdArgs.push_back(
        Args.MakeArgString(Twine("-pass-remarks=") + A->getValue()));
  if (const Arg *A = Args.getLastArg(options::OPT_Rpass_missed_EQ))
    CmdArgs.push_back(
        Args.MakeArgString(Twine("-pass-remarks-missed=") + A->getValue()));
  if (const Arg *A = Args.getLastArg(options::OPT_Rpass_analysis_EQ))
    CmdArgs.push_back(
        Args.MakeArgString(Twine("-pass-remarks-analysis=") + A->getValue()));
  if (Args.getLastArg(options::OPT_save_temps_EQ))
    CmdArgs.push_back("-save-temps");

  // Construct the link job so we can wrap around it.
  Linker->ConstructJob(C, JA, Output, Inputs, Args, LinkingOutput);
  const auto &LinkCommand = C.getJobs().getJobs().back();

  // Add the linker arguments to be forwarded by the wrapper.
  CmdArgs.push_back("-linker-path");
  CmdArgs.push_back(LinkCommand->getExecutable());
  CmdArgs.push_back("--");
  for (const char *LinkArg : LinkCommand->getArguments())
    CmdArgs.push_back(LinkArg);

  const char *Exec =
      Args.MakeArgString(getToolChain().GetProgramPath("clang-linker-wrapper"));

  // Replace the executable and arguments of the link job with the
  // wrapper.
  LinkCommand->replaceExecutable(Exec);
  LinkCommand->replaceArguments(CmdArgs);
}<|MERGE_RESOLUTION|>--- conflicted
+++ resolved
@@ -4682,12 +4682,8 @@
   bool IsHIP = JA.isOffloading(Action::OFK_HIP);
   bool IsHIPDevice = JA.isDeviceOffloading(Action::OFK_HIP);
   bool IsOpenMPDevice = JA.isDeviceOffloading(Action::OFK_OpenMP);
-<<<<<<< HEAD
   bool IsSYCLOffloadDevice = JA.isDeviceOffloading(Action::OFK_SYCL);
   bool IsSYCL = JA.isOffloading(Action::OFK_SYCL);
-  bool IsOpenMPHost = JA.isHostOffloading(Action::OFK_OpenMP);
-=======
->>>>>>> ca6bbe00
   bool IsHeaderModulePrecompile = isa<HeaderModulePrecompileJobAction>(JA);
   bool IsExtractAPI = isa<ExtractAPIJobAction>(JA);
   bool IsDeviceOffloadAction = !(JA.isDeviceOffloading(Action::OFK_None) ||
@@ -4759,13 +4755,8 @@
       CudaDeviceInput = &I;
     } else if (IsOpenMPDevice && !OpenMPDeviceInput) {
       OpenMPDeviceInput = &I;
-<<<<<<< HEAD
     } else if (IsSYCL && !SYCLDeviceInput) {
       SYCLDeviceInput = &I;
-    } else if (IsOpenMPHost) {
-      OpenMPHostInputs.push_back(I);
-=======
->>>>>>> ca6bbe00
     } else {
       llvm_unreachable("unexpectedly given multiple inputs");
     }
