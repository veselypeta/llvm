--- conflicted
+++ resolved
@@ -822,14 +822,14 @@
   return DAL;
 }
 
-<<<<<<< HEAD
 // Select remangled libclc variant. 64-bit longs default, 32-bit longs on
 // Windows
 static const char *getLibSpirvTargetName(const ToolChain &HostTC) {
   if (HostTC.getTriple().isOSWindows())
     return "remangled-l32-signed_char.libspirv-nvptx64-nvidia-cuda.bc";
   return "remangled-l64-signed_char.libspirv-nvptx64-nvidia-cuda.bc";
-=======
+}
+
 void NVPTXToolChain::addClangTargetOptions(
     const llvm::opt::ArgList &DriverArgs, llvm::opt::ArgStringList &CC1Args,
     Action::OffloadKind DeviceOffloadingKind) const {
@@ -838,7 +838,6 @@
   // ctor / dtor functions to global symbols that can be registered.
   if (Freestanding)
     CC1Args.append({"-mllvm", "--nvptx-lower-global-ctor-dtor"});
->>>>>>> f05ce904
 }
 
 bool NVPTXToolChain::supportsDebugInfoOption(const llvm::opt::Arg *A) const {
