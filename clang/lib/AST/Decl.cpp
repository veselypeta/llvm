--- conflicted
+++ resolved
@@ -3326,11 +3326,7 @@
     return false;
 
   ASTContext &Context = getASTContext();
-<<<<<<< HEAD
-  switch (Context.GetGVALinkageForFunction(this)) {
-=======
   switch (Context.GetGVALinkageForFunction(Definition)) {
->>>>>>> cd92bbcb
   case GVA_Internal:
   case GVA_DiscardableODR:
   case GVA_StrongODR:
