--- conflicted
+++ resolved
@@ -825,22 +825,6 @@
     // The fake address space map must have a distinct entry for each
     // language-specific address space.
     static const unsigned FakeAddrSpaceMap[] = {
-<<<<<<< HEAD
-      0, // Default
-      1, // opencl_global
-      3, // opencl_local
-      2, // opencl_constant
-      0, // opencl_private
-      4, // opencl_generic
-      5, // cuda_device
-      6, // cuda_constant
-      7, // cuda_shared
-      1, // sycl_global
-      3, // sycl_local
-      2, // sycl_constant
-      0, // sycl_private
-      4, // sycl_generic
-=======
         0, // Default
         1, // opencl_global
         3, // opencl_local
@@ -850,10 +834,14 @@
         5, // cuda_device
         6, // cuda_constant
         7, // cuda_shared
+        1, // sycl_global
+        3, // sycl_local
+        2, // sycl_constant
+        0, // sycl_private
+        4, // sycl_generic
         8, // ptr32_sptr
         9, // ptr32_uptr
         10 // ptr64
->>>>>>> a85f5efd
     };
     return &FakeAddrSpaceMap;
   } else {
