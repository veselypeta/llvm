--- conflicted
+++ resolved
@@ -131,12 +131,9 @@
   const Function *CurFunc = S.Current->getFunction();
   assert(CurFunc);
 
-<<<<<<< HEAD
-=======
   if (CurFunc->isUnevaluatedBuiltin())
     return;
 
->>>>>>> 7ca33737
   if (S.Current->Caller && CurFunc->isVariadic()) {
     // CallExpr we're look for is at the return PC of the current function, i.e.
     // in the caller.
