//===--- SemaDeclAttr.cpp - Declaration Attribute Handling ----------------===//
//
// Part of the LLVM Project, under the Apache License v2.0 with LLVM Exceptions.
// See https://llvm.org/LICENSE.txt for license information.
// SPDX-License-Identifier: Apache-2.0 WITH LLVM-exception
//
//===----------------------------------------------------------------------===//
//
//  This file implements decl-related attribute processing.
//
//===----------------------------------------------------------------------===//

#include "clang/AST/ASTConsumer.h"
#include "clang/AST/ASTContext.h"
#include "clang/AST/ASTMutationListener.h"
#include "clang/AST/CXXInheritance.h"
#include "clang/AST/DeclCXX.h"
#include "clang/AST/DeclObjC.h"
#include "clang/AST/DeclTemplate.h"
#include "clang/AST/Expr.h"
#include "clang/AST/ExprCXX.h"
#include "clang/AST/Mangle.h"
#include "clang/AST/RecursiveASTVisitor.h"
#include "clang/AST/Type.h"
#include "clang/Basic/CharInfo.h"
#include "clang/Basic/Cuda.h"
#include "clang/Basic/DarwinSDKInfo.h"
#include "clang/Basic/HLSLRuntime.h"
#include "clang/Basic/LangOptions.h"
#include "clang/Basic/SourceLocation.h"
#include "clang/Basic/SourceManager.h"
#include "clang/Basic/TargetBuiltins.h"
#include "clang/Basic/TargetInfo.h"
#include "clang/Lex/Preprocessor.h"
#include "clang/Sema/DeclSpec.h"
#include "clang/Sema/DelayedDiagnostic.h"
#include "clang/Sema/Initialization.h"
#include "clang/Sema/Lookup.h"
#include "clang/Sema/ParsedAttr.h"
#include "clang/Sema/Scope.h"
#include "clang/Sema/ScopeInfo.h"
#include "clang/Sema/SemaInternal.h"
#include "llvm/ADT/STLExtras.h"
#include "llvm/ADT/StringExtras.h"
#include "llvm/IR/Assumptions.h"
#include "llvm/MC/MCSectionMachO.h"
#include "llvm/Support/Error.h"
#include "llvm/Support/MathExtras.h"
#include "llvm/Support/raw_ostream.h"
#include <optional>

using namespace clang;
using namespace sema;

namespace AttributeLangSupport {
  enum LANG {
    C,
    Cpp,
    ObjC
  };
} // end namespace AttributeLangSupport

//===----------------------------------------------------------------------===//
//  Helper functions
//===----------------------------------------------------------------------===//

/// isFunctionOrMethod - Return true if the given decl has function
/// type (function or function-typed variable) or an Objective-C
/// method.
static bool isFunctionOrMethod(const Decl *D) {
  return (D->getFunctionType() != nullptr) || isa<ObjCMethodDecl>(D);
}

/// Return true if the given decl has function type (function or
/// function-typed variable) or an Objective-C method or a block.
static bool isFunctionOrMethodOrBlock(const Decl *D) {
  return isFunctionOrMethod(D) || isa<BlockDecl>(D);
}

/// Return true if the given decl has a declarator that should have
/// been processed by Sema::GetTypeForDeclarator.
static bool hasDeclarator(const Decl *D) {
  // In some sense, TypedefDecl really *ought* to be a DeclaratorDecl.
  return isa<DeclaratorDecl>(D) || isa<BlockDecl>(D) || isa<TypedefNameDecl>(D) ||
         isa<ObjCPropertyDecl>(D);
}

/// hasFunctionProto - Return true if the given decl has a argument
/// information. This decl should have already passed
/// isFunctionOrMethod or isFunctionOrMethodOrBlock.
static bool hasFunctionProto(const Decl *D) {
  if (const FunctionType *FnTy = D->getFunctionType())
    return isa<FunctionProtoType>(FnTy);
  return isa<ObjCMethodDecl>(D) || isa<BlockDecl>(D);
}

/// getFunctionOrMethodNumParams - Return number of function or method
/// parameters. It is an error to call this on a K&R function (use
/// hasFunctionProto first).
static unsigned getFunctionOrMethodNumParams(const Decl *D) {
  if (const FunctionType *FnTy = D->getFunctionType())
    return cast<FunctionProtoType>(FnTy)->getNumParams();
  if (const auto *BD = dyn_cast<BlockDecl>(D))
    return BD->getNumParams();
  return cast<ObjCMethodDecl>(D)->param_size();
}

static const ParmVarDecl *getFunctionOrMethodParam(const Decl *D,
                                                   unsigned Idx) {
  if (const auto *FD = dyn_cast<FunctionDecl>(D))
    return FD->getParamDecl(Idx);
  if (const auto *MD = dyn_cast<ObjCMethodDecl>(D))
    return MD->getParamDecl(Idx);
  if (const auto *BD = dyn_cast<BlockDecl>(D))
    return BD->getParamDecl(Idx);
  return nullptr;
}

static QualType getFunctionOrMethodParamType(const Decl *D, unsigned Idx) {
  if (const FunctionType *FnTy = D->getFunctionType())
    return cast<FunctionProtoType>(FnTy)->getParamType(Idx);
  if (const auto *BD = dyn_cast<BlockDecl>(D))
    return BD->getParamDecl(Idx)->getType();

  return cast<ObjCMethodDecl>(D)->parameters()[Idx]->getType();
}

static SourceRange getFunctionOrMethodParamRange(const Decl *D, unsigned Idx) {
  if (auto *PVD = getFunctionOrMethodParam(D, Idx))
    return PVD->getSourceRange();
  return SourceRange();
}

static QualType getFunctionOrMethodResultType(const Decl *D) {
  if (const FunctionType *FnTy = D->getFunctionType())
    return FnTy->getReturnType();
  return cast<ObjCMethodDecl>(D)->getReturnType();
}

static SourceRange getFunctionOrMethodResultSourceRange(const Decl *D) {
  if (const auto *FD = dyn_cast<FunctionDecl>(D))
    return FD->getReturnTypeSourceRange();
  if (const auto *MD = dyn_cast<ObjCMethodDecl>(D))
    return MD->getReturnTypeSourceRange();
  return SourceRange();
}

static bool isFunctionOrMethodVariadic(const Decl *D) {
  if (const FunctionType *FnTy = D->getFunctionType())
    return cast<FunctionProtoType>(FnTy)->isVariadic();
  if (const auto *BD = dyn_cast<BlockDecl>(D))
    return BD->isVariadic();
  return cast<ObjCMethodDecl>(D)->isVariadic();
}

static bool isInstanceMethod(const Decl *D) {
  if (const auto *MethodDecl = dyn_cast<CXXMethodDecl>(D))
    return MethodDecl->isInstance();
  return false;
}

static inline bool isNSStringType(QualType T, ASTContext &Ctx,
                                  bool AllowNSAttributedString = false) {
  const auto *PT = T->getAs<ObjCObjectPointerType>();
  if (!PT)
    return false;

  ObjCInterfaceDecl *Cls = PT->getObjectType()->getInterface();
  if (!Cls)
    return false;

  IdentifierInfo* ClsName = Cls->getIdentifier();

  if (AllowNSAttributedString &&
      ClsName == &Ctx.Idents.get("NSAttributedString"))
    return true;
  // FIXME: Should we walk the chain of classes?
  return ClsName == &Ctx.Idents.get("NSString") ||
         ClsName == &Ctx.Idents.get("NSMutableString");
}

static inline bool isCFStringType(QualType T, ASTContext &Ctx) {
  const auto *PT = T->getAs<PointerType>();
  if (!PT)
    return false;

  const auto *RT = PT->getPointeeType()->getAs<RecordType>();
  if (!RT)
    return false;

  const RecordDecl *RD = RT->getDecl();
  if (RD->getTagKind() != TagTypeKind::Struct)
    return false;

  return RD->getIdentifier() == &Ctx.Idents.get("__CFString");
}

static unsigned getNumAttributeArgs(const ParsedAttr &AL) {
  // FIXME: Include the type in the argument list.
  return AL.getNumArgs() + AL.hasParsedType();
}

/// A helper function to provide Attribute Location for the Attr types
/// AND the ParsedAttr.
template <typename AttrInfo>
static std::enable_if_t<std::is_base_of_v<Attr, AttrInfo>, SourceLocation>
getAttrLoc(const AttrInfo &AL) {
  return AL.getLocation();
}
static SourceLocation getAttrLoc(const ParsedAttr &AL) { return AL.getLoc(); }

/// If Expr is a valid integer constant, get the value of the integer
/// expression and return success or failure. May output an error.
///
/// Negative argument is implicitly converted to unsigned, unless
/// \p StrictlyUnsigned is true.
template <typename AttrInfo>
static bool checkUInt32Argument(Sema &S, const AttrInfo &AI, const Expr *Expr,
                                uint32_t &Val, unsigned Idx = UINT_MAX,
                                bool StrictlyUnsigned = false) {
  std::optional<llvm::APSInt> I = llvm::APSInt(32);
  if (Expr->isTypeDependent() ||
      !(I = Expr->getIntegerConstantExpr(S.Context))) {
    if (Idx != UINT_MAX)
      S.Diag(getAttrLoc(AI), diag::err_attribute_argument_n_type)
          << &AI << Idx << AANT_ArgumentIntegerConstant
          << Expr->getSourceRange();
    else
      S.Diag(getAttrLoc(AI), diag::err_attribute_argument_type)
          << &AI << AANT_ArgumentIntegerConstant << Expr->getSourceRange();
    return false;
  }

  if (!I->isIntN(32)) {
    S.Diag(Expr->getExprLoc(), diag::err_ice_too_large)
        << toString(*I, 10, false) << 32 << /* Unsigned */ 1;
    return false;
  }

  if (StrictlyUnsigned && I->isSigned() && I->isNegative()) {
    S.Diag(getAttrLoc(AI), diag::err_attribute_requires_positive_integer)
        << &AI << /*non-negative*/ 1;
    return false;
  }

  Val = (uint32_t)I->getZExtValue();
  return true;
}

/// Wrapper around checkUInt32Argument, with an extra check to be sure
/// that the result will fit into a regular (signed) int. All args have the same
/// purpose as they do in checkUInt32Argument.
template <typename AttrInfo>
static bool checkPositiveIntArgument(Sema &S, const AttrInfo &AI, const Expr *Expr,
                                     int &Val, unsigned Idx = UINT_MAX) {
  uint32_t UVal;
  if (!checkUInt32Argument(S, AI, Expr, UVal, Idx))
    return false;

  if (UVal > (uint32_t)std::numeric_limits<int>::max()) {
    llvm::APSInt I(32); // for toString
    I = UVal;
    S.Diag(Expr->getExprLoc(), diag::err_ice_too_large)
        << toString(I, 10, false) << 32 << /* Unsigned */ 0;
    return false;
  }

  Val = UVal;
  return true;
}

/// Diagnose mutually exclusive attributes when present on a given
/// declaration. Returns true if diagnosed.
template <typename AttrTy>
static bool checkAttrMutualExclusion(Sema &S, Decl *D,
                                     const AttributeCommonInfo &AL) {
  if (const auto *A = D->getAttr<AttrTy>()) {
    S.Diag(AL.getLoc(), diag::err_attributes_are_not_compatible)
        << AL << A
        << (AL.isRegularKeywordAttribute() || A->isRegularKeywordAttribute());
    S.Diag(A->getLocation(), diag::note_conflicting_attribute);
    return true;
  }
  return false;
}

template <typename AttrTy>
static bool checkAttrMutualExclusion(Sema &S, Decl *D, const Attr &AL) {
  if (const auto *A = D->getAttr<AttrTy>()) {
    S.Diag(AL.getLocation(), diag::err_attributes_are_not_compatible)
        << &AL << A
        << (AL.isRegularKeywordAttribute() || A->isRegularKeywordAttribute());
    S.Diag(A->getLocation(), diag::note_conflicting_attribute);
    return true;
  }
  return false;
}

void Sema::DiagnoseDeprecatedAttribute(const ParsedAttr &A, StringRef NewScope,
                                       StringRef NewName) {
  assert((!NewName.empty() || !NewScope.empty()) &&
         "Deprecated attribute with no new scope or name?");
  Diag(A.getLoc(), diag::warn_attribute_spelling_deprecated)
      << "'" + A.getNormalizedFullName() + "'";

  FixItHint Fix;
  std::string NewFullName;
  if (NewScope.empty() && !NewName.empty()) {
    // Only have a new name.
    Fix = FixItHint::CreateReplacement(A.getLoc(), NewName);
    NewFullName =
        ((A.hasScope() ? A.getScopeName()->getName() : StringRef("")) +
         "::" + NewName)
            .str();
  } else if (NewName.empty() && !NewScope.empty()) {
    // Only have a new scope.
    Fix = FixItHint::CreateReplacement(A.getScopeLoc(), NewScope);
    NewFullName = (NewScope + "::" + A.getAttrName()->getName()).str();
  } else {
    // Have both a new name and a new scope.
    NewFullName = (NewScope + "::" + NewName).str();
    Fix = FixItHint::CreateReplacement(A.getRange(), NewFullName);
  }

  Diag(A.getLoc(), diag::note_spelling_suggestion)
      << "'" + NewFullName + "'" << Fix;
}

void Sema::CheckDeprecatedSYCLAttributeSpelling(const ParsedAttr &A,
                                                StringRef NewName) {
  // Additionally, diagnose the old [[intel::ii]] spelling.
  if (A.getKind() == ParsedAttr::AT_SYCLIntelInitiationInterval &&
      A.getAttrName()->isStr("ii")) {
    DiagnoseDeprecatedAttribute(A, "intel", "initiation_interval");
    return;
  }

  // Diagnose SYCL 2017 spellings in later SYCL modes.
  if (LangOpts.getSYCLVersion() > LangOptions::SYCL_2017) {
    // All attributes in the cl vendor namespace are deprecated in favor of a
    // name in the sycl namespace as of SYCL 2020.
    if (A.hasScope() && A.getScopeName()->isStr("cl")) {
      DiagnoseDeprecatedAttribute(A, "sycl", NewName);
      return;
    }

    // All GNU-style spellings are deprecated in favor of a C++-style spelling.
    if (A.getSyntax() == ParsedAttr::AS_GNU) {
      // Note: we cannot suggest an automatic fix-it because GNU-style
      // spellings can appear in locations that are not valid for a C++-style
      // spelling, and the attribute could be part of an attribute list within
      // a single __attribute__ specifier. Just tell the user it's deprecated
      // manually.
      //
      // This currently assumes that the GNU-style spelling is the same as the
      // SYCL 2020 spelling (sans the vendor namespace).
      Diag(A.getLoc(), diag::warn_attribute_spelling_deprecated)
          << "'" + A.getNormalizedFullName() + "'";
      Diag(A.getLoc(), diag::note_spelling_suggestion)
          << "'[[sycl::" + A.getNormalizedFullName() + "]]'";
      return;
    }
  }

  // Diagnose SYCL 2020 spellings used in earlier SYCL modes as being an
  // extension.
  if (LangOpts.getSYCLVersion() == LangOptions::SYCL_2017 && A.hasScope() &&
      A.getScopeName()->isStr("sycl")) {
    Diag(A.getLoc(), diag::ext_sycl_2020_attr_spelling) << A;
    return;
  }
}

/// Check if IdxExpr is a valid parameter index for a function or
/// instance method D.  May output an error.
///
/// \returns true if IdxExpr is a valid index.
template <typename AttrInfo>
static bool checkFunctionOrMethodParameterIndex(
    Sema &S, const Decl *D, const AttrInfo &AI, unsigned AttrArgNum,
    const Expr *IdxExpr, ParamIdx &Idx, bool CanIndexImplicitThis = false) {
  assert(isFunctionOrMethodOrBlock(D));

  // In C++ the implicit 'this' function parameter also counts.
  // Parameters are counted from one.
  bool HP = hasFunctionProto(D);
  bool HasImplicitThisParam = isInstanceMethod(D);
  bool IV = HP && isFunctionOrMethodVariadic(D);
  unsigned NumParams =
      (HP ? getFunctionOrMethodNumParams(D) : 0) + HasImplicitThisParam;

  std::optional<llvm::APSInt> IdxInt;
  if (IdxExpr->isTypeDependent() ||
      !(IdxInt = IdxExpr->getIntegerConstantExpr(S.Context))) {
    S.Diag(getAttrLoc(AI), diag::err_attribute_argument_n_type)
        << &AI << AttrArgNum << AANT_ArgumentIntegerConstant
        << IdxExpr->getSourceRange();
    return false;
  }

  unsigned IdxSource = IdxInt->getLimitedValue(UINT_MAX);
  if (IdxSource < 1 || (!IV && IdxSource > NumParams)) {
    S.Diag(getAttrLoc(AI), diag::err_attribute_argument_out_of_bounds)
        << &AI << AttrArgNum << IdxExpr->getSourceRange();
    return false;
  }
  if (HasImplicitThisParam && !CanIndexImplicitThis) {
    if (IdxSource == 1) {
      S.Diag(getAttrLoc(AI), diag::err_attribute_invalid_implicit_this_argument)
          << &AI << IdxExpr->getSourceRange();
      return false;
    }
  }

  Idx = ParamIdx(IdxSource, D);
  return true;
}

/// Check if the argument \p E is a ASCII string literal. If not emit an error
/// and return false, otherwise set \p Str to the value of the string literal
/// and return true.
bool Sema::checkStringLiteralArgumentAttr(const AttributeCommonInfo &CI,
                                          const Expr *E, StringRef &Str,
                                          SourceLocation *ArgLocation) {
  const auto *Literal = dyn_cast<StringLiteral>(E->IgnoreParenCasts());
  if (ArgLocation)
    *ArgLocation = E->getBeginLoc();

  if (!Literal || (!Literal->isUnevaluated() && !Literal->isOrdinary())) {
    Diag(E->getBeginLoc(), diag::err_attribute_argument_type)
        << CI << AANT_ArgumentString;
    return false;
  }

  Str = Literal->getString();
  return true;
}

/// Check if the argument \p ArgNum of \p Attr is a ASCII string literal.
/// If not emit an error and return false. If the argument is an identifier it
/// will emit an error with a fixit hint and treat it as if it was a string
/// literal.
bool Sema::checkStringLiteralArgumentAttr(const ParsedAttr &AL, unsigned ArgNum,
                                          StringRef &Str,
                                          SourceLocation *ArgLocation) {
  // Look for identifiers. If we have one emit a hint to fix it to a literal.
  if (AL.isArgIdent(ArgNum)) {
    IdentifierLoc *Loc = AL.getArgAsIdent(ArgNum);
    Diag(Loc->Loc, diag::err_attribute_argument_type)
        << AL << AANT_ArgumentString
        << FixItHint::CreateInsertion(Loc->Loc, "\"")
        << FixItHint::CreateInsertion(getLocForEndOfToken(Loc->Loc), "\"");
    Str = Loc->Ident->getName();
    if (ArgLocation)
      *ArgLocation = Loc->Loc;
    return true;
  }

  // Now check for an actual string literal.
  Expr *ArgExpr = AL.getArgAsExpr(ArgNum);
  const auto *Literal = dyn_cast<StringLiteral>(ArgExpr->IgnoreParenCasts());
  if (ArgLocation)
    *ArgLocation = ArgExpr->getBeginLoc();

  if (!Literal || (!Literal->isUnevaluated() && !Literal->isOrdinary())) {
    Diag(ArgExpr->getBeginLoc(), diag::err_attribute_argument_type)
        << AL << AANT_ArgumentString;
    return false;
  }
  Str = Literal->getString();
  return checkStringLiteralArgumentAttr(AL, ArgExpr, Str, ArgLocation);
}

/// Applies the given attribute to the Decl without performing any
/// additional semantic checking.
template <typename AttrType>
static void handleSimpleAttribute(Sema &S, Decl *D,
                                  const AttributeCommonInfo &CI) {
  D->addAttr(::new (S.Context) AttrType(S.Context, CI));
}

template <typename... DiagnosticArgs>
static const Sema::SemaDiagnosticBuilder&
appendDiagnostics(const Sema::SemaDiagnosticBuilder &Bldr) {
  return Bldr;
}

template <typename T, typename... DiagnosticArgs>
static const Sema::SemaDiagnosticBuilder&
appendDiagnostics(const Sema::SemaDiagnosticBuilder &Bldr, T &&ExtraArg,
                  DiagnosticArgs &&... ExtraArgs) {
  return appendDiagnostics(Bldr << std::forward<T>(ExtraArg),
                           std::forward<DiagnosticArgs>(ExtraArgs)...);
}

/// Add an attribute @c AttrType to declaration @c D, provided that
/// @c PassesCheck is true.
/// Otherwise, emit diagnostic @c DiagID, passing in all parameters
/// specified in @c ExtraArgs.
template <typename AttrType, typename... DiagnosticArgs>
static void handleSimpleAttributeOrDiagnose(Sema &S, Decl *D,
                                            const AttributeCommonInfo &CI,
                                            bool PassesCheck, unsigned DiagID,
                                            DiagnosticArgs &&... ExtraArgs) {
  if (!PassesCheck) {
    Sema::SemaDiagnosticBuilder DB = S.Diag(D->getBeginLoc(), DiagID);
    appendDiagnostics(DB, std::forward<DiagnosticArgs>(ExtraArgs)...);
    return;
  }
  handleSimpleAttribute<AttrType>(S, D, CI);
}

/// Check if the passed-in expression is of type int or bool.
static bool isIntOrBool(Expr *Exp) {
  QualType QT = Exp->getType();
  return QT->isBooleanType() || QT->isIntegerType();
}


// Check to see if the type is a smart pointer of some kind.  We assume
// it's a smart pointer if it defines both operator-> and operator*.
static bool threadSafetyCheckIsSmartPointer(Sema &S, const RecordType* RT) {
  auto IsOverloadedOperatorPresent = [&S](const RecordDecl *Record,
                                          OverloadedOperatorKind Op) {
    DeclContextLookupResult Result =
        Record->lookup(S.Context.DeclarationNames.getCXXOperatorName(Op));
    return !Result.empty();
  };

  const RecordDecl *Record = RT->getDecl();
  bool foundStarOperator = IsOverloadedOperatorPresent(Record, OO_Star);
  bool foundArrowOperator = IsOverloadedOperatorPresent(Record, OO_Arrow);
  if (foundStarOperator && foundArrowOperator)
    return true;

  const CXXRecordDecl *CXXRecord = dyn_cast<CXXRecordDecl>(Record);
  if (!CXXRecord)
    return false;

  for (const auto &BaseSpecifier : CXXRecord->bases()) {
    if (!foundStarOperator)
      foundStarOperator = IsOverloadedOperatorPresent(
          BaseSpecifier.getType()->getAsRecordDecl(), OO_Star);
    if (!foundArrowOperator)
      foundArrowOperator = IsOverloadedOperatorPresent(
          BaseSpecifier.getType()->getAsRecordDecl(), OO_Arrow);
  }

  if (foundStarOperator && foundArrowOperator)
    return true;

  return false;
}

/// Check if passed in Decl is a pointer type.
/// Note that this function may produce an error message.
/// \return true if the Decl is a pointer type; false otherwise
static bool threadSafetyCheckIsPointer(Sema &S, const Decl *D,
                                       const ParsedAttr &AL) {
  const auto *VD = cast<ValueDecl>(D);
  QualType QT = VD->getType();
  if (QT->isAnyPointerType())
    return true;

  if (const auto *RT = QT->getAs<RecordType>()) {
    // If it's an incomplete type, it could be a smart pointer; skip it.
    // (We don't want to force template instantiation if we can avoid it,
    // since that would alter the order in which templates are instantiated.)
    if (RT->isIncompleteType())
      return true;

    if (threadSafetyCheckIsSmartPointer(S, RT))
      return true;
  }

  S.Diag(AL.getLoc(), diag::warn_thread_attribute_decl_not_pointer) << AL << QT;
  return false;
}

/// Checks that the passed in QualType either is of RecordType or points
/// to RecordType. Returns the relevant RecordType, null if it does not exit.
static const RecordType *getRecordType(QualType QT) {
  if (const auto *RT = QT->getAs<RecordType>())
    return RT;

  // Now check if we point to record type.
  if (const auto *PT = QT->getAs<PointerType>())
    return PT->getPointeeType()->getAs<RecordType>();

  return nullptr;
}

template <typename AttrType>
static bool checkRecordDeclForAttr(const RecordDecl *RD) {
  // Check if the record itself has the attribute.
  if (RD->hasAttr<AttrType>())
    return true;

  // Else check if any base classes have the attribute.
  if (const auto *CRD = dyn_cast<CXXRecordDecl>(RD)) {
    if (!CRD->forallBases([](const CXXRecordDecl *Base) {
          return !Base->hasAttr<AttrType>();
        }))
      return true;
  }
  return false;
}

static bool checkRecordTypeForCapability(Sema &S, QualType Ty) {
  const RecordType *RT = getRecordType(Ty);

  if (!RT)
    return false;

  // Don't check for the capability if the class hasn't been defined yet.
  if (RT->isIncompleteType())
    return true;

  // Allow smart pointers to be used as capability objects.
  // FIXME -- Check the type that the smart pointer points to.
  if (threadSafetyCheckIsSmartPointer(S, RT))
    return true;

  return checkRecordDeclForAttr<CapabilityAttr>(RT->getDecl());
}

static bool checkTypedefTypeForCapability(QualType Ty) {
  const auto *TD = Ty->getAs<TypedefType>();
  if (!TD)
    return false;

  TypedefNameDecl *TN = TD->getDecl();
  if (!TN)
    return false;

  return TN->hasAttr<CapabilityAttr>();
}

static bool typeHasCapability(Sema &S, QualType Ty) {
  if (checkTypedefTypeForCapability(Ty))
    return true;

  if (checkRecordTypeForCapability(S, Ty))
    return true;

  return false;
}

static bool isCapabilityExpr(Sema &S, const Expr *Ex) {
  // Capability expressions are simple expressions involving the boolean logic
  // operators &&, || or !, a simple DeclRefExpr, CastExpr or a ParenExpr. Once
  // a DeclRefExpr is found, its type should be checked to determine whether it
  // is a capability or not.

  if (const auto *E = dyn_cast<CastExpr>(Ex))
    return isCapabilityExpr(S, E->getSubExpr());
  else if (const auto *E = dyn_cast<ParenExpr>(Ex))
    return isCapabilityExpr(S, E->getSubExpr());
  else if (const auto *E = dyn_cast<UnaryOperator>(Ex)) {
    if (E->getOpcode() == UO_LNot || E->getOpcode() == UO_AddrOf ||
        E->getOpcode() == UO_Deref)
      return isCapabilityExpr(S, E->getSubExpr());
    return false;
  } else if (const auto *E = dyn_cast<BinaryOperator>(Ex)) {
    if (E->getOpcode() == BO_LAnd || E->getOpcode() == BO_LOr)
      return isCapabilityExpr(S, E->getLHS()) &&
             isCapabilityExpr(S, E->getRHS());
    return false;
  }

  return typeHasCapability(S, Ex->getType());
}

/// Checks that all attribute arguments, starting from Sidx, resolve to
/// a capability object.
/// \param Sidx The attribute argument index to start checking with.
/// \param ParamIdxOk Whether an argument can be indexing into a function
/// parameter list.
static void checkAttrArgsAreCapabilityObjs(Sema &S, Decl *D,
                                           const ParsedAttr &AL,
                                           SmallVectorImpl<Expr *> &Args,
                                           unsigned Sidx = 0,
                                           bool ParamIdxOk = false) {
  if (Sidx == AL.getNumArgs()) {
    // If we don't have any capability arguments, the attribute implicitly
    // refers to 'this'. So we need to make sure that 'this' exists, i.e. we're
    // a non-static method, and that the class is a (scoped) capability.
    const auto *MD = dyn_cast<const CXXMethodDecl>(D);
    if (MD && !MD->isStatic()) {
      const CXXRecordDecl *RD = MD->getParent();
      // FIXME -- need to check this again on template instantiation
      if (!checkRecordDeclForAttr<CapabilityAttr>(RD) &&
          !checkRecordDeclForAttr<ScopedLockableAttr>(RD))
        S.Diag(AL.getLoc(),
               diag::warn_thread_attribute_not_on_capability_member)
            << AL << MD->getParent();
    } else {
      S.Diag(AL.getLoc(), diag::warn_thread_attribute_not_on_non_static_member)
          << AL;
    }
  }

  for (unsigned Idx = Sidx; Idx < AL.getNumArgs(); ++Idx) {
    Expr *ArgExp = AL.getArgAsExpr(Idx);

    if (ArgExp->isTypeDependent()) {
      // FIXME -- need to check this again on template instantiation
      Args.push_back(ArgExp);
      continue;
    }

    if (const auto *StrLit = dyn_cast<StringLiteral>(ArgExp)) {
      if (StrLit->getLength() == 0 ||
          (StrLit->isOrdinary() && StrLit->getString() == StringRef("*"))) {
        // Pass empty strings to the analyzer without warnings.
        // Treat "*" as the universal lock.
        Args.push_back(ArgExp);
        continue;
      }

      // We allow constant strings to be used as a placeholder for expressions
      // that are not valid C++ syntax, but warn that they are ignored.
      S.Diag(AL.getLoc(), diag::warn_thread_attribute_ignored) << AL;
      Args.push_back(ArgExp);
      continue;
    }

    QualType ArgTy = ArgExp->getType();

    // A pointer to member expression of the form  &MyClass::mu is treated
    // specially -- we need to look at the type of the member.
    if (const auto *UOp = dyn_cast<UnaryOperator>(ArgExp))
      if (UOp->getOpcode() == UO_AddrOf)
        if (const auto *DRE = dyn_cast<DeclRefExpr>(UOp->getSubExpr()))
          if (DRE->getDecl()->isCXXInstanceMember())
            ArgTy = DRE->getDecl()->getType();

    // First see if we can just cast to record type, or pointer to record type.
    const RecordType *RT = getRecordType(ArgTy);

    // Now check if we index into a record type function param.
    if(!RT && ParamIdxOk) {
      const auto *FD = dyn_cast<FunctionDecl>(D);
      const auto *IL = dyn_cast<IntegerLiteral>(ArgExp);
      if(FD && IL) {
        unsigned int NumParams = FD->getNumParams();
        llvm::APInt ArgValue = IL->getValue();
        uint64_t ParamIdxFromOne = ArgValue.getZExtValue();
        uint64_t ParamIdxFromZero = ParamIdxFromOne - 1;
        if (!ArgValue.isStrictlyPositive() || ParamIdxFromOne > NumParams) {
          S.Diag(AL.getLoc(),
                 diag::err_attribute_argument_out_of_bounds_extra_info)
              << AL << Idx + 1 << NumParams;
          continue;
        }
        ArgTy = FD->getParamDecl(ParamIdxFromZero)->getType();
      }
    }

    // If the type does not have a capability, see if the components of the
    // expression have capabilities. This allows for writing C code where the
    // capability may be on the type, and the expression is a capability
    // boolean logic expression. Eg) requires_capability(A || B && !C)
    if (!typeHasCapability(S, ArgTy) && !isCapabilityExpr(S, ArgExp))
      S.Diag(AL.getLoc(), diag::warn_thread_attribute_argument_not_lockable)
          << AL << ArgTy;

    Args.push_back(ArgExp);
  }
}

//===----------------------------------------------------------------------===//
// Attribute Implementations
//===----------------------------------------------------------------------===//

static void handlePtGuardedVarAttr(Sema &S, Decl *D, const ParsedAttr &AL) {
  if (!threadSafetyCheckIsPointer(S, D, AL))
    return;

  D->addAttr(::new (S.Context) PtGuardedVarAttr(S.Context, AL));
}

static bool checkGuardedByAttrCommon(Sema &S, Decl *D, const ParsedAttr &AL,
                                     Expr *&Arg) {
  SmallVector<Expr *, 1> Args;
  // check that all arguments are lockable objects
  checkAttrArgsAreCapabilityObjs(S, D, AL, Args);
  unsigned Size = Args.size();
  if (Size != 1)
    return false;

  Arg = Args[0];

  return true;
}

static void handleGuardedByAttr(Sema &S, Decl *D, const ParsedAttr &AL) {
  Expr *Arg = nullptr;
  if (!checkGuardedByAttrCommon(S, D, AL, Arg))
    return;

  D->addAttr(::new (S.Context) GuardedByAttr(S.Context, AL, Arg));
}

static void handlePtGuardedByAttr(Sema &S, Decl *D, const ParsedAttr &AL) {
  Expr *Arg = nullptr;
  if (!checkGuardedByAttrCommon(S, D, AL, Arg))
    return;

  if (!threadSafetyCheckIsPointer(S, D, AL))
    return;

  D->addAttr(::new (S.Context) PtGuardedByAttr(S.Context, AL, Arg));
}

static bool checkAcquireOrderAttrCommon(Sema &S, Decl *D, const ParsedAttr &AL,
                                        SmallVectorImpl<Expr *> &Args) {
  if (!AL.checkAtLeastNumArgs(S, 1))
    return false;

  // Check that this attribute only applies to lockable types.
  QualType QT = cast<ValueDecl>(D)->getType();
  if (!QT->isDependentType() && !typeHasCapability(S, QT)) {
    S.Diag(AL.getLoc(), diag::warn_thread_attribute_decl_not_lockable) << AL;
    return false;
  }

  // Check that all arguments are lockable objects.
  checkAttrArgsAreCapabilityObjs(S, D, AL, Args);
  if (Args.empty())
    return false;

  return true;
}

static void handleAcquiredAfterAttr(Sema &S, Decl *D, const ParsedAttr &AL) {
  SmallVector<Expr *, 1> Args;
  if (!checkAcquireOrderAttrCommon(S, D, AL, Args))
    return;

  Expr **StartArg = &Args[0];
  D->addAttr(::new (S.Context)
                 AcquiredAfterAttr(S.Context, AL, StartArg, Args.size()));
}

static void handleAcquiredBeforeAttr(Sema &S, Decl *D, const ParsedAttr &AL) {
  SmallVector<Expr *, 1> Args;
  if (!checkAcquireOrderAttrCommon(S, D, AL, Args))
    return;

  Expr **StartArg = &Args[0];
  D->addAttr(::new (S.Context)
                 AcquiredBeforeAttr(S.Context, AL, StartArg, Args.size()));
}

static bool checkLockFunAttrCommon(Sema &S, Decl *D, const ParsedAttr &AL,
                                   SmallVectorImpl<Expr *> &Args) {
  // zero or more arguments ok
  // check that all arguments are lockable objects
  checkAttrArgsAreCapabilityObjs(S, D, AL, Args, 0, /*ParamIdxOk=*/true);

  return true;
}

static void handleAssertSharedLockAttr(Sema &S, Decl *D, const ParsedAttr &AL) {
  SmallVector<Expr *, 1> Args;
  if (!checkLockFunAttrCommon(S, D, AL, Args))
    return;

  unsigned Size = Args.size();
  Expr **StartArg = Size == 0 ? nullptr : &Args[0];
  D->addAttr(::new (S.Context)
                 AssertSharedLockAttr(S.Context, AL, StartArg, Size));
}

static void handleAssertExclusiveLockAttr(Sema &S, Decl *D,
                                          const ParsedAttr &AL) {
  SmallVector<Expr *, 1> Args;
  if (!checkLockFunAttrCommon(S, D, AL, Args))
    return;

  unsigned Size = Args.size();
  Expr **StartArg = Size == 0 ? nullptr : &Args[0];
  D->addAttr(::new (S.Context)
                 AssertExclusiveLockAttr(S.Context, AL, StartArg, Size));
}

/// Checks to be sure that the given parameter number is in bounds, and
/// is an integral type. Will emit appropriate diagnostics if this returns
/// false.
///
/// AttrArgNo is used to actually retrieve the argument, so it's base-0.
template <typename AttrInfo>
static bool checkParamIsIntegerType(Sema &S, const Decl *D, const AttrInfo &AI,
                                    unsigned AttrArgNo) {
  assert(AI.isArgExpr(AttrArgNo) && "Expected expression argument");
  Expr *AttrArg = AI.getArgAsExpr(AttrArgNo);
  ParamIdx Idx;
  if (!checkFunctionOrMethodParameterIndex(S, D, AI, AttrArgNo + 1, AttrArg,
                                           Idx))
    return false;

  QualType ParamTy = getFunctionOrMethodParamType(D, Idx.getASTIndex());
  if (!ParamTy->isIntegerType() && !ParamTy->isCharType()) {
    SourceLocation SrcLoc = AttrArg->getBeginLoc();
    S.Diag(SrcLoc, diag::err_attribute_integers_only)
        << AI << getFunctionOrMethodParamRange(D, Idx.getASTIndex());
    return false;
  }
  return true;
}

static void handleAllocSizeAttr(Sema &S, Decl *D, const ParsedAttr &AL) {
  if (!AL.checkAtLeastNumArgs(S, 1) || !AL.checkAtMostNumArgs(S, 2))
    return;

  assert(isFunctionOrMethod(D) && hasFunctionProto(D));

  QualType RetTy = getFunctionOrMethodResultType(D);
  if (!RetTy->isPointerType()) {
    S.Diag(AL.getLoc(), diag::warn_attribute_return_pointers_only) << AL;
    return;
  }

  const Expr *SizeExpr = AL.getArgAsExpr(0);
  int SizeArgNoVal;
  // Parameter indices are 1-indexed, hence Index=1
  if (!checkPositiveIntArgument(S, AL, SizeExpr, SizeArgNoVal, /*Idx=*/1))
    return;
  if (!checkParamIsIntegerType(S, D, AL, /*AttrArgNo=*/0))
    return;
  ParamIdx SizeArgNo(SizeArgNoVal, D);

  ParamIdx NumberArgNo;
  if (AL.getNumArgs() == 2) {
    const Expr *NumberExpr = AL.getArgAsExpr(1);
    int Val;
    // Parameter indices are 1-based, hence Index=2
    if (!checkPositiveIntArgument(S, AL, NumberExpr, Val, /*Idx=*/2))
      return;
    if (!checkParamIsIntegerType(S, D, AL, /*AttrArgNo=*/1))
      return;
    NumberArgNo = ParamIdx(Val, D);
  }

  D->addAttr(::new (S.Context)
                 AllocSizeAttr(S.Context, AL, SizeArgNo, NumberArgNo));
}

static bool checkTryLockFunAttrCommon(Sema &S, Decl *D, const ParsedAttr &AL,
                                      SmallVectorImpl<Expr *> &Args) {
  if (!AL.checkAtLeastNumArgs(S, 1))
    return false;

  if (!isIntOrBool(AL.getArgAsExpr(0))) {
    S.Diag(AL.getLoc(), diag::err_attribute_argument_n_type)
        << AL << 1 << AANT_ArgumentIntOrBool;
    return false;
  }

  // check that all arguments are lockable objects
  checkAttrArgsAreCapabilityObjs(S, D, AL, Args, 1);

  return true;
}

static void handleSharedTrylockFunctionAttr(Sema &S, Decl *D,
                                            const ParsedAttr &AL) {
  SmallVector<Expr*, 2> Args;
  if (!checkTryLockFunAttrCommon(S, D, AL, Args))
    return;

  D->addAttr(::new (S.Context) SharedTrylockFunctionAttr(
      S.Context, AL, AL.getArgAsExpr(0), Args.data(), Args.size()));
}

static void handleExclusiveTrylockFunctionAttr(Sema &S, Decl *D,
                                               const ParsedAttr &AL) {
  SmallVector<Expr*, 2> Args;
  if (!checkTryLockFunAttrCommon(S, D, AL, Args))
    return;

  D->addAttr(::new (S.Context) ExclusiveTrylockFunctionAttr(
      S.Context, AL, AL.getArgAsExpr(0), Args.data(), Args.size()));
}

static void handleLockReturnedAttr(Sema &S, Decl *D, const ParsedAttr &AL) {
  // check that the argument is lockable object
  SmallVector<Expr*, 1> Args;
  checkAttrArgsAreCapabilityObjs(S, D, AL, Args);
  unsigned Size = Args.size();
  if (Size == 0)
    return;

  D->addAttr(::new (S.Context) LockReturnedAttr(S.Context, AL, Args[0]));
}

static void handleLocksExcludedAttr(Sema &S, Decl *D, const ParsedAttr &AL) {
  if (!AL.checkAtLeastNumArgs(S, 1))
    return;

  // check that all arguments are lockable objects
  SmallVector<Expr*, 1> Args;
  checkAttrArgsAreCapabilityObjs(S, D, AL, Args);
  unsigned Size = Args.size();
  if (Size == 0)
    return;
  Expr **StartArg = &Args[0];

  D->addAttr(::new (S.Context)
                 LocksExcludedAttr(S.Context, AL, StartArg, Size));
}

static bool checkFunctionConditionAttr(Sema &S, Decl *D, const ParsedAttr &AL,
                                       Expr *&Cond, StringRef &Msg) {
  Cond = AL.getArgAsExpr(0);
  if (!Cond->isTypeDependent()) {
    ExprResult Converted = S.PerformContextuallyConvertToBool(Cond);
    if (Converted.isInvalid())
      return false;
    Cond = Converted.get();
  }

  if (!S.checkStringLiteralArgumentAttr(AL, 1, Msg))
    return false;

  if (Msg.empty())
    Msg = "<no message provided>";

  SmallVector<PartialDiagnosticAt, 8> Diags;
  if (isa<FunctionDecl>(D) && !Cond->isValueDependent() &&
      !Expr::isPotentialConstantExprUnevaluated(Cond, cast<FunctionDecl>(D),
                                                Diags)) {
    S.Diag(AL.getLoc(), diag::err_attr_cond_never_constant_expr) << AL;
    for (const PartialDiagnosticAt &PDiag : Diags)
      S.Diag(PDiag.first, PDiag.second);
    return false;
  }
  return true;
}

static void handleEnableIfAttr(Sema &S, Decl *D, const ParsedAttr &AL) {
  S.Diag(AL.getLoc(), diag::ext_clang_enable_if);

  Expr *Cond;
  StringRef Msg;
  if (checkFunctionConditionAttr(S, D, AL, Cond, Msg))
    D->addAttr(::new (S.Context) EnableIfAttr(S.Context, AL, Cond, Msg));
}

static void handleErrorAttr(Sema &S, Decl *D, const ParsedAttr &AL) {
  StringRef NewUserDiagnostic;
  if (!S.checkStringLiteralArgumentAttr(AL, 0, NewUserDiagnostic))
    return;
  if (ErrorAttr *EA = S.mergeErrorAttr(D, AL, NewUserDiagnostic))
    D->addAttr(EA);
}

namespace {
/// Determines if a given Expr references any of the given function's
/// ParmVarDecls, or the function's implicit `this` parameter (if applicable).
class ArgumentDependenceChecker
    : public RecursiveASTVisitor<ArgumentDependenceChecker> {
#ifndef NDEBUG
  const CXXRecordDecl *ClassType;
#endif
  llvm::SmallPtrSet<const ParmVarDecl *, 16> Parms;
  bool Result;

public:
  ArgumentDependenceChecker(const FunctionDecl *FD) {
#ifndef NDEBUG
    if (const auto *MD = dyn_cast<CXXMethodDecl>(FD))
      ClassType = MD->getParent();
    else
      ClassType = nullptr;
#endif
    Parms.insert(FD->param_begin(), FD->param_end());
  }

  bool referencesArgs(Expr *E) {
    Result = false;
    TraverseStmt(E);
    return Result;
  }

  bool VisitCXXThisExpr(CXXThisExpr *E) {
    assert(E->getType()->getPointeeCXXRecordDecl() == ClassType &&
           "`this` doesn't refer to the enclosing class?");
    Result = true;
    return false;
  }

  bool VisitDeclRefExpr(DeclRefExpr *DRE) {
    if (const auto *PVD = dyn_cast<ParmVarDecl>(DRE->getDecl()))
      if (Parms.count(PVD)) {
        Result = true;
        return false;
      }
    return true;
  }
};
}

static void handleDiagnoseAsBuiltinAttr(Sema &S, Decl *D,
                                        const ParsedAttr &AL) {
  const auto *DeclFD = cast<FunctionDecl>(D);

  if (const auto *MethodDecl = dyn_cast<CXXMethodDecl>(DeclFD))
    if (!MethodDecl->isStatic()) {
      S.Diag(AL.getLoc(), diag::err_attribute_no_member_function) << AL;
      return;
    }

  auto DiagnoseType = [&](unsigned Index, AttributeArgumentNType T) {
    SourceLocation Loc = [&]() {
      auto Union = AL.getArg(Index - 1);
      if (Union.is<Expr *>())
        return Union.get<Expr *>()->getBeginLoc();
      return Union.get<IdentifierLoc *>()->Loc;
    }();

    S.Diag(Loc, diag::err_attribute_argument_n_type) << AL << Index << T;
  };

  FunctionDecl *AttrFD = [&]() -> FunctionDecl * {
    if (!AL.isArgExpr(0))
      return nullptr;
    auto *F = dyn_cast_if_present<DeclRefExpr>(AL.getArgAsExpr(0));
    if (!F)
      return nullptr;
    return dyn_cast_if_present<FunctionDecl>(F->getFoundDecl());
  }();

  if (!AttrFD || !AttrFD->getBuiltinID(true)) {
    DiagnoseType(1, AANT_ArgumentBuiltinFunction);
    return;
  }

  if (AttrFD->getNumParams() != AL.getNumArgs() - 1) {
    S.Diag(AL.getLoc(), diag::err_attribute_wrong_number_arguments_for)
        << AL << AttrFD << AttrFD->getNumParams();
    return;
  }

  SmallVector<unsigned, 8> Indices;

  for (unsigned I = 1; I < AL.getNumArgs(); ++I) {
    if (!AL.isArgExpr(I)) {
      DiagnoseType(I + 1, AANT_ArgumentIntegerConstant);
      return;
    }

    const Expr *IndexExpr = AL.getArgAsExpr(I);
    uint32_t Index;

    if (!checkUInt32Argument(S, AL, IndexExpr, Index, I + 1, false))
      return;

    if (Index > DeclFD->getNumParams()) {
      S.Diag(AL.getLoc(), diag::err_attribute_bounds_for_function)
          << AL << Index << DeclFD << DeclFD->getNumParams();
      return;
    }

    QualType T1 = AttrFD->getParamDecl(I - 1)->getType();
    QualType T2 = DeclFD->getParamDecl(Index - 1)->getType();

    if (T1.getCanonicalType().getUnqualifiedType() !=
        T2.getCanonicalType().getUnqualifiedType()) {
      S.Diag(IndexExpr->getBeginLoc(), diag::err_attribute_parameter_types)
          << AL << Index << DeclFD << T2 << I << AttrFD << T1;
      return;
    }

    Indices.push_back(Index - 1);
  }

  D->addAttr(::new (S.Context) DiagnoseAsBuiltinAttr(
      S.Context, AL, AttrFD, Indices.data(), Indices.size()));
}

static void handleDiagnoseIfAttr(Sema &S, Decl *D, const ParsedAttr &AL) {
  S.Diag(AL.getLoc(), diag::ext_clang_diagnose_if);

  Expr *Cond;
  StringRef Msg;
  if (!checkFunctionConditionAttr(S, D, AL, Cond, Msg))
    return;

  StringRef DiagTypeStr;
  if (!S.checkStringLiteralArgumentAttr(AL, 2, DiagTypeStr))
    return;

  DiagnoseIfAttr::DiagnosticType DiagType;
  if (!DiagnoseIfAttr::ConvertStrToDiagnosticType(DiagTypeStr, DiagType)) {
    S.Diag(AL.getArgAsExpr(2)->getBeginLoc(),
           diag::err_diagnose_if_invalid_diagnostic_type);
    return;
  }

  bool ArgDependent = false;
  if (const auto *FD = dyn_cast<FunctionDecl>(D))
    ArgDependent = ArgumentDependenceChecker(FD).referencesArgs(Cond);
  D->addAttr(::new (S.Context) DiagnoseIfAttr(
      S.Context, AL, Cond, Msg, DiagType, ArgDependent, cast<NamedDecl>(D)));
}

static void handleNoBuiltinAttr(Sema &S, Decl *D, const ParsedAttr &AL) {
  static constexpr const StringRef kWildcard = "*";

  llvm::SmallVector<StringRef, 16> Names;
  bool HasWildcard = false;

  const auto AddBuiltinName = [&Names, &HasWildcard](StringRef Name) {
    if (Name == kWildcard)
      HasWildcard = true;
    Names.push_back(Name);
  };

  // Add previously defined attributes.
  if (const auto *NBA = D->getAttr<NoBuiltinAttr>())
    for (StringRef BuiltinName : NBA->builtinNames())
      AddBuiltinName(BuiltinName);

  // Add current attributes.
  if (AL.getNumArgs() == 0)
    AddBuiltinName(kWildcard);
  else
    for (unsigned I = 0, E = AL.getNumArgs(); I != E; ++I) {
      StringRef BuiltinName;
      SourceLocation LiteralLoc;
      if (!S.checkStringLiteralArgumentAttr(AL, I, BuiltinName, &LiteralLoc))
        return;

      if (Builtin::Context::isBuiltinFunc(BuiltinName))
        AddBuiltinName(BuiltinName);
      else
        S.Diag(LiteralLoc, diag::warn_attribute_no_builtin_invalid_builtin_name)
            << BuiltinName << AL;
    }

  // Repeating the same attribute is fine.
  llvm::sort(Names);
  Names.erase(std::unique(Names.begin(), Names.end()), Names.end());

  // Empty no_builtin must be on its own.
  if (HasWildcard && Names.size() > 1)
    S.Diag(D->getLocation(),
           diag::err_attribute_no_builtin_wildcard_or_builtin_name)
        << AL;

  if (D->hasAttr<NoBuiltinAttr>())
    D->dropAttr<NoBuiltinAttr>();
  D->addAttr(::new (S.Context)
                 NoBuiltinAttr(S.Context, AL, Names.data(), Names.size()));
}

static void handlePassObjectSizeAttr(Sema &S, Decl *D, const ParsedAttr &AL) {
  if (D->hasAttr<PassObjectSizeAttr>()) {
    S.Diag(D->getBeginLoc(), diag::err_attribute_only_once_per_parameter) << AL;
    return;
  }

  Expr *E = AL.getArgAsExpr(0);
  uint32_t Type;
  if (!checkUInt32Argument(S, AL, E, Type, /*Idx=*/1))
    return;

  // pass_object_size's argument is passed in as the second argument of
  // __builtin_object_size. So, it has the same constraints as that second
  // argument; namely, it must be in the range [0, 3].
  if (Type > 3) {
    S.Diag(E->getBeginLoc(), diag::err_attribute_argument_out_of_range)
        << AL << 0 << 3 << E->getSourceRange();
    return;
  }

  // pass_object_size is only supported on constant pointer parameters; as a
  // kindness to users, we allow the parameter to be non-const for declarations.
  // At this point, we have no clue if `D` belongs to a function declaration or
  // definition, so we defer the constness check until later.
  if (!cast<ParmVarDecl>(D)->getType()->isPointerType()) {
    S.Diag(D->getBeginLoc(), diag::err_attribute_pointers_only) << AL << 1;
    return;
  }

  D->addAttr(::new (S.Context) PassObjectSizeAttr(S.Context, AL, (int)Type));
}

static void handleConsumableAttr(Sema &S, Decl *D, const ParsedAttr &AL) {
  ConsumableAttr::ConsumedState DefaultState;

  if (AL.isArgIdent(0)) {
    IdentifierLoc *IL = AL.getArgAsIdent(0);
    if (!ConsumableAttr::ConvertStrToConsumedState(IL->Ident->getName(),
                                                   DefaultState)) {
      S.Diag(IL->Loc, diag::warn_attribute_type_not_supported) << AL
                                                               << IL->Ident;
      return;
    }
  } else {
    S.Diag(AL.getLoc(), diag::err_attribute_argument_type)
        << AL << AANT_ArgumentIdentifier;
    return;
  }

  D->addAttr(::new (S.Context) ConsumableAttr(S.Context, AL, DefaultState));
}

static bool checkForConsumableClass(Sema &S, const CXXMethodDecl *MD,
                                    const ParsedAttr &AL) {
  QualType ThisType = MD->getFunctionObjectParameterType();

  if (const CXXRecordDecl *RD = ThisType->getAsCXXRecordDecl()) {
    if (!RD->hasAttr<ConsumableAttr>()) {
      S.Diag(AL.getLoc(), diag::warn_attr_on_unconsumable_class) << RD;

      return false;
    }
  }

  return true;
}

static void handleCallableWhenAttr(Sema &S, Decl *D, const ParsedAttr &AL) {
  if (!AL.checkAtLeastNumArgs(S, 1))
    return;

  if (!checkForConsumableClass(S, cast<CXXMethodDecl>(D), AL))
    return;

  SmallVector<CallableWhenAttr::ConsumedState, 3> States;
  for (unsigned ArgIndex = 0; ArgIndex < AL.getNumArgs(); ++ArgIndex) {
    CallableWhenAttr::ConsumedState CallableState;

    StringRef StateString;
    SourceLocation Loc;
    if (AL.isArgIdent(ArgIndex)) {
      IdentifierLoc *Ident = AL.getArgAsIdent(ArgIndex);
      StateString = Ident->Ident->getName();
      Loc = Ident->Loc;
    } else {
      if (!S.checkStringLiteralArgumentAttr(AL, ArgIndex, StateString, &Loc))
        return;
    }

    if (!CallableWhenAttr::ConvertStrToConsumedState(StateString,
                                                     CallableState)) {
      S.Diag(Loc, diag::warn_attribute_type_not_supported) << AL << StateString;
      return;
    }

    States.push_back(CallableState);
  }

  D->addAttr(::new (S.Context)
                 CallableWhenAttr(S.Context, AL, States.data(), States.size()));
}

static void handleParamTypestateAttr(Sema &S, Decl *D, const ParsedAttr &AL) {
  ParamTypestateAttr::ConsumedState ParamState;

  if (AL.isArgIdent(0)) {
    IdentifierLoc *Ident = AL.getArgAsIdent(0);
    StringRef StateString = Ident->Ident->getName();

    if (!ParamTypestateAttr::ConvertStrToConsumedState(StateString,
                                                       ParamState)) {
      S.Diag(Ident->Loc, diag::warn_attribute_type_not_supported)
          << AL << StateString;
      return;
    }
  } else {
    S.Diag(AL.getLoc(), diag::err_attribute_argument_type)
        << AL << AANT_ArgumentIdentifier;
    return;
  }

  // FIXME: This check is currently being done in the analysis.  It can be
  //        enabled here only after the parser propagates attributes at
  //        template specialization definition, not declaration.
  //QualType ReturnType = cast<ParmVarDecl>(D)->getType();
  //const CXXRecordDecl *RD = ReturnType->getAsCXXRecordDecl();
  //
  //if (!RD || !RD->hasAttr<ConsumableAttr>()) {
  //    S.Diag(AL.getLoc(), diag::warn_return_state_for_unconsumable_type) <<
  //      ReturnType.getAsString();
  //    return;
  //}

  D->addAttr(::new (S.Context) ParamTypestateAttr(S.Context, AL, ParamState));
}

static void handleReturnTypestateAttr(Sema &S, Decl *D, const ParsedAttr &AL) {
  ReturnTypestateAttr::ConsumedState ReturnState;

  if (AL.isArgIdent(0)) {
    IdentifierLoc *IL = AL.getArgAsIdent(0);
    if (!ReturnTypestateAttr::ConvertStrToConsumedState(IL->Ident->getName(),
                                                        ReturnState)) {
      S.Diag(IL->Loc, diag::warn_attribute_type_not_supported) << AL
                                                               << IL->Ident;
      return;
    }
  } else {
    S.Diag(AL.getLoc(), diag::err_attribute_argument_type)
        << AL << AANT_ArgumentIdentifier;
    return;
  }

  // FIXME: This check is currently being done in the analysis.  It can be
  //        enabled here only after the parser propagates attributes at
  //        template specialization definition, not declaration.
  // QualType ReturnType;
  //
  // if (const ParmVarDecl *Param = dyn_cast<ParmVarDecl>(D)) {
  //  ReturnType = Param->getType();
  //
  //} else if (const CXXConstructorDecl *Constructor =
  //             dyn_cast<CXXConstructorDecl>(D)) {
  //  ReturnType = Constructor->getFunctionObjectParameterType();
  //
  //} else {
  //
  //  ReturnType = cast<FunctionDecl>(D)->getCallResultType();
  //}
  //
  // const CXXRecordDecl *RD = ReturnType->getAsCXXRecordDecl();
  //
  // if (!RD || !RD->hasAttr<ConsumableAttr>()) {
  //    S.Diag(Attr.getLoc(), diag::warn_return_state_for_unconsumable_type) <<
  //      ReturnType.getAsString();
  //    return;
  //}

  D->addAttr(::new (S.Context) ReturnTypestateAttr(S.Context, AL, ReturnState));
}

static void handleSetTypestateAttr(Sema &S, Decl *D, const ParsedAttr &AL) {
  if (!checkForConsumableClass(S, cast<CXXMethodDecl>(D), AL))
    return;

  SetTypestateAttr::ConsumedState NewState;
  if (AL.isArgIdent(0)) {
    IdentifierLoc *Ident = AL.getArgAsIdent(0);
    StringRef Param = Ident->Ident->getName();
    if (!SetTypestateAttr::ConvertStrToConsumedState(Param, NewState)) {
      S.Diag(Ident->Loc, diag::warn_attribute_type_not_supported) << AL
                                                                  << Param;
      return;
    }
  } else {
    S.Diag(AL.getLoc(), diag::err_attribute_argument_type)
        << AL << AANT_ArgumentIdentifier;
    return;
  }

  D->addAttr(::new (S.Context) SetTypestateAttr(S.Context, AL, NewState));
}

static void handleTestTypestateAttr(Sema &S, Decl *D, const ParsedAttr &AL) {
  if (!checkForConsumableClass(S, cast<CXXMethodDecl>(D), AL))
    return;

  TestTypestateAttr::ConsumedState TestState;
  if (AL.isArgIdent(0)) {
    IdentifierLoc *Ident = AL.getArgAsIdent(0);
    StringRef Param = Ident->Ident->getName();
    if (!TestTypestateAttr::ConvertStrToConsumedState(Param, TestState)) {
      S.Diag(Ident->Loc, diag::warn_attribute_type_not_supported) << AL
                                                                  << Param;
      return;
    }
  } else {
    S.Diag(AL.getLoc(), diag::err_attribute_argument_type)
        << AL << AANT_ArgumentIdentifier;
    return;
  }

  D->addAttr(::new (S.Context) TestTypestateAttr(S.Context, AL, TestState));
}

static void handleExtVectorTypeAttr(Sema &S, Decl *D, const ParsedAttr &AL) {
  // Remember this typedef decl, we will need it later for diagnostics.
  S.ExtVectorDecls.push_back(cast<TypedefNameDecl>(D));
}

static void handlePackedAttr(Sema &S, Decl *D, const ParsedAttr &AL) {
  if (auto *TD = dyn_cast<TagDecl>(D))
    TD->addAttr(::new (S.Context) PackedAttr(S.Context, AL));
  else if (auto *FD = dyn_cast<FieldDecl>(D)) {
    bool BitfieldByteAligned = (!FD->getType()->isDependentType() &&
                                !FD->getType()->isIncompleteType() &&
                                FD->isBitField() &&
                                S.Context.getTypeAlign(FD->getType()) <= 8);

    if (S.getASTContext().getTargetInfo().getTriple().isPS()) {
      if (BitfieldByteAligned)
        // The PS4/PS5 targets need to maintain ABI backwards compatibility.
        S.Diag(AL.getLoc(), diag::warn_attribute_ignored_for_field_of_type)
            << AL << FD->getType();
      else
        FD->addAttr(::new (S.Context) PackedAttr(S.Context, AL));
    } else {
      // Report warning about changed offset in the newer compiler versions.
      if (BitfieldByteAligned)
        S.Diag(AL.getLoc(), diag::warn_attribute_packed_for_bitfield);

      FD->addAttr(::new (S.Context) PackedAttr(S.Context, AL));
    }

  } else
    S.Diag(AL.getLoc(), diag::warn_attribute_ignored) << AL;
}

static void handlePreferredName(Sema &S, Decl *D, const ParsedAttr &AL) {
  auto *RD = cast<CXXRecordDecl>(D);
  ClassTemplateDecl *CTD = RD->getDescribedClassTemplate();
  assert(CTD && "attribute does not appertain to this declaration");

  ParsedType PT = AL.getTypeArg();
  TypeSourceInfo *TSI = nullptr;
  QualType T = S.GetTypeFromParser(PT, &TSI);
  if (!TSI)
    TSI = S.Context.getTrivialTypeSourceInfo(T, AL.getLoc());

  if (!T.hasQualifiers() && T->isTypedefNameType()) {
    // Find the template name, if this type names a template specialization.
    const TemplateDecl *Template = nullptr;
    if (const auto *CTSD = dyn_cast_if_present<ClassTemplateSpecializationDecl>(
            T->getAsCXXRecordDecl())) {
      Template = CTSD->getSpecializedTemplate();
    } else if (const auto *TST = T->getAs<TemplateSpecializationType>()) {
      while (TST && TST->isTypeAlias())
        TST = TST->getAliasedType()->getAs<TemplateSpecializationType>();
      if (TST)
        Template = TST->getTemplateName().getAsTemplateDecl();
    }

    if (Template && declaresSameEntity(Template, CTD)) {
      D->addAttr(::new (S.Context) PreferredNameAttr(S.Context, AL, TSI));
      return;
    }
  }

  S.Diag(AL.getLoc(), diag::err_attribute_preferred_name_arg_invalid)
      << T << CTD;
  if (const auto *TT = T->getAs<TypedefType>())
    S.Diag(TT->getDecl()->getLocation(), diag::note_entity_declared_at)
        << TT->getDecl();
}

static bool checkIBOutletCommon(Sema &S, Decl *D, const ParsedAttr &AL) {
  // The IBOutlet/IBOutletCollection attributes only apply to instance
  // variables or properties of Objective-C classes.  The outlet must also
  // have an object reference type.
  if (const auto *VD = dyn_cast<ObjCIvarDecl>(D)) {
    if (!VD->getType()->getAs<ObjCObjectPointerType>()) {
      S.Diag(AL.getLoc(), diag::warn_iboutlet_object_type)
          << AL << VD->getType() << 0;
      return false;
    }
  }
  else if (const auto *PD = dyn_cast<ObjCPropertyDecl>(D)) {
    if (!PD->getType()->getAs<ObjCObjectPointerType>()) {
      S.Diag(AL.getLoc(), diag::warn_iboutlet_object_type)
          << AL << PD->getType() << 1;
      return false;
    }
  }
  else {
    S.Diag(AL.getLoc(), diag::warn_attribute_iboutlet) << AL;
    return false;
  }

  return true;
}

static void handleIBOutlet(Sema &S, Decl *D, const ParsedAttr &AL) {
  if (!checkIBOutletCommon(S, D, AL))
    return;

  D->addAttr(::new (S.Context) IBOutletAttr(S.Context, AL));
}

static void handleIBOutletCollection(Sema &S, Decl *D, const ParsedAttr &AL) {

  // The iboutletcollection attribute can have zero or one arguments.
  if (AL.getNumArgs() > 1) {
    S.Diag(AL.getLoc(), diag::err_attribute_wrong_number_arguments) << AL << 1;
    return;
  }

  if (!checkIBOutletCommon(S, D, AL))
    return;

  ParsedType PT;

  if (AL.hasParsedType())
    PT = AL.getTypeArg();
  else {
    PT = S.getTypeName(S.Context.Idents.get("NSObject"), AL.getLoc(),
                       S.getScopeForContext(D->getDeclContext()->getParent()));
    if (!PT) {
      S.Diag(AL.getLoc(), diag::err_iboutletcollection_type) << "NSObject";
      return;
    }
  }

  TypeSourceInfo *QTLoc = nullptr;
  QualType QT = S.GetTypeFromParser(PT, &QTLoc);
  if (!QTLoc)
    QTLoc = S.Context.getTrivialTypeSourceInfo(QT, AL.getLoc());

  // Diagnose use of non-object type in iboutletcollection attribute.
  // FIXME. Gnu attribute extension ignores use of builtin types in
  // attributes. So, __attribute__((iboutletcollection(char))) will be
  // treated as __attribute__((iboutletcollection())).
  if (!QT->isObjCIdType() && !QT->isObjCObjectType()) {
    S.Diag(AL.getLoc(),
           QT->isBuiltinType() ? diag::err_iboutletcollection_builtintype
                               : diag::err_iboutletcollection_type) << QT;
    return;
  }

  D->addAttr(::new (S.Context) IBOutletCollectionAttr(S.Context, AL, QTLoc));
}

bool Sema::isValidPointerAttrType(QualType T, bool RefOkay) {
  if (RefOkay) {
    if (T->isReferenceType())
      return true;
  } else {
    T = T.getNonReferenceType();
  }

  // The nonnull attribute, and other similar attributes, can be applied to a
  // transparent union that contains a pointer type.
  if (const RecordType *UT = T->getAsUnionType()) {
    if (UT && UT->getDecl()->hasAttr<TransparentUnionAttr>()) {
      RecordDecl *UD = UT->getDecl();
      for (const auto *I : UD->fields()) {
        QualType QT = I->getType();
        if (QT->isAnyPointerType() || QT->isBlockPointerType())
          return true;
      }
    }
  }

  return T->isAnyPointerType() || T->isBlockPointerType();
}

static bool attrNonNullArgCheck(Sema &S, QualType T, const ParsedAttr &AL,
                                SourceRange AttrParmRange,
                                SourceRange TypeRange,
                                bool isReturnValue = false) {
  if (!S.isValidPointerAttrType(T)) {
    if (isReturnValue)
      S.Diag(AL.getLoc(), diag::warn_attribute_return_pointers_only)
          << AL << AttrParmRange << TypeRange;
    else
      S.Diag(AL.getLoc(), diag::warn_attribute_pointers_only)
          << AL << AttrParmRange << TypeRange << 0;
    return false;
  }
  return true;
}

static void handleNonNullAttr(Sema &S, Decl *D, const ParsedAttr &AL) {
  SmallVector<ParamIdx, 8> NonNullArgs;
  for (unsigned I = 0; I < AL.getNumArgs(); ++I) {
    Expr *Ex = AL.getArgAsExpr(I);
    ParamIdx Idx;
    if (!checkFunctionOrMethodParameterIndex(S, D, AL, I + 1, Ex, Idx))
      return;

    // Is the function argument a pointer type?
    if (Idx.getASTIndex() < getFunctionOrMethodNumParams(D) &&
        !attrNonNullArgCheck(
            S, getFunctionOrMethodParamType(D, Idx.getASTIndex()), AL,
            Ex->getSourceRange(),
            getFunctionOrMethodParamRange(D, Idx.getASTIndex())))
      continue;

    NonNullArgs.push_back(Idx);
  }

  // If no arguments were specified to __attribute__((nonnull)) then all pointer
  // arguments have a nonnull attribute; warn if there aren't any. Skip this
  // check if the attribute came from a macro expansion or a template
  // instantiation.
  if (NonNullArgs.empty() && AL.getLoc().isFileID() &&
      !S.inTemplateInstantiation()) {
    bool AnyPointers = isFunctionOrMethodVariadic(D);
    for (unsigned I = 0, E = getFunctionOrMethodNumParams(D);
         I != E && !AnyPointers; ++I) {
      QualType T = getFunctionOrMethodParamType(D, I);
      if (T->isDependentType() || S.isValidPointerAttrType(T))
        AnyPointers = true;
    }

    if (!AnyPointers)
      S.Diag(AL.getLoc(), diag::warn_attribute_nonnull_no_pointers);
  }

  ParamIdx *Start = NonNullArgs.data();
  unsigned Size = NonNullArgs.size();
  llvm::array_pod_sort(Start, Start + Size);
  D->addAttr(::new (S.Context) NonNullAttr(S.Context, AL, Start, Size));
}

static void handleNonNullAttrParameter(Sema &S, ParmVarDecl *D,
                                       const ParsedAttr &AL) {
  if (AL.getNumArgs() > 0) {
    if (D->getFunctionType()) {
      handleNonNullAttr(S, D, AL);
    } else {
      S.Diag(AL.getLoc(), diag::warn_attribute_nonnull_parm_no_args)
        << D->getSourceRange();
    }
    return;
  }

  // Is the argument a pointer type?
  if (!attrNonNullArgCheck(S, D->getType(), AL, SourceRange(),
                           D->getSourceRange()))
    return;

  D->addAttr(::new (S.Context) NonNullAttr(S.Context, AL, nullptr, 0));
}

static void handleReturnsNonNullAttr(Sema &S, Decl *D, const ParsedAttr &AL) {
  QualType ResultType = getFunctionOrMethodResultType(D);
  SourceRange SR = getFunctionOrMethodResultSourceRange(D);
  if (!attrNonNullArgCheck(S, ResultType, AL, SourceRange(), SR,
                           /* isReturnValue */ true))
    return;

  D->addAttr(::new (S.Context) ReturnsNonNullAttr(S.Context, AL));
}

static void handleNoEscapeAttr(Sema &S, Decl *D, const ParsedAttr &AL) {
  if (D->isInvalidDecl())
    return;

  // noescape only applies to pointer types.
  QualType T = cast<ParmVarDecl>(D)->getType();
  if (!S.isValidPointerAttrType(T, /* RefOkay */ true)) {
    S.Diag(AL.getLoc(), diag::warn_attribute_pointers_only)
        << AL << AL.getRange() << 0;
    return;
  }

  D->addAttr(::new (S.Context) NoEscapeAttr(S.Context, AL));
}

static void handleAssumeAlignedAttr(Sema &S, Decl *D, const ParsedAttr &AL) {
  Expr *E = AL.getArgAsExpr(0),
       *OE = AL.getNumArgs() > 1 ? AL.getArgAsExpr(1) : nullptr;
  S.AddAssumeAlignedAttr(D, AL, E, OE);
}

static void handleAllocAlignAttr(Sema &S, Decl *D, const ParsedAttr &AL) {
  S.AddAllocAlignAttr(D, AL, AL.getArgAsExpr(0));
}

void Sema::AddAssumeAlignedAttr(Decl *D, const AttributeCommonInfo &CI, Expr *E,
                                Expr *OE) {
  QualType ResultType = getFunctionOrMethodResultType(D);
  SourceRange SR = getFunctionOrMethodResultSourceRange(D);

  AssumeAlignedAttr TmpAttr(Context, CI, E, OE);
  SourceLocation AttrLoc = TmpAttr.getLocation();

  if (!isValidPointerAttrType(ResultType, /* RefOkay */ true)) {
    Diag(AttrLoc, diag::warn_attribute_return_pointers_refs_only)
        << &TmpAttr << TmpAttr.getRange() << SR;
    return;
  }

  if (!E->isValueDependent()) {
    std::optional<llvm::APSInt> I = llvm::APSInt(64);
    if (!(I = E->getIntegerConstantExpr(Context))) {
      if (OE)
        Diag(AttrLoc, diag::err_attribute_argument_n_type)
          << &TmpAttr << 1 << AANT_ArgumentIntegerConstant
          << E->getSourceRange();
      else
        Diag(AttrLoc, diag::err_attribute_argument_type)
          << &TmpAttr << AANT_ArgumentIntegerConstant
          << E->getSourceRange();
      return;
    }

    if (!I->isPowerOf2()) {
      Diag(AttrLoc, diag::err_alignment_not_power_of_two)
        << E->getSourceRange();
      return;
    }

    if (*I > Sema::MaximumAlignment)
      Diag(CI.getLoc(), diag::warn_assume_aligned_too_great)
          << CI.getRange() << Sema::MaximumAlignment;
  }

  if (OE && !OE->isValueDependent() && !OE->isIntegerConstantExpr(Context)) {
    Diag(AttrLoc, diag::err_attribute_argument_n_type)
        << &TmpAttr << 2 << AANT_ArgumentIntegerConstant
        << OE->getSourceRange();
    return;
  }

  D->addAttr(::new (Context) AssumeAlignedAttr(Context, CI, E, OE));
}

void Sema::AddAllocAlignAttr(Decl *D, const AttributeCommonInfo &CI,
                             Expr *ParamExpr) {
  QualType ResultType = getFunctionOrMethodResultType(D);

  AllocAlignAttr TmpAttr(Context, CI, ParamIdx());
  SourceLocation AttrLoc = CI.getLoc();

  if (!ResultType->isDependentType() &&
      !isValidPointerAttrType(ResultType, /* RefOkay */ true)) {
    Diag(AttrLoc, diag::warn_attribute_return_pointers_refs_only)
        << &TmpAttr << CI.getRange() << getFunctionOrMethodResultSourceRange(D);
    return;
  }

  ParamIdx Idx;
  const auto *FuncDecl = cast<FunctionDecl>(D);
  if (!checkFunctionOrMethodParameterIndex(*this, FuncDecl, TmpAttr,
                                           /*AttrArgNum=*/1, ParamExpr, Idx))
    return;

  QualType Ty = getFunctionOrMethodParamType(D, Idx.getASTIndex());
  if (!Ty->isDependentType() && !Ty->isIntegralType(Context) &&
      !Ty->isAlignValT()) {
    Diag(ParamExpr->getBeginLoc(), diag::err_attribute_integers_only)
        << &TmpAttr
        << FuncDecl->getParamDecl(Idx.getASTIndex())->getSourceRange();
    return;
  }

  D->addAttr(::new (Context) AllocAlignAttr(Context, CI, Idx));
}

/// Check if \p AssumptionStr is a known assumption and warn if not.
static void checkAssumptionAttr(Sema &S, SourceLocation Loc,
                                StringRef AssumptionStr) {
  if (llvm::KnownAssumptionStrings.count(AssumptionStr))
    return;

  unsigned BestEditDistance = 3;
  StringRef Suggestion;
  for (const auto &KnownAssumptionIt : llvm::KnownAssumptionStrings) {
    unsigned EditDistance =
        AssumptionStr.edit_distance(KnownAssumptionIt.getKey());
    if (EditDistance < BestEditDistance) {
      Suggestion = KnownAssumptionIt.getKey();
      BestEditDistance = EditDistance;
    }
  }

  if (!Suggestion.empty())
    S.Diag(Loc, diag::warn_assume_attribute_string_unknown_suggested)
        << AssumptionStr << Suggestion;
  else
    S.Diag(Loc, diag::warn_assume_attribute_string_unknown) << AssumptionStr;
}

static void handleAssumumptionAttr(Sema &S, Decl *D, const ParsedAttr &AL) {
  // Handle the case where the attribute has a text message.
  StringRef Str;
  SourceLocation AttrStrLoc;
  if (!S.checkStringLiteralArgumentAttr(AL, 0, Str, &AttrStrLoc))
    return;

  checkAssumptionAttr(S, AttrStrLoc, Str);

  D->addAttr(::new (S.Context) AssumptionAttr(S.Context, AL, Str));
}

/// Normalize the attribute, __foo__ becomes foo.
/// Returns true if normalization was applied.
static bool normalizeName(StringRef &AttrName) {
  if (AttrName.size() > 4 && AttrName.starts_with("__") &&
      AttrName.ends_with("__")) {
    AttrName = AttrName.drop_front(2).drop_back(2);
    return true;
  }
  return false;
}

static void handleOwnershipAttr(Sema &S, Decl *D, const ParsedAttr &AL) {
  // This attribute must be applied to a function declaration. The first
  // argument to the attribute must be an identifier, the name of the resource,
  // for example: malloc. The following arguments must be argument indexes, the
  // arguments must be of integer type for Returns, otherwise of pointer type.
  // The difference between Holds and Takes is that a pointer may still be used
  // after being held. free() should be __attribute((ownership_takes)), whereas
  // a list append function may well be __attribute((ownership_holds)).

  if (!AL.isArgIdent(0)) {
    S.Diag(AL.getLoc(), diag::err_attribute_argument_n_type)
        << AL << 1 << AANT_ArgumentIdentifier;
    return;
  }

  // Figure out our Kind.
  OwnershipAttr::OwnershipKind K =
      OwnershipAttr(S.Context, AL, nullptr, nullptr, 0).getOwnKind();

  // Check arguments.
  switch (K) {
  case OwnershipAttr::Takes:
  case OwnershipAttr::Holds:
    if (AL.getNumArgs() < 2) {
      S.Diag(AL.getLoc(), diag::err_attribute_too_few_arguments) << AL << 2;
      return;
    }
    break;
  case OwnershipAttr::Returns:
    if (AL.getNumArgs() > 2) {
      S.Diag(AL.getLoc(), diag::err_attribute_too_many_arguments) << AL << 1;
      return;
    }
    break;
  }

  IdentifierInfo *Module = AL.getArgAsIdent(0)->Ident;

  StringRef ModuleName = Module->getName();
  if (normalizeName(ModuleName)) {
    Module = &S.PP.getIdentifierTable().get(ModuleName);
  }

  SmallVector<ParamIdx, 8> OwnershipArgs;
  for (unsigned i = 1; i < AL.getNumArgs(); ++i) {
    Expr *Ex = AL.getArgAsExpr(i);
    ParamIdx Idx;
    if (!checkFunctionOrMethodParameterIndex(S, D, AL, i, Ex, Idx))
      return;

    // Is the function argument a pointer type?
    QualType T = getFunctionOrMethodParamType(D, Idx.getASTIndex());
    int Err = -1;  // No error
    switch (K) {
      case OwnershipAttr::Takes:
      case OwnershipAttr::Holds:
        if (!T->isAnyPointerType() && !T->isBlockPointerType())
          Err = 0;
        break;
      case OwnershipAttr::Returns:
        if (!T->isIntegerType())
          Err = 1;
        break;
    }
    if (-1 != Err) {
      S.Diag(AL.getLoc(), diag::err_ownership_type) << AL << Err
                                                    << Ex->getSourceRange();
      return;
    }

    // Check we don't have a conflict with another ownership attribute.
    for (const auto *I : D->specific_attrs<OwnershipAttr>()) {
      // Cannot have two ownership attributes of different kinds for the same
      // index.
      if (I->getOwnKind() != K && llvm::is_contained(I->args(), Idx)) {
          S.Diag(AL.getLoc(), diag::err_attributes_are_not_compatible)
              << AL << I
              << (AL.isRegularKeywordAttribute() ||
                  I->isRegularKeywordAttribute());
          return;
      } else if (K == OwnershipAttr::Returns &&
                 I->getOwnKind() == OwnershipAttr::Returns) {
        // A returns attribute conflicts with any other returns attribute using
        // a different index.
        if (!llvm::is_contained(I->args(), Idx)) {
          S.Diag(I->getLocation(), diag::err_ownership_returns_index_mismatch)
              << I->args_begin()->getSourceIndex();
          if (I->args_size())
            S.Diag(AL.getLoc(), diag::note_ownership_returns_index_mismatch)
                << Idx.getSourceIndex() << Ex->getSourceRange();
          return;
        }
      }
    }
    OwnershipArgs.push_back(Idx);
  }

  ParamIdx *Start = OwnershipArgs.data();
  unsigned Size = OwnershipArgs.size();
  llvm::array_pod_sort(Start, Start + Size);
  D->addAttr(::new (S.Context)
                 OwnershipAttr(S.Context, AL, Module, Start, Size));
}

static void handleWeakRefAttr(Sema &S, Decl *D, const ParsedAttr &AL) {
  // Check the attribute arguments.
  if (AL.getNumArgs() > 1) {
    S.Diag(AL.getLoc(), diag::err_attribute_wrong_number_arguments) << AL << 1;
    return;
  }

  // gcc rejects
  // class c {
  //   static int a __attribute__((weakref ("v2")));
  //   static int b() __attribute__((weakref ("f3")));
  // };
  // and ignores the attributes of
  // void f(void) {
  //   static int a __attribute__((weakref ("v2")));
  // }
  // we reject them
  const DeclContext *Ctx = D->getDeclContext()->getRedeclContext();
  if (!Ctx->isFileContext()) {
    S.Diag(AL.getLoc(), diag::err_attribute_weakref_not_global_context)
        << cast<NamedDecl>(D);
    return;
  }

  // The GCC manual says
  //
  // At present, a declaration to which `weakref' is attached can only
  // be `static'.
  //
  // It also says
  //
  // Without a TARGET,
  // given as an argument to `weakref' or to `alias', `weakref' is
  // equivalent to `weak'.
  //
  // gcc 4.4.1 will accept
  // int a7 __attribute__((weakref));
  // as
  // int a7 __attribute__((weak));
  // This looks like a bug in gcc. We reject that for now. We should revisit
  // it if this behaviour is actually used.

  // GCC rejects
  // static ((alias ("y"), weakref)).
  // Should we? How to check that weakref is before or after alias?

  // FIXME: it would be good for us to keep the WeakRefAttr as-written instead
  // of transforming it into an AliasAttr.  The WeakRefAttr never uses the
  // StringRef parameter it was given anyway.
  StringRef Str;
  if (AL.getNumArgs() && S.checkStringLiteralArgumentAttr(AL, 0, Str))
    // GCC will accept anything as the argument of weakref. Should we
    // check for an existing decl?
    D->addAttr(::new (S.Context) AliasAttr(S.Context, AL, Str));

  D->addAttr(::new (S.Context) WeakRefAttr(S.Context, AL));
}

static void handleIFuncAttr(Sema &S, Decl *D, const ParsedAttr &AL) {
  StringRef Str;
  if (!S.checkStringLiteralArgumentAttr(AL, 0, Str))
    return;

  // Aliases should be on declarations, not definitions.
  const auto *FD = cast<FunctionDecl>(D);
  if (FD->isThisDeclarationADefinition()) {
    S.Diag(AL.getLoc(), diag::err_alias_is_definition) << FD << 1;
    return;
  }

  D->addAttr(::new (S.Context) IFuncAttr(S.Context, AL, Str));
}

static void handleAliasAttr(Sema &S, Decl *D, const ParsedAttr &AL) {
  StringRef Str;
  if (!S.checkStringLiteralArgumentAttr(AL, 0, Str))
    return;

  if (S.Context.getTargetInfo().getTriple().isOSDarwin()) {
    S.Diag(AL.getLoc(), diag::err_alias_not_supported_on_darwin);
    return;
  }

  if (S.Context.getTargetInfo().getTriple().isNVPTX()) {
    CudaVersion Version =
        ToCudaVersion(S.Context.getTargetInfo().getSDKVersion());
    if (Version != CudaVersion::UNKNOWN && Version < CudaVersion::CUDA_100)
      S.Diag(AL.getLoc(), diag::err_alias_not_supported_on_nvptx);
  }

  // Aliases should be on declarations, not definitions.
  if (const auto *FD = dyn_cast<FunctionDecl>(D)) {
    if (FD->isThisDeclarationADefinition()) {
      S.Diag(AL.getLoc(), diag::err_alias_is_definition) << FD << 0;
      return;
    }
  } else {
    const auto *VD = cast<VarDecl>(D);
    if (VD->isThisDeclarationADefinition() && VD->isExternallyVisible()) {
      S.Diag(AL.getLoc(), diag::err_alias_is_definition) << VD << 0;
      return;
    }
  }

  // Mark target used to prevent unneeded-internal-declaration warnings.
  if (!S.LangOpts.CPlusPlus) {
    // FIXME: demangle Str for C++, as the attribute refers to the mangled
    // linkage name, not the pre-mangled identifier.
    const DeclarationNameInfo target(&S.Context.Idents.get(Str), AL.getLoc());
    LookupResult LR(S, target, Sema::LookupOrdinaryName);
    if (S.LookupQualifiedName(LR, S.getCurLexicalContext()))
      for (NamedDecl *ND : LR)
        ND->markUsed(S.Context);
  }

  D->addAttr(::new (S.Context) AliasAttr(S.Context, AL, Str));
}

static void handleTLSModelAttr(Sema &S, Decl *D, const ParsedAttr &AL) {
  StringRef Model;
  SourceLocation LiteralLoc;
  // Check that it is a string.
  if (!S.checkStringLiteralArgumentAttr(AL, 0, Model, &LiteralLoc))
    return;

  // Check that the value.
  if (Model != "global-dynamic" && Model != "local-dynamic"
      && Model != "initial-exec" && Model != "local-exec") {
    S.Diag(LiteralLoc, diag::err_attr_tlsmodel_arg);
    return;
  }

  if (S.Context.getTargetInfo().getTriple().isOSAIX() &&
      Model == "local-dynamic") {
    S.Diag(LiteralLoc, diag::err_aix_attr_unsupported_tls_model) << Model;
    return;
  }

  D->addAttr(::new (S.Context) TLSModelAttr(S.Context, AL, Model));
}

static void handleRestrictAttr(Sema &S, Decl *D, const ParsedAttr &AL) {
  QualType ResultType = getFunctionOrMethodResultType(D);
  if (ResultType->isAnyPointerType() || ResultType->isBlockPointerType()) {
    D->addAttr(::new (S.Context) RestrictAttr(S.Context, AL));
    return;
  }

  S.Diag(AL.getLoc(), diag::warn_attribute_return_pointers_only)
      << AL << getFunctionOrMethodResultSourceRange(D);
}

static void handleCPUSpecificAttr(Sema &S, Decl *D, const ParsedAttr &AL) {
  // Ensure we don't combine these with themselves, since that causes some
  // confusing behavior.
  if (AL.getParsedKind() == ParsedAttr::AT_CPUDispatch) {
    if (checkAttrMutualExclusion<CPUSpecificAttr>(S, D, AL))
      return;

    if (const auto *Other = D->getAttr<CPUDispatchAttr>()) {
      S.Diag(AL.getLoc(), diag::err_disallowed_duplicate_attribute) << AL;
      S.Diag(Other->getLocation(), diag::note_conflicting_attribute);
      return;
    }
  } else if (AL.getParsedKind() == ParsedAttr::AT_CPUSpecific) {
    if (checkAttrMutualExclusion<CPUDispatchAttr>(S, D, AL))
      return;

    if (const auto *Other = D->getAttr<CPUSpecificAttr>()) {
      S.Diag(AL.getLoc(), diag::err_disallowed_duplicate_attribute) << AL;
      S.Diag(Other->getLocation(), diag::note_conflicting_attribute);
      return;
    }
  }

  FunctionDecl *FD = cast<FunctionDecl>(D);

  if (const auto *MD = dyn_cast<CXXMethodDecl>(D)) {
    if (MD->getParent()->isLambda()) {
      S.Diag(AL.getLoc(), diag::err_attribute_dll_lambda) << AL;
      return;
    }
  }

  if (!AL.checkAtLeastNumArgs(S, 1))
    return;

  SmallVector<IdentifierInfo *, 8> CPUs;
  for (unsigned ArgNo = 0; ArgNo < getNumAttributeArgs(AL); ++ArgNo) {
    if (!AL.isArgIdent(ArgNo)) {
      S.Diag(AL.getLoc(), diag::err_attribute_argument_type)
          << AL << AANT_ArgumentIdentifier;
      return;
    }

    IdentifierLoc *CPUArg = AL.getArgAsIdent(ArgNo);
    StringRef CPUName = CPUArg->Ident->getName().trim();

    if (!S.Context.getTargetInfo().validateCPUSpecificCPUDispatch(CPUName)) {
      S.Diag(CPUArg->Loc, diag::err_invalid_cpu_specific_dispatch_value)
          << CPUName << (AL.getKind() == ParsedAttr::AT_CPUDispatch);
      return;
    }

    const TargetInfo &Target = S.Context.getTargetInfo();
    if (llvm::any_of(CPUs, [CPUName, &Target](const IdentifierInfo *Cur) {
          return Target.CPUSpecificManglingCharacter(CPUName) ==
                 Target.CPUSpecificManglingCharacter(Cur->getName());
        })) {
      S.Diag(AL.getLoc(), diag::warn_multiversion_duplicate_entries);
      return;
    }
    CPUs.push_back(CPUArg->Ident);
  }

  FD->setIsMultiVersion(true);
  if (AL.getKind() == ParsedAttr::AT_CPUSpecific)
    D->addAttr(::new (S.Context)
                   CPUSpecificAttr(S.Context, AL, CPUs.data(), CPUs.size()));
  else
    D->addAttr(::new (S.Context)
                   CPUDispatchAttr(S.Context, AL, CPUs.data(), CPUs.size()));
}

static void handleCommonAttr(Sema &S, Decl *D, const ParsedAttr &AL) {
  if (S.LangOpts.CPlusPlus) {
    S.Diag(AL.getLoc(), diag::err_attribute_not_supported_in_lang)
        << AL << AttributeLangSupport::Cpp;
    return;
  }

  D->addAttr(::new (S.Context) CommonAttr(S.Context, AL));
}

static void handleCmseNSEntryAttr(Sema &S, Decl *D, const ParsedAttr &AL) {
  if (S.LangOpts.CPlusPlus && !D->getDeclContext()->isExternCContext()) {
    S.Diag(AL.getLoc(), diag::err_attribute_not_clinkage) << AL;
    return;
  }

  const auto *FD = cast<FunctionDecl>(D);
  if (!FD->isExternallyVisible()) {
    S.Diag(AL.getLoc(), diag::warn_attribute_cmse_entry_static);
    return;
  }

  D->addAttr(::new (S.Context) CmseNSEntryAttr(S.Context, AL));
}

static void handleNakedAttr(Sema &S, Decl *D, const ParsedAttr &AL) {
  if (AL.isDeclspecAttribute()) {
    const auto &Triple = S.getASTContext().getTargetInfo().getTriple();
    const auto &Arch = Triple.getArch();
    if (Arch != llvm::Triple::x86 &&
        (Arch != llvm::Triple::arm && Arch != llvm::Triple::thumb)) {
      S.Diag(AL.getLoc(), diag::err_attribute_not_supported_on_arch)
          << AL << Triple.getArchName();
      return;
    }

    // This form is not allowed to be written on a member function (static or
    // nonstatic) when in Microsoft compatibility mode.
    if (S.getLangOpts().MSVCCompat && isa<CXXMethodDecl>(D)) {
      S.Diag(AL.getLoc(), diag::err_attribute_wrong_decl_type_str)
          << AL << AL.isRegularKeywordAttribute() << "non-member functions";
      return;
    }
  }

  D->addAttr(::new (S.Context) NakedAttr(S.Context, AL));
}

static void handleNoReturnAttr(Sema &S, Decl *D, const ParsedAttr &Attrs) {
  if (hasDeclarator(D)) return;

  if (!isa<ObjCMethodDecl>(D)) {
    S.Diag(Attrs.getLoc(), diag::warn_attribute_wrong_decl_type)
        << Attrs << Attrs.isRegularKeywordAttribute()
        << ExpectedFunctionOrMethod;
    return;
  }

  D->addAttr(::new (S.Context) NoReturnAttr(S.Context, Attrs));
}

static void handleStandardNoReturnAttr(Sema &S, Decl *D, const ParsedAttr &A) {
  // The [[_Noreturn]] spelling is deprecated in C23, so if that was used,
  // issue an appropriate diagnostic. However, don't issue a diagnostic if the
  // attribute name comes from a macro expansion. We don't want to punish users
  // who write [[noreturn]] after including <stdnoreturn.h> (where 'noreturn'
  // is defined as a macro which expands to '_Noreturn').
  if (!S.getLangOpts().CPlusPlus &&
      A.getSemanticSpelling() == CXX11NoReturnAttr::C23_Noreturn &&
      !(A.getLoc().isMacroID() &&
        S.getSourceManager().isInSystemMacro(A.getLoc())))
    S.Diag(A.getLoc(), diag::warn_deprecated_noreturn_spelling) << A.getRange();

  D->addAttr(::new (S.Context) CXX11NoReturnAttr(S.Context, A));
}

static void handleNoCfCheckAttr(Sema &S, Decl *D, const ParsedAttr &Attrs) {
  if (!S.getLangOpts().CFProtectionBranch)
    S.Diag(Attrs.getLoc(), diag::warn_nocf_check_attribute_ignored);
  else
    handleSimpleAttribute<AnyX86NoCfCheckAttr>(S, D, Attrs);
}

bool Sema::CheckAttrNoArgs(const ParsedAttr &Attrs) {
  if (!Attrs.checkExactlyNumArgs(*this, 0)) {
    Attrs.setInvalid();
    return true;
  }

  return false;
}

bool Sema::CheckAttrTarget(const ParsedAttr &AL) {
  // Check whether the attribute is valid on the current target.
  const TargetInfo *Aux = Context.getAuxTargetInfo();
  if (!(AL.existsInTarget(Context.getTargetInfo()) ||
        (Context.getLangOpts().SYCLIsDevice &&
         Aux && AL.existsInTarget(*Aux)))) {
    Diag(AL.getLoc(), AL.isRegularKeywordAttribute()
                          ? diag::err_keyword_not_supported_on_target
                          : diag::warn_unknown_attribute_ignored)
        << AL << AL.getRange();
    AL.setInvalid();
    return true;
  }

  return false;
}

static void handleAnalyzerNoReturnAttr(Sema &S, Decl *D, const ParsedAttr &AL) {

  // The checking path for 'noreturn' and 'analyzer_noreturn' are different
  // because 'analyzer_noreturn' does not impact the type.
  if (!isFunctionOrMethodOrBlock(D)) {
    ValueDecl *VD = dyn_cast<ValueDecl>(D);
    if (!VD || (!VD->getType()->isBlockPointerType() &&
                !VD->getType()->isFunctionPointerType())) {
      S.Diag(AL.getLoc(), AL.isStandardAttributeSyntax()
                              ? diag::err_attribute_wrong_decl_type
                              : diag::warn_attribute_wrong_decl_type)
          << AL << AL.isRegularKeywordAttribute()
          << ExpectedFunctionMethodOrBlock;
      return;
    }
  }

  D->addAttr(::new (S.Context) AnalyzerNoReturnAttr(S.Context, AL));
}

// PS3 PPU-specific.
static void handleVecReturnAttr(Sema &S, Decl *D, const ParsedAttr &AL) {
  /*
    Returning a Vector Class in Registers

    According to the PPU ABI specifications, a class with a single member of
    vector type is returned in memory when used as the return value of a
    function.
    This results in inefficient code when implementing vector classes. To return
    the value in a single vector register, add the vecreturn attribute to the
    class definition. This attribute is also applicable to struct types.

    Example:

    struct Vector
    {
      __vector float xyzw;
    } __attribute__((vecreturn));

    Vector Add(Vector lhs, Vector rhs)
    {
      Vector result;
      result.xyzw = vec_add(lhs.xyzw, rhs.xyzw);
      return result; // This will be returned in a register
    }
  */
  if (VecReturnAttr *A = D->getAttr<VecReturnAttr>()) {
    S.Diag(AL.getLoc(), diag::err_repeat_attribute) << A;
    return;
  }

  const auto *R = cast<RecordDecl>(D);
  int count = 0;

  if (!isa<CXXRecordDecl>(R)) {
    S.Diag(AL.getLoc(), diag::err_attribute_vecreturn_only_vector_member);
    return;
  }

  if (!cast<CXXRecordDecl>(R)->isPOD()) {
    S.Diag(AL.getLoc(), diag::err_attribute_vecreturn_only_pod_record);
    return;
  }

  for (const auto *I : R->fields()) {
    if ((count == 1) || !I->getType()->isVectorType()) {
      S.Diag(AL.getLoc(), diag::err_attribute_vecreturn_only_vector_member);
      return;
    }
    count++;
  }

  D->addAttr(::new (S.Context) VecReturnAttr(S.Context, AL));
}

static void handleDependencyAttr(Sema &S, Scope *Scope, Decl *D,
                                 const ParsedAttr &AL) {
  if (isa<ParmVarDecl>(D)) {
    // [[carries_dependency]] can only be applied to a parameter if it is a
    // parameter of a function declaration or lambda.
    if (!(Scope->getFlags() & clang::Scope::FunctionDeclarationScope)) {
      S.Diag(AL.getLoc(),
             diag::err_carries_dependency_param_not_function_decl);
      return;
    }
  }

  D->addAttr(::new (S.Context) CarriesDependencyAttr(S.Context, AL));
}

static void handleUnusedAttr(Sema &S, Decl *D, const ParsedAttr &AL) {
  bool IsCXX17Attr = AL.isCXX11Attribute() && !AL.getScopeName();

  // If this is spelled as the standard C++17 attribute, but not in C++17, warn
  // about using it as an extension.
  if (!S.getLangOpts().CPlusPlus17 && IsCXX17Attr)
    S.Diag(AL.getLoc(), diag::ext_cxx17_attr) << AL;

  D->addAttr(::new (S.Context) UnusedAttr(S.Context, AL));
}

static void handleConstructorAttr(Sema &S, Decl *D, const ParsedAttr &AL) {
  uint32_t priority = ConstructorAttr::DefaultPriority;
  if (S.getLangOpts().HLSL && AL.getNumArgs()) {
    S.Diag(AL.getLoc(), diag::err_hlsl_init_priority_unsupported);
    return;
  }
  if (AL.getNumArgs() &&
      !checkUInt32Argument(S, AL, AL.getArgAsExpr(0), priority))
    return;

  D->addAttr(::new (S.Context) ConstructorAttr(S.Context, AL, priority));
}

static void handleDestructorAttr(Sema &S, Decl *D, const ParsedAttr &AL) {
  uint32_t priority = DestructorAttr::DefaultPriority;
  if (AL.getNumArgs() &&
      !checkUInt32Argument(S, AL, AL.getArgAsExpr(0), priority))
    return;

  D->addAttr(::new (S.Context) DestructorAttr(S.Context, AL, priority));
}

template <typename AttrTy>
static void handleAttrWithMessage(Sema &S, Decl *D, const ParsedAttr &AL) {
  // Handle the case where the attribute has a text message.
  StringRef Str;
  if (AL.getNumArgs() == 1 && !S.checkStringLiteralArgumentAttr(AL, 0, Str))
    return;

  D->addAttr(::new (S.Context) AttrTy(S.Context, AL, Str));
}

static void handleObjCSuppresProtocolAttr(Sema &S, Decl *D,
                                          const ParsedAttr &AL) {
  if (!cast<ObjCProtocolDecl>(D)->isThisDeclarationADefinition()) {
    S.Diag(AL.getLoc(), diag::err_objc_attr_protocol_requires_definition)
        << AL << AL.getRange();
    return;
  }

  D->addAttr(::new (S.Context) ObjCExplicitProtocolImplAttr(S.Context, AL));
}

static bool checkAvailabilityAttr(Sema &S, SourceRange Range,
                                  IdentifierInfo *Platform,
                                  VersionTuple Introduced,
                                  VersionTuple Deprecated,
                                  VersionTuple Obsoleted) {
  StringRef PlatformName
    = AvailabilityAttr::getPrettyPlatformName(Platform->getName());
  if (PlatformName.empty())
    PlatformName = Platform->getName();

  // Ensure that Introduced <= Deprecated <= Obsoleted (although not all
  // of these steps are needed).
  if (!Introduced.empty() && !Deprecated.empty() &&
      !(Introduced <= Deprecated)) {
    S.Diag(Range.getBegin(), diag::warn_availability_version_ordering)
      << 1 << PlatformName << Deprecated.getAsString()
      << 0 << Introduced.getAsString();
    return true;
  }

  if (!Introduced.empty() && !Obsoleted.empty() &&
      !(Introduced <= Obsoleted)) {
    S.Diag(Range.getBegin(), diag::warn_availability_version_ordering)
      << 2 << PlatformName << Obsoleted.getAsString()
      << 0 << Introduced.getAsString();
    return true;
  }

  if (!Deprecated.empty() && !Obsoleted.empty() &&
      !(Deprecated <= Obsoleted)) {
    S.Diag(Range.getBegin(), diag::warn_availability_version_ordering)
      << 2 << PlatformName << Obsoleted.getAsString()
      << 1 << Deprecated.getAsString();
    return true;
  }

  return false;
}

/// Check whether the two versions match.
///
/// If either version tuple is empty, then they are assumed to match. If
/// \p BeforeIsOkay is true, then \p X can be less than or equal to \p Y.
static bool versionsMatch(const VersionTuple &X, const VersionTuple &Y,
                          bool BeforeIsOkay) {
  if (X.empty() || Y.empty())
    return true;

  if (X == Y)
    return true;

  if (BeforeIsOkay && X < Y)
    return true;

  return false;
}

AvailabilityAttr *Sema::mergeAvailabilityAttr(
    NamedDecl *D, const AttributeCommonInfo &CI, IdentifierInfo *Platform,
    bool Implicit, VersionTuple Introduced, VersionTuple Deprecated,
    VersionTuple Obsoleted, bool IsUnavailable, StringRef Message,
    bool IsStrict, StringRef Replacement, AvailabilityMergeKind AMK,
    int Priority) {
  VersionTuple MergedIntroduced = Introduced;
  VersionTuple MergedDeprecated = Deprecated;
  VersionTuple MergedObsoleted = Obsoleted;
  bool FoundAny = false;
  bool OverrideOrImpl = false;
  switch (AMK) {
  case AMK_None:
  case AMK_Redeclaration:
    OverrideOrImpl = false;
    break;

  case AMK_Override:
  case AMK_ProtocolImplementation:
  case AMK_OptionalProtocolImplementation:
    OverrideOrImpl = true;
    break;
  }

  if (D->hasAttrs()) {
    AttrVec &Attrs = D->getAttrs();
    for (unsigned i = 0, e = Attrs.size(); i != e;) {
      const auto *OldAA = dyn_cast<AvailabilityAttr>(Attrs[i]);
      if (!OldAA) {
        ++i;
        continue;
      }

      IdentifierInfo *OldPlatform = OldAA->getPlatform();
      if (OldPlatform != Platform) {
        ++i;
        continue;
      }

      // If there is an existing availability attribute for this platform that
      // has a lower priority use the existing one and discard the new
      // attribute.
      if (OldAA->getPriority() < Priority)
        return nullptr;

      // If there is an existing attribute for this platform that has a higher
      // priority than the new attribute then erase the old one and continue
      // processing the attributes.
      if (OldAA->getPriority() > Priority) {
        Attrs.erase(Attrs.begin() + i);
        --e;
        continue;
      }

      FoundAny = true;
      VersionTuple OldIntroduced = OldAA->getIntroduced();
      VersionTuple OldDeprecated = OldAA->getDeprecated();
      VersionTuple OldObsoleted = OldAA->getObsoleted();
      bool OldIsUnavailable = OldAA->getUnavailable();

      if (!versionsMatch(OldIntroduced, Introduced, OverrideOrImpl) ||
          !versionsMatch(Deprecated, OldDeprecated, OverrideOrImpl) ||
          !versionsMatch(Obsoleted, OldObsoleted, OverrideOrImpl) ||
          !(OldIsUnavailable == IsUnavailable ||
            (OverrideOrImpl && !OldIsUnavailable && IsUnavailable))) {
        if (OverrideOrImpl) {
          int Which = -1;
          VersionTuple FirstVersion;
          VersionTuple SecondVersion;
          if (!versionsMatch(OldIntroduced, Introduced, OverrideOrImpl)) {
            Which = 0;
            FirstVersion = OldIntroduced;
            SecondVersion = Introduced;
          } else if (!versionsMatch(Deprecated, OldDeprecated, OverrideOrImpl)) {
            Which = 1;
            FirstVersion = Deprecated;
            SecondVersion = OldDeprecated;
          } else if (!versionsMatch(Obsoleted, OldObsoleted, OverrideOrImpl)) {
            Which = 2;
            FirstVersion = Obsoleted;
            SecondVersion = OldObsoleted;
          }

          if (Which == -1) {
            Diag(OldAA->getLocation(),
                 diag::warn_mismatched_availability_override_unavail)
              << AvailabilityAttr::getPrettyPlatformName(Platform->getName())
              << (AMK == AMK_Override);
          } else if (Which != 1 && AMK == AMK_OptionalProtocolImplementation) {
            // Allow different 'introduced' / 'obsoleted' availability versions
            // on a method that implements an optional protocol requirement. It
            // makes less sense to allow this for 'deprecated' as the user can't
            // see if the method is 'deprecated' as 'respondsToSelector' will
            // still return true when the method is deprecated.
            ++i;
            continue;
          } else {
            Diag(OldAA->getLocation(),
                 diag::warn_mismatched_availability_override)
              << Which
              << AvailabilityAttr::getPrettyPlatformName(Platform->getName())
              << FirstVersion.getAsString() << SecondVersion.getAsString()
              << (AMK == AMK_Override);
          }
          if (AMK == AMK_Override)
            Diag(CI.getLoc(), diag::note_overridden_method);
          else
            Diag(CI.getLoc(), diag::note_protocol_method);
        } else {
          Diag(OldAA->getLocation(), diag::warn_mismatched_availability);
          Diag(CI.getLoc(), diag::note_previous_attribute);
        }

        Attrs.erase(Attrs.begin() + i);
        --e;
        continue;
      }

      VersionTuple MergedIntroduced2 = MergedIntroduced;
      VersionTuple MergedDeprecated2 = MergedDeprecated;
      VersionTuple MergedObsoleted2 = MergedObsoleted;

      if (MergedIntroduced2.empty())
        MergedIntroduced2 = OldIntroduced;
      if (MergedDeprecated2.empty())
        MergedDeprecated2 = OldDeprecated;
      if (MergedObsoleted2.empty())
        MergedObsoleted2 = OldObsoleted;

      if (checkAvailabilityAttr(*this, OldAA->getRange(), Platform,
                                MergedIntroduced2, MergedDeprecated2,
                                MergedObsoleted2)) {
        Attrs.erase(Attrs.begin() + i);
        --e;
        continue;
      }

      MergedIntroduced = MergedIntroduced2;
      MergedDeprecated = MergedDeprecated2;
      MergedObsoleted = MergedObsoleted2;
      ++i;
    }
  }

  if (FoundAny &&
      MergedIntroduced == Introduced &&
      MergedDeprecated == Deprecated &&
      MergedObsoleted == Obsoleted)
    return nullptr;

  // Only create a new attribute if !OverrideOrImpl, but we want to do
  // the checking.
  if (!checkAvailabilityAttr(*this, CI.getRange(), Platform, MergedIntroduced,
                             MergedDeprecated, MergedObsoleted) &&
      !OverrideOrImpl) {
    auto *Avail = ::new (Context) AvailabilityAttr(
        Context, CI, Platform, Introduced, Deprecated, Obsoleted, IsUnavailable,
        Message, IsStrict, Replacement, Priority);
    Avail->setImplicit(Implicit);
    return Avail;
  }
  return nullptr;
}

static void handleAvailabilityAttr(Sema &S, Decl *D, const ParsedAttr &AL) {
  if (isa<UsingDecl, UnresolvedUsingTypenameDecl, UnresolvedUsingValueDecl>(
          D)) {
    S.Diag(AL.getRange().getBegin(), diag::warn_deprecated_ignored_on_using)
        << AL;
    return;
  }

  if (!AL.checkExactlyNumArgs(S, 1))
    return;
  IdentifierLoc *Platform = AL.getArgAsIdent(0);

  IdentifierInfo *II = Platform->Ident;
  if (AvailabilityAttr::getPrettyPlatformName(II->getName()).empty())
    S.Diag(Platform->Loc, diag::warn_availability_unknown_platform)
      << Platform->Ident;

  auto *ND = dyn_cast<NamedDecl>(D);
  if (!ND) // We warned about this already, so just return.
    return;

  AvailabilityChange Introduced = AL.getAvailabilityIntroduced();
  AvailabilityChange Deprecated = AL.getAvailabilityDeprecated();
  AvailabilityChange Obsoleted = AL.getAvailabilityObsoleted();
  bool IsUnavailable = AL.getUnavailableLoc().isValid();
  bool IsStrict = AL.getStrictLoc().isValid();
  StringRef Str;
  if (const auto *SE = dyn_cast_if_present<StringLiteral>(AL.getMessageExpr()))
    Str = SE->getString();
  StringRef Replacement;
  if (const auto *SE =
          dyn_cast_if_present<StringLiteral>(AL.getReplacementExpr()))
    Replacement = SE->getString();

  if (II->isStr("swift")) {
    if (Introduced.isValid() || Obsoleted.isValid() ||
        (!IsUnavailable && !Deprecated.isValid())) {
      S.Diag(AL.getLoc(),
             diag::warn_availability_swift_unavailable_deprecated_only);
      return;
    }
  }

  if (II->isStr("fuchsia")) {
    std::optional<unsigned> Min, Sub;
    if ((Min = Introduced.Version.getMinor()) ||
        (Sub = Introduced.Version.getSubminor())) {
      S.Diag(AL.getLoc(), diag::warn_availability_fuchsia_unavailable_minor);
      return;
    }
  }

  int PriorityModifier = AL.isPragmaClangAttribute()
                             ? Sema::AP_PragmaClangAttribute
                             : Sema::AP_Explicit;
  AvailabilityAttr *NewAttr = S.mergeAvailabilityAttr(
      ND, AL, II, false /*Implicit*/, Introduced.Version, Deprecated.Version,
      Obsoleted.Version, IsUnavailable, Str, IsStrict, Replacement,
      Sema::AMK_None, PriorityModifier);
  if (NewAttr)
    D->addAttr(NewAttr);

  // Transcribe "ios" to "watchos" (and add a new attribute) if the versioning
  // matches before the start of the watchOS platform.
  if (S.Context.getTargetInfo().getTriple().isWatchOS()) {
    IdentifierInfo *NewII = nullptr;
    if (II->getName() == "ios")
      NewII = &S.Context.Idents.get("watchos");
    else if (II->getName() == "ios_app_extension")
      NewII = &S.Context.Idents.get("watchos_app_extension");

    if (NewII) {
      const auto *SDKInfo = S.getDarwinSDKInfoForAvailabilityChecking();
      const auto *IOSToWatchOSMapping =
          SDKInfo ? SDKInfo->getVersionMapping(
                        DarwinSDKInfo::OSEnvPair::iOStoWatchOSPair())
                  : nullptr;

      auto adjustWatchOSVersion =
          [IOSToWatchOSMapping](VersionTuple Version) -> VersionTuple {
        if (Version.empty())
          return Version;
        auto MinimumWatchOSVersion = VersionTuple(2, 0);

        if (IOSToWatchOSMapping) {
          if (auto MappedVersion = IOSToWatchOSMapping->map(
                  Version, MinimumWatchOSVersion, std::nullopt)) {
            return *MappedVersion;
          }
        }

        auto Major = Version.getMajor();
        auto NewMajor = Major >= 9 ? Major - 7 : 0;
        if (NewMajor >= 2) {
          if (Version.getMinor()) {
            if (Version.getSubminor())
              return VersionTuple(NewMajor, *Version.getMinor(),
                                  *Version.getSubminor());
            else
              return VersionTuple(NewMajor, *Version.getMinor());
          }
          return VersionTuple(NewMajor);
        }

        return MinimumWatchOSVersion;
      };

      auto NewIntroduced = adjustWatchOSVersion(Introduced.Version);
      auto NewDeprecated = adjustWatchOSVersion(Deprecated.Version);
      auto NewObsoleted = adjustWatchOSVersion(Obsoleted.Version);

      AvailabilityAttr *NewAttr = S.mergeAvailabilityAttr(
          ND, AL, NewII, true /*Implicit*/, NewIntroduced, NewDeprecated,
          NewObsoleted, IsUnavailable, Str, IsStrict, Replacement,
          Sema::AMK_None,
          PriorityModifier + Sema::AP_InferredFromOtherPlatform);
      if (NewAttr)
        D->addAttr(NewAttr);
    }
  } else if (S.Context.getTargetInfo().getTriple().isTvOS()) {
    // Transcribe "ios" to "tvos" (and add a new attribute) if the versioning
    // matches before the start of the tvOS platform.
    IdentifierInfo *NewII = nullptr;
    if (II->getName() == "ios")
      NewII = &S.Context.Idents.get("tvos");
    else if (II->getName() == "ios_app_extension")
      NewII = &S.Context.Idents.get("tvos_app_extension");

    if (NewII) {
      const auto *SDKInfo = S.getDarwinSDKInfoForAvailabilityChecking();
      const auto *IOSToTvOSMapping =
          SDKInfo ? SDKInfo->getVersionMapping(
                        DarwinSDKInfo::OSEnvPair::iOStoTvOSPair())
                  : nullptr;

      auto AdjustTvOSVersion =
          [IOSToTvOSMapping](VersionTuple Version) -> VersionTuple {
        if (Version.empty())
          return Version;

        if (IOSToTvOSMapping) {
          if (auto MappedVersion = IOSToTvOSMapping->map(
                  Version, VersionTuple(0, 0), std::nullopt)) {
            return *MappedVersion;
          }
        }
        return Version;
      };

      auto NewIntroduced = AdjustTvOSVersion(Introduced.Version);
      auto NewDeprecated = AdjustTvOSVersion(Deprecated.Version);
      auto NewObsoleted = AdjustTvOSVersion(Obsoleted.Version);

      AvailabilityAttr *NewAttr = S.mergeAvailabilityAttr(
          ND, AL, NewII, true /*Implicit*/, NewIntroduced, NewDeprecated,
          NewObsoleted, IsUnavailable, Str, IsStrict, Replacement,
          Sema::AMK_None,
          PriorityModifier + Sema::AP_InferredFromOtherPlatform);
      if (NewAttr)
        D->addAttr(NewAttr);
    }
  } else if (S.Context.getTargetInfo().getTriple().getOS() ==
                 llvm::Triple::IOS &&
             S.Context.getTargetInfo().getTriple().isMacCatalystEnvironment()) {
    auto GetSDKInfo = [&]() {
      return S.getDarwinSDKInfoForAvailabilityChecking(AL.getRange().getBegin(),
                                                       "macOS");
    };

    // Transcribe "ios" to "maccatalyst" (and add a new attribute).
    IdentifierInfo *NewII = nullptr;
    if (II->getName() == "ios")
      NewII = &S.Context.Idents.get("maccatalyst");
    else if (II->getName() == "ios_app_extension")
      NewII = &S.Context.Idents.get("maccatalyst_app_extension");
    if (NewII) {
      auto MinMacCatalystVersion = [](const VersionTuple &V) {
        if (V.empty())
          return V;
        if (V.getMajor() < 13 ||
            (V.getMajor() == 13 && V.getMinor() && *V.getMinor() < 1))
          return VersionTuple(13, 1); // The min Mac Catalyst version is 13.1.
        return V;
      };
      AvailabilityAttr *NewAttr = S.mergeAvailabilityAttr(
          ND, AL, NewII, true /*Implicit*/,
          MinMacCatalystVersion(Introduced.Version),
          MinMacCatalystVersion(Deprecated.Version),
          MinMacCatalystVersion(Obsoleted.Version), IsUnavailable, Str,
          IsStrict, Replacement, Sema::AMK_None,
          PriorityModifier + Sema::AP_InferredFromOtherPlatform);
      if (NewAttr)
        D->addAttr(NewAttr);
    } else if (II->getName() == "macos" && GetSDKInfo() &&
               (!Introduced.Version.empty() || !Deprecated.Version.empty() ||
                !Obsoleted.Version.empty())) {
      if (const auto *MacOStoMacCatalystMapping =
              GetSDKInfo()->getVersionMapping(
                  DarwinSDKInfo::OSEnvPair::macOStoMacCatalystPair())) {
        // Infer Mac Catalyst availability from the macOS availability attribute
        // if it has versioned availability. Don't infer 'unavailable'. This
        // inferred availability has lower priority than the other availability
        // attributes that are inferred from 'ios'.
        NewII = &S.Context.Idents.get("maccatalyst");
        auto RemapMacOSVersion =
            [&](const VersionTuple &V) -> std::optional<VersionTuple> {
          if (V.empty())
            return std::nullopt;
          // API_TO_BE_DEPRECATED is 100000.
          if (V.getMajor() == 100000)
            return VersionTuple(100000);
          // The minimum iosmac version is 13.1
          return MacOStoMacCatalystMapping->map(V, VersionTuple(13, 1),
                                                std::nullopt);
        };
        std::optional<VersionTuple> NewIntroduced =
                                        RemapMacOSVersion(Introduced.Version),
                                    NewDeprecated =
                                        RemapMacOSVersion(Deprecated.Version),
                                    NewObsoleted =
                                        RemapMacOSVersion(Obsoleted.Version);
        if (NewIntroduced || NewDeprecated || NewObsoleted) {
          auto VersionOrEmptyVersion =
              [](const std::optional<VersionTuple> &V) -> VersionTuple {
            return V ? *V : VersionTuple();
          };
          AvailabilityAttr *NewAttr = S.mergeAvailabilityAttr(
              ND, AL, NewII, true /*Implicit*/,
              VersionOrEmptyVersion(NewIntroduced),
              VersionOrEmptyVersion(NewDeprecated),
              VersionOrEmptyVersion(NewObsoleted), /*IsUnavailable=*/false, Str,
              IsStrict, Replacement, Sema::AMK_None,
              PriorityModifier + Sema::AP_InferredFromOtherPlatform +
                  Sema::AP_InferredFromOtherPlatform);
          if (NewAttr)
            D->addAttr(NewAttr);
        }
      }
    }
  }
}

static void handleExternalSourceSymbolAttr(Sema &S, Decl *D,
                                           const ParsedAttr &AL) {
  if (!AL.checkAtLeastNumArgs(S, 1) || !AL.checkAtMostNumArgs(S, 4))
    return;

  StringRef Language;
  if (const auto *SE = dyn_cast_if_present<StringLiteral>(AL.getArgAsExpr(0)))
    Language = SE->getString();
  StringRef DefinedIn;
  if (const auto *SE = dyn_cast_if_present<StringLiteral>(AL.getArgAsExpr(1)))
    DefinedIn = SE->getString();
  bool IsGeneratedDeclaration = AL.getArgAsIdent(2) != nullptr;
  StringRef USR;
  if (const auto *SE = dyn_cast_if_present<StringLiteral>(AL.getArgAsExpr(3)))
    USR = SE->getString();

  D->addAttr(::new (S.Context) ExternalSourceSymbolAttr(
      S.Context, AL, Language, DefinedIn, IsGeneratedDeclaration, USR));
}

template <class T>
static T *mergeVisibilityAttr(Sema &S, Decl *D, const AttributeCommonInfo &CI,
                              typename T::VisibilityType value) {
  T *existingAttr = D->getAttr<T>();
  if (existingAttr) {
    typename T::VisibilityType existingValue = existingAttr->getVisibility();
    if (existingValue == value)
      return nullptr;
    S.Diag(existingAttr->getLocation(), diag::err_mismatched_visibility);
    S.Diag(CI.getLoc(), diag::note_previous_attribute);
    D->dropAttr<T>();
  }
  return ::new (S.Context) T(S.Context, CI, value);
}

VisibilityAttr *Sema::mergeVisibilityAttr(Decl *D,
                                          const AttributeCommonInfo &CI,
                                          VisibilityAttr::VisibilityType Vis) {
  return ::mergeVisibilityAttr<VisibilityAttr>(*this, D, CI, Vis);
}

TypeVisibilityAttr *
Sema::mergeTypeVisibilityAttr(Decl *D, const AttributeCommonInfo &CI,
                              TypeVisibilityAttr::VisibilityType Vis) {
  return ::mergeVisibilityAttr<TypeVisibilityAttr>(*this, D, CI, Vis);
}

static void handleVisibilityAttr(Sema &S, Decl *D, const ParsedAttr &AL,
                                 bool isTypeVisibility) {
  // Visibility attributes don't mean anything on a typedef.
  if (isa<TypedefNameDecl>(D)) {
    S.Diag(AL.getRange().getBegin(), diag::warn_attribute_ignored) << AL;
    return;
  }

  // 'type_visibility' can only go on a type or namespace.
  if (isTypeVisibility && !(isa<TagDecl>(D) || isa<ObjCInterfaceDecl>(D) ||
                            isa<NamespaceDecl>(D))) {
    S.Diag(AL.getRange().getBegin(), diag::err_attribute_wrong_decl_type)
        << AL << AL.isRegularKeywordAttribute() << ExpectedTypeOrNamespace;
    return;
  }

  // Check that the argument is a string literal.
  StringRef TypeStr;
  SourceLocation LiteralLoc;
  if (!S.checkStringLiteralArgumentAttr(AL, 0, TypeStr, &LiteralLoc))
    return;

  VisibilityAttr::VisibilityType type;
  if (!VisibilityAttr::ConvertStrToVisibilityType(TypeStr, type)) {
    S.Diag(LiteralLoc, diag::warn_attribute_type_not_supported) << AL
                                                                << TypeStr;
    return;
  }

  // Complain about attempts to use protected visibility on targets
  // (like Darwin) that don't support it.
  if (type == VisibilityAttr::Protected &&
      !S.Context.getTargetInfo().hasProtectedVisibility()) {
    S.Diag(AL.getLoc(), diag::warn_attribute_protected_visibility);
    type = VisibilityAttr::Default;
  }

  Attr *newAttr;
  if (isTypeVisibility) {
    newAttr = S.mergeTypeVisibilityAttr(
        D, AL, (TypeVisibilityAttr::VisibilityType)type);
  } else {
    newAttr = S.mergeVisibilityAttr(D, AL, type);
  }
  if (newAttr)
    D->addAttr(newAttr);
}

static void handleObjCDirectAttr(Sema &S, Decl *D, const ParsedAttr &AL) {
  // objc_direct cannot be set on methods declared in the context of a protocol
  if (isa<ObjCProtocolDecl>(D->getDeclContext())) {
    S.Diag(AL.getLoc(), diag::err_objc_direct_on_protocol) << false;
    return;
  }

  if (S.getLangOpts().ObjCRuntime.allowsDirectDispatch()) {
    handleSimpleAttribute<ObjCDirectAttr>(S, D, AL);
  } else {
    S.Diag(AL.getLoc(), diag::warn_objc_direct_ignored) << AL;
  }
}

static void handleObjCDirectMembersAttr(Sema &S, Decl *D,
                                        const ParsedAttr &AL) {
  if (S.getLangOpts().ObjCRuntime.allowsDirectDispatch()) {
    handleSimpleAttribute<ObjCDirectMembersAttr>(S, D, AL);
  } else {
    S.Diag(AL.getLoc(), diag::warn_objc_direct_ignored) << AL;
  }
}

static void handleObjCMethodFamilyAttr(Sema &S, Decl *D, const ParsedAttr &AL) {
  const auto *M = cast<ObjCMethodDecl>(D);
  if (!AL.isArgIdent(0)) {
    S.Diag(AL.getLoc(), diag::err_attribute_argument_n_type)
        << AL << 1 << AANT_ArgumentIdentifier;
    return;
  }

  IdentifierLoc *IL = AL.getArgAsIdent(0);
  ObjCMethodFamilyAttr::FamilyKind F;
  if (!ObjCMethodFamilyAttr::ConvertStrToFamilyKind(IL->Ident->getName(), F)) {
    S.Diag(IL->Loc, diag::warn_attribute_type_not_supported) << AL << IL->Ident;
    return;
  }

  if (F == ObjCMethodFamilyAttr::OMF_init &&
      !M->getReturnType()->isObjCObjectPointerType()) {
    S.Diag(M->getLocation(), diag::err_init_method_bad_return_type)
        << M->getReturnType();
    // Ignore the attribute.
    return;
  }

  D->addAttr(new (S.Context) ObjCMethodFamilyAttr(S.Context, AL, F));
}

static void handleObjCNSObject(Sema &S, Decl *D, const ParsedAttr &AL) {
  if (const auto *TD = dyn_cast<TypedefNameDecl>(D)) {
    QualType T = TD->getUnderlyingType();
    if (!T->isCARCBridgableType()) {
      S.Diag(TD->getLocation(), diag::err_nsobject_attribute);
      return;
    }
  }
  else if (const auto *PD = dyn_cast<ObjCPropertyDecl>(D)) {
    QualType T = PD->getType();
    if (!T->isCARCBridgableType()) {
      S.Diag(PD->getLocation(), diag::err_nsobject_attribute);
      return;
    }
  }
  else {
    // It is okay to include this attribute on properties, e.g.:
    //
    //  @property (retain, nonatomic) struct Bork *Q __attribute__((NSObject));
    //
    // In this case it follows tradition and suppresses an error in the above
    // case.
    S.Diag(D->getLocation(), diag::warn_nsobject_attribute);
  }
  D->addAttr(::new (S.Context) ObjCNSObjectAttr(S.Context, AL));
}

static void handleObjCIndependentClass(Sema &S, Decl *D, const ParsedAttr &AL) {
  if (const auto *TD = dyn_cast<TypedefNameDecl>(D)) {
    QualType T = TD->getUnderlyingType();
    if (!T->isObjCObjectPointerType()) {
      S.Diag(TD->getLocation(), diag::warn_ptr_independentclass_attribute);
      return;
    }
  } else {
    S.Diag(D->getLocation(), diag::warn_independentclass_attribute);
    return;
  }
  D->addAttr(::new (S.Context) ObjCIndependentClassAttr(S.Context, AL));
}

static void handleBlocksAttr(Sema &S, Decl *D, const ParsedAttr &AL) {
  if (!AL.isArgIdent(0)) {
    S.Diag(AL.getLoc(), diag::err_attribute_argument_n_type)
        << AL << 1 << AANT_ArgumentIdentifier;
    return;
  }

  IdentifierInfo *II = AL.getArgAsIdent(0)->Ident;
  BlocksAttr::BlockType type;
  if (!BlocksAttr::ConvertStrToBlockType(II->getName(), type)) {
    S.Diag(AL.getLoc(), diag::warn_attribute_type_not_supported) << AL << II;
    return;
  }

  D->addAttr(::new (S.Context) BlocksAttr(S.Context, AL, type));
}

static void handleSentinelAttr(Sema &S, Decl *D, const ParsedAttr &AL) {
  unsigned sentinel = (unsigned)SentinelAttr::DefaultSentinel;
  if (AL.getNumArgs() > 0) {
    Expr *E = AL.getArgAsExpr(0);
    std::optional<llvm::APSInt> Idx = llvm::APSInt(32);
    if (E->isTypeDependent() || !(Idx = E->getIntegerConstantExpr(S.Context))) {
      S.Diag(AL.getLoc(), diag::err_attribute_argument_n_type)
          << AL << 1 << AANT_ArgumentIntegerConstant << E->getSourceRange();
      return;
    }

    if (Idx->isSigned() && Idx->isNegative()) {
      S.Diag(AL.getLoc(), diag::err_attribute_sentinel_less_than_zero)
        << E->getSourceRange();
      return;
    }

    sentinel = Idx->getZExtValue();
  }

  unsigned nullPos = (unsigned)SentinelAttr::DefaultNullPos;
  if (AL.getNumArgs() > 1) {
    Expr *E = AL.getArgAsExpr(1);
    std::optional<llvm::APSInt> Idx = llvm::APSInt(32);
    if (E->isTypeDependent() || !(Idx = E->getIntegerConstantExpr(S.Context))) {
      S.Diag(AL.getLoc(), diag::err_attribute_argument_n_type)
          << AL << 2 << AANT_ArgumentIntegerConstant << E->getSourceRange();
      return;
    }
    nullPos = Idx->getZExtValue();

    if ((Idx->isSigned() && Idx->isNegative()) || nullPos > 1) {
      // FIXME: This error message could be improved, it would be nice
      // to say what the bounds actually are.
      S.Diag(AL.getLoc(), diag::err_attribute_sentinel_not_zero_or_one)
        << E->getSourceRange();
      return;
    }
  }

  if (const auto *FD = dyn_cast<FunctionDecl>(D)) {
    const FunctionType *FT = FD->getType()->castAs<FunctionType>();
    if (isa<FunctionNoProtoType>(FT)) {
      S.Diag(AL.getLoc(), diag::warn_attribute_sentinel_named_arguments);
      return;
    }

    if (!cast<FunctionProtoType>(FT)->isVariadic()) {
      S.Diag(AL.getLoc(), diag::warn_attribute_sentinel_not_variadic) << 0;
      return;
    }
  } else if (const auto *MD = dyn_cast<ObjCMethodDecl>(D)) {
    if (!MD->isVariadic()) {
      S.Diag(AL.getLoc(), diag::warn_attribute_sentinel_not_variadic) << 0;
      return;
    }
  } else if (const auto *BD = dyn_cast<BlockDecl>(D)) {
    if (!BD->isVariadic()) {
      S.Diag(AL.getLoc(), diag::warn_attribute_sentinel_not_variadic) << 1;
      return;
    }
  } else if (const auto *V = dyn_cast<VarDecl>(D)) {
    QualType Ty = V->getType();
    if (Ty->isBlockPointerType() || Ty->isFunctionPointerType()) {
      const FunctionType *FT = Ty->isFunctionPointerType()
                                   ? D->getFunctionType()
                                   : Ty->castAs<BlockPointerType>()
                                         ->getPointeeType()
                                         ->castAs<FunctionType>();
      if (!cast<FunctionProtoType>(FT)->isVariadic()) {
        int m = Ty->isFunctionPointerType() ? 0 : 1;
        S.Diag(AL.getLoc(), diag::warn_attribute_sentinel_not_variadic) << m;
        return;
      }
    } else {
      S.Diag(AL.getLoc(), diag::warn_attribute_wrong_decl_type)
          << AL << AL.isRegularKeywordAttribute()
          << ExpectedFunctionMethodOrBlock;
      return;
    }
  } else {
    S.Diag(AL.getLoc(), diag::warn_attribute_wrong_decl_type)
        << AL << AL.isRegularKeywordAttribute()
        << ExpectedFunctionMethodOrBlock;
    return;
  }
  D->addAttr(::new (S.Context) SentinelAttr(S.Context, AL, sentinel, nullPos));
}

static void handleWarnUnusedResult(Sema &S, Decl *D, const ParsedAttr &AL) {
  if (D->getFunctionType() &&
      D->getFunctionType()->getReturnType()->isVoidType() &&
      !isa<CXXConstructorDecl>(D)) {
    S.Diag(AL.getLoc(), diag::warn_attribute_void_function_method) << AL << 0;
    return;
  }
  if (const auto *MD = dyn_cast<ObjCMethodDecl>(D))
    if (MD->getReturnType()->isVoidType()) {
      S.Diag(AL.getLoc(), diag::warn_attribute_void_function_method) << AL << 1;
      return;
    }

  StringRef Str;
  if (AL.isStandardAttributeSyntax() && !AL.getScopeName()) {
    // The standard attribute cannot be applied to variable declarations such
    // as a function pointer.
    if (isa<VarDecl>(D))
      S.Diag(AL.getLoc(), diag::warn_attribute_wrong_decl_type_str)
          << AL << AL.isRegularKeywordAttribute()
          << "functions, classes, or enumerations";

    // If this is spelled as the standard C++17 attribute, but not in C++17,
    // warn about using it as an extension. If there are attribute arguments,
    // then claim it's a C++20 extension instead.
    // FIXME: If WG14 does not seem likely to adopt the same feature, add an
    // extension warning for C23 mode.
    const LangOptions &LO = S.getLangOpts();
    if (AL.getNumArgs() == 1) {
      if (LO.CPlusPlus && !LO.CPlusPlus20)
        S.Diag(AL.getLoc(), diag::ext_cxx20_attr) << AL;

      // Since this is spelled [[nodiscard]], get the optional string
      // literal. If in C++ mode, but not in C++20 mode, diagnose as an
      // extension.
      // FIXME: C23 should support this feature as well, even as an extension.
      if (!S.checkStringLiteralArgumentAttr(AL, 0, Str, nullptr))
        return;
    } else if (LO.CPlusPlus && !LO.CPlusPlus17)
      S.Diag(AL.getLoc(), diag::ext_cxx17_attr) << AL;
  }

  if ((!AL.isGNUAttribute() &&
       !(AL.isStandardAttributeSyntax() && AL.isClangScope())) &&
      isa<TypedefNameDecl>(D)) {
    S.Diag(AL.getLoc(), diag::warn_unused_result_typedef_unsupported_spelling)
        << AL.isGNUScope();
    return;
  }

  D->addAttr(::new (S.Context) WarnUnusedResultAttr(S.Context, AL, Str));
}

static void handleWeakImportAttr(Sema &S, Decl *D, const ParsedAttr &AL) {
  // weak_import only applies to variable & function declarations.
  bool isDef = false;
  if (!D->canBeWeakImported(isDef)) {
    if (isDef)
      S.Diag(AL.getLoc(), diag::warn_attribute_invalid_on_definition)
        << "weak_import";
    else if (isa<ObjCPropertyDecl>(D) || isa<ObjCMethodDecl>(D) ||
             (S.Context.getTargetInfo().getTriple().isOSDarwin() &&
              (isa<ObjCInterfaceDecl>(D) || isa<EnumDecl>(D)))) {
      // Nothing to warn about here.
    } else
      S.Diag(AL.getLoc(), diag::warn_attribute_wrong_decl_type)
          << AL << AL.isRegularKeywordAttribute() << ExpectedVariableOrFunction;

    return;
  }

  D->addAttr(::new (S.Context) WeakImportAttr(S.Context, AL));
}

// Handles reqd_work_group_size and work_group_size_hint.
template <typename WorkGroupAttr>
static void handleWorkGroupSize(Sema &S, Decl *D, const ParsedAttr &AL) {
  if (!AL.checkExactlyNumArgs(S, 3))
    return;

  uint32_t WGSize[3];
  for (unsigned i = 0; i < 3; ++i) {
    const Expr *E = AL.getArgAsExpr(i);
    if (!checkUInt32Argument(S, AL, E, WGSize[i], i,
                             /*StrictlyUnsigned=*/true))
      return;
    if (WGSize[i] == 0) {
      S.Diag(AL.getLoc(), diag::err_attribute_argument_is_zero)
          << AL << E->getSourceRange();
      return;
    }
  }

  WorkGroupAttr *Existing = D->getAttr<WorkGroupAttr>();
  if (Existing && !(Existing->getXDim() == WGSize[0] &&
                    Existing->getYDim() == WGSize[1] &&
                    Existing->getZDim() == WGSize[2]))
    S.Diag(AL.getLoc(), diag::warn_duplicate_attribute) << AL;

  D->addAttr(::new (S.Context)
                 WorkGroupAttr(S.Context, AL, WGSize[0], WGSize[1], WGSize[2]));
}

// Returns a DupArgResult value; Same means the args have the same value,
// Different means the args do not have the same value, and Unknown means that
// the args cannot (yet) be compared.
enum class DupArgResult { Unknown, Same, Different };
static DupArgResult AreArgValuesIdentical(const Expr *LHS, const Expr *RHS) {
  // If both operands are nullptr they are unspecified and are considered the
  // same.
  if (!LHS && !RHS)
    return DupArgResult::Same;

  // Otherwise, if either operand is nullptr they are considered different.
  if (!LHS || !RHS)
    return DupArgResult::Different;

  // Otherwise, if either operand is still value dependent, we can't test
  // anything.
  const auto *LHSCE = dyn_cast<ConstantExpr>(LHS);
  const auto *RHSCE = dyn_cast<ConstantExpr>(RHS);
  if (!LHSCE || !RHSCE)
    return DupArgResult::Unknown;

  // Otherwise, test that the values.
  return LHSCE->getResultAsAPSInt() == RHSCE->getResultAsAPSInt()
             ? DupArgResult::Same
             : DupArgResult::Different;
}

// Returns true if any of the specified dimensions (X,Y,Z) differ between the
// arguments.
bool Sema::AnyWorkGroupSizesDiffer(const Expr *LHSXDim, const Expr *LHSYDim,
                                   const Expr *LHSZDim, const Expr *RHSXDim,
                                   const Expr *RHSYDim, const Expr *RHSZDim) {
  DupArgResult Results[] = {AreArgValuesIdentical(LHSXDim, RHSXDim),
                            AreArgValuesIdentical(LHSYDim, RHSYDim),
                            AreArgValuesIdentical(LHSZDim, RHSZDim)};
  return llvm::is_contained(Results, DupArgResult::Different);
}

// Returns true if all of the specified dimensions (X,Y,Z) are the same between
// the arguments.
bool Sema::AllWorkGroupSizesSame(const Expr *LHSXDim, const Expr *LHSYDim,
                                 const Expr *LHSZDim, const Expr *RHSXDim,
                                 const Expr *RHSYDim, const Expr *RHSZDim) {
  DupArgResult Results[] = {AreArgValuesIdentical(LHSXDim, RHSXDim),
                            AreArgValuesIdentical(LHSYDim, RHSYDim),
                            AreArgValuesIdentical(LHSZDim, RHSZDim)};
  return llvm::all_of(Results,
                      [](DupArgResult V) { return V == DupArgResult::Same; });
}

void Sema::AddSYCLWorkGroupSizeHintAttr(Decl *D, const AttributeCommonInfo &CI,
                                        Expr *XDim, Expr *YDim, Expr *ZDim) {
  // Returns nullptr if diagnosing, otherwise returns the original expression
  // or the original expression converted to a constant expression.
  auto CheckAndConvertArg = [&](Expr *E) -> std::optional<Expr *> {
    // We can only check if the expression is not value dependent.
    if (E && !E->isValueDependent()) {
      llvm::APSInt ArgVal;
      ExprResult Res = VerifyIntegerConstantExpression(E, &ArgVal);
      if (Res.isInvalid())
        return std::nullopt;
      E = Res.get();

      // This attribute requires a strictly positive value.
      if (ArgVal <= 0) {
        Diag(E->getExprLoc(), diag::err_attribute_requires_positive_integer)
            << CI << /*positive*/ 0;
        return std::nullopt;
      }
    }

    return E;
  };

  // Check all three argument values, and if any are bad, bail out. This will
  // convert the given expressions into constant expressions when possible.
  std::optional<Expr *> XDimConvert = CheckAndConvertArg(XDim);
  std::optional<Expr *> YDimConvert = CheckAndConvertArg(YDim);
  std::optional<Expr *> ZDimConvert = CheckAndConvertArg(ZDim);
  if (!XDimConvert || !YDimConvert || !ZDimConvert)
    return;
  XDim = XDimConvert.value();
  YDim = YDimConvert.value();
  ZDim = ZDimConvert.value();

  // If the attribute was already applied with different arguments, then
  // diagnose the second attribute as a duplicate and don't add it.
  if (const auto *Existing = D->getAttr<SYCLWorkGroupSizeHintAttr>()) {
    // If any of the results are known to be different, we can diagnose at this
    // point and drop the attribute.
    if (AnyWorkGroupSizesDiffer(XDim, YDim, ZDim, Existing->getXDim(),
                                Existing->getYDim(), Existing->getZDim())) {
      Diag(CI.getLoc(), diag::warn_duplicate_attribute) << CI;
      Diag(Existing->getLoc(), diag::note_previous_attribute);
      return;
    }
    // If all of the results are known to be the same, we can silently drop the
    // attribute. Otherwise, we have to add the attribute and resolve its
    // differences later.
    if (AllWorkGroupSizesSame(XDim, YDim, ZDim, Existing->getXDim(),
                              Existing->getYDim(), Existing->getZDim()))
      return;
  }

  D->addAttr(::new (Context)
                 SYCLWorkGroupSizeHintAttr(Context, CI, XDim, YDim, ZDim));
}

SYCLWorkGroupSizeHintAttr *
Sema::MergeSYCLWorkGroupSizeHintAttr(Decl *D,
                                     const SYCLWorkGroupSizeHintAttr &A) {
  // Check to see if there's a duplicate attribute already applied.
  if (const auto *DeclAttr = D->getAttr<SYCLWorkGroupSizeHintAttr>()) {
    // If any of the results are known to be different, we can diagnose at this
    // point and drop the attribute.
    if (AnyWorkGroupSizesDiffer(DeclAttr->getXDim(), DeclAttr->getYDim(),
                                DeclAttr->getZDim(), A.getXDim(), A.getYDim(),
                                A.getZDim())) {
      Diag(DeclAttr->getLoc(), diag::warn_duplicate_attribute) << &A;
      Diag(A.getLoc(), diag::note_previous_attribute);
      return nullptr;
    }
    // If all of the results are known to be the same, we can silently drop the
    // attribute. Otherwise, we have to add the attribute and resolve its
    // differences later.
    if (AllWorkGroupSizesSame(DeclAttr->getXDim(), DeclAttr->getYDim(),
                              DeclAttr->getZDim(), A.getXDim(), A.getYDim(),
                              A.getZDim()))
      return nullptr;
  }
  return ::new (Context) SYCLWorkGroupSizeHintAttr(Context, A, A.getXDim(),
                                                   A.getYDim(), A.getZDim());
}

// Handles SYCL work_group_size_hint.
static void handleSYCLWorkGroupSizeHint(Sema &S, Decl *D,
                                        const ParsedAttr &AL) {
  S.CheckDeprecatedSYCLAttributeSpelling(AL);

  // __attribute__((work_group_size_hint) requires exactly three arguments.
  if (AL.getSyntax() == ParsedAttr::AS_GNU || !AL.hasScope() ||
      (AL.hasScope() && !AL.getScopeName()->isStr("sycl"))) {
    if (!AL.checkExactlyNumArgs(S, 3))
      return;
  } else if (!AL.checkAtLeastNumArgs(S, 1) || !AL.checkAtMostNumArgs(S, 3))
    return;

  size_t NumArgs = AL.getNumArgs();
  Expr *XDimExpr = NumArgs > 0 ? AL.getArgAsExpr(0) : nullptr;
  Expr *YDimExpr = NumArgs > 1 ? AL.getArgAsExpr(1) : nullptr;
  Expr *ZDimExpr = NumArgs > 2 ? AL.getArgAsExpr(2) : nullptr;
  S.AddSYCLWorkGroupSizeHintAttr(D, AL, XDimExpr, YDimExpr, ZDimExpr);
}

static void handleWorkGroupSizeHint(Sema &S, Decl *D, const ParsedAttr &AL) {
  // Handle the attribute based on whether we are targeting SYCL or not.
  if (S.getLangOpts().SYCLIsDevice || S.getLangOpts().SYCLIsHost)
    handleSYCLWorkGroupSizeHint(S, D, AL);
  else
    handleWorkGroupSize<WorkGroupSizeHintAttr>(S, D, AL);
}

// Checks correctness of mutual usage of different work_group_size attributes:
// reqd_work_group_size, max_work_group_size, and max_global_work_dim.
//
// If [[intel::max_work_group_size(X, Y, Z)]] or
// [[sycl::reqd_work_group_size(X, Y, Z)]] or
// [[cl::reqd_work_group_size(X, Y, Z)]]
// or __attribute__((reqd_work_group_size)) attribute is specified on a
// declaration along with [[intel::max_global_work_dim()]] attribute, check to
// see if all arguments of 'max_work_group_size' or different spellings of
// 'reqd_work_group_size' attribute hold value 1 in case the argument of
// [[intel::max_global_work_dim()]] attribute value equals to 0.
static bool InvalidWorkGroupSizeAttrs(Sema &S, const Expr *MGValue,
                                      const Expr *XDim, const Expr *YDim,
                                      const Expr *ZDim) {
  // If any of the operand is still value dependent, we can't test anything.
  const auto *MGValueExpr = dyn_cast<ConstantExpr>(MGValue);
  const auto *XDimExpr = dyn_cast<ConstantExpr>(XDim);

  if (!MGValueExpr || !XDimExpr)
    return false;

  // Y and Z may be optional so we allow them to be null and consider them
  // dependent if the original epxression was not null while the result of the
  // cast is.
  const auto *YDimExpr = dyn_cast_or_null<ConstantExpr>(YDim);
  const auto *ZDimExpr = dyn_cast_or_null<ConstantExpr>(ZDim);

  if ((!YDimExpr && YDim) || (!ZDimExpr && ZDim))
    return false;

  // Otherwise, check if the attribute values are equal to one.
  // Y and Z dimensions are optional and are considered trivially 1 if
  // unspecified.
  return (MGValueExpr->getResultAsAPSInt() == 0 &&
          (XDimExpr->getResultAsAPSInt() != 1 ||
           (YDimExpr && YDimExpr->getResultAsAPSInt() != 1) ||
           (ZDimExpr && ZDimExpr->getResultAsAPSInt() != 1)));
}

// Checks correctness of mutual usage of different work_group_size attributes:
// reqd_work_group_size and max_work_group_size.
//
// If the 'reqd_work_group_size' attribute is specified on a declaration along
// with 'max_work_group_size' attribute, check to see if values of
// 'reqd_work_group_size' attribute arguments are equal to or less than values
// of 'max_work_group_size' attribute arguments.
//
// The arguments to reqd_work_group_size are ordered based on which index
// increments the fastest. In OpenCL, the first argument is the index that
// increments the fastest, and in SYCL, the last argument is the index that
// increments the fastest.
//
// __attribute__((reqd_work_group_size)) follows the OpenCL rules in OpenCL
// mode. All spellings of reqd_work_group_size attribute (regardless of
// syntax used) follow the SYCL rules when in SYCL mode.
bool Sema::CheckMaxAllowedWorkGroupSize(
    const Expr *RWGSXDim, const Expr *RWGSYDim, const Expr *RWGSZDim,
    const Expr *MWGSXDim, const Expr *MWGSYDim, const Expr *MWGSZDim) {
  // If any of the operand is still value dependent, we can't test anything.
  const auto *RWGSXDimExpr = dyn_cast<ConstantExpr>(RWGSXDim);
  const auto *MWGSXDimExpr = dyn_cast<ConstantExpr>(MWGSXDim);
  const auto *MWGSYDimExpr = dyn_cast<ConstantExpr>(MWGSYDim);
  const auto *MWGSZDimExpr = dyn_cast<ConstantExpr>(MWGSZDim);

  if (!RWGSXDimExpr || !MWGSXDimExpr || !MWGSYDimExpr || !MWGSZDimExpr)
    return false;

  // Y and Z may be optional so we allow them to be null and consider them
  // dependent if the original epxression was not null while the result of the
  // cast is.
  const auto *RWGSYDimExpr = dyn_cast_or_null<ConstantExpr>(RWGSYDim);
  const auto *RWGSZDimExpr = dyn_cast_or_null<ConstantExpr>(RWGSZDim);

  if ((!RWGSYDimExpr && RWGSYDim) || (!RWGSZDimExpr && RWGSZDim))
    return false;

  // SYCL reorders arguments based on the dimensionality.
  // If we only have the X-dimension, there is no change to the expressions,
  // otherwise the last specified dimension acts as the first dimension in the
  // work-group size.
  const ConstantExpr *FirstRWGDimExpr = RWGSXDimExpr;
  const ConstantExpr *SecondRWGDimExpr = RWGSYDimExpr;
  const ConstantExpr *ThirdRWGDimExpr = RWGSZDimExpr;
  if (getLangOpts().SYCLIsDevice && RWGSYDim)
    std::swap(FirstRWGDimExpr, RWGSZDim ? ThirdRWGDimExpr : SecondRWGDimExpr);

  // Check if values of 'reqd_work_group_size' attribute arguments are greater
  // than values of 'max_work_group_size' attribute arguments.
  bool CheckFirstArgument =
      FirstRWGDimExpr->getResultAsAPSInt().getZExtValue() >
      MWGSZDimExpr->getResultAsAPSInt().getZExtValue();

  bool CheckSecondArgument =
      SecondRWGDimExpr && SecondRWGDimExpr->getResultAsAPSInt().getZExtValue() >
                              MWGSYDimExpr->getResultAsAPSInt().getZExtValue();

  bool CheckThirdArgument =
      ThirdRWGDimExpr && ThirdRWGDimExpr->getResultAsAPSInt().getZExtValue() >
                             MWGSXDimExpr->getResultAsAPSInt().getZExtValue();

  return CheckFirstArgument || CheckSecondArgument || CheckThirdArgument;
}

void Sema::AddSYCLIntelMaxWorkGroupSizeAttr(Decl *D,
                                            const AttributeCommonInfo &CI,
                                            Expr *XDim, Expr *YDim,
                                            Expr *ZDim) {
  // Returns nullptr if diagnosing, otherwise returns the original expression
  // or the original expression converted to a constant expression.
  auto CheckAndConvertArg = [&](Expr *E) -> Expr * {
    // Check if the expression is not value dependent.
    if (!E->isValueDependent()) {
      llvm::APSInt ArgVal;
      ExprResult Res = VerifyIntegerConstantExpression(E, &ArgVal);
      if (Res.isInvalid())
        return nullptr;
      E = Res.get();

      // This attribute requires a strictly positive value.
      if (ArgVal <= 0) {
        Diag(E->getExprLoc(), diag::err_attribute_requires_positive_integer)
            << CI << /*positive*/ 0;
        return nullptr;
      }
    }
    return E;
  };

  // Check all three argument values, and if any are bad, bail out. This will
  // convert the given expressions into constant expressions when possible.
  XDim = CheckAndConvertArg(XDim);
  YDim = CheckAndConvertArg(YDim);
  ZDim = CheckAndConvertArg(ZDim);
  if (!XDim || !YDim || !ZDim)
    return;

  // If the 'max_work_group_size' attribute is specified on a declaration along
  // with 'reqd_work_group_size' attribute, check to see if values of
  // 'reqd_work_group_size' attribute arguments are equal to or less than values
  // of 'max_work_group_size' attribute arguments.
  //
  // We emit diagnostic if values of 'reqd_work_group_size' attribute arguments
  // are greater than values of 'max_work_group_size' attribute arguments.
  if (const auto *DeclAttr = D->getAttr<SYCLReqdWorkGroupSizeAttr>()) {
    if (CheckMaxAllowedWorkGroupSize(DeclAttr->getXDim(), DeclAttr->getYDim(),
                                     DeclAttr->getZDim(), XDim, YDim, ZDim)) {
      Diag(CI.getLoc(), diag::err_conflicting_sycl_function_attributes)
          << CI << DeclAttr;
      Diag(DeclAttr->getLoc(), diag::note_conflicting_attribute);
      return;
    }
  }

  // If the declaration has a SYCLIntelMaxWorkGroupSizeAttr, check to see if
  // the attribute holds values equal to (1, 1, 1) in case the value of
  // SYCLIntelMaxGlobalWorkDimAttr equals to 0.
  if (const auto *DeclAttr = D->getAttr<SYCLIntelMaxGlobalWorkDimAttr>()) {
    if (InvalidWorkGroupSizeAttrs(*this, DeclAttr->getValue(), XDim, YDim,
                                  ZDim)) {
      Diag(CI.getLoc(), diag::err_sycl_x_y_z_arguments_must_be_one)
          << CI << DeclAttr;
      return;
    }
  }

  // If the attribute was already applied with different arguments, then
  // diagnose the second attribute as a duplicate and don't add it.
  if (const auto *Existing = D->getAttr<SYCLIntelMaxWorkGroupSizeAttr>()) {
    // If any of the results are known to be different, we can diagnose at this
    // point and drop the attribute.
    if (AnyWorkGroupSizesDiffer(XDim, YDim, ZDim, Existing->getXDim(),
                                Existing->getYDim(), Existing->getZDim())) {
      Diag(CI.getLoc(), diag::warn_duplicate_attribute) << CI;
      Diag(Existing->getLoc(), diag::note_previous_attribute);
      return;
    }
    // If all of the results are known to be the same, we can silently drop the
    // attribute. Otherwise, we have to add the attribute and resolve its
    // differences later.
    if (AllWorkGroupSizesSame(XDim, YDim, ZDim, Existing->getXDim(),
                              Existing->getYDim(), Existing->getZDim()))
      return;
  }

  D->addAttr(::new (Context)
                 SYCLIntelMaxWorkGroupSizeAttr(Context, CI, XDim, YDim, ZDim));
}

SYCLIntelMaxWorkGroupSizeAttr *Sema::MergeSYCLIntelMaxWorkGroupSizeAttr(
    Decl *D, const SYCLIntelMaxWorkGroupSizeAttr &A) {
  // Check to see if there's a duplicate attribute already applied.
  if (const auto *DeclAttr = D->getAttr<SYCLIntelMaxWorkGroupSizeAttr>()) {
    // If any of the results are known to be different, we can diagnose at this
    // point and drop the attribute.
    if (AnyWorkGroupSizesDiffer(DeclAttr->getXDim(), DeclAttr->getYDim(),
                                DeclAttr->getZDim(), A.getXDim(), A.getYDim(),
                                A.getZDim())) {
      Diag(DeclAttr->getLoc(), diag::warn_duplicate_attribute) << &A;
      Diag(A.getLoc(), diag::note_previous_attribute);
      return nullptr;
    }
    // If all of the results are known to be the same, we can silently drop the
    // attribute. Otherwise, we have to add the attribute and resolve its
    // differences later.
    if (AllWorkGroupSizesSame(DeclAttr->getXDim(), DeclAttr->getYDim(),
                              DeclAttr->getZDim(), A.getXDim(), A.getYDim(),
                              A.getZDim()))
      return nullptr;
  }

  // If the 'max_work_group_size' attribute is specified on a declaration along
  // with 'reqd_work_group_size' attribute, check to see if values of
  // 'reqd_work_group_size' attribute arguments are equal to or less than values
  // of 'max_work_group_size' attribute arguments.
  //
  // We emit diagnostic if values of 'reqd_work_group_size' attribute arguments
  // are greater than values of 'max_work_group_size' attribute arguments.
  if (const auto *DeclAttr = D->getAttr<SYCLReqdWorkGroupSizeAttr>()) {
    if (CheckMaxAllowedWorkGroupSize(DeclAttr->getXDim(), DeclAttr->getYDim(),
                                     DeclAttr->getZDim(), A.getXDim(),
                                     A.getYDim(), A.getZDim())) {
      Diag(DeclAttr->getLoc(), diag::err_conflicting_sycl_function_attributes)
          << DeclAttr << &A;
      Diag(A.getLoc(), diag::note_conflicting_attribute);
      return nullptr;
    }
  }

  // If the declaration has a SYCLIntelMaxWorkGroupSizeAttr, check to see if
  // the attribute holds values equal to (1, 1, 1) in case the value of
  // SYCLIntelMaxGlobalWorkDimAttr equals to 0.
  if (const auto *DeclAttr = D->getAttr<SYCLIntelMaxGlobalWorkDimAttr>()) {
    if (InvalidWorkGroupSizeAttrs(*this, DeclAttr->getValue(), A.getXDim(),
                                  A.getYDim(), A.getZDim())) {
      Diag(A.getLoc(), diag::err_sycl_x_y_z_arguments_must_be_one)
          << &A << DeclAttr;
      return nullptr;
    }
  }

  return ::new (Context) SYCLIntelMaxWorkGroupSizeAttr(
      Context, A, A.getXDim(), A.getYDim(), A.getZDim());
}

// Handles max_work_group_size attribute.
static void handleSYCLIntelMaxWorkGroupSize(Sema &S, Decl *D,
                                            const ParsedAttr &AL) {
  S.AddSYCLIntelMaxWorkGroupSizeAttr(D, AL, AL.getArgAsExpr(0),
                                     AL.getArgAsExpr(1), AL.getArgAsExpr(2));
}

// Handles min_work_groups_per_cu attribute.
static void handleSYCLIntelMinWorkGroupsPerComputeUnit(Sema &S, Decl *D,
                                                       const ParsedAttr &AL) {
  S.AddSYCLIntelMinWorkGroupsPerComputeUnitAttr(D, AL, AL.getArgAsExpr(0));
}

// Handles max_work_groups_per_mp attribute.
static void
handleSYCLIntelMaxWorkGroupsPerMultiprocessor(Sema &S, Decl *D,
                                              const ParsedAttr &AL) {
  S.AddSYCLIntelMaxWorkGroupsPerMultiprocessorAttr(D, AL, AL.getArgAsExpr(0));
}

// Handles reqd_work_group_size.
// If the 'reqd_work_group_size' attribute is specified on a declaration along
// with 'num_simd_work_items' attribute, the required work group size specified
// by 'num_simd_work_items' attribute must evenly divide the index that
// increments fastest in the 'reqd_work_group_size' attribute.
//
// The arguments to reqd_work_group_size are ordered based on which index
// increments the fastest. In OpenCL, the first argument is the index that
// increments the fastest, and in SYCL, the last argument is the index that
// increments the fastest.
//
// __attribute__((reqd_work_group_size)) follows the OpenCL rules in OpenCL
// mode. All spellings of reqd_work_group_size attribute (regardless of
// syntax used) follow the SYCL rules when in SYCL mode.
static bool CheckWorkGroupSize(Sema &S, const Expr *NSWIValue,
                               const Expr *RWGSXDim, const Expr *RWGSYDim,
                               const Expr *RWGSZDim) {
  // If any of the operand is still value dependent, we can't test anything.
  const auto *NSWIValueExpr = dyn_cast<ConstantExpr>(NSWIValue);
  const auto *RWGSXDimExpr = dyn_cast<ConstantExpr>(RWGSXDim);

  if (!NSWIValueExpr || !RWGSXDimExpr)
    return false;

  // Y and Z may be optional so we allow them to be null and consider them
  // dependent if the original epxression was not null while the result of the
  // cast is.
  const auto *RWGSYDimExpr = dyn_cast_or_null<ConstantExpr>(RWGSYDim);
  const auto *RWGSZDimExpr = dyn_cast_or_null<ConstantExpr>(RWGSZDim);

  if ((!RWGSYDimExpr && RWGSYDim) || (!RWGSZDimExpr && RWGSZDim))
    return false;

  // Otherwise, check which argument increments the fastest.
  const ConstantExpr *LastRWGSDimExpr =
      RWGSZDim ? RWGSZDimExpr : (RWGSYDim ? RWGSYDimExpr : RWGSXDimExpr);
  unsigned WorkGroupSize = LastRWGSDimExpr->getResultAsAPSInt().getZExtValue();

  // Check if the required work group size specified by 'num_simd_work_items'
  // attribute evenly divides the index that increments fastest in the
  // 'reqd_work_group_size' attribute.
  return WorkGroupSize % NSWIValueExpr->getResultAsAPSInt().getZExtValue() != 0;
}

void Sema::AddSYCLReqdWorkGroupSizeAttr(Decl *D, const AttributeCommonInfo &CI,
                                        Expr *XDim, Expr *YDim, Expr *ZDim) {
  // Returns nullptr if diagnosing, otherwise returns the original expression
  // or the original expression converted to a constant expression.
  auto CheckAndConvertArg = [&](Expr *E) -> std::optional<Expr *> {
    // Check if the expression is not value dependent.
    if (E && !E->isValueDependent()) {
      llvm::APSInt ArgVal;
      ExprResult Res = VerifyIntegerConstantExpression(E, &ArgVal);
      if (Res.isInvalid())
        return std::nullopt;
      E = Res.get();

      // This attribute requires a strictly positive value.
      if (ArgVal <= 0) {
        Diag(E->getExprLoc(), diag::err_attribute_requires_positive_integer)
            << CI << /*positive*/ 0;
        return std::nullopt;
      }
    }
    return E;
  };

  // Check all three argument values, and if any are bad, bail out. This will
  // convert the given expressions into constant expressions when possible.
  std::optional<Expr *> XDimConvert = CheckAndConvertArg(XDim);
  std::optional<Expr *> YDimConvert = CheckAndConvertArg(YDim);
  std::optional<Expr *> ZDimConvert = CheckAndConvertArg(ZDim);
  if (!XDimConvert || !YDimConvert || !ZDimConvert)
    return;
  XDim = XDimConvert.value();
  YDim = YDimConvert.value();
  ZDim = ZDimConvert.value();

  // If the declaration has a ReqdWorkGroupSizeAttr, check to see if
  // the attribute holds values equal to (1, 1, 1) in case the value of
  // SYCLIntelMaxGlobalWorkDimAttr equals to 0.
  if (const auto *DeclAttr = D->getAttr<SYCLIntelMaxGlobalWorkDimAttr>()) {
    if (InvalidWorkGroupSizeAttrs(*this, DeclAttr->getValue(), XDim, YDim,
                                  ZDim)) {
      Diag(CI.getLoc(), diag::err_sycl_x_y_z_arguments_must_be_one)
          << CI << DeclAttr;
    }
  }

  // If the 'max_work_group_size' attribute is specified on a declaration along
  // with 'reqd_work_group_size' attribute, check to see if values of
  // 'reqd_work_group_size' attribute arguments are equal to or less than values
  // of 'max_work_group_size' attribute arguments.
  //
  // We emit diagnostic if values of 'reqd_work_group_size' attribute arguments
  // are greater than values of 'max_work_group_size' attribute arguments.
  if (const auto *DeclAttr = D->getAttr<SYCLIntelMaxWorkGroupSizeAttr>()) {
    if (CheckMaxAllowedWorkGroupSize(XDim, YDim, ZDim, DeclAttr->getXDim(),
                                     DeclAttr->getYDim(),
                                     DeclAttr->getZDim())) {
      Diag(CI.getLoc(), diag::err_conflicting_sycl_function_attributes)
          << CI << DeclAttr;
      Diag(DeclAttr->getLoc(), diag::note_conflicting_attribute);
      return;
    }
  }

  // If the 'reqd_work_group_size' attribute is specified on a declaration
  // along with 'num_simd_work_items' attribute, the required work group size
  // specified by 'num_simd_work_items' attribute must evenly divide the index
  // that increments fastest in the 'reqd_work_group_size' attribute.
  if (const auto *DeclAttr = D->getAttr<SYCLIntelNumSimdWorkItemsAttr>()) {
    if (CheckWorkGroupSize(*this, DeclAttr->getValue(), XDim, YDim, ZDim)) {
      Diag(DeclAttr->getLoc(), diag::err_sycl_num_kernel_wrong_reqd_wg_size)
          << DeclAttr << CI;
      Diag(CI.getLoc(), diag::note_conflicting_attribute);
      return;
    }
  }

  // If the attribute was already applied with different arguments, then
  // diagnose the second attribute as a duplicate and don't add it.
  if (const auto *Existing = D->getAttr<SYCLReqdWorkGroupSizeAttr>()) {
    // If any of the results are known to be different, we can diagnose at this
    // point and drop the attribute.
    if (AnyWorkGroupSizesDiffer(XDim, YDim, ZDim, Existing->getXDim(),
                                Existing->getYDim(), Existing->getZDim())) {
      Diag(CI.getLoc(), diag::err_duplicate_attribute) << CI;
      Diag(Existing->getLoc(), diag::note_previous_attribute);
      return;
    }

    // If all of the results are known to be the same, we can silently drop the
    // attribute. Otherwise, we have to add the attribute and resolve its
    // differences later.
    if (AllWorkGroupSizesSame(XDim, YDim, ZDim, Existing->getXDim(),
                              Existing->getYDim(), Existing->getZDim()))
      return;
  }

  D->addAttr(::new (Context)
                 SYCLReqdWorkGroupSizeAttr(Context, CI, XDim, YDim, ZDim));
}

SYCLReqdWorkGroupSizeAttr *
Sema::MergeSYCLReqdWorkGroupSizeAttr(Decl *D,
                                     const SYCLReqdWorkGroupSizeAttr &A) {
  // If the declaration has a SYCLReqdWorkGroupSizeAttr, check to see if the
  // attribute holds values equal to (1, 1, 1) in case the value of
  // SYCLIntelMaxGlobalWorkDimAttr equals to 0.
  if (const auto *DeclAttr = D->getAttr<SYCLIntelMaxGlobalWorkDimAttr>()) {
    if (InvalidWorkGroupSizeAttrs(*this, DeclAttr->getValue(), A.getXDim(),
                                  A.getYDim(), A.getZDim())) {
      Diag(A.getLoc(), diag::err_sycl_x_y_z_arguments_must_be_one)
          << &A << DeclAttr;
      return nullptr;
    }
  }

  // If the 'max_work_group_size' attribute is specified on a declaration along
  // with 'reqd_work_group_size' attribute, check to see if values of
  // 'reqd_work_group_size' attribute arguments are equal or less than values
  // of 'max_work_group_size' attribute arguments.
  //
  // We emit diagnostic if values of 'reqd_work_group_size' attribute arguments
  // are greater than values of 'max_work_group_size' attribute arguments.
  if (const auto *DeclAttr = D->getAttr<SYCLIntelMaxWorkGroupSizeAttr>()) {
    if (CheckMaxAllowedWorkGroupSize(A.getXDim(), A.getYDim(), A.getZDim(),
                                     DeclAttr->getXDim(), DeclAttr->getYDim(),
                                     DeclAttr->getZDim())) {
      Diag(DeclAttr->getLoc(), diag::err_conflicting_sycl_function_attributes)
          << DeclAttr << &A;
      Diag(A.getLoc(), diag::note_conflicting_attribute);
      return nullptr;
    }
  }

  // If the 'reqd_work_group_size' attribute is specified on a declaration
  // along with 'num_simd_work_items' attribute, the required work group size
  // specified by 'num_simd_work_items' attribute must evenly divide the index
  // that increments fastest in the 'reqd_work_group_size' attribute.
  if (const auto *DeclAttr = D->getAttr<SYCLIntelNumSimdWorkItemsAttr>()) {
    if (CheckWorkGroupSize(*this, DeclAttr->getValue(), A.getXDim(),
                           A.getYDim(), A.getZDim())) {
      Diag(DeclAttr->getLoc(), diag::err_sycl_num_kernel_wrong_reqd_wg_size)
          << DeclAttr << &A;
      Diag(A.getLoc(), diag::note_conflicting_attribute);
      return nullptr;
    }
  }

  // Check to see if there's a duplicate attribute already applied.
  if (const auto *DeclAttr = D->getAttr<SYCLReqdWorkGroupSizeAttr>()) {
    // If any of the results are known to be different, we can diagnose at this
    // point and drop the attribute.
    if (AnyWorkGroupSizesDiffer(DeclAttr->getXDim(), DeclAttr->getYDim(),
                                DeclAttr->getZDim(), A.getXDim(), A.getYDim(),
                                A.getZDim())) {
      Diag(DeclAttr->getLoc(), diag::err_duplicate_attribute) << &A;
      Diag(A.getLoc(), diag::note_previous_attribute);
      return nullptr;
    }

    // If all of the results are known to be the same, we can silently drop the
    // attribute. Otherwise, we have to add the attribute and resolve its
    // differences later.
    if (AllWorkGroupSizesSame(DeclAttr->getXDim(), DeclAttr->getYDim(),
                              DeclAttr->getZDim(), A.getXDim(), A.getYDim(),
                              A.getZDim()))
      return nullptr;
  }

  return ::new (Context) SYCLReqdWorkGroupSizeAttr(Context, A, A.getXDim(),
                                                   A.getYDim(), A.getZDim());
}

static void handleSYCLReqdWorkGroupSize(Sema &S, Decl *D, const ParsedAttr &AL){
  S.CheckDeprecatedSYCLAttributeSpelling(AL);

  // __attribute__((reqd_work_group_size)) and [[cl::reqd_work_group_size]]
  // all require exactly three arguments.
  if ((AL.getKind() == ParsedAttr::AT_ReqdWorkGroupSize &&
       AL.getAttributeSpellingListIndex() ==
           SYCLReqdWorkGroupSizeAttr::CXX11_cl_reqd_work_group_size) ||
      AL.getSyntax() == ParsedAttr::AS_GNU) {
    if (!AL.checkExactlyNumArgs(S, 3))
      return;
  } else if (!AL.checkAtLeastNumArgs(S, 1) || !AL.checkAtMostNumArgs(S, 3))
    return;

  size_t NumArgs = AL.getNumArgs();
  Expr *XDimExpr = NumArgs > 0 ? AL.getArgAsExpr(0) : nullptr;
  Expr *YDimExpr = NumArgs > 1 ? AL.getArgAsExpr(1) : nullptr;
  Expr *ZDimExpr = NumArgs > 2 ? AL.getArgAsExpr(2) : nullptr;
  S.AddSYCLReqdWorkGroupSizeAttr(D, AL, XDimExpr, YDimExpr, ZDimExpr);
}

static void handleReqdWorkGroupSize(Sema &S, Decl *D, const ParsedAttr &AL) {
  // Handle the attribute based on whether we are targeting SYCL or not.
  if (S.getLangOpts().SYCLIsDevice || S.getLangOpts().SYCLIsHost)
    handleSYCLReqdWorkGroupSize(S, D, AL);
  else
    handleWorkGroupSize<ReqdWorkGroupSizeAttr>(S, D, AL);
}

void Sema::AddIntelReqdSubGroupSize(Decl *D, const AttributeCommonInfo &CI,
                                    Expr *E) {
  if (!E->isValueDependent()) {
    // Validate that we have an integer constant expression and then store the
    // converted constant expression into the semantic attribute so that we
    // don't have to evaluate it again later.
    llvm::APSInt ArgVal;
    ExprResult Res = VerifyIntegerConstantExpression(E, &ArgVal);
    if (Res.isInvalid())
      return;
    E = Res.get();

    // This attribute requires a strictly positive value.
    if (ArgVal <= 0) {
      Diag(E->getExprLoc(), diag::err_attribute_requires_positive_integer)
          << CI << /*positive*/ 0;
      return;
    }
    auto &TI = Context.getTargetInfo();
    if (TI.getTriple().isNVPTX() && ArgVal != 32)
      Diag(E->getExprLoc(), diag::warn_reqd_sub_group_attribute_n)
          << ArgVal.getSExtValue() << TI.getTriple().getArchName() << 32;
    if (TI.getTriple().isAMDGPU()) {
      const auto HasWaveFrontSize64 =
          TI.getTargetOpts().FeatureMap["wavefrontsize64"];
      const auto HasWaveFrontSize32 =
          TI.getTargetOpts().FeatureMap["wavefrontsize32"];

      // CDNA supports only 64 wave front size, for those GPUs allow subgroup
      // size of 64. Some GPUs support both 32 and 64, for those (and the rest)
      // only allow 32. Warn on incompatible sizes.
      const auto SupportedWaveFrontSize =
          HasWaveFrontSize64 && !HasWaveFrontSize32 ? 64 : 32;
      if (ArgVal != SupportedWaveFrontSize)
        Diag(E->getExprLoc(), diag::warn_reqd_sub_group_attribute_n)
            << ArgVal.getSExtValue() << TI.getTriple().getArchName()
            << SupportedWaveFrontSize;
    }

    // Check to see if there's a duplicate attribute with different values
    // already applied to the declaration.
    if (const auto *DeclAttr = D->getAttr<IntelReqdSubGroupSizeAttr>()) {
      // If the other attribute argument is instantiation dependent, we won't
      // have converted it to a constant expression yet and thus we test
      // whether this is a null pointer.
      if (const auto *DeclExpr = dyn_cast<ConstantExpr>(DeclAttr->getValue())) {
        if (ArgVal != DeclExpr->getResultAsAPSInt()) {
          Diag(CI.getLoc(), diag::warn_duplicate_attribute) << CI;
          Diag(DeclAttr->getLoc(), diag::note_previous_attribute);
        }
        // Drop the duplicate attribute.
        return;
      }
    }
  }

  D->addAttr(::new (Context) IntelReqdSubGroupSizeAttr(Context, CI, E));
}

IntelReqdSubGroupSizeAttr *
Sema::MergeIntelReqdSubGroupSizeAttr(Decl *D,
                                     const IntelReqdSubGroupSizeAttr &A) {
  // Check to see if there's a duplicate attribute with different values
  // already applied to the declaration.
  if (const auto *DeclAttr = D->getAttr<IntelReqdSubGroupSizeAttr>()) {
    if (const auto *DeclExpr = dyn_cast<ConstantExpr>(DeclAttr->getValue())) {
      if (const auto *MergeExpr = dyn_cast<ConstantExpr>(A.getValue())) {
        if (DeclExpr->getResultAsAPSInt() != MergeExpr->getResultAsAPSInt()) {
          Diag(DeclAttr->getLoc(), diag::warn_duplicate_attribute) << &A;
          Diag(A.getLoc(), diag::note_previous_attribute);
          return nullptr;
        }
        // Do not add a duplicate attribute.
        return nullptr;
      }
    }
  }
  return ::new (Context) IntelReqdSubGroupSizeAttr(Context, A, A.getValue());
}

static void handleIntelReqdSubGroupSize(Sema &S, Decl *D,
                                        const ParsedAttr &AL) {
  S.CheckDeprecatedSYCLAttributeSpelling(AL);

  Expr *E = AL.getArgAsExpr(0);
  S.AddIntelReqdSubGroupSize(D, AL, E);
}

IntelNamedSubGroupSizeAttr *
Sema::MergeIntelNamedSubGroupSizeAttr(Decl *D,
                                      const IntelNamedSubGroupSizeAttr &A) {
  // Check to see if there's a duplicate attribute with different values
  // already applied to the declaration.
  if (const auto *DeclAttr = D->getAttr<IntelNamedSubGroupSizeAttr>()) {
    if (DeclAttr->getType() != A.getType()) {
      Diag(DeclAttr->getLoc(), diag::warn_duplicate_attribute) << &A;
      Diag(A.getLoc(), diag::note_previous_attribute);
    }
    return nullptr;
  }

  return IntelNamedSubGroupSizeAttr::Create(Context, A.getType(), A);
}

static void handleIntelNamedSubGroupSize(Sema &S, Decl *D,
                                         const ParsedAttr &AL) {
  StringRef SizeStr;
  SourceLocation Loc;
  if (AL.isArgIdent(0)) {
    IdentifierLoc *IL = AL.getArgAsIdent(0);
    SizeStr = IL->Ident->getName();
    Loc = IL->Loc;
  } else if (!S.checkStringLiteralArgumentAttr(AL, 0, SizeStr, &Loc)) {
    return;
  }

  IntelNamedSubGroupSizeAttr::SubGroupSizeType SizeType;
  if (!IntelNamedSubGroupSizeAttr::ConvertStrToSubGroupSizeType(SizeStr,
                                                                SizeType)) {
    S.Diag(Loc, diag::warn_attribute_type_not_supported) << AL << SizeStr;
    return;
  }
  D->addAttr(IntelNamedSubGroupSizeAttr::Create(S.Context, SizeType, AL));
}

void Sema::AddSYCLIntelNumSimdWorkItemsAttr(Decl *D,
                                            const AttributeCommonInfo &CI,
                                            Expr *E) {
  if (!E->isValueDependent()) {
    // Validate that we have an integer constant expression and then store the
    // converted constant expression into the semantic attribute so that we
    // don't have to evaluate it again later.
    llvm::APSInt ArgVal;
    ExprResult Res = VerifyIntegerConstantExpression(E, &ArgVal);
    if (Res.isInvalid())
      return;
    E = Res.get();

    // This attribute requires a strictly positive value.
    if (ArgVal <= 0) {
      Diag(E->getExprLoc(), diag::err_attribute_requires_positive_integer)
          << CI << /*positive*/ 0;
      return;
    }

    // Check to see if there's a duplicate attribute with different values
    // already applied to the declaration.
    if (const auto *DeclAttr = D->getAttr<SYCLIntelNumSimdWorkItemsAttr>()) {
      // If the other attribute argument is instantiation dependent, we won't
      // have converted it to a constant expression yet and thus we test
      // whether this is a null pointer.
      if (const auto *DeclExpr = dyn_cast<ConstantExpr>(DeclAttr->getValue())) {
        if (ArgVal != DeclExpr->getResultAsAPSInt()) {
          Diag(CI.getLoc(), diag::warn_duplicate_attribute) << CI;
          Diag(DeclAttr->getLoc(), diag::note_previous_attribute);
        }
        // Drop the duplicate attribute.
        return;
      }
    }

    // If the 'reqd_work_group_size' attribute is specified on a declaration
    // along with 'num_simd_work_items' attribute, the required work group size
    // specified by 'num_simd_work_items' attribute must evenly divide the index
    // that increments fastest in the 'reqd_work_group_size' attribute.
    if (const auto *DeclAttr = D->getAttr<SYCLReqdWorkGroupSizeAttr>()) {
      if (CheckWorkGroupSize(*this, E, DeclAttr->getXDim(), DeclAttr->getYDim(),
                             DeclAttr->getZDim())) {
        Diag(CI.getLoc(), diag::err_sycl_num_kernel_wrong_reqd_wg_size)
            << CI << DeclAttr;
        Diag(DeclAttr->getLoc(), diag::note_conflicting_attribute);
        return;
      }
    }
  }

  D->addAttr(::new (Context) SYCLIntelNumSimdWorkItemsAttr(Context, CI, E));
}

SYCLIntelNumSimdWorkItemsAttr *Sema::MergeSYCLIntelNumSimdWorkItemsAttr(
    Decl *D, const SYCLIntelNumSimdWorkItemsAttr &A) {
  // Check to see if there's a duplicate attribute with different values
  // already applied to the declaration.
  if (const auto *DeclAttr = D->getAttr<SYCLIntelNumSimdWorkItemsAttr>()) {
    if (const auto *DeclExpr = dyn_cast<ConstantExpr>(DeclAttr->getValue())) {
      if (const auto *MergeExpr = dyn_cast<ConstantExpr>(A.getValue())) {
        if (DeclExpr->getResultAsAPSInt() != MergeExpr->getResultAsAPSInt()) {
          Diag(DeclAttr->getLoc(), diag::warn_duplicate_attribute) << &A;
          Diag(A.getLoc(), diag::note_previous_attribute);
        }
        // Do not add a duplicate attribute.
        return nullptr;
      }
    }
  }

  // If the 'reqd_work_group_size' attribute is specified on a declaration
  // along with 'num_simd_work_items' attribute, the required work group size
  // specified by 'num_simd_work_items' attribute must evenly divide the index
  // that increments fastest in the 'reqd_work_group_size' attribute.
  if (const auto *DeclAttr = D->getAttr<SYCLReqdWorkGroupSizeAttr>()) {
    if (CheckWorkGroupSize(*this, A.getValue(), DeclAttr->getXDim(),
                           DeclAttr->getYDim(), DeclAttr->getZDim())) {
      Diag(A.getLoc(), diag::err_sycl_num_kernel_wrong_reqd_wg_size)
          << &A << DeclAttr;
      Diag(DeclAttr->getLoc(), diag::note_conflicting_attribute);
      return nullptr;
    }
  }

  return ::new (Context)
      SYCLIntelNumSimdWorkItemsAttr(Context, A, A.getValue());
}

static void handleSYCLIntelNumSimdWorkItemsAttr(Sema &S, Decl *D,
                                                const ParsedAttr &A) {
  Expr *E = A.getArgAsExpr(0);
  S.AddSYCLIntelNumSimdWorkItemsAttr(D, A, E);
}

// Handles use_stall_enable_clusters
static void handleSYCLIntelUseStallEnableClustersAttr(Sema &S, Decl *D,
                                                      const ParsedAttr &A) {
  D->addAttr(::new (S.Context)
                 SYCLIntelUseStallEnableClustersAttr(S.Context, A));
}

// Handles initiation_interval attribute.
void Sema::AddSYCLIntelInitiationIntervalAttr(Decl *D,
                                              const AttributeCommonInfo &CI,
                                              Expr *E) {
  if (!E->isValueDependent()) {
    // Validate that we have an integer constant expression and then store the
    // converted constant expression into the semantic attribute so that we
    // don't have to evaluate it again later.
    llvm::APSInt ArgVal;
    ExprResult Res = VerifyIntegerConstantExpression(E, &ArgVal);
    if (Res.isInvalid())
      return;
    E = Res.get();
    // This attribute requires a strictly positive value.
    if (ArgVal <= 0) {
      Diag(E->getExprLoc(), diag::err_attribute_requires_positive_integer)
          << CI << /*positive*/ 0;
      return;
    }
    // Check to see if there's a duplicate attribute with different values
    // already applied to the declaration.
    if (const auto *DeclAttr =
            D->getAttr<SYCLIntelInitiationIntervalAttr>()) {
      // If the other attribute argument is instantiation dependent, we won't
      // have converted it to a constant expression yet and thus we test
      // whether this is a null pointer.
      if (const auto *DeclExpr =
              dyn_cast<ConstantExpr>(DeclAttr->getIntervalExpr())) {
        if (ArgVal != DeclExpr->getResultAsAPSInt()) {
          Diag(CI.getLoc(), diag::warn_duplicate_attribute) << CI;
          Diag(DeclAttr->getLoc(), diag::note_previous_attribute);
        }
        // Drop the duplicate attribute.
        return;
      }
    }
  }

  D->addAttr(::new (Context)
                 SYCLIntelInitiationIntervalAttr(Context, CI, E));
}

SYCLIntelInitiationIntervalAttr *
Sema::MergeSYCLIntelInitiationIntervalAttr(
    Decl *D, const SYCLIntelInitiationIntervalAttr &A) {
  // Check to see if there's a duplicate attribute with different values
  // already applied to the declaration.
  if (const auto *DeclAttr =
          D->getAttr<SYCLIntelInitiationIntervalAttr>()) {
    if (const auto *DeclExpr =
            dyn_cast<ConstantExpr>(DeclAttr->getIntervalExpr())) {
      if (const auto *MergeExpr = dyn_cast<ConstantExpr>(A.getIntervalExpr())) {
        if (DeclExpr->getResultAsAPSInt() != MergeExpr->getResultAsAPSInt()) {
          Diag(DeclAttr->getLoc(), diag::warn_duplicate_attribute) << &A;
          Diag(A.getLoc(), diag::note_previous_attribute);
        }
        // Do not add a duplicate attribute.
        return nullptr;
      }
    }
  }

  return ::new (Context)
      SYCLIntelInitiationIntervalAttr(Context, A, A.getIntervalExpr());
}

static void handleSYCLIntelInitiationIntervalAttr(Sema &S, Decl *D,
                                                      const ParsedAttr &A) {
  S.CheckDeprecatedSYCLAttributeSpelling(A);

  S.AddSYCLIntelInitiationIntervalAttr(D, A, A.getArgAsExpr(0));
}

// Handle scheduler_target_fmax_mhz
void Sema::AddSYCLIntelSchedulerTargetFmaxMhzAttr(Decl *D,
                                                  const AttributeCommonInfo &CI,
                                                  Expr *E) {
  if (!E->isValueDependent()) {
    // Validate that we have an integer constant expression and then store the
    // converted constant expression into the semantic attribute so that we
    // don't have to evaluate it again later.
    llvm::APSInt ArgVal;
    ExprResult Res = VerifyIntegerConstantExpression(E, &ArgVal);
    if (Res.isInvalid())
      return;
    E = Res.get();

    // This attribute requires a non-negative value.
    if (ArgVal < 0) {
      Diag(E->getExprLoc(), diag::err_attribute_requires_positive_integer)
          << CI << /*non-negative*/ 1;
      return;
    }
    // Check to see if there's a duplicate attribute with different values
    // already applied to the declaration.
    if (const auto *DeclAttr =
            D->getAttr<SYCLIntelSchedulerTargetFmaxMhzAttr>()) {
      // If the other attribute argument is instantiation dependent, we won't
      // have converted it to a constant expression yet and thus we test
      // whether this is a null pointer.
      if (const auto *DeclExpr = dyn_cast<ConstantExpr>(DeclAttr->getValue())) {
        if (ArgVal != DeclExpr->getResultAsAPSInt()) {
          Diag(CI.getLoc(), diag::warn_duplicate_attribute) << CI;
          Diag(DeclAttr->getLoc(), diag::note_previous_attribute);
        }
        // Drop the duplicate attribute.
        return;
      }
    }
  }

  D->addAttr(::new (Context)
                 SYCLIntelSchedulerTargetFmaxMhzAttr(Context, CI, E));
}

SYCLIntelSchedulerTargetFmaxMhzAttr *
Sema::MergeSYCLIntelSchedulerTargetFmaxMhzAttr(
    Decl *D, const SYCLIntelSchedulerTargetFmaxMhzAttr &A) {
  // Check to see if there's a duplicate attribute with different values
  // already applied to the declaration.
  if (const auto *DeclAttr =
          D->getAttr<SYCLIntelSchedulerTargetFmaxMhzAttr>()) {
    if (const auto *DeclExpr = dyn_cast<ConstantExpr>(DeclAttr->getValue())) {
      if (const auto *MergeExpr = dyn_cast<ConstantExpr>(A.getValue())) {
        if (DeclExpr->getResultAsAPSInt() != MergeExpr->getResultAsAPSInt()) {
          Diag(DeclAttr->getLoc(), diag::warn_duplicate_attribute) << &A;
          Diag(A.getLoc(), diag::note_previous_attribute);
          return nullptr;
        }
        // Do not add a duplicate attribute.
        return nullptr;
      }
    }
  }
  return ::new (Context)
      SYCLIntelSchedulerTargetFmaxMhzAttr(Context, A, A.getValue());
}

static void handleSYCLIntelSchedulerTargetFmaxMhzAttr(Sema &S, Decl *D,
                                                      const ParsedAttr &AL) {
  Expr *E = AL.getArgAsExpr(0);
  S.AddSYCLIntelSchedulerTargetFmaxMhzAttr(D, AL, E);
}

// Handles max_global_work_dim.
// Returns a OneArgResult value; EqualToOne means all argument values are
// equal to one, NotEqualToOne means at least one argument value is not
// equal to one, and Unknown means that at least one of the argument values
// could not be determined.
enum class OneArgResult { Unknown, EqualToOne, NotEqualToOne };
static OneArgResult AreAllArgsOne(const Expr *Args[], size_t Count) {

  for (size_t Idx = 0; Idx < Count; ++Idx) {
    const Expr *Arg = Args[Idx];
    // Optional arguments are considered trivially one.
    if (!Arg)
      return OneArgResult::EqualToOne;
    const auto *CE = dyn_cast<ConstantExpr>(Args[Idx]);
    if (!CE)
      return OneArgResult::Unknown;
    if (CE->getResultAsAPSInt() != 1)
      return OneArgResult::NotEqualToOne;
  }
  return OneArgResult::EqualToOne;
}

// If the declaration has a SYCLIntelMaxWorkGroupSizeAttr or
// ReqdWorkGroupSizeAttr, check to see if they hold equal values
// (1, 1, 1). Returns true if diagnosed.
template <typename AttrTy>
static bool checkWorkGroupSizeAttrExpr(Sema &S, Decl *D,
                                       const AttributeCommonInfo &AL) {
  if (const auto *A = D->getAttr<AttrTy>()) {
    const Expr *Args[3] = {A->getXDim(), A->getYDim(), A->getZDim()};
    if (OneArgResult::NotEqualToOne == AreAllArgsOne(Args, 3)) {
      S.Diag(A->getLocation(), diag::err_sycl_x_y_z_arguments_must_be_one)
          << A << AL;
      return true;
    }
  }
  return false;
}

void Sema::AddSYCLIntelMaxGlobalWorkDimAttr(Decl *D,
                                            const AttributeCommonInfo &CI,
                                            Expr *E) {
  if (!E->isValueDependent()) {
    // Validate that we have an integer constant expression and then store the
    // converted constant expression into the semantic attribute so that we
    // don't have to evaluate it again later.
    llvm::APSInt ArgVal;
    ExprResult Res = VerifyIntegerConstantExpression(E, &ArgVal);
    if (Res.isInvalid())
      return;
    E = Res.get();

    // This attribute must be in the range [0, 3].
    if (ArgVal < 0 || ArgVal > 3) {
      Diag(E->getBeginLoc(), diag::err_attribute_argument_out_of_range)
          << CI << 0 << 3 << E->getSourceRange();
      return;
    }

    // Check to see if there's a duplicate attribute with different values
    // already applied to the declaration.
    if (const auto *DeclAttr = D->getAttr<SYCLIntelMaxGlobalWorkDimAttr>()) {
      // If the other attribute argument is instantiation dependent, we won't
      // have converted it to a constant expression yet and thus we test
      // whether this is a null pointer.
      if (const auto *DeclExpr = dyn_cast<ConstantExpr>(DeclAttr->getValue())) {
        if (ArgVal != DeclExpr->getResultAsAPSInt()) {
          Diag(CI.getLoc(), diag::warn_duplicate_attribute) << CI;
          Diag(DeclAttr->getLoc(), diag::note_previous_attribute);
        }
        // Drop the duplicate attribute.
        return;
      }
    }

    // If the declaration has a SYCLIntelMaxWorkGroupSizeAttr or
    // SYCLReqdWorkGroupSizeAttr, check to see if the attribute holds values
    // equal to (1, 1, 1) in case the value of SYCLIntelMaxGlobalWorkDimAttr
    // equals to 0.
    if (ArgVal == 0) {
      if (checkWorkGroupSizeAttrExpr<SYCLIntelMaxWorkGroupSizeAttr>(*this, D,
                                                                    CI) ||
          checkWorkGroupSizeAttrExpr<SYCLReqdWorkGroupSizeAttr>(*this, D, CI))
        return;
    }
  }

  D->addAttr(::new (Context) SYCLIntelMaxGlobalWorkDimAttr(Context, CI, E));
}

// Check that the value is a non-negative integer constant that can fit in
// 32-bits. Issue correct error message and return false on failure.
bool static check32BitInt(const Expr *E, Sema &S, llvm::APSInt &I,
                          const AttributeCommonInfo &CI) {
  if (!I.isIntN(32)) {
    S.Diag(E->getExprLoc(), diag::err_ice_too_large)
        << llvm::toString(I, 10, false) << 32 << /* Unsigned */ 1;
    return false;
  }

  if (I.isSigned() && I.isNegative()) {
    S.Diag(E->getExprLoc(), diag::err_attribute_requires_positive_integer)
        << CI << /* Non-negative */ 1;
    return false;
  }

  return true;
}

void Sema::AddSYCLIntelMinWorkGroupsPerComputeUnitAttr(
    Decl *D, const AttributeCommonInfo &CI, Expr *E) {
  if (Context.getLangOpts().SYCLIsDevice &&
      !Context.getTargetInfo().getTriple().isNVPTX()) {
    Diag(E->getBeginLoc(), diag::warn_launch_bounds_is_cuda_specific)
        << CI << E->getSourceRange();
    return;
  }
  if (!E->isValueDependent()) {
    // Validate that we have an integer constant expression and then store the
    // converted constant expression into the semantic attribute so that we
    // don't have to evaluate it again later.
    llvm::APSInt ArgVal;
    ExprResult Res = VerifyIntegerConstantExpression(E, &ArgVal);
    if (Res.isInvalid())
      return;
    if (!check32BitInt(E, *this, ArgVal, CI))
      return;
    E = Res.get();

    // Check to see if there's a duplicate attribute with different values
    // already applied to the declaration.
    if (const auto *DeclAttr =
            D->getAttr<SYCLIntelMinWorkGroupsPerComputeUnitAttr>()) {
      // If the other attribute argument is instantiation dependent, we won't
      // have converted it to a constant expression yet and thus we test
      // whether this is a null pointer.
      if (const auto *DeclExpr = dyn_cast<ConstantExpr>(DeclAttr->getValue())) {
        if (ArgVal != DeclExpr->getResultAsAPSInt()) {
          Diag(CI.getLoc(), diag::warn_duplicate_attribute) << CI;
          Diag(DeclAttr->getLoc(), diag::note_previous_attribute);
        }
        // Drop the duplicate attribute.
        return;
      }
    }
  }

  D->addAttr(::new (Context)
                 SYCLIntelMinWorkGroupsPerComputeUnitAttr(Context, CI, E));
}

// Helper to get CudaArch.
static CudaArch getCudaArch(const TargetInfo &TI) {
  if (!TI.getTriple().isNVPTX())
    llvm_unreachable("getCudaArch is only valid for NVPTX triple");
  auto &TO = TI.getTargetOpts();
  return StringToCudaArch(TO.CPU);
}

void Sema::AddSYCLIntelMaxWorkGroupsPerMultiprocessorAttr(
    Decl *D, const AttributeCommonInfo &CI, Expr *E) {
  auto &TI = Context.getTargetInfo();
  if (Context.getLangOpts().SYCLIsDevice) {
    if (!TI.getTriple().isNVPTX()) {
      Diag(E->getBeginLoc(), diag::warn_launch_bounds_is_cuda_specific)
          << CI << E->getSourceRange();
      return;
    }

    // Feature '.maxclusterrank' requires .target sm_90 or higher.
    auto SM = getCudaArch(TI);
    if (SM == CudaArch::UNKNOWN || SM < CudaArch::SM_90) {
      Diag(E->getBeginLoc(), diag::warn_cuda_maxclusterrank_sm_90)
          << CudaArchToString(SM) << CI << E->getSourceRange();
      return;
    }
  }
  if (!E->isValueDependent()) {
    // Validate that we have an integer constant expression and then store the
    // converted constant expression into the semantic attribute so that we
    // don't have to evaluate it again later.
    llvm::APSInt ArgVal;
    ExprResult Res = VerifyIntegerConstantExpression(E, &ArgVal);
    if (Res.isInvalid())
      return;
    if (!check32BitInt(E, *this, ArgVal, CI))
      return;
    E = Res.get();

    // Check to see if there's a duplicate attribute with different values
    // already applied to the declaration.
    if (const auto *DeclAttr =
            D->getAttr<SYCLIntelMaxWorkGroupsPerMultiprocessorAttr>()) {
      // If the other attribute argument is instantiation dependent, we won't
      // have converted it to a constant expression yet and thus we test
      // whether this is a null pointer.
      if (const auto *DeclExpr = dyn_cast<ConstantExpr>(DeclAttr->getValue())) {
        if (ArgVal != DeclExpr->getResultAsAPSInt()) {
          Diag(CI.getLoc(), diag::warn_duplicate_attribute) << CI;
          Diag(DeclAttr->getLoc(), diag::note_previous_attribute);
        }
        // Drop the duplicate attribute.
        return;
      }
    }
  }

  D->addAttr(::new (Context)
                 SYCLIntelMaxWorkGroupsPerMultiprocessorAttr(Context, CI, E));
}

SYCLIntelMaxGlobalWorkDimAttr *Sema::MergeSYCLIntelMaxGlobalWorkDimAttr(
    Decl *D, const SYCLIntelMaxGlobalWorkDimAttr &A) {
  // Check to see if there's a duplicate attribute with different values
  // already applied to the declaration.
  if (const auto *DeclAttr = D->getAttr<SYCLIntelMaxGlobalWorkDimAttr>()) {
    if (const auto *DeclExpr = dyn_cast<ConstantExpr>(DeclAttr->getValue())) {
      if (const auto *MergeExpr = dyn_cast<ConstantExpr>(A.getValue())) {
        if (DeclExpr->getResultAsAPSInt() != MergeExpr->getResultAsAPSInt()) {
          Diag(DeclAttr->getLoc(), diag::warn_duplicate_attribute) << &A;
          Diag(A.getLoc(), diag::note_previous_attribute);
        }
        // Do not add a duplicate attribute.
        return nullptr;
      }
    }
  }

  // If the declaration has a SYCLIntelMaxWorkGroupSizeAttr or
  // SYCLReqdWorkGroupSizeAttr, check to see if the attribute holds values equal
  // to (1, 1, 1) in case the value of SYCLIntelMaxGlobalWorkDimAttr equals to
  // 0.
  const auto *MergeExpr = dyn_cast<ConstantExpr>(A.getValue());
  if (MergeExpr && MergeExpr->getResultAsAPSInt() == 0) {
    if (checkWorkGroupSizeAttrExpr<SYCLIntelMaxWorkGroupSizeAttr>(*this, D,
                                                                  A) ||
        checkWorkGroupSizeAttrExpr<SYCLReqdWorkGroupSizeAttr>(*this, D, A))
      return nullptr;
  }

  return ::new (Context)
      SYCLIntelMaxGlobalWorkDimAttr(Context, A, A.getValue());
}

static void handleSYCLIntelMaxGlobalWorkDimAttr(Sema &S, Decl *D,
                                                const ParsedAttr &AL) {
  Expr *E = AL.getArgAsExpr(0);
  S.AddSYCLIntelMaxGlobalWorkDimAttr(D, AL, E);
}

SYCLIntelMinWorkGroupsPerComputeUnitAttr *
Sema::MergeSYCLIntelMinWorkGroupsPerComputeUnitAttr(
    Decl *D, const SYCLIntelMinWorkGroupsPerComputeUnitAttr &A) {
  // Check to see if there's a duplicate attribute with different values
  // already applied to the declaration.
  if (const auto *DeclAttr =
          D->getAttr<SYCLIntelMinWorkGroupsPerComputeUnitAttr>()) {
    if (const auto *DeclExpr = dyn_cast<ConstantExpr>(DeclAttr->getValue())) {
      if (const auto *MergeExpr = dyn_cast<ConstantExpr>(A.getValue())) {
        if (DeclExpr->getResultAsAPSInt() != MergeExpr->getResultAsAPSInt()) {
          Diag(DeclAttr->getLoc(), diag::warn_duplicate_attribute) << &A;
          Diag(A.getLoc(), diag::note_previous_attribute);
        }
        // Do not add a duplicate attribute.
        return nullptr;
      }
    }
  }

  return ::new (Context)
      SYCLIntelMinWorkGroupsPerComputeUnitAttr(Context, A, A.getValue());
}

SYCLIntelMaxWorkGroupsPerMultiprocessorAttr *
Sema::MergeSYCLIntelMaxWorkGroupsPerMultiprocessorAttr(
    Decl *D, const SYCLIntelMaxWorkGroupsPerMultiprocessorAttr &A) {
  // Check to see if there's a duplicate attribute with different values
  // already applied to the declaration.
  if (const auto *DeclAttr =
          D->getAttr<SYCLIntelMaxWorkGroupsPerMultiprocessorAttr>()) {
    if (const auto *DeclExpr = dyn_cast<ConstantExpr>(DeclAttr->getValue())) {
      if (const auto *MergeExpr = dyn_cast<ConstantExpr>(A.getValue())) {
        if (DeclExpr->getResultAsAPSInt() != MergeExpr->getResultAsAPSInt()) {
          Diag(DeclAttr->getLoc(), diag::warn_duplicate_attribute) << &A;
          Diag(A.getLoc(), diag::note_previous_attribute);
        }
        // Do not add a duplicate attribute.
        return nullptr;
      }
    }
  }

  return ::new (Context)
      SYCLIntelMaxWorkGroupsPerMultiprocessorAttr(Context, A, A.getValue());
}

// Handles [[intel::loop_fuse]] and [[intel::loop_fuse_independent]].
void Sema::AddSYCLIntelLoopFuseAttr(Decl *D, const AttributeCommonInfo &CI,
                                    Expr *E) {
  if (!E->isValueDependent()) {
    // Validate that we have an integer constant expression and then store the
    // converted constant expression into the semantic attribute so that we
    // don't have to evaluate it again later.
    llvm::APSInt ArgVal;
    ExprResult Res = VerifyIntegerConstantExpression(E, &ArgVal);
    if (Res.isInvalid())
      return;
    E = Res.get();

    // This attribute requires a non-negative value.
    if (ArgVal < 0) {
      Diag(E->getExprLoc(), diag::err_attribute_requires_positive_integer)
          << CI << /*non-negative*/ 1;
      return;
    }
    // Check to see if there's a duplicate attribute with different values
    // already applied to the declaration.
    if (const auto *DeclAttr = D->getAttr<SYCLIntelLoopFuseAttr>()) {
      // [[intel::loop_fuse]] and [[intel::loop_fuse_independent]] are
      // incompatible.
      // FIXME: If additional spellings are provided for this attribute,
      // this code will do the wrong thing.
      if (DeclAttr->getAttributeSpellingListIndex() !=
          CI.getAttributeSpellingListIndex()) {
        Diag(CI.getLoc(), diag::err_attributes_are_not_compatible)
            << CI << DeclAttr << CI.isRegularKeywordAttribute();
        Diag(DeclAttr->getLocation(), diag::note_conflicting_attribute);
        return;
      }
      // If the other attribute argument is instantiation dependent, we won't
      // have converted it to a constant expression yet and thus we test
      // whether this is a null pointer.
      if (const auto *DeclExpr = dyn_cast<ConstantExpr>(DeclAttr->getValue())) {
        if (ArgVal != DeclExpr->getResultAsAPSInt()) {
          Diag(CI.getLoc(), diag::warn_duplicate_attribute) << CI;
          Diag(DeclAttr->getLoc(), diag::note_previous_attribute);
        }
        // Drop the duplicate attribute.
        return;
      }
    }
  }

  D->addAttr(::new (Context) SYCLIntelLoopFuseAttr(Context, CI, E));
}

SYCLIntelLoopFuseAttr *
Sema::MergeSYCLIntelLoopFuseAttr(Decl *D, const SYCLIntelLoopFuseAttr &A) {
  // Check to see if there's a duplicate attribute with different values
  // already applied to the declaration.
  if (const auto *DeclAttr = D->getAttr<SYCLIntelLoopFuseAttr>()) {
    // [[intel::loop_fuse]] and [[intel::loop_fuse_independent]] are
    // incompatible.
    // FIXME: If additional spellings are provided for this attribute,
    // this code will do the wrong thing.
    if (DeclAttr->getAttributeSpellingListIndex() !=
        A.getAttributeSpellingListIndex()) {
      Diag(A.getLoc(), diag::err_attributes_are_not_compatible)
          << &A << DeclAttr << A.isRegularKeywordAttribute();
      Diag(DeclAttr->getLoc(), diag::note_conflicting_attribute);
      return nullptr;
    }
    if (const auto *DeclExpr = dyn_cast<ConstantExpr>(DeclAttr->getValue())) {
      if (const auto *MergeExpr = dyn_cast<ConstantExpr>(A.getValue())) {
        if (DeclExpr->getResultAsAPSInt() != MergeExpr->getResultAsAPSInt()) {
          Diag(DeclAttr->getLoc(), diag::warn_duplicate_attribute) << &A;
          Diag(A.getLoc(), diag::note_previous_attribute);
        }
        // Do not add a duplicate attribute.
        return nullptr;
      }
    }
  }

  return ::new (Context) SYCLIntelLoopFuseAttr(Context, A, A.getValue());
}

static void handleSYCLIntelLoopFuseAttr(Sema &S, Decl *D, const ParsedAttr &A) {
  // If no attribute argument is specified, set to default value '1'.
  Expr *E = A.isArgExpr(0)
                ? A.getArgAsExpr(0)
                : IntegerLiteral::Create(S.Context, llvm::APInt(32, 1),
                                         S.Context.IntTy, A.getLoc());

  S.AddSYCLIntelLoopFuseAttr(D, A, E);
}

static void handleVecTypeHint(Sema &S, Decl *D, const ParsedAttr &AL) {
  // This attribute is deprecated without replacement in SYCL 2020 mode.
  // Ignore the attribute in SYCL 2020.
  if (S.LangOpts.getSYCLVersion() > LangOptions::SYCL_2017) {
    S.Diag(AL.getLoc(), diag::warn_attribute_deprecated_ignored) << AL;
    return;
  }

  // If the attribute is used with the [[sycl::vec_type_hint]] spelling in SYCL
  // 2017 mode, we want to warn about using the newer name in the older
  // standard as a compatibility extension.
  if (S.LangOpts.getSYCLVersion() == LangOptions::SYCL_2017 && AL.hasScope())
    S.Diag(AL.getLoc(), diag::ext_sycl_2020_attr_spelling) << AL;

  if (!AL.hasParsedType()) {
    S.Diag(AL.getLoc(), diag::err_attribute_wrong_number_arguments) << AL << 1;
    return;
  }

  TypeSourceInfo *ParmTSI = nullptr;
  QualType ParmType = S.GetTypeFromParser(AL.getTypeArg(), &ParmTSI);
  assert(ParmTSI && "no type source info for attribute argument");

  if (!ParmType->isExtVectorType() && !ParmType->isFloatingType() &&
      (ParmType->isBooleanType() ||
       !ParmType->isIntegralType(S.getASTContext()))) {
    S.Diag(AL.getLoc(), diag::err_attribute_invalid_argument) << 2 << AL;
    return;
  }

  if (VecTypeHintAttr *A = D->getAttr<VecTypeHintAttr>()) {
    if (!S.Context.hasSameType(A->getTypeHint(), ParmType)) {
      S.Diag(AL.getLoc(), diag::warn_duplicate_attribute) << AL;
      return;
    }
  }

  D->addAttr(::new (S.Context) VecTypeHintAttr(S.Context, AL, ParmTSI));
}

SectionAttr *Sema::mergeSectionAttr(Decl *D, const AttributeCommonInfo &CI,
                                    StringRef Name) {
  // Explicit or partial specializations do not inherit
  // the section attribute from the primary template.
  if (const auto *FD = dyn_cast<FunctionDecl>(D)) {
    if (CI.getAttributeSpellingListIndex() == SectionAttr::Declspec_allocate &&
        FD->isFunctionTemplateSpecialization())
      return nullptr;
  }
  if (SectionAttr *ExistingAttr = D->getAttr<SectionAttr>()) {
    if (ExistingAttr->getName() == Name)
      return nullptr;
    Diag(ExistingAttr->getLocation(), diag::warn_mismatched_section)
         << 1 /*section*/;
    Diag(CI.getLoc(), diag::note_previous_attribute);
    return nullptr;
  }
  return ::new (Context) SectionAttr(Context, CI, Name);
}

/// Used to implement to perform semantic checking on
/// attribute((section("foo"))) specifiers.
///
/// In this case, "foo" is passed in to be checked.  If the section
/// specifier is invalid, return an Error that indicates the problem.
///
/// This is a simple quality of implementation feature to catch errors
/// and give good diagnostics in cases when the assembler or code generator
/// would otherwise reject the section specifier.
llvm::Error Sema::isValidSectionSpecifier(StringRef SecName) {
  if (!Context.getTargetInfo().getTriple().isOSDarwin())
    return llvm::Error::success();

  // Let MCSectionMachO validate this.
  StringRef Segment, Section;
  unsigned TAA, StubSize;
  bool HasTAA;
  return llvm::MCSectionMachO::ParseSectionSpecifier(SecName, Segment, Section,
                                                     TAA, HasTAA, StubSize);
}

bool Sema::checkSectionName(SourceLocation LiteralLoc, StringRef SecName) {
  if (llvm::Error E = isValidSectionSpecifier(SecName)) {
    Diag(LiteralLoc, diag::err_attribute_section_invalid_for_target)
        << toString(std::move(E)) << 1 /*'section'*/;
    return false;
  }
  return true;
}

static void handleSectionAttr(Sema &S, Decl *D, const ParsedAttr &AL) {
  // Make sure that there is a string literal as the sections's single
  // argument.
  StringRef Str;
  SourceLocation LiteralLoc;
  if (!S.checkStringLiteralArgumentAttr(AL, 0, Str, &LiteralLoc))
    return;

  if (!S.checkSectionName(LiteralLoc, Str))
    return;

  SectionAttr *NewAttr = S.mergeSectionAttr(D, AL, Str);
  if (NewAttr) {
    D->addAttr(NewAttr);
    if (isa<FunctionDecl, FunctionTemplateDecl, ObjCMethodDecl,
            ObjCPropertyDecl>(D))
      S.UnifySection(NewAttr->getName(),
                     ASTContext::PSF_Execute | ASTContext::PSF_Read,
                     cast<NamedDecl>(D));
  }
}

static void handleCodeModelAttr(Sema &S, Decl *D, const ParsedAttr &AL) {
  StringRef Str;
  SourceLocation LiteralLoc;
  // Check that it is a string.
  if (!S.checkStringLiteralArgumentAttr(AL, 0, Str, &LiteralLoc))
    return;

  llvm::CodeModel::Model CM;
  if (!CodeModelAttr::ConvertStrToModel(Str, CM)) {
    S.Diag(LiteralLoc, diag::err_attr_codemodel_arg) << Str;
    return;
  }

  D->addAttr(::new (S.Context) CodeModelAttr(S.Context, AL, CM));
}

// This is used for `__declspec(code_seg("segname"))` on a decl.
// `#pragma code_seg("segname")` uses checkSectionName() instead.
static bool checkCodeSegName(Sema &S, SourceLocation LiteralLoc,
                             StringRef CodeSegName) {
  if (llvm::Error E = S.isValidSectionSpecifier(CodeSegName)) {
    S.Diag(LiteralLoc, diag::err_attribute_section_invalid_for_target)
        << toString(std::move(E)) << 0 /*'code-seg'*/;
    return false;
  }

  return true;
}

CodeSegAttr *Sema::mergeCodeSegAttr(Decl *D, const AttributeCommonInfo &CI,
                                    StringRef Name) {
  // Explicit or partial specializations do not inherit
  // the code_seg attribute from the primary template.
  if (const auto *FD = dyn_cast<FunctionDecl>(D)) {
    if (FD->isFunctionTemplateSpecialization())
      return nullptr;
  }
  if (const auto *ExistingAttr = D->getAttr<CodeSegAttr>()) {
    if (ExistingAttr->getName() == Name)
      return nullptr;
    Diag(ExistingAttr->getLocation(), diag::warn_mismatched_section)
         << 0 /*codeseg*/;
    Diag(CI.getLoc(), diag::note_previous_attribute);
    return nullptr;
  }
  return ::new (Context) CodeSegAttr(Context, CI, Name);
}

static void handleCodeSegAttr(Sema &S, Decl *D, const ParsedAttr &AL) {
  StringRef Str;
  SourceLocation LiteralLoc;
  if (!S.checkStringLiteralArgumentAttr(AL, 0, Str, &LiteralLoc))
    return;
  if (!checkCodeSegName(S, LiteralLoc, Str))
    return;
  if (const auto *ExistingAttr = D->getAttr<CodeSegAttr>()) {
    if (!ExistingAttr->isImplicit()) {
      S.Diag(AL.getLoc(),
             ExistingAttr->getName() == Str
             ? diag::warn_duplicate_codeseg_attribute
             : diag::err_conflicting_codeseg_attribute);
      return;
    }
    D->dropAttr<CodeSegAttr>();
  }
  if (CodeSegAttr *CSA = S.mergeCodeSegAttr(D, AL, Str))
    D->addAttr(CSA);
}

// Check for things we'd like to warn about. Multiversioning issues are
// handled later in the process, once we know how many exist.
bool Sema::checkTargetAttr(SourceLocation LiteralLoc, StringRef AttrStr) {
  enum FirstParam { Unsupported, Duplicate, Unknown };
  enum SecondParam { None, CPU, Tune };
  enum ThirdParam { Target, TargetClones };
  if (AttrStr.contains("fpmath="))
    return Diag(LiteralLoc, diag::warn_unsupported_target_attribute)
           << Unsupported << None << "fpmath=" << Target;

  // Diagnose use of tune if target doesn't support it.
  if (!Context.getTargetInfo().supportsTargetAttributeTune() &&
      AttrStr.contains("tune="))
    return Diag(LiteralLoc, diag::warn_unsupported_target_attribute)
           << Unsupported << None << "tune=" << Target;

  ParsedTargetAttr ParsedAttrs =
      Context.getTargetInfo().parseTargetAttr(AttrStr);

  if (!ParsedAttrs.CPU.empty() &&
      !Context.getTargetInfo().isValidCPUName(ParsedAttrs.CPU))
    return Diag(LiteralLoc, diag::warn_unsupported_target_attribute)
           << Unknown << CPU << ParsedAttrs.CPU << Target;

  if (!ParsedAttrs.Tune.empty() &&
      !Context.getTargetInfo().isValidCPUName(ParsedAttrs.Tune))
    return Diag(LiteralLoc, diag::warn_unsupported_target_attribute)
           << Unknown << Tune << ParsedAttrs.Tune << Target;

  if (Context.getTargetInfo().getTriple().isRISCV() &&
      ParsedAttrs.Duplicate != "")
    return Diag(LiteralLoc, diag::err_duplicate_target_attribute)
           << Duplicate << None << ParsedAttrs.Duplicate << Target;

  if (ParsedAttrs.Duplicate != "")
    return Diag(LiteralLoc, diag::warn_unsupported_target_attribute)
           << Duplicate << None << ParsedAttrs.Duplicate << Target;

  for (const auto &Feature : ParsedAttrs.Features) {
    auto CurFeature = StringRef(Feature).drop_front(); // remove + or -.
    if (!Context.getTargetInfo().isValidFeatureName(CurFeature))
      return Diag(LiteralLoc, diag::warn_unsupported_target_attribute)
             << Unsupported << None << CurFeature << Target;
  }

  TargetInfo::BranchProtectionInfo BPI;
  StringRef DiagMsg;
  if (ParsedAttrs.BranchProtection.empty())
    return false;
  if (!Context.getTargetInfo().validateBranchProtection(
          ParsedAttrs.BranchProtection, ParsedAttrs.CPU, BPI, DiagMsg)) {
    if (DiagMsg.empty())
      return Diag(LiteralLoc, diag::warn_unsupported_target_attribute)
             << Unsupported << None << "branch-protection" << Target;
    return Diag(LiteralLoc, diag::err_invalid_branch_protection_spec)
           << DiagMsg;
  }
  if (!DiagMsg.empty())
    Diag(LiteralLoc, diag::warn_unsupported_branch_protection_spec) << DiagMsg;

  return false;
}

static bool hasArmStreamingInterface(const FunctionDecl *FD) {
  if (const auto *T = FD->getType()->getAs<FunctionProtoType>())
    if (T->getAArch64SMEAttributes() & FunctionType::SME_PStateSMEnabledMask)
      return true;
  return false;
}

// Check Target Version attrs
bool Sema::checkTargetVersionAttr(SourceLocation LiteralLoc, Decl *D,
                                  StringRef &AttrStr, bool &isDefault) {
  enum FirstParam { Unsupported };
  enum SecondParam { None };
  enum ThirdParam { Target, TargetClones, TargetVersion };
  if (AttrStr.trim() == "default")
    isDefault = true;
  llvm::SmallVector<StringRef, 8> Features;
  AttrStr.split(Features, "+");
  for (auto &CurFeature : Features) {
    CurFeature = CurFeature.trim();
    if (CurFeature == "default")
      continue;
    if (!Context.getTargetInfo().validateCpuSupports(CurFeature))
      return Diag(LiteralLoc, diag::warn_unsupported_target_attribute)
             << Unsupported << None << CurFeature << TargetVersion;
  }
  if (hasArmStreamingInterface(cast<FunctionDecl>(D)))
    return Diag(LiteralLoc, diag::err_sme_streaming_cannot_be_multiversioned);
  return false;
}

static void handleTargetVersionAttr(Sema &S, Decl *D, const ParsedAttr &AL) {
  StringRef Str;
  SourceLocation LiteralLoc;
  bool isDefault = false;
  if (!S.checkStringLiteralArgumentAttr(AL, 0, Str, &LiteralLoc) ||
      S.checkTargetVersionAttr(LiteralLoc, D, Str, isDefault))
    return;
  // Do not create default only target_version attribute
  if (!isDefault) {
    TargetVersionAttr *NewAttr =
        ::new (S.Context) TargetVersionAttr(S.Context, AL, Str);
    D->addAttr(NewAttr);
  }
}

static void handleTargetAttr(Sema &S, Decl *D, const ParsedAttr &AL) {
  StringRef Str;
  SourceLocation LiteralLoc;
  if (!S.checkStringLiteralArgumentAttr(AL, 0, Str, &LiteralLoc) ||
      S.checkTargetAttr(LiteralLoc, Str))
    return;

  TargetAttr *NewAttr = ::new (S.Context) TargetAttr(S.Context, AL, Str);
  D->addAttr(NewAttr);
}

bool Sema::checkTargetClonesAttrString(
    SourceLocation LiteralLoc, StringRef Str, const StringLiteral *Literal,
    Decl *D, bool &HasDefault, bool &HasCommas, bool &HasNotDefault,
    SmallVectorImpl<SmallString<64>> &StringsBuffer) {
  enum FirstParam { Unsupported, Duplicate, Unknown };
  enum SecondParam { None, CPU, Tune };
  enum ThirdParam { Target, TargetClones };
  HasCommas = HasCommas || Str.contains(',');
  const TargetInfo &TInfo = Context.getTargetInfo();
  // Warn on empty at the beginning of a string.
  if (Str.size() == 0)
    return Diag(LiteralLoc, diag::warn_unsupported_target_attribute)
           << Unsupported << None << "" << TargetClones;

  std::pair<StringRef, StringRef> Parts = {{}, Str};
  while (!Parts.second.empty()) {
    Parts = Parts.second.split(',');
    StringRef Cur = Parts.first.trim();
    SourceLocation CurLoc =
        Literal->getLocationOfByte(Cur.data() - Literal->getString().data(),
                                   getSourceManager(), getLangOpts(), TInfo);

    bool DefaultIsDupe = false;
    bool HasCodeGenImpact = false;
    if (Cur.empty())
      return Diag(CurLoc, diag::warn_unsupported_target_attribute)
             << Unsupported << None << "" << TargetClones;

    if (TInfo.getTriple().isAArch64()) {
      // AArch64 target clones specific
      if (Cur == "default") {
        DefaultIsDupe = HasDefault;
        HasDefault = true;
        if (llvm::is_contained(StringsBuffer, Cur) || DefaultIsDupe)
          Diag(CurLoc, diag::warn_target_clone_duplicate_options);
        else
          StringsBuffer.push_back(Cur);
      } else {
        std::pair<StringRef, StringRef> CurParts = {{}, Cur};
        llvm::SmallVector<StringRef, 8> CurFeatures;
        while (!CurParts.second.empty()) {
          CurParts = CurParts.second.split('+');
          StringRef CurFeature = CurParts.first.trim();
          if (!TInfo.validateCpuSupports(CurFeature)) {
            Diag(CurLoc, diag::warn_unsupported_target_attribute)
                << Unsupported << None << CurFeature << TargetClones;
            continue;
          }
          if (TInfo.doesFeatureAffectCodeGen(CurFeature))
            HasCodeGenImpact = true;
          CurFeatures.push_back(CurFeature);
        }
        // Canonize TargetClones Attributes
        llvm::sort(CurFeatures);
        SmallString<64> Res;
        for (auto &CurFeat : CurFeatures) {
          if (!Res.equals(""))
            Res.append("+");
          Res.append(CurFeat);
        }
        if (llvm::is_contained(StringsBuffer, Res) || DefaultIsDupe)
          Diag(CurLoc, diag::warn_target_clone_duplicate_options);
        else if (!HasCodeGenImpact)
          // Ignore features in target_clone attribute that don't impact
          // code generation
          Diag(CurLoc, diag::warn_target_clone_no_impact_options);
        else if (!Res.empty()) {
          StringsBuffer.push_back(Res);
          HasNotDefault = true;
        }
      }
      if (hasArmStreamingInterface(cast<FunctionDecl>(D)))
        return Diag(LiteralLoc,
                    diag::err_sme_streaming_cannot_be_multiversioned);
    } else {
      // Other targets ( currently X86 )
      if (Cur.starts_with("arch=")) {
        if (!Context.getTargetInfo().isValidCPUName(
                Cur.drop_front(sizeof("arch=") - 1)))
          return Diag(CurLoc, diag::warn_unsupported_target_attribute)
                 << Unsupported << CPU << Cur.drop_front(sizeof("arch=") - 1)
                 << TargetClones;
      } else if (Cur == "default") {
        DefaultIsDupe = HasDefault;
        HasDefault = true;
      } else if (!Context.getTargetInfo().isValidFeatureName(Cur))
        return Diag(CurLoc, diag::warn_unsupported_target_attribute)
               << Unsupported << None << Cur << TargetClones;
      if (llvm::is_contained(StringsBuffer, Cur) || DefaultIsDupe)
        Diag(CurLoc, diag::warn_target_clone_duplicate_options);
      // Note: Add even if there are duplicates, since it changes name mangling.
      StringsBuffer.push_back(Cur);
    }
  }

  if (Str.rtrim().ends_with(","))
    return Diag(LiteralLoc, diag::warn_unsupported_target_attribute)
           << Unsupported << None << "" << TargetClones;
  return false;
}

static void handleTargetClonesAttr(Sema &S, Decl *D, const ParsedAttr &AL) {
  if (S.Context.getTargetInfo().getTriple().isAArch64() &&
      !S.Context.getTargetInfo().hasFeature("fmv"))
    return;

  // Ensure we don't combine these with themselves, since that causes some
  // confusing behavior.
  if (const auto *Other = D->getAttr<TargetClonesAttr>()) {
    S.Diag(AL.getLoc(), diag::err_disallowed_duplicate_attribute) << AL;
    S.Diag(Other->getLocation(), diag::note_conflicting_attribute);
    return;
  }
  if (checkAttrMutualExclusion<TargetClonesAttr>(S, D, AL))
    return;

  SmallVector<StringRef, 2> Strings;
  SmallVector<SmallString<64>, 2> StringsBuffer;
  bool HasCommas = false, HasDefault = false, HasNotDefault = false;

  for (unsigned I = 0, E = AL.getNumArgs(); I != E; ++I) {
    StringRef CurStr;
    SourceLocation LiteralLoc;
    if (!S.checkStringLiteralArgumentAttr(AL, I, CurStr, &LiteralLoc) ||
        S.checkTargetClonesAttrString(
            LiteralLoc, CurStr,
            cast<StringLiteral>(AL.getArgAsExpr(I)->IgnoreParenCasts()), D,
            HasDefault, HasCommas, HasNotDefault, StringsBuffer))
      return;
  }

  for (auto &SmallStr : StringsBuffer)
    Strings.push_back(SmallStr.str());

  if (HasCommas && AL.getNumArgs() > 1)
    S.Diag(AL.getLoc(), diag::warn_target_clone_mixed_values);

  if (S.Context.getTargetInfo().getTriple().isAArch64() && !HasDefault) {
    // Add default attribute if there is no one
    HasDefault = true;
    Strings.push_back("default");
  }

  if (!HasDefault) {
    S.Diag(AL.getLoc(), diag::err_target_clone_must_have_default);
    return;
  }

  // FIXME: We could probably figure out how to get this to work for lambdas
  // someday.
  if (const auto *MD = dyn_cast<CXXMethodDecl>(D)) {
    if (MD->getParent()->isLambda()) {
      S.Diag(D->getLocation(), diag::err_multiversion_doesnt_support)
          << static_cast<unsigned>(MultiVersionKind::TargetClones)
          << /*Lambda*/ 9;
      return;
    }
  }

  // No multiversion if we have default version only.
  if (S.Context.getTargetInfo().getTriple().isAArch64() && !HasNotDefault)
    return;

  cast<FunctionDecl>(D)->setIsMultiVersion();
  TargetClonesAttr *NewAttr = ::new (S.Context)
      TargetClonesAttr(S.Context, AL, Strings.data(), Strings.size());
  D->addAttr(NewAttr);
}

static void handleMinVectorWidthAttr(Sema &S, Decl *D, const ParsedAttr &AL) {
  Expr *E = AL.getArgAsExpr(0);
  uint32_t VecWidth;
  if (!checkUInt32Argument(S, AL, E, VecWidth)) {
    AL.setInvalid();
    return;
  }

  MinVectorWidthAttr *Existing = D->getAttr<MinVectorWidthAttr>();
  if (Existing && Existing->getVectorWidth() != VecWidth) {
    S.Diag(AL.getLoc(), diag::warn_duplicate_attribute) << AL;
    return;
  }

  D->addAttr(::new (S.Context) MinVectorWidthAttr(S.Context, AL, VecWidth));
}

static void handleCleanupAttr(Sema &S, Decl *D, const ParsedAttr &AL) {
  Expr *E = AL.getArgAsExpr(0);
  SourceLocation Loc = E->getExprLoc();
  FunctionDecl *FD = nullptr;
  DeclarationNameInfo NI;

  // gcc only allows for simple identifiers. Since we support more than gcc, we
  // will warn the user.
  if (auto *DRE = dyn_cast<DeclRefExpr>(E)) {
    if (DRE->hasQualifier())
      S.Diag(Loc, diag::warn_cleanup_ext);
    FD = dyn_cast<FunctionDecl>(DRE->getDecl());
    NI = DRE->getNameInfo();
    if (!FD) {
      S.Diag(Loc, diag::err_attribute_cleanup_arg_not_function) << 1
        << NI.getName();
      return;
    }
  } else if (auto *ULE = dyn_cast<UnresolvedLookupExpr>(E)) {
    if (ULE->hasExplicitTemplateArgs())
      S.Diag(Loc, diag::warn_cleanup_ext);
    FD = S.ResolveSingleFunctionTemplateSpecialization(ULE, true);
    NI = ULE->getNameInfo();
    if (!FD) {
      S.Diag(Loc, diag::err_attribute_cleanup_arg_not_function) << 2
        << NI.getName();
      if (ULE->getType() == S.Context.OverloadTy)
        S.NoteAllOverloadCandidates(ULE);
      return;
    }
  } else {
    S.Diag(Loc, diag::err_attribute_cleanup_arg_not_function) << 0;
    return;
  }

  if (FD->getNumParams() != 1) {
    S.Diag(Loc, diag::err_attribute_cleanup_func_must_take_one_arg)
      << NI.getName();
    return;
  }

  // We're currently more strict than GCC about what function types we accept.
  // If this ever proves to be a problem it should be easy to fix.
  QualType Ty = S.Context.getPointerType(cast<VarDecl>(D)->getType());
  QualType ParamTy = FD->getParamDecl(0)->getType();
  if (S.CheckAssignmentConstraints(FD->getParamDecl(0)->getLocation(),
                                   ParamTy, Ty) != Sema::Compatible) {
    S.Diag(Loc, diag::err_attribute_cleanup_func_arg_incompatible_type)
      << NI.getName() << ParamTy << Ty;
    return;
  }

  D->addAttr(::new (S.Context) CleanupAttr(S.Context, AL, FD));
}

static void handleEnumExtensibilityAttr(Sema &S, Decl *D,
                                        const ParsedAttr &AL) {
  if (!AL.isArgIdent(0)) {
    S.Diag(AL.getLoc(), diag::err_attribute_argument_n_type)
        << AL << 0 << AANT_ArgumentIdentifier;
    return;
  }

  EnumExtensibilityAttr::Kind ExtensibilityKind;
  IdentifierInfo *II = AL.getArgAsIdent(0)->Ident;
  if (!EnumExtensibilityAttr::ConvertStrToKind(II->getName(),
                                               ExtensibilityKind)) {
    S.Diag(AL.getLoc(), diag::warn_attribute_type_not_supported) << AL << II;
    return;
  }

  D->addAttr(::new (S.Context)
                 EnumExtensibilityAttr(S.Context, AL, ExtensibilityKind));
}

/// Handle __attribute__((format_arg((idx)))) attribute based on
/// http://gcc.gnu.org/onlinedocs/gcc/Function-Attributes.html
static void handleFormatArgAttr(Sema &S, Decl *D, const ParsedAttr &AL) {
  const Expr *IdxExpr = AL.getArgAsExpr(0);
  ParamIdx Idx;
  if (!checkFunctionOrMethodParameterIndex(S, D, AL, 1, IdxExpr, Idx))
    return;

  // Make sure the format string is really a string.
  QualType Ty = getFunctionOrMethodParamType(D, Idx.getASTIndex());

  bool NotNSStringTy = !isNSStringType(Ty, S.Context);
  if (NotNSStringTy &&
      !isCFStringType(Ty, S.Context) &&
      (!Ty->isPointerType() ||
       !Ty->castAs<PointerType>()->getPointeeType()->isCharType())) {
    S.Diag(AL.getLoc(), diag::err_format_attribute_not)
        << IdxExpr->getSourceRange() << getFunctionOrMethodParamRange(D, 0);
    return;
  }
  Ty = getFunctionOrMethodResultType(D);
  // replace instancetype with the class type
  auto Instancetype = S.Context.getObjCInstanceTypeDecl()->getTypeForDecl();
  if (Ty->getAs<TypedefType>() == Instancetype)
    if (auto *OMD = dyn_cast<ObjCMethodDecl>(D))
      if (auto *Interface = OMD->getClassInterface())
        Ty = S.Context.getObjCObjectPointerType(
            QualType(Interface->getTypeForDecl(), 0));
  if (!isNSStringType(Ty, S.Context, /*AllowNSAttributedString=*/true) &&
      !isCFStringType(Ty, S.Context) &&
      (!Ty->isPointerType() ||
       !Ty->castAs<PointerType>()->getPointeeType()->isCharType())) {
    S.Diag(AL.getLoc(), diag::err_format_attribute_result_not)
        << (NotNSStringTy ? "string type" : "NSString")
        << IdxExpr->getSourceRange() << getFunctionOrMethodParamRange(D, 0);
    return;
  }

  D->addAttr(::new (S.Context) FormatArgAttr(S.Context, AL, Idx));
}

enum FormatAttrKind {
  CFStringFormat,
  NSStringFormat,
  StrftimeFormat,
  SupportedFormat,
  IgnoredFormat,
  InvalidFormat
};

/// getFormatAttrKind - Map from format attribute names to supported format
/// types.
static FormatAttrKind getFormatAttrKind(StringRef Format) {
  return llvm::StringSwitch<FormatAttrKind>(Format)
      // Check for formats that get handled specially.
      .Case("NSString", NSStringFormat)
      .Case("CFString", CFStringFormat)
      .Case("strftime", StrftimeFormat)

      // Otherwise, check for supported formats.
      .Cases("scanf", "printf", "printf0", "strfmon", SupportedFormat)
      .Cases("cmn_err", "vcmn_err", "zcmn_err", SupportedFormat)
      .Case("kprintf", SupportedFormat)         // OpenBSD.
      .Case("freebsd_kprintf", SupportedFormat) // FreeBSD.
      .Case("os_trace", SupportedFormat)
      .Case("os_log", SupportedFormat)

      .Cases("gcc_diag", "gcc_cdiag", "gcc_cxxdiag", "gcc_tdiag", IgnoredFormat)
      .Default(InvalidFormat);
}

/// Handle __attribute__((init_priority(priority))) attributes based on
/// http://gcc.gnu.org/onlinedocs/gcc/C_002b_002b-Attributes.html
static void handleInitPriorityAttr(Sema &S, Decl *D, const ParsedAttr &AL) {
  if (!S.getLangOpts().CPlusPlus) {
    S.Diag(AL.getLoc(), diag::warn_attribute_ignored) << AL;
    return;
  }

  if (S.getLangOpts().HLSL) {
    S.Diag(AL.getLoc(), diag::err_hlsl_init_priority_unsupported);
    return;
  }

  if (S.getCurFunctionOrMethodDecl()) {
    S.Diag(AL.getLoc(), diag::err_init_priority_object_attr);
    AL.setInvalid();
    return;
  }
  QualType T = cast<VarDecl>(D)->getType();
  if (S.Context.getAsArrayType(T))
    T = S.Context.getBaseElementType(T);
  if (!T->getAs<RecordType>()) {
    S.Diag(AL.getLoc(), diag::err_init_priority_object_attr);
    AL.setInvalid();
    return;
  }

  Expr *E = AL.getArgAsExpr(0);
  uint32_t prioritynum;
  if (!checkUInt32Argument(S, AL, E, prioritynum)) {
    AL.setInvalid();
    return;
  }

  // Only perform the priority check if the attribute is outside of a system
  // header. Values <= 100 are reserved for the implementation, and libc++
  // benefits from being able to specify values in that range.
  if ((prioritynum < 101 || prioritynum > 65535) &&
      !S.getSourceManager().isInSystemHeader(AL.getLoc())) {
    S.Diag(AL.getLoc(), diag::err_attribute_argument_out_of_range)
        << E->getSourceRange() << AL << 101 << 65535;
    AL.setInvalid();
    return;
  }
  D->addAttr(::new (S.Context) InitPriorityAttr(S.Context, AL, prioritynum));
}

ErrorAttr *Sema::mergeErrorAttr(Decl *D, const AttributeCommonInfo &CI,
                                StringRef NewUserDiagnostic) {
  if (const auto *EA = D->getAttr<ErrorAttr>()) {
    std::string NewAttr = CI.getNormalizedFullName();
    assert((NewAttr == "error" || NewAttr == "warning") &&
           "unexpected normalized full name");
    bool Match = (EA->isError() && NewAttr == "error") ||
                 (EA->isWarning() && NewAttr == "warning");
    if (!Match) {
      Diag(EA->getLocation(), diag::err_attributes_are_not_compatible)
          << CI << EA
          << (CI.isRegularKeywordAttribute() ||
              EA->isRegularKeywordAttribute());
      Diag(CI.getLoc(), diag::note_conflicting_attribute);
      return nullptr;
    }
    if (EA->getUserDiagnostic() != NewUserDiagnostic) {
      Diag(CI.getLoc(), diag::warn_duplicate_attribute) << EA;
      Diag(EA->getLoc(), diag::note_previous_attribute);
    }
    D->dropAttr<ErrorAttr>();
  }
  return ::new (Context) ErrorAttr(Context, CI, NewUserDiagnostic);
}

FormatAttr *Sema::mergeFormatAttr(Decl *D, const AttributeCommonInfo &CI,
                                  IdentifierInfo *Format, int FormatIdx,
                                  int FirstArg) {
  // Check whether we already have an equivalent format attribute.
  for (auto *F : D->specific_attrs<FormatAttr>()) {
    if (F->getType() == Format &&
        F->getFormatIdx() == FormatIdx &&
        F->getFirstArg() == FirstArg) {
      // If we don't have a valid location for this attribute, adopt the
      // location.
      if (F->getLocation().isInvalid())
        F->setRange(CI.getRange());
      return nullptr;
    }
  }

  return ::new (Context) FormatAttr(Context, CI, Format, FormatIdx, FirstArg);
}

/// Handle __attribute__((format(type,idx,firstarg))) attributes based on
/// http://gcc.gnu.org/onlinedocs/gcc/Function-Attributes.html
static void handleFormatAttr(Sema &S, Decl *D, const ParsedAttr &AL) {
  if (!AL.isArgIdent(0)) {
    S.Diag(AL.getLoc(), diag::err_attribute_argument_n_type)
        << AL << 1 << AANT_ArgumentIdentifier;
    return;
  }

  // In C++ the implicit 'this' function parameter also counts, and they are
  // counted from one.
  bool HasImplicitThisParam = isInstanceMethod(D);
  unsigned NumArgs = getFunctionOrMethodNumParams(D) + HasImplicitThisParam;

  IdentifierInfo *II = AL.getArgAsIdent(0)->Ident;
  StringRef Format = II->getName();

  if (normalizeName(Format)) {
    // If we've modified the string name, we need a new identifier for it.
    II = &S.Context.Idents.get(Format);
  }

  // Check for supported formats.
  FormatAttrKind Kind = getFormatAttrKind(Format);

  if (Kind == IgnoredFormat)
    return;

  if (Kind == InvalidFormat) {
    S.Diag(AL.getLoc(), diag::warn_attribute_type_not_supported)
        << AL << II->getName();
    return;
  }

  // checks for the 2nd argument
  Expr *IdxExpr = AL.getArgAsExpr(1);
  uint32_t Idx;
  if (!checkUInt32Argument(S, AL, IdxExpr, Idx, 2))
    return;

  if (Idx < 1 || Idx > NumArgs) {
    S.Diag(AL.getLoc(), diag::err_attribute_argument_out_of_bounds)
        << AL << 2 << IdxExpr->getSourceRange();
    return;
  }

  // FIXME: Do we need to bounds check?
  unsigned ArgIdx = Idx - 1;

  if (HasImplicitThisParam) {
    if (ArgIdx == 0) {
      S.Diag(AL.getLoc(),
             diag::err_format_attribute_implicit_this_format_string)
        << IdxExpr->getSourceRange();
      return;
    }
    ArgIdx--;
  }

  // make sure the format string is really a string
  QualType Ty = getFunctionOrMethodParamType(D, ArgIdx);

  if (!isNSStringType(Ty, S.Context, true) &&
      !isCFStringType(Ty, S.Context) &&
      (!Ty->isPointerType() ||
       !Ty->castAs<PointerType>()->getPointeeType()->isCharType())) {
    S.Diag(AL.getLoc(), diag::err_format_attribute_not)
      << IdxExpr->getSourceRange() << getFunctionOrMethodParamRange(D, ArgIdx);
    return;
  }

  // check the 3rd argument
  Expr *FirstArgExpr = AL.getArgAsExpr(2);
  uint32_t FirstArg;
  if (!checkUInt32Argument(S, AL, FirstArgExpr, FirstArg, 3))
    return;

  // FirstArg == 0 is is always valid.
  if (FirstArg != 0) {
    if (Kind == StrftimeFormat) {
      // If the kind is strftime, FirstArg must be 0 because strftime does not
      // use any variadic arguments.
      S.Diag(AL.getLoc(), diag::err_format_strftime_third_parameter)
          << FirstArgExpr->getSourceRange()
          << FixItHint::CreateReplacement(FirstArgExpr->getSourceRange(), "0");
      return;
    } else if (isFunctionOrMethodVariadic(D)) {
      // Else, if the function is variadic, then FirstArg must be 0 or the
      // "position" of the ... parameter. It's unusual to use 0 with variadic
      // functions, so the fixit proposes the latter.
      if (FirstArg != NumArgs + 1) {
        S.Diag(AL.getLoc(), diag::err_attribute_argument_out_of_bounds)
            << AL << 3 << FirstArgExpr->getSourceRange()
            << FixItHint::CreateReplacement(FirstArgExpr->getSourceRange(),
                                            std::to_string(NumArgs + 1));
        return;
      }
    } else {
      // Inescapable GCC compatibility diagnostic.
      S.Diag(D->getLocation(), diag::warn_gcc_requires_variadic_function) << AL;
      if (FirstArg <= Idx) {
        // Else, the function is not variadic, and FirstArg must be 0 or any
        // parameter after the format parameter. We don't offer a fixit because
        // there are too many possible good values.
        S.Diag(AL.getLoc(), diag::err_attribute_argument_out_of_bounds)
            << AL << 3 << FirstArgExpr->getSourceRange();
        return;
      }
    }
  }

  FormatAttr *NewAttr = S.mergeFormatAttr(D, AL, II, Idx, FirstArg);
  if (NewAttr)
    D->addAttr(NewAttr);
}

/// Handle __attribute__((callback(CalleeIdx, PayloadIdx0, ...))) attributes.
static void handleCallbackAttr(Sema &S, Decl *D, const ParsedAttr &AL) {
  // The index that identifies the callback callee is mandatory.
  if (AL.getNumArgs() == 0) {
    S.Diag(AL.getLoc(), diag::err_callback_attribute_no_callee)
        << AL.getRange();
    return;
  }

  bool HasImplicitThisParam = isInstanceMethod(D);
  int32_t NumArgs = getFunctionOrMethodNumParams(D);

  FunctionDecl *FD = D->getAsFunction();
  assert(FD && "Expected a function declaration!");

  llvm::StringMap<int> NameIdxMapping;
  NameIdxMapping["__"] = -1;

  NameIdxMapping["this"] = 0;

  int Idx = 1;
  for (const ParmVarDecl *PVD : FD->parameters())
    NameIdxMapping[PVD->getName()] = Idx++;

  auto UnknownName = NameIdxMapping.end();

  SmallVector<int, 8> EncodingIndices;
  for (unsigned I = 0, E = AL.getNumArgs(); I < E; ++I) {
    SourceRange SR;
    int32_t ArgIdx;

    if (AL.isArgIdent(I)) {
      IdentifierLoc *IdLoc = AL.getArgAsIdent(I);
      auto It = NameIdxMapping.find(IdLoc->Ident->getName());
      if (It == UnknownName) {
        S.Diag(AL.getLoc(), diag::err_callback_attribute_argument_unknown)
            << IdLoc->Ident << IdLoc->Loc;
        return;
      }

      SR = SourceRange(IdLoc->Loc);
      ArgIdx = It->second;
    } else if (AL.isArgExpr(I)) {
      Expr *IdxExpr = AL.getArgAsExpr(I);

      // If the expression is not parseable as an int32_t we have a problem.
      if (!checkUInt32Argument(S, AL, IdxExpr, (uint32_t &)ArgIdx, I + 1,
                               false)) {
        S.Diag(AL.getLoc(), diag::err_attribute_argument_out_of_bounds)
            << AL << (I + 1) << IdxExpr->getSourceRange();
        return;
      }

      // Check oob, excluding the special values, 0 and -1.
      if (ArgIdx < -1 || ArgIdx > NumArgs) {
        S.Diag(AL.getLoc(), diag::err_attribute_argument_out_of_bounds)
            << AL << (I + 1) << IdxExpr->getSourceRange();
        return;
      }

      SR = IdxExpr->getSourceRange();
    } else {
      llvm_unreachable("Unexpected ParsedAttr argument type!");
    }

    if (ArgIdx == 0 && !HasImplicitThisParam) {
      S.Diag(AL.getLoc(), diag::err_callback_implicit_this_not_available)
          << (I + 1) << SR;
      return;
    }

    // Adjust for the case we do not have an implicit "this" parameter. In this
    // case we decrease all positive values by 1 to get LLVM argument indices.
    if (!HasImplicitThisParam && ArgIdx > 0)
      ArgIdx -= 1;

    EncodingIndices.push_back(ArgIdx);
  }

  int CalleeIdx = EncodingIndices.front();
  // Check if the callee index is proper, thus not "this" and not "unknown".
  // This means the "CalleeIdx" has to be non-negative if "HasImplicitThisParam"
  // is false and positive if "HasImplicitThisParam" is true.
  if (CalleeIdx < (int)HasImplicitThisParam) {
    S.Diag(AL.getLoc(), diag::err_callback_attribute_invalid_callee)
        << AL.getRange();
    return;
  }

  // Get the callee type, note the index adjustment as the AST doesn't contain
  // the this type (which the callee cannot reference anyway!).
  const Type *CalleeType =
      getFunctionOrMethodParamType(D, CalleeIdx - HasImplicitThisParam)
          .getTypePtr();
  if (!CalleeType || !CalleeType->isFunctionPointerType()) {
    S.Diag(AL.getLoc(), diag::err_callback_callee_no_function_type)
        << AL.getRange();
    return;
  }

  const Type *CalleeFnType =
      CalleeType->getPointeeType()->getUnqualifiedDesugaredType();

  // TODO: Check the type of the callee arguments.

  const auto *CalleeFnProtoType = dyn_cast<FunctionProtoType>(CalleeFnType);
  if (!CalleeFnProtoType) {
    S.Diag(AL.getLoc(), diag::err_callback_callee_no_function_type)
        << AL.getRange();
    return;
  }

  if (CalleeFnProtoType->getNumParams() > EncodingIndices.size() - 1) {
    S.Diag(AL.getLoc(), diag::err_attribute_wrong_number_arguments)
        << AL << (unsigned)(EncodingIndices.size() - 1);
    return;
  }

  if (CalleeFnProtoType->getNumParams() < EncodingIndices.size() - 1) {
    S.Diag(AL.getLoc(), diag::err_attribute_wrong_number_arguments)
        << AL << (unsigned)(EncodingIndices.size() - 1);
    return;
  }

  if (CalleeFnProtoType->isVariadic()) {
    S.Diag(AL.getLoc(), diag::err_callback_callee_is_variadic) << AL.getRange();
    return;
  }

  // Do not allow multiple callback attributes.
  if (D->hasAttr<CallbackAttr>()) {
    S.Diag(AL.getLoc(), diag::err_callback_attribute_multiple) << AL.getRange();
    return;
  }

  D->addAttr(::new (S.Context) CallbackAttr(
      S.Context, AL, EncodingIndices.data(), EncodingIndices.size()));
}

static bool isFunctionLike(const Type &T) {
  // Check for explicit function types.
  // 'called_once' is only supported in Objective-C and it has
  // function pointers and block pointers.
  return T.isFunctionPointerType() || T.isBlockPointerType();
}

/// Handle 'called_once' attribute.
static void handleCalledOnceAttr(Sema &S, Decl *D, const ParsedAttr &AL) {
  // 'called_once' only applies to parameters representing functions.
  QualType T = cast<ParmVarDecl>(D)->getType();

  if (!isFunctionLike(*T)) {
    S.Diag(AL.getLoc(), diag::err_called_once_attribute_wrong_type);
    return;
  }

  D->addAttr(::new (S.Context) CalledOnceAttr(S.Context, AL));
}

static void handleTransparentUnionAttr(Sema &S, Decl *D, const ParsedAttr &AL) {
  // Try to find the underlying union declaration.
  RecordDecl *RD = nullptr;
  const auto *TD = dyn_cast<TypedefNameDecl>(D);
  if (TD && TD->getUnderlyingType()->isUnionType())
    RD = TD->getUnderlyingType()->getAsUnionType()->getDecl();
  else
    RD = dyn_cast<RecordDecl>(D);

  if (!RD || !RD->isUnion()) {
    S.Diag(AL.getLoc(), diag::warn_attribute_wrong_decl_type)
        << AL << AL.isRegularKeywordAttribute() << ExpectedUnion;
    return;
  }

  if (!RD->isCompleteDefinition()) {
    if (!RD->isBeingDefined())
      S.Diag(AL.getLoc(),
             diag::warn_transparent_union_attribute_not_definition);
    return;
  }

  RecordDecl::field_iterator Field = RD->field_begin(),
                          FieldEnd = RD->field_end();
  if (Field == FieldEnd) {
    S.Diag(AL.getLoc(), diag::warn_transparent_union_attribute_zero_fields);
    return;
  }

  FieldDecl *FirstField = *Field;
  QualType FirstType = FirstField->getType();
  if (FirstType->hasFloatingRepresentation() || FirstType->isVectorType()) {
    S.Diag(FirstField->getLocation(),
           diag::warn_transparent_union_attribute_floating)
      << FirstType->isVectorType() << FirstType;
    return;
  }

  if (FirstType->isIncompleteType())
    return;
  uint64_t FirstSize = S.Context.getTypeSize(FirstType);
  uint64_t FirstAlign = S.Context.getTypeAlign(FirstType);
  for (; Field != FieldEnd; ++Field) {
    QualType FieldType = Field->getType();
    if (FieldType->isIncompleteType())
      return;
    // FIXME: this isn't fully correct; we also need to test whether the
    // members of the union would all have the same calling convention as the
    // first member of the union. Checking just the size and alignment isn't
    // sufficient (consider structs passed on the stack instead of in registers
    // as an example).
    if (S.Context.getTypeSize(FieldType) != FirstSize ||
        S.Context.getTypeAlign(FieldType) > FirstAlign) {
      // Warn if we drop the attribute.
      bool isSize = S.Context.getTypeSize(FieldType) != FirstSize;
      unsigned FieldBits = isSize ? S.Context.getTypeSize(FieldType)
                                  : S.Context.getTypeAlign(FieldType);
      S.Diag(Field->getLocation(),
             diag::warn_transparent_union_attribute_field_size_align)
          << isSize << *Field << FieldBits;
      unsigned FirstBits = isSize ? FirstSize : FirstAlign;
      S.Diag(FirstField->getLocation(),
             diag::note_transparent_union_first_field_size_align)
          << isSize << FirstBits;
      return;
    }
  }

  RD->addAttr(::new (S.Context) TransparentUnionAttr(S.Context, AL));
}

void Sema::AddAnnotationAttr(Decl *D, const AttributeCommonInfo &CI,
                             StringRef Str, MutableArrayRef<Expr *> Args) {
  auto *Attr = AnnotateAttr::Create(Context, Str, Args.data(), Args.size(), CI);
  if (ConstantFoldAttrArgs(
          CI, MutableArrayRef<Expr *>(Attr->args_begin(), Attr->args_end()))) {
    D->addAttr(Attr);
  }
}

static void handleAnnotateAttr(Sema &S, Decl *D, const ParsedAttr &AL) {
  // Make sure that there is a string literal as the annotation's first
  // argument.
  StringRef Str;
  if (!S.checkStringLiteralArgumentAttr(AL, 0, Str))
    return;

  llvm::SmallVector<Expr *, 4> Args;
  Args.reserve(AL.getNumArgs() - 1);
  for (unsigned Idx = 1; Idx < AL.getNumArgs(); Idx++) {
    assert(!AL.isArgIdent(Idx));
    Args.push_back(AL.getArgAsExpr(Idx));
  }

  S.AddAnnotationAttr(D, AL, Str, Args);
}

static void handleAlignValueAttr(Sema &S, Decl *D, const ParsedAttr &AL) {
  S.AddAlignValueAttr(D, AL, AL.getArgAsExpr(0));
}

void Sema::AddAlignValueAttr(Decl *D, const AttributeCommonInfo &CI, Expr *E) {
  AlignValueAttr TmpAttr(Context, CI, E);
  SourceLocation AttrLoc = CI.getLoc();

  QualType T;
  if (const auto *TD = dyn_cast<TypedefNameDecl>(D))
    T = TD->getUnderlyingType();
  else if (const auto *VD = dyn_cast<ValueDecl>(D))
    T = VD->getType();
  else
    llvm_unreachable("Unknown decl type for align_value");

  if (!T->isDependentType() && !T->isAnyPointerType() &&
      !T->isReferenceType() && !T->isMemberPointerType()) {
    Diag(AttrLoc, diag::warn_attribute_pointer_or_reference_only)
      << &TmpAttr << T << D->getSourceRange();
    return;
  }

  if (!E->isValueDependent()) {
    llvm::APSInt Alignment;
    ExprResult ICE = VerifyIntegerConstantExpression(
        E, &Alignment, diag::err_align_value_attribute_argument_not_int);
    if (ICE.isInvalid())
      return;

    if (!Alignment.isPowerOf2()) {
      Diag(AttrLoc, diag::err_alignment_not_power_of_two)
        << E->getSourceRange();
      return;
    }

    D->addAttr(::new (Context) AlignValueAttr(Context, CI, ICE.get()));
    return;
  }

  // Save dependent expressions in the AST to be instantiated.
  D->addAttr(::new (Context) AlignValueAttr(Context, CI, E));
}

static void handleAlignedAttr(Sema &S, Decl *D, const ParsedAttr &AL) {
  if (AL.hasParsedType()) {
    const ParsedType &TypeArg = AL.getTypeArg();
    TypeSourceInfo *TInfo;
    (void)S.GetTypeFromParser(
        ParsedType::getFromOpaquePtr(TypeArg.getAsOpaquePtr()), &TInfo);
    if (AL.isPackExpansion() &&
        !TInfo->getType()->containsUnexpandedParameterPack()) {
      S.Diag(AL.getEllipsisLoc(),
             diag::err_pack_expansion_without_parameter_packs);
      return;
    }

    if (!AL.isPackExpansion() &&
        S.DiagnoseUnexpandedParameterPack(TInfo->getTypeLoc().getBeginLoc(),
                                          TInfo, Sema::UPPC_Expression))
      return;

    S.AddAlignedAttr(D, AL, TInfo, AL.isPackExpansion());
    return;
  }

  // check the attribute arguments.
  if (AL.getNumArgs() > 1) {
    S.Diag(AL.getLoc(), diag::err_attribute_wrong_number_arguments) << AL << 1;
    return;
  }

  if (AL.getNumArgs() == 0) {
    D->addAttr(::new (S.Context) AlignedAttr(S.Context, AL, true, nullptr));
    return;
  }

  Expr *E = AL.getArgAsExpr(0);
  if (AL.isPackExpansion() && !E->containsUnexpandedParameterPack()) {
    S.Diag(AL.getEllipsisLoc(),
           diag::err_pack_expansion_without_parameter_packs);
    return;
  }

  if (!AL.isPackExpansion() && S.DiagnoseUnexpandedParameterPack(E))
    return;

  S.AddAlignedAttr(D, AL, E, AL.isPackExpansion());
}

/// Perform checking of type validity
///
/// C++11 [dcl.align]p1:
///   An alignment-specifier may be applied to a variable or to a class
///   data member, but it shall not be applied to a bit-field, a function
///   parameter, the formal parameter of a catch clause, or a variable
///   declared with the register storage class specifier. An
///   alignment-specifier may also be applied to the declaration of a class
///   or enumeration type.
/// CWG 2354:
///   CWG agreed to remove permission for alignas to be applied to
///   enumerations.
/// C11 6.7.5/2:
///   An alignment attribute shall not be specified in a declaration of
///   a typedef, or a bit-field, or a function, or a parameter, or an
///   object declared with the register storage-class specifier.
static bool validateAlignasAppliedType(Sema &S, Decl *D,
                                       const AlignedAttr &Attr,
                                       SourceLocation AttrLoc) {
  int DiagKind = -1;
  if (isa<ParmVarDecl>(D)) {
    DiagKind = 0;
  } else if (const auto *VD = dyn_cast<VarDecl>(D)) {
    if (VD->getStorageClass() == SC_Register)
      DiagKind = 1;
    if (VD->isExceptionVariable())
      DiagKind = 2;
  } else if (const auto *FD = dyn_cast<FieldDecl>(D)) {
    if (FD->isBitField())
      DiagKind = 3;
  } else if (const auto *ED = dyn_cast<EnumDecl>(D)) {
    if (ED->getLangOpts().CPlusPlus)
      DiagKind = 4;
  } else if (!isa<TagDecl>(D)) {
    return S.Diag(AttrLoc, diag::err_attribute_wrong_decl_type)
           << &Attr << Attr.isRegularKeywordAttribute()
           << (Attr.isC11() ? ExpectedVariableOrField
                            : ExpectedVariableFieldOrTag);
  }
  if (DiagKind != -1) {
    return S.Diag(AttrLoc, diag::err_alignas_attribute_wrong_decl_type)
           << &Attr << DiagKind;
  }
  return false;
}

void Sema::AddAlignedAttr(Decl *D, const AttributeCommonInfo &CI, Expr *E,
                          bool IsPackExpansion) {
  AlignedAttr TmpAttr(Context, CI, true, E);
  SourceLocation AttrLoc = CI.getLoc();

  // C++11 alignas(...) and C11 _Alignas(...) have additional requirements.
  if (TmpAttr.isAlignas() &&
      validateAlignasAppliedType(*this, D, TmpAttr, AttrLoc))
    return;

  if (E->isValueDependent()) {
    // We can't support a dependent alignment on a non-dependent type,
    // because we have no way to model that a type is "alignment-dependent"
    // but not dependent in any other way.
    if (const auto *TND = dyn_cast<TypedefNameDecl>(D)) {
      if (!TND->getUnderlyingType()->isDependentType()) {
        Diag(AttrLoc, diag::err_alignment_dependent_typedef_name)
            << E->getSourceRange();
        return;
      }
    }

    // Save dependent expressions in the AST to be instantiated.
    AlignedAttr *AA = ::new (Context) AlignedAttr(Context, CI, true, E);
    AA->setPackExpansion(IsPackExpansion);
    D->addAttr(AA);
    return;
  }

  // FIXME: Cache the number on the AL object?
  llvm::APSInt Alignment;
  ExprResult ICE = VerifyIntegerConstantExpression(
      E, &Alignment, diag::err_aligned_attribute_argument_not_int);
  if (ICE.isInvalid())
    return;

  uint64_t MaximumAlignment = Sema::MaximumAlignment;
  if (Context.getTargetInfo().getTriple().isOSBinFormatCOFF())
    MaximumAlignment = std::min(MaximumAlignment, uint64_t(8192));
  if (Alignment > MaximumAlignment) {
    Diag(AttrLoc, diag::err_attribute_aligned_too_great)
        << MaximumAlignment << E->getSourceRange();
    return;
  }

  uint64_t AlignVal = Alignment.getZExtValue();
  // C++11 [dcl.align]p2:
  //   -- if the constant expression evaluates to zero, the alignment
  //      specifier shall have no effect
  // C11 6.7.5p6:
  //   An alignment specification of zero has no effect.
  if (!(TmpAttr.isAlignas() && !Alignment)) {
    if (!llvm::isPowerOf2_64(AlignVal)) {
      Diag(AttrLoc, diag::err_alignment_not_power_of_two)
        << E->getSourceRange();
      return;
    }
  }

  const auto *VD = dyn_cast<VarDecl>(D);
  if (VD) {
    unsigned MaxTLSAlign =
        Context.toCharUnitsFromBits(Context.getTargetInfo().getMaxTLSAlign())
            .getQuantity();
    if (MaxTLSAlign && AlignVal > MaxTLSAlign &&
        VD->getTLSKind() != VarDecl::TLS_None) {
      Diag(VD->getLocation(), diag::err_tls_var_aligned_over_maximum)
          << (unsigned)AlignVal << VD << MaxTLSAlign;
      return;
    }
  }

  // On AIX, an aligned attribute can not decrease the alignment when applied
  // to a variable declaration with vector type.
  if (VD && Context.getTargetInfo().getTriple().isOSAIX()) {
    const Type *Ty = VD->getType().getTypePtr();
    if (Ty->isVectorType() && AlignVal < 16) {
      Diag(VD->getLocation(), diag::warn_aligned_attr_underaligned)
          << VD->getType() << 16;
      return;
    }
  }

  AlignedAttr *AA = ::new (Context) AlignedAttr(Context, CI, true, ICE.get());
  AA->setPackExpansion(IsPackExpansion);
  AA->setCachedAlignmentValue(
      static_cast<unsigned>(AlignVal * Context.getCharWidth()));
  D->addAttr(AA);
}

void Sema::AddAlignedAttr(Decl *D, const AttributeCommonInfo &CI,
                          TypeSourceInfo *TS, bool IsPackExpansion) {
  AlignedAttr TmpAttr(Context, CI, false, TS);
  SourceLocation AttrLoc = CI.getLoc();

  // C++11 alignas(...) and C11 _Alignas(...) have additional requirements.
  if (TmpAttr.isAlignas() &&
      validateAlignasAppliedType(*this, D, TmpAttr, AttrLoc))
    return;

  if (TS->getType()->isDependentType()) {
    // We can't support a dependent alignment on a non-dependent type,
    // because we have no way to model that a type is "type-dependent"
    // but not dependent in any other way.
    if (const auto *TND = dyn_cast<TypedefNameDecl>(D)) {
      if (!TND->getUnderlyingType()->isDependentType()) {
        Diag(AttrLoc, diag::err_alignment_dependent_typedef_name)
            << TS->getTypeLoc().getSourceRange();
        return;
      }
    }

    AlignedAttr *AA = ::new (Context) AlignedAttr(Context, CI, false, TS);
    AA->setPackExpansion(IsPackExpansion);
    D->addAttr(AA);
    return;
  }

  const auto *VD = dyn_cast<VarDecl>(D);
  unsigned AlignVal = TmpAttr.getAlignment(Context);
  // On AIX, an aligned attribute can not decrease the alignment when applied
  // to a variable declaration with vector type.
  if (VD && Context.getTargetInfo().getTriple().isOSAIX()) {
    const Type *Ty = VD->getType().getTypePtr();
    if (Ty->isVectorType() &&
        Context.toCharUnitsFromBits(AlignVal).getQuantity() < 16) {
      Diag(VD->getLocation(), diag::warn_aligned_attr_underaligned)
          << VD->getType() << 16;
      return;
    }
  }

  AlignedAttr *AA = ::new (Context) AlignedAttr(Context, CI, false, TS);
  AA->setPackExpansion(IsPackExpansion);
  AA->setCachedAlignmentValue(AlignVal);
  D->addAttr(AA);
}

void Sema::CheckAlignasUnderalignment(Decl *D) {
  assert(D->hasAttrs() && "no attributes on decl");

  QualType UnderlyingTy, DiagTy;
  if (const auto *VD = dyn_cast<ValueDecl>(D)) {
    UnderlyingTy = DiagTy = VD->getType();
  } else {
    UnderlyingTy = DiagTy = Context.getTagDeclType(cast<TagDecl>(D));
    if (const auto *ED = dyn_cast<EnumDecl>(D))
      UnderlyingTy = ED->getIntegerType();
  }
  if (DiagTy->isDependentType() || DiagTy->isIncompleteType())
    return;

  // C++11 [dcl.align]p5, C11 6.7.5/4:
  //   The combined effect of all alignment attributes in a declaration shall
  //   not specify an alignment that is less strict than the alignment that
  //   would otherwise be required for the entity being declared.
  AlignedAttr *AlignasAttr = nullptr;
  AlignedAttr *LastAlignedAttr = nullptr;
  unsigned Align = 0;
  for (auto *I : D->specific_attrs<AlignedAttr>()) {
    if (I->isAlignmentDependent())
      return;
    if (I->isAlignas())
      AlignasAttr = I;
    Align = std::max(Align, I->getAlignment(Context));
    LastAlignedAttr = I;
  }

  if (Align && DiagTy->isSizelessType()) {
    Diag(LastAlignedAttr->getLocation(), diag::err_attribute_sizeless_type)
        << LastAlignedAttr << DiagTy;
  } else if (AlignasAttr && Align) {
    CharUnits RequestedAlign = Context.toCharUnitsFromBits(Align);
    CharUnits NaturalAlign = Context.getTypeAlignInChars(UnderlyingTy);
    if (NaturalAlign > RequestedAlign)
      Diag(AlignasAttr->getLocation(), diag::err_alignas_underaligned)
        << DiagTy << (unsigned)NaturalAlign.getQuantity();
  }
}

bool Sema::checkMSInheritanceAttrOnDefinition(
    CXXRecordDecl *RD, SourceRange Range, bool BestCase,
    MSInheritanceModel ExplicitModel) {
  assert(RD->hasDefinition() && "RD has no definition!");

  // We may not have seen base specifiers or any virtual methods yet.  We will
  // have to wait until the record is defined to catch any mismatches.
  if (!RD->getDefinition()->isCompleteDefinition())
    return false;

  // The unspecified model never matches what a definition could need.
  if (ExplicitModel == MSInheritanceModel::Unspecified)
    return false;

  if (BestCase) {
    if (RD->calculateInheritanceModel() == ExplicitModel)
      return false;
  } else {
    if (RD->calculateInheritanceModel() <= ExplicitModel)
      return false;
  }

  Diag(Range.getBegin(), diag::err_mismatched_ms_inheritance)
      << 0 /*definition*/;
  Diag(RD->getDefinition()->getLocation(), diag::note_defined_here) << RD;
  return true;
}

/// parseModeAttrArg - Parses attribute mode string and returns parsed type
/// attribute.
static void parseModeAttrArg(Sema &S, StringRef Str, unsigned &DestWidth,
                             bool &IntegerMode, bool &ComplexMode,
                             FloatModeKind &ExplicitType) {
  IntegerMode = true;
  ComplexMode = false;
  ExplicitType = FloatModeKind::NoFloat;
  switch (Str.size()) {
  case 2:
    switch (Str[0]) {
    case 'Q':
      DestWidth = 8;
      break;
    case 'H':
      DestWidth = 16;
      break;
    case 'S':
      DestWidth = 32;
      break;
    case 'D':
      DestWidth = 64;
      break;
    case 'X':
      DestWidth = 96;
      break;
    case 'K': // KFmode - IEEE quad precision (__float128)
      ExplicitType = FloatModeKind::Float128;
      DestWidth = Str[1] == 'I' ? 0 : 128;
      break;
    case 'T':
      ExplicitType = FloatModeKind::LongDouble;
      DestWidth = 128;
      break;
    case 'I':
      ExplicitType = FloatModeKind::Ibm128;
      DestWidth = Str[1] == 'I' ? 0 : 128;
      break;
    }
    if (Str[1] == 'F') {
      IntegerMode = false;
    } else if (Str[1] == 'C') {
      IntegerMode = false;
      ComplexMode = true;
    } else if (Str[1] != 'I') {
      DestWidth = 0;
    }
    break;
  case 4:
    // FIXME: glibc uses 'word' to define register_t; this is narrower than a
    // pointer on PIC16 and other embedded platforms.
    if (Str == "word")
      DestWidth = S.Context.getTargetInfo().getRegisterWidth();
    else if (Str == "byte")
      DestWidth = S.Context.getTargetInfo().getCharWidth();
    break;
  case 7:
    if (Str == "pointer")
      DestWidth = S.Context.getTargetInfo().getPointerWidth(LangAS::Default);
    break;
  case 11:
    if (Str == "unwind_word")
      DestWidth = S.Context.getTargetInfo().getUnwindWordWidth();
    break;
  }
}

/// handleModeAttr - This attribute modifies the width of a decl with primitive
/// type.
///
/// Despite what would be logical, the mode attribute is a decl attribute, not a
/// type attribute: 'int ** __attribute((mode(HI))) *G;' tries to make 'G' be
/// HImode, not an intermediate pointer.
static void handleModeAttr(Sema &S, Decl *D, const ParsedAttr &AL) {
  // This attribute isn't documented, but glibc uses it.  It changes
  // the width of an int or unsigned int to the specified size.
  if (!AL.isArgIdent(0)) {
    S.Diag(AL.getLoc(), diag::err_attribute_argument_type)
        << AL << AANT_ArgumentIdentifier;
    return;
  }

  IdentifierInfo *Name = AL.getArgAsIdent(0)->Ident;

  S.AddModeAttr(D, AL, Name);
}

void Sema::AddModeAttr(Decl *D, const AttributeCommonInfo &CI,
                       IdentifierInfo *Name, bool InInstantiation) {
  StringRef Str = Name->getName();
  normalizeName(Str);
  SourceLocation AttrLoc = CI.getLoc();

  unsigned DestWidth = 0;
  bool IntegerMode = true;
  bool ComplexMode = false;
  FloatModeKind ExplicitType = FloatModeKind::NoFloat;
  llvm::APInt VectorSize(64, 0);
  if (Str.size() >= 4 && Str[0] == 'V') {
    // Minimal length of vector mode is 4: 'V' + NUMBER(>=1) + TYPE(>=2).
    size_t StrSize = Str.size();
    size_t VectorStringLength = 0;
    while ((VectorStringLength + 1) < StrSize &&
           isdigit(Str[VectorStringLength + 1]))
      ++VectorStringLength;
    if (VectorStringLength &&
        !Str.substr(1, VectorStringLength).getAsInteger(10, VectorSize) &&
        VectorSize.isPowerOf2()) {
      parseModeAttrArg(*this, Str.substr(VectorStringLength + 1), DestWidth,
                       IntegerMode, ComplexMode, ExplicitType);
      // Avoid duplicate warning from template instantiation.
      if (!InInstantiation)
        Diag(AttrLoc, diag::warn_vector_mode_deprecated);
    } else {
      VectorSize = 0;
    }
  }

  if (!VectorSize)
    parseModeAttrArg(*this, Str, DestWidth, IntegerMode, ComplexMode,
                     ExplicitType);

  // FIXME: Sync this with InitializePredefinedMacros; we need to match int8_t
  // and friends, at least with glibc.
  // FIXME: Make sure floating-point mappings are accurate
  // FIXME: Support XF and TF types
  if (!DestWidth) {
    Diag(AttrLoc, diag::err_machine_mode) << 0 /*Unknown*/ << Name;
    return;
  }

  QualType OldTy;
  if (const auto *TD = dyn_cast<TypedefNameDecl>(D))
    OldTy = TD->getUnderlyingType();
  else if (const auto *ED = dyn_cast<EnumDecl>(D)) {
    // Something like 'typedef enum { X } __attribute__((mode(XX))) T;'.
    // Try to get type from enum declaration, default to int.
    OldTy = ED->getIntegerType();
    if (OldTy.isNull())
      OldTy = Context.IntTy;
  } else
    OldTy = cast<ValueDecl>(D)->getType();

  if (OldTy->isDependentType()) {
    D->addAttr(::new (Context) ModeAttr(Context, CI, Name));
    return;
  }

  // Base type can also be a vector type (see PR17453).
  // Distinguish between base type and base element type.
  QualType OldElemTy = OldTy;
  if (const auto *VT = OldTy->getAs<VectorType>())
    OldElemTy = VT->getElementType();

  // GCC allows 'mode' attribute on enumeration types (even incomplete), except
  // for vector modes. So, 'enum X __attribute__((mode(QI)));' forms a complete
  // type, 'enum { A } __attribute__((mode(V4SI)))' is rejected.
  if ((isa<EnumDecl>(D) || OldElemTy->getAs<EnumType>()) &&
      VectorSize.getBoolValue()) {
    Diag(AttrLoc, diag::err_enum_mode_vector_type) << Name << CI.getRange();
    return;
  }
  bool IntegralOrAnyEnumType = (OldElemTy->isIntegralOrEnumerationType() &&
                                !OldElemTy->isBitIntType()) ||
                               OldElemTy->getAs<EnumType>();

  if (!OldElemTy->getAs<BuiltinType>() && !OldElemTy->isComplexType() &&
      !IntegralOrAnyEnumType)
    Diag(AttrLoc, diag::err_mode_not_primitive);
  else if (IntegerMode) {
    if (!IntegralOrAnyEnumType)
      Diag(AttrLoc, diag::err_mode_wrong_type);
  } else if (ComplexMode) {
    if (!OldElemTy->isComplexType())
      Diag(AttrLoc, diag::err_mode_wrong_type);
  } else {
    if (!OldElemTy->isFloatingType())
      Diag(AttrLoc, diag::err_mode_wrong_type);
  }

  QualType NewElemTy;

  if (IntegerMode)
    NewElemTy = Context.getIntTypeForBitwidth(DestWidth,
                                              OldElemTy->isSignedIntegerType());
  else
    NewElemTy = Context.getRealTypeForBitwidth(DestWidth, ExplicitType);

  if (NewElemTy.isNull()) {
    Diag(AttrLoc, diag::err_machine_mode) << 1 /*Unsupported*/ << Name;
    return;
  }

  if (ComplexMode) {
    NewElemTy = Context.getComplexType(NewElemTy);
  }

  QualType NewTy = NewElemTy;
  if (VectorSize.getBoolValue()) {
    NewTy = Context.getVectorType(NewTy, VectorSize.getZExtValue(),
                                  VectorKind::Generic);
  } else if (const auto *OldVT = OldTy->getAs<VectorType>()) {
    // Complex machine mode does not support base vector types.
    if (ComplexMode) {
      Diag(AttrLoc, diag::err_complex_mode_vector_type);
      return;
    }
    unsigned NumElements = Context.getTypeSize(OldElemTy) *
                           OldVT->getNumElements() /
                           Context.getTypeSize(NewElemTy);
    NewTy =
        Context.getVectorType(NewElemTy, NumElements, OldVT->getVectorKind());
  }

  if (NewTy.isNull()) {
    Diag(AttrLoc, diag::err_mode_wrong_type);
    return;
  }

  // Install the new type.
  if (auto *TD = dyn_cast<TypedefNameDecl>(D))
    TD->setModedTypeSourceInfo(TD->getTypeSourceInfo(), NewTy);
  else if (auto *ED = dyn_cast<EnumDecl>(D))
    ED->setIntegerType(NewTy);
  else
    cast<ValueDecl>(D)->setType(NewTy);

  D->addAttr(::new (Context) ModeAttr(Context, CI, Name));
}

static void handleNoDebugAttr(Sema &S, Decl *D, const ParsedAttr &AL) {
  D->addAttr(::new (S.Context) NoDebugAttr(S.Context, AL));
}

AlwaysInlineAttr *Sema::mergeAlwaysInlineAttr(Decl *D,
                                              const AttributeCommonInfo &CI,
                                              const IdentifierInfo *Ident) {
  if (OptimizeNoneAttr *Optnone = D->getAttr<OptimizeNoneAttr>()) {
    Diag(CI.getLoc(), diag::warn_attribute_ignored) << Ident;
    Diag(Optnone->getLocation(), diag::note_conflicting_attribute);
    return nullptr;
  }

  if (D->hasAttr<AlwaysInlineAttr>())
    return nullptr;

  return ::new (Context) AlwaysInlineAttr(Context, CI);
}

InternalLinkageAttr *Sema::mergeInternalLinkageAttr(Decl *D,
                                                    const ParsedAttr &AL) {
  if (const auto *VD = dyn_cast<VarDecl>(D)) {
    // Attribute applies to Var but not any subclass of it (like ParmVar,
    // ImplicitParm or VarTemplateSpecialization).
    if (VD->getKind() != Decl::Var) {
      Diag(AL.getLoc(), diag::warn_attribute_wrong_decl_type)
          << AL << AL.isRegularKeywordAttribute()
          << (getLangOpts().CPlusPlus ? ExpectedFunctionVariableOrClass
                                      : ExpectedVariableOrFunction);
      return nullptr;
    }
    // Attribute does not apply to non-static local variables.
    if (VD->hasLocalStorage()) {
      Diag(VD->getLocation(), diag::warn_internal_linkage_local_storage);
      return nullptr;
    }
  }

  return ::new (Context) InternalLinkageAttr(Context, AL);
}
InternalLinkageAttr *
Sema::mergeInternalLinkageAttr(Decl *D, const InternalLinkageAttr &AL) {
  if (const auto *VD = dyn_cast<VarDecl>(D)) {
    // Attribute applies to Var but not any subclass of it (like ParmVar,
    // ImplicitParm or VarTemplateSpecialization).
    if (VD->getKind() != Decl::Var) {
      Diag(AL.getLocation(), diag::warn_attribute_wrong_decl_type)
          << &AL << AL.isRegularKeywordAttribute()
          << (getLangOpts().CPlusPlus ? ExpectedFunctionVariableOrClass
                                      : ExpectedVariableOrFunction);
      return nullptr;
    }
    // Attribute does not apply to non-static local variables.
    if (VD->hasLocalStorage()) {
      Diag(VD->getLocation(), diag::warn_internal_linkage_local_storage);
      return nullptr;
    }
  }

  return ::new (Context) InternalLinkageAttr(Context, AL);
}

MinSizeAttr *Sema::mergeMinSizeAttr(Decl *D, const AttributeCommonInfo &CI) {
  if (OptimizeNoneAttr *Optnone = D->getAttr<OptimizeNoneAttr>()) {
    Diag(CI.getLoc(), diag::warn_attribute_ignored) << "'minsize'";
    Diag(Optnone->getLocation(), diag::note_conflicting_attribute);
    return nullptr;
  }

  if (D->hasAttr<MinSizeAttr>())
    return nullptr;

  return ::new (Context) MinSizeAttr(Context, CI);
}

SwiftNameAttr *Sema::mergeSwiftNameAttr(Decl *D, const SwiftNameAttr &SNA,
                                        StringRef Name) {
  if (const auto *PrevSNA = D->getAttr<SwiftNameAttr>()) {
    if (PrevSNA->getName() != Name && !PrevSNA->isImplicit()) {
      Diag(PrevSNA->getLocation(), diag::err_attributes_are_not_compatible)
          << PrevSNA << &SNA
          << (PrevSNA->isRegularKeywordAttribute() ||
              SNA.isRegularKeywordAttribute());
      Diag(SNA.getLoc(), diag::note_conflicting_attribute);
    }

    D->dropAttr<SwiftNameAttr>();
  }
  return ::new (Context) SwiftNameAttr(Context, SNA, Name);
}

OptimizeNoneAttr *Sema::mergeOptimizeNoneAttr(Decl *D,
                                              const AttributeCommonInfo &CI) {
  if (AlwaysInlineAttr *Inline = D->getAttr<AlwaysInlineAttr>()) {
    Diag(Inline->getLocation(), diag::warn_attribute_ignored) << Inline;
    Diag(CI.getLoc(), diag::note_conflicting_attribute);
    D->dropAttr<AlwaysInlineAttr>();
  }
  if (MinSizeAttr *MinSize = D->getAttr<MinSizeAttr>()) {
    Diag(MinSize->getLocation(), diag::warn_attribute_ignored) << MinSize;
    Diag(CI.getLoc(), diag::note_conflicting_attribute);
    D->dropAttr<MinSizeAttr>();
  }

  if (D->hasAttr<OptimizeNoneAttr>())
    return nullptr;

  return ::new (Context) OptimizeNoneAttr(Context, CI);
}

static void handleAlwaysInlineAttr(Sema &S, Decl *D, const ParsedAttr &AL) {
  if (AlwaysInlineAttr *Inline =
          S.mergeAlwaysInlineAttr(D, AL, AL.getAttrName()))
    D->addAttr(Inline);
}

static void handleMinSizeAttr(Sema &S, Decl *D, const ParsedAttr &AL) {
  if (MinSizeAttr *MinSize = S.mergeMinSizeAttr(D, AL))
    D->addAttr(MinSize);
}

static void handleOptimizeNoneAttr(Sema &S, Decl *D, const ParsedAttr &AL) {
  if (OptimizeNoneAttr *Optnone = S.mergeOptimizeNoneAttr(D, AL))
    D->addAttr(Optnone);
}

static void handleSYCLDeviceAttr(Sema &S, Decl *D, const ParsedAttr &AL) {
  auto *ND = cast<NamedDecl>(D);
  if (!ND->isExternallyVisible()) {
    S.Diag(AL.getLoc(), diag::err_sycl_attribute_internal_decl)
        << AL << !isa<FunctionDecl>(ND);
    return;
  }

  if (auto *VD = dyn_cast<VarDecl>(D)) {
    QualType VarType = VD->getType();
    // Diagnose only for non-dependent types since dependent type don't have
    // attributes applied on them ATM.
    if (!VarType->isDependentType() &&
        !S.isTypeDecoratedWithDeclAttribute<SYCLDeviceGlobalAttr>(
            VD->getType())) {
      S.Diag(AL.getLoc(), diag::err_sycl_attribute_not_device_global) << AL;
      return;
    }
  }

  handleSimpleAttribute<SYCLDeviceAttr>(S, D, AL);
}

static void handleSYCLDeviceIndirectlyCallableAttr(Sema &S, Decl *D,
                                                   const ParsedAttr &AL) {
  auto *FD = cast<FunctionDecl>(D);
  if (!FD->isExternallyVisible()) {
    S.Diag(AL.getLoc(), diag::err_sycl_attribute_internal_decl)
        << AL << /*function*/ 0;
    return;
  }

  D->addAttr(SYCLDeviceAttr::CreateImplicit(S.Context));
  handleSimpleAttribute<SYCLDeviceIndirectlyCallableAttr>(S, D, AL);
}

static void handleSYCLGlobalVarAttr(Sema &S, Decl *D, const ParsedAttr &AL) {
  if (!S.Context.getSourceManager().isInSystemHeader(D->getLocation())) {
    S.Diag(AL.getLoc(), diag::err_attribute_only_system_header) << AL;
    return;
  }

  handleSimpleAttribute<SYCLGlobalVarAttr>(S, D, AL);
}

static void handleSYCLRegisterNumAttr(Sema &S, Decl *D, const ParsedAttr &AL) {
  if (!AL.checkExactlyNumArgs(S, 1))
    return;
  uint32_t RegNo = 0;
  const Expr *E = AL.getArgAsExpr(0);
  if (!checkUInt32Argument(S, AL, E, RegNo, 0, /*StrictlyUnsigned=*/true))
    return;
  D->addAttr(::new (S.Context) SYCLRegisterNumAttr(S.Context, AL, RegNo));
}

void Sema::AddSYCLIntelESimdVectorizeAttr(Decl *D,
                                          const AttributeCommonInfo &CI,
                                          Expr *E) {
  if (!E->isValueDependent()) {
    // Validate that we have an integer constant expression and then store the
    // converted constant expression into the semantic attribute so that we
    // don't have to evaluate it again later.
    llvm::APSInt ArgVal;
    ExprResult Res = VerifyIntegerConstantExpression(E, &ArgVal);
    if (Res.isInvalid())
      return;
    E = Res.get();

    if (ArgVal != 8 && ArgVal != 16 && ArgVal != 32) {
      Diag(E->getExprLoc(), diag::err_sycl_esimd_vectorize_unsupported_value)
          << CI;
      return;
    }

    // Check to see if there's a duplicate attribute with different values
    // already applied to the declaration.
    if (const auto *DeclAttr = D->getAttr<SYCLIntelESimdVectorizeAttr>()) {
      // If the other attribute argument is instantiation dependent, we won't
      // have converted it to a constant expression yet and thus we test
      // whether this is a null pointer.
      if (const auto *DeclExpr = dyn_cast<ConstantExpr>(DeclAttr->getValue())) {
        if (ArgVal != DeclExpr->getResultAsAPSInt()) {
          Diag(CI.getLoc(), diag::warn_duplicate_attribute) << CI;
          Diag(DeclAttr->getLoc(), diag::note_previous_attribute);
        }
        // Drop the duplicate attribute.
        return;
      }
    }
  }

  D->addAttr(::new (Context) SYCLIntelESimdVectorizeAttr(Context, CI, E));
}

SYCLIntelESimdVectorizeAttr *
Sema::MergeSYCLIntelESimdVectorizeAttr(Decl *D,
                                       const SYCLIntelESimdVectorizeAttr &A) {
  // Check to see if there's a duplicate attribute with different values
  // already applied to the declaration.
  if (const auto *DeclAttr = D->getAttr<SYCLIntelESimdVectorizeAttr>()) {
    if (const auto *DeclExpr = dyn_cast<ConstantExpr>(DeclAttr->getValue())) {
      if (const auto *MergeExpr = dyn_cast<ConstantExpr>(A.getValue())) {
        if (DeclExpr->getResultAsAPSInt() != MergeExpr->getResultAsAPSInt()) {
          Diag(DeclAttr->getLoc(), diag::warn_duplicate_attribute) << &A;
          Diag(A.getLoc(), diag::note_previous_attribute);
        }
        // Do not add a duplicate attribute.
        return nullptr;
      }
    }
  }
  return ::new (Context) SYCLIntelESimdVectorizeAttr(Context, A, A.getValue());
}

static void handleSYCLIntelESimdVectorizeAttr(Sema &S, Decl *D,
                                              const ParsedAttr &A) {
  S.CheckDeprecatedSYCLAttributeSpelling(A);

  Expr *E = A.getArgAsExpr(0);
  S.AddSYCLIntelESimdVectorizeAttr(D, A, E);
}

static void handleConstantAttr(Sema &S, Decl *D, const ParsedAttr &AL) {
  const auto *VD = cast<VarDecl>(D);
  if (VD->hasLocalStorage()) {
    S.Diag(AL.getLoc(), diag::err_cuda_nonstatic_constdev);
    return;
  }
  // constexpr variable may already get an implicit constant attr, which should
  // be replaced by the explicit constant attr.
  if (auto *A = D->getAttr<CUDAConstantAttr>()) {
    if (!A->isImplicit())
      return;
    D->dropAttr<CUDAConstantAttr>();
  }
  D->addAttr(::new (S.Context) CUDAConstantAttr(S.Context, AL));
}

static void handleSharedAttr(Sema &S, Decl *D, const ParsedAttr &AL) {
  const auto *VD = cast<VarDecl>(D);
  // extern __shared__ is only allowed on arrays with no length (e.g.
  // "int x[]").
  if (!S.getLangOpts().GPURelocatableDeviceCode && VD->hasExternalStorage() &&
      !isa<IncompleteArrayType>(VD->getType())) {
    S.Diag(AL.getLoc(), diag::err_cuda_extern_shared) << VD;
    return;
  }
  if (S.getLangOpts().CUDA && VD->hasLocalStorage() &&
      S.CUDADiagIfHostCode(AL.getLoc(), diag::err_cuda_host_shared)
          << S.CurrentCUDATarget())
    return;
  D->addAttr(::new (S.Context) CUDASharedAttr(S.Context, AL));
}

static void handleGlobalAttr(Sema &S, Decl *D, const ParsedAttr &AL) {
  const auto *FD = cast<FunctionDecl>(D);
  if (!FD->getReturnType()->isVoidType() &&
      !FD->getReturnType()->getAs<AutoType>() &&
      !FD->getReturnType()->isInstantiationDependentType()) {
    SourceRange RTRange = FD->getReturnTypeSourceRange();
    S.Diag(FD->getTypeSpecStartLoc(), diag::err_kern_type_not_void_return)
        << FD->getType()
        << (RTRange.isValid() ? FixItHint::CreateReplacement(RTRange, "void")
                              : FixItHint());
    return;
  }
  if (const auto *Method = dyn_cast<CXXMethodDecl>(FD)) {
    if (Method->isInstance()) {
      S.Diag(Method->getBeginLoc(), diag::err_kern_is_nonstatic_method)
          << Method;
      return;
    }
    S.Diag(Method->getBeginLoc(), diag::warn_kern_is_method) << Method;
  }
  // Only warn for "inline" when compiling for host, to cut down on noise.
  if (FD->isInlineSpecified() && !S.getLangOpts().CUDAIsDevice)
    S.Diag(FD->getBeginLoc(), diag::warn_kern_is_inline) << FD;

  if (AL.getKind() == ParsedAttr::AT_NVPTXKernel)
    D->addAttr(::new (S.Context) NVPTXKernelAttr(S.Context, AL));
  else
    D->addAttr(::new (S.Context) CUDAGlobalAttr(S.Context, AL));
  // In host compilation the kernel is emitted as a stub function, which is
  // a helper function for launching the kernel. The instructions in the helper
  // function has nothing to do with the source code of the kernel. Do not emit
  // debug info for the stub function to avoid confusing the debugger.
  if (S.LangOpts.HIP && !S.LangOpts.CUDAIsDevice)
    D->addAttr(NoDebugAttr::CreateImplicit(S.Context));
}

static void handleDeviceAttr(Sema &S, Decl *D, const ParsedAttr &AL) {
  if (const auto *VD = dyn_cast<VarDecl>(D)) {
    if (VD->hasLocalStorage()) {
      S.Diag(AL.getLoc(), diag::err_cuda_nonstatic_constdev);
      return;
    }
  }

  if (auto *A = D->getAttr<CUDADeviceAttr>()) {
    if (!A->isImplicit())
      return;
    D->dropAttr<CUDADeviceAttr>();
  }
  D->addAttr(::new (S.Context) CUDADeviceAttr(S.Context, AL));
}

static void handleManagedAttr(Sema &S, Decl *D, const ParsedAttr &AL) {
  if (const auto *VD = dyn_cast<VarDecl>(D)) {
    if (VD->hasLocalStorage()) {
      S.Diag(AL.getLoc(), diag::err_cuda_nonstatic_constdev);
      return;
    }
  }
  if (!D->hasAttr<HIPManagedAttr>())
    D->addAttr(::new (S.Context) HIPManagedAttr(S.Context, AL));
  if (!D->hasAttr<CUDADeviceAttr>())
    D->addAttr(CUDADeviceAttr::CreateImplicit(S.Context));
}

static void handleGNUInlineAttr(Sema &S, Decl *D, const ParsedAttr &AL) {
  const auto *Fn = cast<FunctionDecl>(D);
  if (!Fn->isInlineSpecified()) {
    S.Diag(AL.getLoc(), diag::warn_gnu_inline_attribute_requires_inline);
    return;
  }

  if (S.LangOpts.CPlusPlus && Fn->getStorageClass() != SC_Extern)
    S.Diag(AL.getLoc(), diag::warn_gnu_inline_cplusplus_without_extern);

  D->addAttr(::new (S.Context) GNUInlineAttr(S.Context, AL));
}

static void handleCallConvAttr(Sema &S, Decl *D, const ParsedAttr &AL) {
  if (hasDeclarator(D)) return;

  // Diagnostic is emitted elsewhere: here we store the (valid) AL
  // in the Decl node for syntactic reasoning, e.g., pretty-printing.
  CallingConv CC;
  if (S.CheckCallingConvAttr(AL, CC, /*FD*/ nullptr,
                             S.IdentifyCUDATarget(dyn_cast<FunctionDecl>(D))))
    return;

  if (!isa<ObjCMethodDecl>(D)) {
    S.Diag(AL.getLoc(), diag::warn_attribute_wrong_decl_type)
        << AL << AL.isRegularKeywordAttribute() << ExpectedFunctionOrMethod;
    return;
  }

  switch (AL.getKind()) {
  case ParsedAttr::AT_FastCall:
    D->addAttr(::new (S.Context) FastCallAttr(S.Context, AL));
    return;
  case ParsedAttr::AT_StdCall:
    D->addAttr(::new (S.Context) StdCallAttr(S.Context, AL));
    return;
  case ParsedAttr::AT_ThisCall:
    D->addAttr(::new (S.Context) ThisCallAttr(S.Context, AL));
    return;
  case ParsedAttr::AT_CDecl:
    D->addAttr(::new (S.Context) CDeclAttr(S.Context, AL));
    return;
  case ParsedAttr::AT_Pascal:
    D->addAttr(::new (S.Context) PascalAttr(S.Context, AL));
    return;
  case ParsedAttr::AT_SwiftCall:
    D->addAttr(::new (S.Context) SwiftCallAttr(S.Context, AL));
    return;
  case ParsedAttr::AT_SwiftAsyncCall:
    D->addAttr(::new (S.Context) SwiftAsyncCallAttr(S.Context, AL));
    return;
  case ParsedAttr::AT_VectorCall:
    D->addAttr(::new (S.Context) VectorCallAttr(S.Context, AL));
    return;
  case ParsedAttr::AT_MSABI:
    D->addAttr(::new (S.Context) MSABIAttr(S.Context, AL));
    return;
  case ParsedAttr::AT_SysVABI:
    D->addAttr(::new (S.Context) SysVABIAttr(S.Context, AL));
    return;
  case ParsedAttr::AT_RegCall:
    D->addAttr(::new (S.Context) RegCallAttr(S.Context, AL));
    return;
  case ParsedAttr::AT_Pcs: {
    PcsAttr::PCSType PCS;
    switch (CC) {
    case CC_AAPCS:
      PCS = PcsAttr::AAPCS;
      break;
    case CC_AAPCS_VFP:
      PCS = PcsAttr::AAPCS_VFP;
      break;
    default:
      llvm_unreachable("unexpected calling convention in pcs attribute");
    }

    D->addAttr(::new (S.Context) PcsAttr(S.Context, AL, PCS));
    return;
  }
  case ParsedAttr::AT_AArch64VectorPcs:
    D->addAttr(::new (S.Context) AArch64VectorPcsAttr(S.Context, AL));
    return;
  case ParsedAttr::AT_AArch64SVEPcs:
    D->addAttr(::new (S.Context) AArch64SVEPcsAttr(S.Context, AL));
    return;
  case ParsedAttr::AT_AMDGPUKernelCall:
    D->addAttr(::new (S.Context) AMDGPUKernelCallAttr(S.Context, AL));
    return;
  case ParsedAttr::AT_IntelOclBicc:
    D->addAttr(::new (S.Context) IntelOclBiccAttr(S.Context, AL));
    return;
  case ParsedAttr::AT_PreserveMost:
    D->addAttr(::new (S.Context) PreserveMostAttr(S.Context, AL));
    return;
  case ParsedAttr::AT_PreserveAll:
    D->addAttr(::new (S.Context) PreserveAllAttr(S.Context, AL));
    return;
  case ParsedAttr::AT_M68kRTD:
    D->addAttr(::new (S.Context) M68kRTDAttr(S.Context, AL));
    return;
  case ParsedAttr::AT_PreserveNone:
    D->addAttr(::new (S.Context) PreserveNoneAttr(S.Context, AL));
    return;
  default:
    llvm_unreachable("unexpected attribute kind");
  }
}

static void handleSuppressAttr(Sema &S, Decl *D, const ParsedAttr &AL) {
  if (AL.getAttributeSpellingListIndex() == SuppressAttr::CXX11_gsl_suppress) {
    // Suppression attribute with GSL spelling requires at least 1 argument.
    if (!AL.checkAtLeastNumArgs(S, 1))
      return;
  } else if (!isa<VarDecl>(D)) {
    // Analyzer suppression applies only to variables and statements.
    S.Diag(AL.getLoc(), diag::err_attribute_wrong_decl_type_str)
        << AL << 0 << "variables and statements";
    return;
  }

  std::vector<StringRef> DiagnosticIdentifiers;
  for (unsigned I = 0, E = AL.getNumArgs(); I != E; ++I) {
    StringRef RuleName;

    if (!S.checkStringLiteralArgumentAttr(AL, I, RuleName, nullptr))
      return;

    DiagnosticIdentifiers.push_back(RuleName);
  }
  D->addAttr(::new (S.Context)
                 SuppressAttr(S.Context, AL, DiagnosticIdentifiers.data(),
                              DiagnosticIdentifiers.size()));
}

static void handleLifetimeCategoryAttr(Sema &S, Decl *D, const ParsedAttr &AL) {
  TypeSourceInfo *DerefTypeLoc = nullptr;
  QualType ParmType;
  if (AL.hasParsedType()) {
    ParmType = S.GetTypeFromParser(AL.getTypeArg(), &DerefTypeLoc);

    unsigned SelectIdx = ~0U;
    if (ParmType->isReferenceType())
      SelectIdx = 0;
    else if (ParmType->isArrayType())
      SelectIdx = 1;

    if (SelectIdx != ~0U) {
      S.Diag(AL.getLoc(), diag::err_attribute_invalid_argument)
          << SelectIdx << AL;
      return;
    }
  }

  // To check if earlier decl attributes do not conflict the newly parsed ones
  // we always add (and check) the attribute to the canonical decl. We need
  // to repeat the check for attribute mutual exclusion because we're attaching
  // all of the attributes to the canonical declaration rather than the current
  // declaration.
  D = D->getCanonicalDecl();
  if (AL.getKind() == ParsedAttr::AT_Owner) {
    if (checkAttrMutualExclusion<PointerAttr>(S, D, AL))
      return;
    if (const auto *OAttr = D->getAttr<OwnerAttr>()) {
      const Type *ExistingDerefType = OAttr->getDerefTypeLoc()
                                          ? OAttr->getDerefType().getTypePtr()
                                          : nullptr;
      if (ExistingDerefType != ParmType.getTypePtrOrNull()) {
        S.Diag(AL.getLoc(), diag::err_attributes_are_not_compatible)
            << AL << OAttr
            << (AL.isRegularKeywordAttribute() ||
                OAttr->isRegularKeywordAttribute());
        S.Diag(OAttr->getLocation(), diag::note_conflicting_attribute);
      }
      return;
    }
    for (Decl *Redecl : D->redecls()) {
      Redecl->addAttr(::new (S.Context) OwnerAttr(S.Context, AL, DerefTypeLoc));
    }
  } else {
    if (checkAttrMutualExclusion<OwnerAttr>(S, D, AL))
      return;
    if (const auto *PAttr = D->getAttr<PointerAttr>()) {
      const Type *ExistingDerefType = PAttr->getDerefTypeLoc()
                                          ? PAttr->getDerefType().getTypePtr()
                                          : nullptr;
      if (ExistingDerefType != ParmType.getTypePtrOrNull()) {
        S.Diag(AL.getLoc(), diag::err_attributes_are_not_compatible)
            << AL << PAttr
            << (AL.isRegularKeywordAttribute() ||
                PAttr->isRegularKeywordAttribute());
        S.Diag(PAttr->getLocation(), diag::note_conflicting_attribute);
      }
      return;
    }
    for (Decl *Redecl : D->redecls()) {
      Redecl->addAttr(::new (S.Context)
                          PointerAttr(S.Context, AL, DerefTypeLoc));
    }
  }
}

static void handleRandomizeLayoutAttr(Sema &S, Decl *D, const ParsedAttr &AL) {
  if (checkAttrMutualExclusion<NoRandomizeLayoutAttr>(S, D, AL))
    return;
  if (!D->hasAttr<RandomizeLayoutAttr>())
    D->addAttr(::new (S.Context) RandomizeLayoutAttr(S.Context, AL));
}

static void handleNoRandomizeLayoutAttr(Sema &S, Decl *D,
                                        const ParsedAttr &AL) {
  if (checkAttrMutualExclusion<RandomizeLayoutAttr>(S, D, AL))
    return;
  if (!D->hasAttr<NoRandomizeLayoutAttr>())
    D->addAttr(::new (S.Context) NoRandomizeLayoutAttr(S.Context, AL));
}

bool Sema::CheckCallingConvAttr(const ParsedAttr &Attrs, CallingConv &CC,
                                const FunctionDecl *FD,
                                CUDAFunctionTarget CFT) {
  if (Attrs.isInvalid())
    return true;

  if (Attrs.hasProcessingCache()) {
    CC = (CallingConv) Attrs.getProcessingCache();
    return false;
  }

  unsigned ReqArgs = Attrs.getKind() == ParsedAttr::AT_Pcs ? 1 : 0;
  if (!Attrs.checkExactlyNumArgs(*this, ReqArgs)) {
    Attrs.setInvalid();
    return true;
  }

  const TargetInfo &TI = Context.getTargetInfo();
  // TODO: diagnose uses of these conventions on the wrong target.
  switch (Attrs.getKind()) {
  case ParsedAttr::AT_CDecl:
    CC = TI.getDefaultCallingConv();
    break;
  case ParsedAttr::AT_FastCall:
    CC = CC_X86FastCall;
    break;
  case ParsedAttr::AT_StdCall:
    CC = CC_X86StdCall;
    break;
  case ParsedAttr::AT_ThisCall:
    CC = CC_X86ThisCall;
    break;
  case ParsedAttr::AT_Pascal:
    CC = CC_X86Pascal;
    break;
  case ParsedAttr::AT_SwiftCall:
    CC = CC_Swift;
    break;
  case ParsedAttr::AT_SwiftAsyncCall:
    CC = CC_SwiftAsync;
    break;
  case ParsedAttr::AT_VectorCall:
    CC = CC_X86VectorCall;
    break;
  case ParsedAttr::AT_AArch64VectorPcs:
    CC = CC_AArch64VectorCall;
    break;
  case ParsedAttr::AT_AArch64SVEPcs:
    CC = CC_AArch64SVEPCS;
    break;
  case ParsedAttr::AT_AMDGPUKernelCall:
    CC = CC_AMDGPUKernelCall;
    break;
  case ParsedAttr::AT_RegCall:
    CC = CC_X86RegCall;
    break;
  case ParsedAttr::AT_MSABI:
    CC = Context.getTargetInfo().getTriple().isOSWindows() ? CC_C :
                                                             CC_Win64;
    break;
  case ParsedAttr::AT_SysVABI:
    CC = Context.getTargetInfo().getTriple().isOSWindows() ? CC_X86_64SysV :
                                                             CC_C;
    break;
  case ParsedAttr::AT_Pcs: {
    StringRef StrRef;
    if (!checkStringLiteralArgumentAttr(Attrs, 0, StrRef)) {
      Attrs.setInvalid();
      return true;
    }
    if (StrRef == "aapcs") {
      CC = CC_AAPCS;
      break;
    } else if (StrRef == "aapcs-vfp") {
      CC = CC_AAPCS_VFP;
      break;
    }

    Attrs.setInvalid();
    Diag(Attrs.getLoc(), diag::err_invalid_pcs);
    return true;
  }
  case ParsedAttr::AT_IntelOclBicc:
    CC = CC_IntelOclBicc;
    break;
  case ParsedAttr::AT_PreserveMost:
    CC = CC_PreserveMost;
    break;
  case ParsedAttr::AT_PreserveAll:
    CC = CC_PreserveAll;
    break;
  case ParsedAttr::AT_M68kRTD:
    CC = CC_M68kRTD;
    break;
  case ParsedAttr::AT_PreserveNone:
    CC = CC_PreserveNone;
    break;
  default: llvm_unreachable("unexpected attribute kind");
  }

  TargetInfo::CallingConvCheckResult A = TargetInfo::CCCR_OK;
  // CUDA functions may have host and/or device attributes which indicate
  // their targeted execution environment, therefore the calling convention
  // of functions in CUDA should be checked against the target deduced based
  // on their host/device attributes.
  if (LangOpts.CUDA) {
    auto *Aux = Context.getAuxTargetInfo();
    assert(FD || CFT != CFT_InvalidTarget);
    auto CudaTarget = FD ? IdentifyCUDATarget(FD) : CFT;
    bool CheckHost = false, CheckDevice = false;
    switch (CudaTarget) {
    case CFT_HostDevice:
      CheckHost = true;
      CheckDevice = true;
      break;
    case CFT_Host:
      CheckHost = true;
      break;
    case CFT_Device:
    case CFT_Global:
      CheckDevice = true;
      break;
    case CFT_InvalidTarget:
      llvm_unreachable("unexpected cuda target");
    }
    auto *HostTI = LangOpts.CUDAIsDevice ? Aux : &TI;
    auto *DeviceTI = LangOpts.CUDAIsDevice ? &TI : Aux;
    if (CheckHost && HostTI)
      A = HostTI->checkCallingConvention(CC);
    if (A == TargetInfo::CCCR_OK && CheckDevice && DeviceTI)
      A = DeviceTI->checkCallingConvention(CC);
  } else {
    A = TI.checkCallingConvention(CC);
  }

  switch (A) {
  case TargetInfo::CCCR_OK:
    break;

  case TargetInfo::CCCR_Ignore:
    // Treat an ignored convention as if it was an explicit C calling convention
    // attribute. For example, __stdcall on Win x64 functions as __cdecl, so
    // that command line flags that change the default convention to
    // __vectorcall don't affect declarations marked __stdcall.
    CC = CC_C;
    break;

  case TargetInfo::CCCR_Error:
    Diag(Attrs.getLoc(), diag::error_cconv_unsupported)
        << Attrs << (int)CallingConventionIgnoredReason::ForThisTarget;
    break;

  case TargetInfo::CCCR_Warning: {
    Diag(Attrs.getLoc(), diag::warn_cconv_unsupported)
        << Attrs << (int)CallingConventionIgnoredReason::ForThisTarget;

    // This convention is not valid for the target. Use the default function or
    // method calling convention.
    bool IsCXXMethod = false, IsVariadic = false;
    if (FD) {
      IsCXXMethod = FD->isCXXInstanceMember();
      IsVariadic = FD->isVariadic();
    }
    CC = Context.getDefaultCallingConvention(IsVariadic, IsCXXMethod);
    break;
  }
  }

  Attrs.setProcessingCache((unsigned) CC);
  return false;
}

/// Pointer-like types in the default address space.
static bool isValidSwiftContextType(QualType Ty) {
  if (!Ty->hasPointerRepresentation())
    return Ty->isDependentType();
  return Ty->getPointeeType().getAddressSpace() == LangAS::Default;
}

/// Pointers and references in the default address space.
static bool isValidSwiftIndirectResultType(QualType Ty) {
  if (const auto *PtrType = Ty->getAs<PointerType>()) {
    Ty = PtrType->getPointeeType();
  } else if (const auto *RefType = Ty->getAs<ReferenceType>()) {
    Ty = RefType->getPointeeType();
  } else {
    return Ty->isDependentType();
  }
  return Ty.getAddressSpace() == LangAS::Default;
}

/// Pointers and references to pointers in the default address space.
static bool isValidSwiftErrorResultType(QualType Ty) {
  if (const auto *PtrType = Ty->getAs<PointerType>()) {
    Ty = PtrType->getPointeeType();
  } else if (const auto *RefType = Ty->getAs<ReferenceType>()) {
    Ty = RefType->getPointeeType();
  } else {
    return Ty->isDependentType();
  }
  if (!Ty.getQualifiers().empty())
    return false;
  return isValidSwiftContextType(Ty);
}

void Sema::AddParameterABIAttr(Decl *D, const AttributeCommonInfo &CI,
                               ParameterABI abi) {

  QualType type = cast<ParmVarDecl>(D)->getType();

  if (auto existingAttr = D->getAttr<ParameterABIAttr>()) {
    if (existingAttr->getABI() != abi) {
      Diag(CI.getLoc(), diag::err_attributes_are_not_compatible)
          << getParameterABISpelling(abi) << existingAttr
          << (CI.isRegularKeywordAttribute() ||
              existingAttr->isRegularKeywordAttribute());
      Diag(existingAttr->getLocation(), diag::note_conflicting_attribute);
      return;
    }
  }

  switch (abi) {
  case ParameterABI::Ordinary:
    llvm_unreachable("explicit attribute for ordinary parameter ABI?");

  case ParameterABI::SwiftContext:
    if (!isValidSwiftContextType(type)) {
      Diag(CI.getLoc(), diag::err_swift_abi_parameter_wrong_type)
          << getParameterABISpelling(abi) << /*pointer to pointer */ 0 << type;
    }
    D->addAttr(::new (Context) SwiftContextAttr(Context, CI));
    return;

  case ParameterABI::SwiftAsyncContext:
    if (!isValidSwiftContextType(type)) {
      Diag(CI.getLoc(), diag::err_swift_abi_parameter_wrong_type)
          << getParameterABISpelling(abi) << /*pointer to pointer */ 0 << type;
    }
    D->addAttr(::new (Context) SwiftAsyncContextAttr(Context, CI));
    return;

  case ParameterABI::SwiftErrorResult:
    if (!isValidSwiftErrorResultType(type)) {
      Diag(CI.getLoc(), diag::err_swift_abi_parameter_wrong_type)
          << getParameterABISpelling(abi) << /*pointer to pointer */ 1 << type;
    }
    D->addAttr(::new (Context) SwiftErrorResultAttr(Context, CI));
    return;

  case ParameterABI::SwiftIndirectResult:
    if (!isValidSwiftIndirectResultType(type)) {
      Diag(CI.getLoc(), diag::err_swift_abi_parameter_wrong_type)
          << getParameterABISpelling(abi) << /*pointer*/ 0 << type;
    }
    D->addAttr(::new (Context) SwiftIndirectResultAttr(Context, CI));
    return;
  }
  llvm_unreachable("bad parameter ABI attribute");
}

/// Checks a regparm attribute, returning true if it is ill-formed and
/// otherwise setting numParams to the appropriate value.
bool Sema::CheckRegparmAttr(const ParsedAttr &AL, unsigned &numParams) {
  if (AL.isInvalid())
    return true;

  if (!AL.checkExactlyNumArgs(*this, 1)) {
    AL.setInvalid();
    return true;
  }

  uint32_t NP;
  Expr *NumParamsExpr = AL.getArgAsExpr(0);
  if (!checkUInt32Argument(*this, AL, NumParamsExpr, NP)) {
    AL.setInvalid();
    return true;
  }

  if (Context.getTargetInfo().getRegParmMax() == 0) {
    Diag(AL.getLoc(), diag::err_attribute_regparm_wrong_platform)
      << NumParamsExpr->getSourceRange();
    AL.setInvalid();
    return true;
  }

  numParams = NP;
  if (numParams > Context.getTargetInfo().getRegParmMax()) {
    Diag(AL.getLoc(), diag::err_attribute_regparm_invalid_number)
      << Context.getTargetInfo().getRegParmMax() << NumParamsExpr->getSourceRange();
    AL.setInvalid();
    return true;
  }

  return false;
}

// Checks whether an argument of launch_bounds attribute is
// acceptable, performs implicit conversion to Rvalue, and returns
// non-nullptr Expr result on success. Otherwise, it returns nullptr
// and may output an error.
static Expr *makeLaunchBoundsArgExpr(Sema &S, Expr *E,
                                     const CUDALaunchBoundsAttr &AL,
                                     const unsigned Idx) {
  if (S.DiagnoseUnexpandedParameterPack(E))
    return nullptr;

  // Accept template arguments for now as they depend on something else.
  // We'll get to check them when they eventually get instantiated.
  if (E->isValueDependent())
    return E;

  std::optional<llvm::APSInt> I = llvm::APSInt(64);
  if (!(I = E->getIntegerConstantExpr(S.Context))) {
    S.Diag(E->getExprLoc(), diag::err_attribute_argument_n_type)
        << &AL << Idx << AANT_ArgumentIntegerConstant << E->getSourceRange();
    return nullptr;
  }
  // Make sure we can fit it in 32 bits.
  if (!I->isIntN(32)) {
    S.Diag(E->getExprLoc(), diag::err_ice_too_large)
        << toString(*I, 10, false) << 32 << /* Unsigned */ 1;
    return nullptr;
  }
  if (*I < 0)
    S.Diag(E->getExprLoc(), diag::warn_attribute_argument_n_negative)
        << &AL << Idx << E->getSourceRange();

  // We may need to perform implicit conversion of the argument.
  InitializedEntity Entity = InitializedEntity::InitializeParameter(
      S.Context, S.Context.getConstType(S.Context.IntTy), /*consume*/ false);
  ExprResult ValArg = S.PerformCopyInitialization(Entity, SourceLocation(), E);
  assert(!ValArg.isInvalid() &&
         "Unexpected PerformCopyInitialization() failure.");

  return ValArg.getAs<Expr>();
}

CUDALaunchBoundsAttr *
Sema::CreateLaunchBoundsAttr(const AttributeCommonInfo &CI, Expr *MaxThreads,
                             Expr *MinBlocks, Expr *MaxBlocks) {
  CUDALaunchBoundsAttr TmpAttr(Context, CI, MaxThreads, MinBlocks, MaxBlocks);
  MaxThreads = makeLaunchBoundsArgExpr(*this, MaxThreads, TmpAttr, 0);
  if (!MaxThreads)
    return nullptr;

  if (MinBlocks) {
    MinBlocks = makeLaunchBoundsArgExpr(*this, MinBlocks, TmpAttr, 1);
    if (!MinBlocks)
      return nullptr;
  }

  if (MaxBlocks) {
    // '.maxclusterrank' ptx directive requires .target sm_90 or higher.
    auto SM = getCudaArch(Context.getTargetInfo());
    if (SM == CudaArch::UNKNOWN || SM < CudaArch::SM_90) {
      Diag(MaxBlocks->getBeginLoc(), diag::warn_cuda_maxclusterrank_sm_90)
          << CudaArchToString(SM) << CI << MaxBlocks->getSourceRange();
      // Ignore it by setting MaxBlocks to null;
      MaxBlocks = nullptr;
    } else {
      MaxBlocks = makeLaunchBoundsArgExpr(*this, MaxBlocks, TmpAttr, 2);
      if (!MaxBlocks)
        return nullptr;
    }
  }

  return ::new (Context)
      CUDALaunchBoundsAttr(Context, CI, MaxThreads, MinBlocks, MaxBlocks);
}

void Sema::AddLaunchBoundsAttr(Decl *D, const AttributeCommonInfo &CI,
                               Expr *MaxThreads, Expr *MinBlocks,
                               Expr *MaxBlocks) {
  if (auto *Attr = CreateLaunchBoundsAttr(CI, MaxThreads, MinBlocks, MaxBlocks))
    D->addAttr(Attr);
}

static void handleLaunchBoundsAttr(Sema &S, Decl *D, const ParsedAttr &AL) {
  if (!AL.checkAtLeastNumArgs(S, 1) || !AL.checkAtMostNumArgs(S, 3))
    return;

  S.AddLaunchBoundsAttr(D, AL, AL.getArgAsExpr(0),
                        AL.getNumArgs() > 1 ? AL.getArgAsExpr(1) : nullptr,
                        AL.getNumArgs() > 2 ? AL.getArgAsExpr(2) : nullptr);
}

static void handleArgumentWithTypeTagAttr(Sema &S, Decl *D,
                                          const ParsedAttr &AL) {
  if (!AL.isArgIdent(0)) {
    S.Diag(AL.getLoc(), diag::err_attribute_argument_n_type)
        << AL << /* arg num = */ 1 << AANT_ArgumentIdentifier;
    return;
  }

  ParamIdx ArgumentIdx;
  if (!checkFunctionOrMethodParameterIndex(S, D, AL, 2, AL.getArgAsExpr(1),
                                           ArgumentIdx))
    return;

  ParamIdx TypeTagIdx;
  if (!checkFunctionOrMethodParameterIndex(S, D, AL, 3, AL.getArgAsExpr(2),
                                           TypeTagIdx))
    return;

  bool IsPointer = AL.getAttrName()->getName() == "pointer_with_type_tag";
  if (IsPointer) {
    // Ensure that buffer has a pointer type.
    unsigned ArgumentIdxAST = ArgumentIdx.getASTIndex();
    if (ArgumentIdxAST >= getFunctionOrMethodNumParams(D) ||
        !getFunctionOrMethodParamType(D, ArgumentIdxAST)->isPointerType())
      S.Diag(AL.getLoc(), diag::err_attribute_pointers_only) << AL << 0;
  }

  D->addAttr(::new (S.Context) ArgumentWithTypeTagAttr(
      S.Context, AL, AL.getArgAsIdent(0)->Ident, ArgumentIdx, TypeTagIdx,
      IsPointer));
}

static void handleTypeTagForDatatypeAttr(Sema &S, Decl *D,
                                         const ParsedAttr &AL) {
  if (!AL.isArgIdent(0)) {
    S.Diag(AL.getLoc(), diag::err_attribute_argument_n_type)
        << AL << 1 << AANT_ArgumentIdentifier;
    return;
  }

  if (!AL.checkExactlyNumArgs(S, 1))
    return;

  if (!isa<VarDecl>(D)) {
    S.Diag(AL.getLoc(), diag::err_attribute_wrong_decl_type)
        << AL << AL.isRegularKeywordAttribute() << ExpectedVariable;
    return;
  }

  IdentifierInfo *PointerKind = AL.getArgAsIdent(0)->Ident;
  TypeSourceInfo *MatchingCTypeLoc = nullptr;
  S.GetTypeFromParser(AL.getMatchingCType(), &MatchingCTypeLoc);
  assert(MatchingCTypeLoc && "no type source info for attribute argument");

  D->addAttr(::new (S.Context) TypeTagForDatatypeAttr(
      S.Context, AL, PointerKind, MatchingCTypeLoc, AL.getLayoutCompatible(),
      AL.getMustBeNull()));
}

/// Give a warning for duplicate attributes, return true if duplicate.
template <typename AttrType>
static bool checkForDuplicateAttribute(Sema &S, Decl *D,
                                       const ParsedAttr &Attr) {
  // Give a warning for duplicates but not if it's one we've implicitly added.
  auto *A = D->getAttr<AttrType>();
  if (A && !A->isImplicit()) {
    S.Diag(Attr.getLoc(), diag::warn_duplicate_attribute_exact) << A;
    return true;
  }
  return false;
}

void Sema::AddSYCLIntelNoGlobalWorkOffsetAttr(Decl *D,
                                              const AttributeCommonInfo &CI,
                                              Expr *E) {
  if (!E->isValueDependent()) {
    // Validate that we have an integer constant expression and then store the
    // converted constant expression into the semantic attribute so that we
    // don't have to evaluate it again later.
    llvm::APSInt ArgVal;
    ExprResult Res = VerifyIntegerConstantExpression(E, &ArgVal);
    if (Res.isInvalid())
      return;
    E = Res.get();

    // Check to see if there's a duplicate attribute with different values
    // already applied to the declaration.
    if (const auto *DeclAttr = D->getAttr<SYCLIntelNoGlobalWorkOffsetAttr>()) {
      // If the other attribute argument is instantiation dependent, we won't
      // have converted it to a constant expression yet and thus we test
      // whether this is a null pointer.
      if (const auto *DeclExpr = dyn_cast<ConstantExpr>(DeclAttr->getValue())) {
        if (ArgVal != DeclExpr->getResultAsAPSInt()) {
          Diag(CI.getLoc(), diag::warn_duplicate_attribute) << CI;
          Diag(DeclAttr->getLoc(), diag::note_previous_attribute);
        }
        // Drop the duplicate attribute.
        return;
      }
    }
  }

  D->addAttr(::new (Context) SYCLIntelNoGlobalWorkOffsetAttr(Context, CI, E));
}

SYCLIntelNoGlobalWorkOffsetAttr *Sema::MergeSYCLIntelNoGlobalWorkOffsetAttr(
    Decl *D, const SYCLIntelNoGlobalWorkOffsetAttr &A) {
  // Check to see if there's a duplicate attribute with different values
  // already applied to the declaration.
  if (const auto *DeclAttr = D->getAttr<SYCLIntelNoGlobalWorkOffsetAttr>()) {
    if (const auto *DeclExpr = dyn_cast<ConstantExpr>(DeclAttr->getValue())) {
      if (const auto *MergeExpr = dyn_cast<ConstantExpr>(A.getValue())) {
        if (DeclExpr->getResultAsAPSInt() != MergeExpr->getResultAsAPSInt()) {
          Diag(DeclAttr->getLoc(), diag::warn_duplicate_attribute) << &A;
          Diag(A.getLoc(), diag::note_previous_attribute);
        }
        // Do not add a duplicate attribute.
        return nullptr;
      }
    }
  }
  return ::new (Context)
      SYCLIntelNoGlobalWorkOffsetAttr(Context, A, A.getValue());
}

static void handleSYCLIntelNoGlobalWorkOffsetAttr(Sema &S, Decl *D,
                                                  const ParsedAttr &A) {
  // If no attribute argument is specified, set to default value '1'.
  Expr *E = A.isArgExpr(0)
                ? A.getArgAsExpr(0)
                : IntegerLiteral::Create(S.Context, llvm::APInt(32, 1),
                                         S.Context.IntTy, A.getLoc());

  S.AddSYCLIntelNoGlobalWorkOffsetAttr(D, A, E);
}

/// Handle the [[intel::singlepump]] attribute.
static void handleSYCLIntelSinglePumpAttr(Sema &S, Decl *D,
                                          const ParsedAttr &AL) {
  // 'singlepump' Attribute does not take any argument. Give a warning for
  // duplicate attributes but not if it's one we've implicitly added and drop
  // any duplicates.
  if (const auto *ExistingAttr = D->getAttr<SYCLIntelSinglePumpAttr>()) {
    if (ExistingAttr && !ExistingAttr->isImplicit()) {
      S.Diag(AL.getLoc(), diag::warn_duplicate_attribute_exact) << &AL;
      S.Diag(ExistingAttr->getLoc(), diag::note_previous_attribute);
      return;
    }
  }

  // If the declaration does not have an [[intel::fpga_memory]]
  // attribute, this creates one as an implicit attribute.
  if (!D->hasAttr<SYCLIntelMemoryAttr>())
    D->addAttr(SYCLIntelMemoryAttr::CreateImplicit(
        S.Context, SYCLIntelMemoryAttr::Default));

  D->addAttr(::new (S.Context) SYCLIntelSinglePumpAttr(S.Context, AL));
}

/// Handle the [[intel::doublepump]] attribute.
static void handleSYCLIntelDoublePumpAttr(Sema &S, Decl *D,
                                          const ParsedAttr &AL) {
  // 'doublepump' Attribute does not take any argument. Give a warning for
  // duplicate attributes but not if it's one we've implicitly added and drop
  // any duplicates.
  if (const auto *ExistingAttr = D->getAttr<SYCLIntelDoublePumpAttr>()) {
    if (ExistingAttr && !ExistingAttr->isImplicit()) {
      S.Diag(AL.getLoc(), diag::warn_duplicate_attribute_exact) << &AL;
      S.Diag(ExistingAttr->getLoc(), diag::note_previous_attribute);
      return;
    }
  }

  // If the declaration does not have an [[intel::fpga_memory]]
  // attribute, this creates one as an implicit attribute.
  if (!D->hasAttr<SYCLIntelMemoryAttr>())
    D->addAttr(SYCLIntelMemoryAttr::CreateImplicit(
        S.Context, SYCLIntelMemoryAttr::Default));

  D->addAttr(::new (S.Context) SYCLIntelDoublePumpAttr(S.Context, AL));
}

/// Handle the [[intel::fpga_memory]] attribute.
/// This is incompatible with the [[intel::fpga_register]] attribute.
static void handleSYCLIntelMemoryAttr(Sema &S, Decl *D, const ParsedAttr &AL) {
  if (checkAttrMutualExclusion<SYCLIntelRegisterAttr>(S, D, AL))
    return;

  SYCLIntelMemoryAttr::MemoryKind Kind;
  if (AL.getNumArgs() == 0)
    Kind = SYCLIntelMemoryAttr::Default;
  else {
    StringRef Str;
    if (!S.checkStringLiteralArgumentAttr(AL, 0, Str))
      return;
    if (Str.empty() ||
        !SYCLIntelMemoryAttr::ConvertStrToMemoryKind(Str, Kind)) {
      SmallString<256> ValidStrings;
      SYCLIntelMemoryAttr::generateValidStrings(ValidStrings);
      S.Diag(AL.getLoc(), diag::err_intel_fpga_memory_arg_invalid)
          << AL << ValidStrings;
      return;
    }
  }

  if (auto *MA = D->getAttr<SYCLIntelMemoryAttr>()) {
    // Check to see if there's a duplicate memory attribute with different
    // values already applied to the declaration.
    if (!MA->isImplicit()) {
      if (MA->getKind() != Kind) {
        S.Diag(AL.getLoc(), diag::warn_duplicate_attribute) << &AL;
        S.Diag(MA->getLocation(), diag::note_previous_attribute);
      }
      // Drop the duplicate attribute.
      return;
    }
    // We are adding a user memory attribute, drop any implicit default.
    D->dropAttr<SYCLIntelMemoryAttr>();
  }

  D->addAttr(::new (S.Context) SYCLIntelMemoryAttr(S.Context, AL, Kind));
}

/// Check for and diagnose attributes incompatible with register.
/// return true if any incompatible attributes exist.
static bool checkIntelFPGARegisterAttrCompatibility(Sema &S, Decl *D,
                                                    const ParsedAttr &Attr) {
  bool InCompat = false;
  if (auto *MA = D->getAttr<SYCLIntelMemoryAttr>())
    if (!MA->isImplicit() &&
        checkAttrMutualExclusion<SYCLIntelMemoryAttr>(S, D, Attr))
      InCompat = true;

  return InCompat;
}

/// Handle the [[intel::fpga_register]] attribute.
/// This is incompatible with most of the other memory attributes.
static void handleSYCLIntelRegisterAttr(Sema &S, Decl *D,
		                        const ParsedAttr &A) {

  // 'fpga_register' Attribute does not take any argument. Give a warning for
  // duplicate attributes but not if it's one we've implicitly added and drop
  // any duplicates.
  if (const auto *ExistingAttr = D->getAttr<SYCLIntelRegisterAttr>()) {
    if (ExistingAttr && !ExistingAttr->isImplicit()) {
      S.Diag(A.getLoc(), diag::warn_duplicate_attribute_exact) << &A;
      S.Diag(ExistingAttr->getLoc(), diag::note_previous_attribute);
      return;
    }
  }

  if (checkIntelFPGARegisterAttrCompatibility(S, D, A))
    return;

  handleSimpleAttribute<SYCLIntelRegisterAttr>(S, D, A);
}

/// Handle the [[intel::bankwidth]] and [[intel::numbanks]] attributes.
/// These require a single constant power of two greater than zero.
/// These are incompatible with the register attribute.
/// The numbanks and bank_bits attributes are related.  If bank_bits exists
/// when handling numbanks they are checked for consistency.

void Sema::AddSYCLIntelBankWidthAttr(Decl *D, const AttributeCommonInfo &CI,
                                     Expr *E) {
  if (!E->isValueDependent()) {
    // Validate that we have an integer constant expression and then store the
    // converted constant expression into the semantic attribute so that we
    // don't have to evaluate it again later.
    llvm::APSInt ArgVal;
    ExprResult Res = VerifyIntegerConstantExpression(E, &ArgVal);
    if (Res.isInvalid())
      return;
    E = Res.get();

    // This attribute requires a strictly positive value.
    if (ArgVal <= 0) {
      Diag(E->getExprLoc(), diag::err_attribute_requires_positive_integer)
          << CI << /*positive*/ 0;
      return;
    }

    // This attribute requires a single constant power of two greater than zero.
    if (!ArgVal.isPowerOf2()) {
      Diag(E->getExprLoc(), diag::err_attribute_argument_not_power_of_two)
          << CI;
      return;
    }

    // Check to see if there's a duplicate attribute with different values
    // already applied to the declaration.
    if (const auto *DeclAttr = D->getAttr<SYCLIntelBankWidthAttr>()) {
      // If the other attribute argument is instantiation dependent, we won't
      // have converted it to a constant expression yet and thus we test
      // whether this is a null pointer.
      if (const auto *DeclExpr = dyn_cast<ConstantExpr>(DeclAttr->getValue())) {
        if (ArgVal != DeclExpr->getResultAsAPSInt()) {
          Diag(CI.getLoc(), diag::warn_duplicate_attribute) << CI;
          Diag(DeclAttr->getLoc(), diag::note_previous_attribute);
        }
        // Drop the duplicate attribute.
        return;
      }
    }
  }

  // If the declaration does not have an [[intel::fpga_memory]]
  // attribute, this creates one as an implicit attribute.
  if (!D->hasAttr<SYCLIntelMemoryAttr>())
    D->addAttr(SYCLIntelMemoryAttr::CreateImplicit(
        Context, SYCLIntelMemoryAttr::Default));

  D->addAttr(::new (Context) SYCLIntelBankWidthAttr(Context, CI, E));
}

SYCLIntelBankWidthAttr *
Sema::MergeSYCLIntelBankWidthAttr(Decl *D, const SYCLIntelBankWidthAttr &A) {
  // Check to see if there's a duplicate attribute with different values
  // already applied to the declaration.
  if (const auto *DeclAttr = D->getAttr<SYCLIntelBankWidthAttr>()) {
    const auto *DeclExpr = dyn_cast<ConstantExpr>(DeclAttr->getValue());
    const auto *MergeExpr = dyn_cast<ConstantExpr>(A.getValue());
    if (DeclExpr && MergeExpr &&
        DeclExpr->getResultAsAPSInt() != MergeExpr->getResultAsAPSInt()) {
      Diag(DeclAttr->getLoc(), diag::warn_duplicate_attribute) << &A;
      Diag(A.getLoc(), diag::note_previous_attribute);
      return nullptr;
    }
  }

  return ::new (Context) SYCLIntelBankWidthAttr(Context, A, A.getValue());
}

static void handleSYCLIntelBankWidthAttr(Sema &S, Decl *D,
                                         const ParsedAttr &A) {
  S.AddSYCLIntelBankWidthAttr(D, A, A.getArgAsExpr(0));
}

void Sema::AddSYCLIntelNumBanksAttr(Decl *D, const AttributeCommonInfo &CI,
                                    Expr *E) {
  if (!E->isValueDependent()) {
    // Validate that we have an integer constant expression and then store the
    // converted constant expression into the semantic attribute so that we
    // don't have to evaluate it again later.
    llvm::APSInt ArgVal;
    ExprResult Res = VerifyIntegerConstantExpression(E, &ArgVal);
    if (Res.isInvalid())
      return;
<<<<<<< HEAD
    E = Res.get();

    // This attribute requires a strictly positive value.
    if (ArgVal <= 0) {
      Diag(E->getExprLoc(), diag::err_attribute_requires_positive_integer)
          << CI << /*positive*/ 0;
      return;
    }

    // This attribute requires a single constant power of two greater than zero.
    if (!ArgVal.isPowerOf2()) {
      Diag(E->getExprLoc(), diag::err_attribute_argument_not_power_of_two)
          << CI;
      return;
    }

    // Check or add the related BankBits attribute.
    if (auto *BBA = D->getAttr<SYCLIntelBankBitsAttr>()) {
      unsigned NumBankBits = BBA->args_size();
      if (NumBankBits != ArgVal.ceilLogBase2()) {
        Diag(E->getExprLoc(), diag::err_bankbits_numbanks_conflicting) << CI;
        return;
      }
    }
=======
  }
>>>>>>> 6d4ffbdf

    // Check to see if there's a duplicate attribute with different values
    // already applied to the declaration.
    if (const auto *DeclAttr = D->getAttr<SYCLIntelNumBanksAttr>()) {
      // If the other attribute argument is instantiation dependent, we won't
      // have converted it to a constant expression yet and thus we test
      // whether this is a null pointer.
      if (const auto *DeclExpr = dyn_cast<ConstantExpr>(DeclAttr->getValue())) {
        if (ArgVal != DeclExpr->getResultAsAPSInt()) {
          Diag(CI.getLoc(), diag::warn_duplicate_attribute) << CI;
          Diag(DeclAttr->getLoc(), diag::note_previous_attribute);
        }
        // Drop the duplicate attribute.
        return;
      }
    }
  }

  // If the declaration does not have an [[intel::fpga_memory]]
  // attribute, this creates one as an implicit attribute.
  if (!D->hasAttr<SYCLIntelMemoryAttr>())
    D->addAttr(SYCLIntelMemoryAttr::CreateImplicit(
        Context, SYCLIntelMemoryAttr::Default));

  // We are adding a user NumBanks attribute, drop any implicit default.
  if (auto *NBA = D->getAttr<SYCLIntelNumBanksAttr>()) {
    if (NBA->isImplicit())
      D->dropAttr<SYCLIntelNumBanksAttr>();
  }

  D->addAttr(::new (Context) SYCLIntelNumBanksAttr(Context, CI, E));
}

SYCLIntelNumBanksAttr *
Sema::MergeSYCLIntelNumBanksAttr(Decl *D, const SYCLIntelNumBanksAttr &A) {
  // Check to see if there's a duplicate attribute with different values
  // already applied to the declaration.
  if (const auto *DeclAttr = D->getAttr<SYCLIntelNumBanksAttr>()) {
    const auto *DeclExpr = dyn_cast<ConstantExpr>(DeclAttr->getValue());
    const auto *MergeExpr = dyn_cast<ConstantExpr>(A.getValue());
    if (DeclExpr && MergeExpr &&
        DeclExpr->getResultAsAPSInt() != MergeExpr->getResultAsAPSInt()) {
      Diag(DeclAttr->getLoc(), diag::warn_duplicate_attribute) << &A;
      Diag(A.getLoc(), diag::note_previous_attribute);
      return nullptr;
    }
  }

  return ::new (Context) SYCLIntelNumBanksAttr(Context, A, A.getValue());
}

static void handleSYCLIntelNumBanksAttr(Sema &S, Decl *D, const ParsedAttr &A) {
  S.AddSYCLIntelNumBanksAttr(D, A, A.getArgAsExpr(0));
}

static void handleIntelSimpleDualPortAttr(Sema &S, Decl *D,
                                          const ParsedAttr &AL) {
  // 'simple_dual_port' Attribute does not take any argument. Give a warning for
  // duplicate attributes but not if it's one we've implicitly added and drop
  // any duplicates.
  if (const auto *ExistingAttr = D->getAttr<SYCLIntelSimpleDualPortAttr>()) {
    if (ExistingAttr && !ExistingAttr->isImplicit()) {
      S.Diag(AL.getLoc(), diag::warn_duplicate_attribute_exact) << &AL;
      S.Diag(ExistingAttr->getLoc(), diag::note_previous_attribute);
      return;
    }
  }

  if (!D->hasAttr<SYCLIntelMemoryAttr>())
    D->addAttr(SYCLIntelMemoryAttr::CreateImplicit(
        S.Context, SYCLIntelMemoryAttr::Default));

  D->addAttr(::new (S.Context)
                 SYCLIntelSimpleDualPortAttr(S.Context, AL));
}

void Sema::AddSYCLIntelMaxReplicatesAttr(Decl *D, const AttributeCommonInfo &CI,
                                         Expr *E) {
  if (!E->isValueDependent()) {
    // Validate that we have an integer constant expression and then store the
    // converted constant expression into the semantic attribute so that we
    // don't have to evaluate it again later.
    llvm::APSInt ArgVal;
    ExprResult Res = VerifyIntegerConstantExpression(E, &ArgVal);
    if (Res.isInvalid())
      return;
    E = Res.get();
    // This attribute requires a strictly positive value.
    if (ArgVal <= 0) {
      Diag(E->getExprLoc(), diag::err_attribute_requires_positive_integer)
          << CI << /*positive*/ 0;
      return;
    }
    // Check to see if there's a duplicate attribute with different values
    // already applied to the declaration.
    if (const auto *DeclAttr = D->getAttr<SYCLIntelMaxReplicatesAttr>()) {
      // If the other attribute argument is instantiation dependent, we won't
      // have converted it to a constant expression yet and thus we test
      // whether this is a null pointer.
      if (const auto *DeclExpr = dyn_cast<ConstantExpr>(DeclAttr->getValue())) {
        if (ArgVal != DeclExpr->getResultAsAPSInt()) {
          Diag(CI.getLoc(), diag::warn_duplicate_attribute) << CI;
          Diag(DeclAttr->getLoc(), diag::note_previous_attribute);
        }
        // Drop the duplicate attribute.
        return;
      }
    }
  }

  // If the declaration does not have an [[intel::fpga_memory]]
  // attribute, this creates one as an implicit attribute.
  if (!D->hasAttr<SYCLIntelMemoryAttr>())
    D->addAttr(SYCLIntelMemoryAttr::CreateImplicit(
        Context, SYCLIntelMemoryAttr::Default));

  D->addAttr(::new (Context) SYCLIntelMaxReplicatesAttr(Context, CI, E));
}

SYCLIntelMaxReplicatesAttr *
Sema::MergeSYCLIntelMaxReplicatesAttr(Decl *D,
                                      const SYCLIntelMaxReplicatesAttr &A) {
  // Check to see if there's a duplicate attribute with different values
  // already applied to the declaration.
  if (const auto *DeclAttr = D->getAttr<SYCLIntelMaxReplicatesAttr>()) {
    if (const auto *DeclExpr = dyn_cast<ConstantExpr>(DeclAttr->getValue())) {
      if (const auto *MergeExpr = dyn_cast<ConstantExpr>(A.getValue())) {
        if (DeclExpr->getResultAsAPSInt() != MergeExpr->getResultAsAPSInt()) {
          Diag(DeclAttr->getLoc(), diag::warn_duplicate_attribute) << &A;
          Diag(A.getLoc(), diag::note_previous_attribute);
        }
        // Do not add a duplicate attribute.
        return nullptr;
      }
    }
  }

  return ::new (Context) SYCLIntelMaxReplicatesAttr(Context, A, A.getValue());
}

static void handleSYCLIntelMaxReplicatesAttr(Sema &S, Decl *D,
                                          const ParsedAttr &A) {
  S.AddSYCLIntelMaxReplicatesAttr(D, A, A.getArgAsExpr(0));
}

/// Handle the merge attribute.
/// This requires two string arguments.  The first argument is a name, the
/// second is a direction.  The direction must be "depth" or "width".
/// This is incompatible with the register attribute.
static void handleSYCLIntelMergeAttr(Sema &S, Decl *D, const ParsedAttr &AL) {
  SmallVector<StringRef, 2> Results;
  for (int I = 0; I < 2; I++) {
    StringRef Str;
    if (!S.checkStringLiteralArgumentAttr(AL, I, Str))
      return;

    if (I == 1 && Str != "depth" && Str != "width") {
      S.Diag(AL.getLoc(), diag::err_intel_fpga_merge_dir_invalid) << AL;
      return;
    }
    Results.push_back(Str);
  }

  // Warn about duplicate attributes if they have different arguments, no
  // diagnostic is emitted if the arguments match, and drop any duplicate
  // attributes.
  if (const auto *Existing = D->getAttr<SYCLIntelMergeAttr>()) {
    if (Existing && !(Existing->getName() == Results[0] &&
                      Existing->getDirection() == Results[1])) {
      S.Diag(AL.getLoc(), diag::warn_duplicate_attribute) << AL;
      S.Diag(Existing->getLoc(), diag::note_previous_attribute);
    }
    // If there is no mismatch, drop any duplicate attributes.
    return;
  }

  if (!D->hasAttr<SYCLIntelMemoryAttr>())
    D->addAttr(SYCLIntelMemoryAttr::CreateImplicit(
        S.Context, SYCLIntelMemoryAttr::Default));

  D->addAttr(::new (S.Context)
                 SYCLIntelMergeAttr(S.Context, AL, Results[0], Results[1]));
}

/// Handle the bank_bits attribute.
/// This attribute accepts a list of values greater than zero.
/// This is incompatible with the register attribute.
/// The numbanks and bank_bits attributes are related. If numbanks exists
/// when handling bank_bits they are checked for consistency. If numbanks
/// hasn't been added yet an implicit one is added with the correct value.
/// If the user later adds a numbanks attribute the implicit one is removed.
/// The values must be consecutive values (i.e. 3,4,5 or 2,1).
static void handleSYCLIntelBankBitsAttr(Sema &S, Decl *D, const ParsedAttr &A) {
  checkForDuplicateAttribute<SYCLIntelBankBitsAttr>(S, D, A);

  if (!A.checkAtLeastNumArgs(S, 1))
    return;

  SmallVector<Expr *, 8> Args;
  for (unsigned I = 0; I < A.getNumArgs(); ++I) {
    Args.push_back(A.getArgAsExpr(I));
  }

  S.AddSYCLIntelBankBitsAttr(D, A, Args.data(), Args.size());
}

void Sema::AddSYCLIntelBankBitsAttr(Decl *D, const AttributeCommonInfo &CI,
                                    Expr **Exprs, unsigned Size) {
  SYCLIntelBankBitsAttr TmpAttr(Context, CI, Exprs, Size);
  SmallVector<Expr *, 8> Args;
  SmallVector<int64_t, 8> Values;
  bool ListIsValueDep = false;
  for (auto *E : TmpAttr.args()) {
    llvm::APSInt Value(32, /*IsUnsigned=*/false);
    Expr::EvalResult Result;
    ListIsValueDep = ListIsValueDep || E->isValueDependent();
    if (!E->isValueDependent()) {
      ExprResult ICE = VerifyIntegerConstantExpression(E, &Value);
      if (ICE.isInvalid())
        return;
      if (!Value.isNonNegative()) {
        Diag(E->getExprLoc(), diag::err_attribute_requires_positive_integer)
            << CI << /*non-negative*/ 1;
        return;
      }
      E = ICE.get();
    }
    Args.push_back(E);
    Values.push_back(Value.getExtValue());
  }

  // Check that the list is consecutive.
  if (!ListIsValueDep && Values.size() > 1) {
    bool ListIsAscending = Values[0] < Values[1];
    for (int I = 0, E = Values.size() - 1; I < E; ++I) {
      if (Values[I + 1] != Values[I] + (ListIsAscending ? 1 : -1)) {
        Diag(CI.getLoc(), diag::err_bankbits_non_consecutive) << &TmpAttr;
        return;
      }
    }
  }

  // Check or add the related numbanks attribute.
  if (auto *NBA = D->getAttr<SYCLIntelNumBanksAttr>()) {
    Expr *E = NBA->getValue();
    if (!E->isValueDependent()) {
      Expr::EvalResult Result;
      E->EvaluateAsInt(Result, Context);
      llvm::APSInt Value = Result.Val.getInt();
      if (Args.size() != Value.ceilLogBase2()) {
        Diag(TmpAttr.getLoc(), diag::err_bankbits_numbanks_conflicting);
        return;
      }
    }
  } else {
    llvm::APInt Num(32, (unsigned)(1 << Args.size()));
    Expr *NBE =
        IntegerLiteral::Create(Context, Num, Context.IntTy, SourceLocation());
    D->addAttr(SYCLIntelNumBanksAttr::CreateImplicit(Context, NBE));
  }

  if (!D->hasAttr<SYCLIntelMemoryAttr>())
    D->addAttr(SYCLIntelMemoryAttr::CreateImplicit(
        Context, SYCLIntelMemoryAttr::Default));

  D->addAttr(::new (Context)
                 SYCLIntelBankBitsAttr(Context, CI, Args.data(), Args.size()));
}

void Sema::AddSYCLIntelPrivateCopiesAttr(Decl *D, const AttributeCommonInfo &CI,
                                         Expr *E) {
  if (!E->isValueDependent()) {
    // Validate that we have an integer constant expression and then store the
    // converted constant expression into the semantic attribute so that we
    // don't have to evaluate it again later.
    llvm::APSInt ArgVal;
    ExprResult Res = VerifyIntegerConstantExpression(E, &ArgVal);
    if (Res.isInvalid())
      return;
    E = Res.get();
    // This attribute requires a non-negative value.
    if (ArgVal < 0) {
      Diag(E->getExprLoc(), diag::err_attribute_requires_positive_integer)
          << CI << /*non-negative*/ 1;
      return;
    }
    // Check to see if there's a duplicate attribute with different values
    // already applied to the declaration.
    if (const auto *DeclAttr = D->getAttr<SYCLIntelPrivateCopiesAttr>()) {
      // If the other attribute argument is instantiation dependent, we won't
      // have converted it to a constant expression yet and thus we test
      // whether this is a null pointer.
      if (const auto *DeclExpr = dyn_cast<ConstantExpr>(DeclAttr->getValue())) {
        if (ArgVal != DeclExpr->getResultAsAPSInt()) {
          Diag(CI.getLoc(), diag::warn_duplicate_attribute) << CI;
          Diag(DeclAttr->getLoc(), diag::note_previous_attribute);
        }
        // Drop the duplicate attribute.
        return;
      }
    }
  }

  // If the declaration does not have [[intel::fpga_memory]]
  // attribute, this creates default implicit memory.
  if (!D->hasAttr<SYCLIntelMemoryAttr>())
    D->addAttr(SYCLIntelMemoryAttr::CreateImplicit(
        Context, SYCLIntelMemoryAttr::Default));

  D->addAttr(::new (Context) SYCLIntelPrivateCopiesAttr(Context, CI, E));
}

static void handleSYCLIntelPrivateCopiesAttr(Sema &S, Decl *D,
                                             const ParsedAttr &A) {
  S.AddSYCLIntelPrivateCopiesAttr(D, A, A.getArgAsExpr(0));
}

void Sema::AddSYCLIntelForcePow2DepthAttr(Decl *D,
                                          const AttributeCommonInfo &CI,
                                          Expr *E) {
  if (!E->isValueDependent()) {
    // Validate that we have an integer constant expression and then store the
    // converted constant expression into the semantic attribute so that we
    // don't have to evaluate it again later.
    llvm::APSInt ArgVal;
    ExprResult Res = VerifyIntegerConstantExpression(E, &ArgVal);
    if (Res.isInvalid())
      return;
    E = Res.get();

    // This attribute accepts values 0 and 1 only.
    if (ArgVal < 0 || ArgVal > 1) {
      Diag(E->getBeginLoc(), diag::err_attribute_argument_is_not_valid) << CI;
      return;
    }

    // Check to see if there's a duplicate attribute with different values
    // already applied to the declaration.
    if (const auto *DeclAttr = D->getAttr<SYCLIntelForcePow2DepthAttr>()) {
      // If the other attribute argument is instantiation dependent, we won't
      // have converted it to a constant expression yet and thus we test
      // whether this is a null pointer.
      if (const auto *DeclExpr = dyn_cast<ConstantExpr>(DeclAttr->getValue())) {
        if (ArgVal != DeclExpr->getResultAsAPSInt()) {
          Diag(CI.getLoc(), diag::warn_duplicate_attribute) << CI;
          Diag(DeclAttr->getLoc(), diag::note_previous_attribute);
        }
        // If there is no mismatch, drop any duplicate attributes.
        return;
      }
    }
  }

  // If the declaration does not have an [[intel::fpga_memory]]
  // attribute, this creates one as an implicit attribute.
  if (!D->hasAttr<SYCLIntelMemoryAttr>())
    D->addAttr(SYCLIntelMemoryAttr::CreateImplicit(
        Context, SYCLIntelMemoryAttr::Default));

  D->addAttr(::new (Context) SYCLIntelForcePow2DepthAttr(Context, CI, E));
}

SYCLIntelForcePow2DepthAttr *
Sema::MergeSYCLIntelForcePow2DepthAttr(Decl *D,
                                       const SYCLIntelForcePow2DepthAttr &A) {
  // Check to see if there's a duplicate attribute with different values
  // already applied to the declaration.
  if (const auto *DeclAttr = D->getAttr<SYCLIntelForcePow2DepthAttr>()) {
    if (const auto *DeclExpr = dyn_cast<ConstantExpr>(DeclAttr->getValue())) {
      if (const auto *MergeExpr = dyn_cast<ConstantExpr>(A.getValue())) {
        if (DeclExpr->getResultAsAPSInt() != MergeExpr->getResultAsAPSInt()) {
          Diag(DeclAttr->getLoc(), diag::warn_duplicate_attribute) << &A;
          Diag(A.getLoc(), diag::note_previous_attribute);
        }
        // If there is no mismatch, drop any duplicate attributes.
        return nullptr;
      }
    }
  }

  return ::new (Context) SYCLIntelForcePow2DepthAttr(Context, A, A.getValue());
}

static void handleSYCLIntelForcePow2DepthAttr(Sema &S, Decl *D,
                                              const ParsedAttr &A) {
  S.AddSYCLIntelForcePow2DepthAttr(D, A, A.getArgAsExpr(0));
}

static void handleXRayLogArgsAttr(Sema &S, Decl *D, const ParsedAttr &AL) {
  ParamIdx ArgCount;

  if (!checkFunctionOrMethodParameterIndex(S, D, AL, 1, AL.getArgAsExpr(0),
                                           ArgCount,
                                           true /* CanIndexImplicitThis */))
    return;

  // ArgCount isn't a parameter index [0;n), it's a count [1;n]
  D->addAttr(::new (S.Context)
                 XRayLogArgsAttr(S.Context, AL, ArgCount.getSourceIndex()));
}

static void handlePatchableFunctionEntryAttr(Sema &S, Decl *D,
                                             const ParsedAttr &AL) {
  uint32_t Count = 0, Offset = 0;
  if (!checkUInt32Argument(S, AL, AL.getArgAsExpr(0), Count, 0, true))
    return;
  if (AL.getNumArgs() == 2) {
    Expr *Arg = AL.getArgAsExpr(1);
    if (!checkUInt32Argument(S, AL, Arg, Offset, 1, true))
      return;
    if (Count < Offset) {
      S.Diag(getAttrLoc(AL), diag::err_attribute_argument_out_of_range)
          << &AL << 0 << Count << Arg->getBeginLoc();
      return;
    }
  }
  D->addAttr(::new (S.Context)
                 PatchableFunctionEntryAttr(S.Context, AL, Count, Offset));
}

void Sema::addSYCLIntelPipeIOAttr(Decl *D, const AttributeCommonInfo &CI,
                                  Expr *E) {
  VarDecl *VD = cast<VarDecl>(D);
  QualType Ty = VD->getType();
  // TODO: Applicable only on pipe storages. Currently they are defined
  // as structures inside of SYCL headers. Add a check for pipe_storage_t
  // when it is ready.
  if (!Ty->isStructureType()) {
    Diag(CI.getLoc(), diag::err_attribute_wrong_decl_type_str)
        << CI << CI.isRegularKeywordAttribute()
        << "SYCL pipe storage declaration";
    return;
  }

  if (!E->isValueDependent()) {
    // Validate that we have an integer constant expression and then store the
    // converted constant expression into the semantic attribute so that we
    // don't have to evaluate it again later.
    llvm::APSInt ArgVal;
    ExprResult Res = VerifyIntegerConstantExpression(E, &ArgVal);
    if (Res.isInvalid())
      return;
    E = Res.get();

    // This attribute requires a non-negative value.
    if (ArgVal < 0) {
      Diag(E->getExprLoc(), diag::err_attribute_requires_positive_integer)
          << CI << /*non-negative*/ 1;
      return;
    }

    // Check to see if there's a duplicate attribute with different values
    // already applied to the declaration.
    if (const auto *DeclAttr = D->getAttr<SYCLIntelPipeIOAttr>()) {
      // If the other attribute argument is instantiation dependent, we won't
      // have converted it to a constant expression yet and thus we test
      // whether this is a null pointer.
      if (const auto *DeclExpr = dyn_cast<ConstantExpr>(DeclAttr->getID())) {
        if (ArgVal != DeclExpr->getResultAsAPSInt()) {
          Diag(CI.getLoc(), diag::warn_duplicate_attribute) << CI;
          Diag(DeclAttr->getLoc(), diag::note_previous_attribute);
        }
        // Drop the duplicate attribute.
        return;
      }
    }
  }

  D->addAttr(::new (Context) SYCLIntelPipeIOAttr(Context, CI, E));
}

SYCLIntelPipeIOAttr *
Sema::MergeSYCLIntelPipeIOAttr(Decl *D, const SYCLIntelPipeIOAttr &A) {
  // Check to see if there's a duplicate attribute with different values
  // already applied to the declaration.
  if (const auto *DeclAttr = D->getAttr<SYCLIntelPipeIOAttr>()) {
    if (const auto *DeclExpr = dyn_cast<ConstantExpr>(DeclAttr->getID())) {
      if (const auto *MergeExpr = dyn_cast<ConstantExpr>(A.getID())) {
        if (DeclExpr->getResultAsAPSInt() != MergeExpr->getResultAsAPSInt()) {
          Diag(DeclAttr->getLoc(), diag::err_disallowed_duplicate_attribute)
              << &A;
          Diag(A.getLoc(), diag::note_conflicting_attribute);
        }
        // Do not add a duplicate attribute.
        return nullptr;
      }
    }
  }

  return ::new (Context) SYCLIntelPipeIOAttr(Context, A, A.getID());
}

static void handleSYCLIntelPipeIOAttr(Sema &S, Decl *D, const ParsedAttr &A) {
  Expr *E = A.getArgAsExpr(0);
  S.addSYCLIntelPipeIOAttr(D, A, E);
}

SYCLIntelMaxConcurrencyAttr *Sema::MergeSYCLIntelMaxConcurrencyAttr(
    Decl *D, const SYCLIntelMaxConcurrencyAttr &A) {
  // Check to see if there's a duplicate attribute with different values
  // already applied to the declaration.
  if (const auto *DeclAttr = D->getAttr<SYCLIntelMaxConcurrencyAttr>()) {
    if (const auto *DeclExpr =
            dyn_cast<ConstantExpr>(DeclAttr->getNThreadsExpr())) {
      if (const auto *MergeExpr = dyn_cast<ConstantExpr>(A.getNThreadsExpr())) {
        if (DeclExpr->getResultAsAPSInt() != MergeExpr->getResultAsAPSInt()) {
          Diag(DeclAttr->getLoc(), diag::warn_duplicate_attribute) << &A;
          Diag(A.getLoc(), diag::note_previous_attribute);
        }
        // Do not add a duplicate attribute.
        return nullptr;
      }
    }
  }

  return ::new (Context)
      SYCLIntelMaxConcurrencyAttr(Context, A, A.getNThreadsExpr());
}

void Sema::AddSYCLIntelMaxConcurrencyAttr(Decl *D,
                                          const AttributeCommonInfo &CI,
                                          Expr *E) {
  if (!E->isValueDependent()) {
    llvm::APSInt ArgVal;
    ExprResult Res = VerifyIntegerConstantExpression(E, &ArgVal);
    if (Res.isInvalid())
      return;
    E = Res.get();

    // This attribute requires a non-negative value.
    if (ArgVal < 0) {
      Diag(E->getExprLoc(), diag::err_attribute_requires_positive_integer)
          << CI << /*non-negative*/ 1;
      return;
    }

    // Check to see if there's a duplicate attribute with different values
    // already applied to the declaration.
    if (const auto *DeclAttr = D->getAttr<SYCLIntelMaxConcurrencyAttr>()) {
      // If the other attribute argument is instantiation dependent, we won't
      // have converted it to a constant expression yet and thus we test
      // whether this is a null pointer.
      if (const auto *DeclExpr =
              dyn_cast<ConstantExpr>(DeclAttr->getNThreadsExpr())) {
        if (ArgVal != DeclExpr->getResultAsAPSInt()) {
          Diag(CI.getLoc(), diag::warn_duplicate_attribute) << CI;
          Diag(DeclAttr->getLoc(), diag::note_previous_attribute);
        }
        // Drop the duplicate attribute.
        return;
      }
    }
  }

  D->addAttr(::new (Context) SYCLIntelMaxConcurrencyAttr(Context, CI, E));
}

static void handleSYCLIntelMaxConcurrencyAttr(Sema &S, Decl *D,
                                              const ParsedAttr &A) {
  Expr *E = A.getArgAsExpr(0);
  S.AddSYCLIntelMaxConcurrencyAttr(D, A, E);
}

// Checks if an expression is a valid filter list for an add_ir_attributes_*
// attribute. Returns true if an error occured.
static bool checkAddIRAttributesFilterListExpr(Expr *FilterListArg, Sema &S,
                                               const AttributeCommonInfo &CI) {
  const auto *FilterListE = cast<InitListExpr>(FilterListArg);
  for (const Expr *FilterElemE : FilterListE->inits())
    if (!isa<StringLiteral>(FilterElemE))
      return S.Diag(FilterElemE->getBeginLoc(),
                    diag::err_sycl_add_ir_attribute_invalid_filter)
             << CI;
  return false;
}

// Returns true if a type is either an array of char or a pointer to char.
static bool isAddIRAttributesValidStringType(QualType T) {
  if (!T->isArrayType() && !T->isPointerType())
    return false;
  QualType ElemT = T->isArrayType()
                       ? cast<ArrayType>(T.getTypePtr())->getElementType()
                       : T->getPointeeType();
  return ElemT.isConstQualified() && ElemT->isCharType();
}

// Checks if an expression is a valid attribute name for an add_ir_attributes_*
// attribute. Returns true if an error occured.
static bool checkAddIRAttributesNameExpr(Expr *NameArg, Sema &S,
                                         const AttributeCommonInfo &CI) {
  // Only strings and const char * are valid name arguments.
  if (isAddIRAttributesValidStringType(NameArg->getType()))
    return false;

  return S.Diag(NameArg->getBeginLoc(),
                diag::err_sycl_add_ir_attribute_invalid_name)
         << CI;
}

// Checks if an expression is a valid attribute value for an add_ir_attributes_*
// attribute. Returns true if an error occured.
static bool checkAddIRAttributesValueExpr(Expr *ValArg, Sema &S,
                                          const AttributeCommonInfo &CI) {
  QualType ValType = ValArg->getType();
  if (isAddIRAttributesValidStringType(ValType) || ValType->isNullPtrType() ||
      ValType->isIntegralOrEnumerationType() || ValType->isFloatingType())
    return false;

  return S.Diag(ValArg->getBeginLoc(),
                diag::err_sycl_add_ir_attribute_invalid_value)
         << CI;
}

// Checks and evaluates arguments of an add_ir_attributes_* attribute. Returns
// true if an error occured.
static bool evaluateAddIRAttributesArgs(Expr **Args, size_t ArgsSize, Sema &S,
                                        const AttributeCommonInfo &CI) {
  ASTContext &Context = S.getASTContext();

  // Check filter list if it is the first argument.
  bool HasFilter = ArgsSize && isa<InitListExpr>(Args[0]);
  if (HasFilter && checkAddIRAttributesFilterListExpr(Args[0], S, CI))
    return true;

  llvm::SmallVector<PartialDiagnosticAt, 8> Notes;
  bool HasDependentArg = false;
  for (unsigned I = HasFilter; I < ArgsSize; I++) {
    Expr *&E = Args[I];

    if (isa<InitListExpr>(E))
      return S.Diag(E->getBeginLoc(),
                    diag::err_sycl_add_ir_attr_filter_list_invalid_arg)
             << CI;

    if (E->isValueDependent() || E->isTypeDependent()) {
      HasDependentArg = true;
      continue;
    }

    Expr::EvalResult Eval;
    Eval.Diag = &Notes;
    if (!E->EvaluateAsConstantExpr(Eval, Context) || !Notes.empty()) {
      S.Diag(E->getBeginLoc(), diag::err_attribute_argument_n_type)
          << CI << (I + 1) << AANT_ArgumentConstantExpr;
      for (auto &Note : Notes)
        S.Diag(Note.first, Note.second);
      return true;
    }
    assert(Eval.Val.hasValue());
    E = ConstantExpr::Create(Context, E, Eval.Val);
  }

  // If there are no dependent expressions, check for expected number of args.
  if (!HasDependentArg && ArgsSize && (ArgsSize - HasFilter) & 1)
    return S.Diag(CI.getLoc(), diag::err_sycl_add_ir_attribute_must_have_pairs)
           << CI;

  // If there are no dependent expressions, check argument types.
  // First half of the arguments are names, the second half are values.
  unsigned MidArg = (ArgsSize - HasFilter) / 2 + HasFilter;
  if (!HasDependentArg) {
    for (unsigned I = HasFilter; I < ArgsSize; ++I) {
      if ((I < MidArg && checkAddIRAttributesNameExpr(Args[I], S, CI)) ||
          (I >= MidArg && checkAddIRAttributesValueExpr(Args[I], S, CI)))
        return true;
    }
  }
  return false;
}

static bool hasDependentExpr(Expr **Exprs, const size_t ExprsSize) {
  return std::any_of(Exprs, Exprs + ExprsSize, [](const Expr *E) {
    return E->isValueDependent() || E->isTypeDependent();
  });
}

static bool hasSameSYCLAddIRAttributes(
    const SmallVector<std::pair<std::string, std::string>, 4> &LAttrs,
    const SmallVector<std::pair<std::string, std::string>, 4> &RAttrs) {
  std::set<std::pair<std::string, std::string>> LNameValSet{LAttrs.begin(),
                                                            LAttrs.end()};
  std::set<std::pair<std::string, std::string>> RNameValSet{RAttrs.begin(),
                                                            RAttrs.end()};
  return LNameValSet == RNameValSet;
}

template <typename AddIRAttrT>
static bool checkSYCLAddIRAttributesMergeability(const AddIRAttrT &NewAttr,
                                                 const AddIRAttrT &ExistingAttr,
                                                 Sema &S) {
  ASTContext &Context = S.getASTContext();
  // If there are no dependent argument expressions and the filters or the
  // attributes are different, then fail due to differing duplicates.
  if (!hasDependentExpr(NewAttr.args_begin(), NewAttr.args_size()) &&
      !hasDependentExpr(ExistingAttr.args_begin(), ExistingAttr.args_size()) &&
      (NewAttr.getAttributeFilter() != ExistingAttr.getAttributeFilter() ||
       !hasSameSYCLAddIRAttributes(
           NewAttr.getAttributeNameValuePairs(Context),
           ExistingAttr.getAttributeNameValuePairs(Context)))) {
    S.Diag(ExistingAttr.getLoc(), diag::err_duplicate_attribute) << &NewAttr;
    S.Diag(NewAttr.getLoc(), diag::note_conflicting_attribute);
    return true;
  }
  return false;
}

void Sema::CheckSYCLAddIRAttributesFunctionAttrConflicts(Decl *D) {
  const auto *AddIRFuncAttr = D->getAttr<SYCLAddIRAttributesFunctionAttr>();

  // If there is no such attribute there is nothing to check. If there are
  // dependent arguments we cannot know the actual number of arguments so we
  // defer the check.
  if (!AddIRFuncAttr ||
      hasDependentExpr(AddIRFuncAttr->args_begin(), AddIRFuncAttr->args_size()))
    return;

  // If there are no name-value pairs in the attribute it will not have an
  // effect and we can skip the check. The filter is ignored.
  size_t NumArgsWithoutFilter =
      AddIRFuncAttr->args_size() - (AddIRFuncAttr->hasFilterList() ? 1 : 0);
  if (NumArgsWithoutFilter == 0)
    return;

  // "sycl-single-task" is present on all single_task invocations, implicitly
  // added by the SYCL headers. It can only conflict with max_global_work_dim,
  // but the value will be the same so there is no need for a warning.
  if (NumArgsWithoutFilter == 2) {
    auto NameValuePairs = AddIRFuncAttr->getAttributeNameValuePairs(Context);
    if (NameValuePairs.size() > 0 &&
        NameValuePairs[0].first == "sycl-single-task")
      return;
  }

  // If there are potentially conflicting attributes, we issue a warning.
  for (const auto *Attr : std::vector<AttributeCommonInfo *>{
           D->getAttr<SYCLReqdWorkGroupSizeAttr>(),
           D->getAttr<IntelReqdSubGroupSizeAttr>(),
           D->getAttr<SYCLWorkGroupSizeHintAttr>(),
           D->getAttr<SYCLDeviceHasAttr>()})
    if (Attr)
      Diag(Attr->getLoc(), diag::warn_sycl_old_and_new_kernel_attributes)
          << Attr;
}

SYCLAddIRAttributesFunctionAttr *Sema::MergeSYCLAddIRAttributesFunctionAttr(
    Decl *D, const SYCLAddIRAttributesFunctionAttr &A) {
  if (const auto *ExistingAttr =
          D->getAttr<SYCLAddIRAttributesFunctionAttr>()) {
    checkSYCLAddIRAttributesMergeability(A, *ExistingAttr, *this);
    return nullptr;
  }
  return A.clone(Context);
}

void Sema::AddSYCLAddIRAttributesFunctionAttr(Decl *D,
                                              const AttributeCommonInfo &CI,
                                              MutableArrayRef<Expr *> Args) {
  if (const auto *FuncD = dyn_cast<FunctionDecl>(D)) {
    if (FuncD->isDefaulted()) {
      Diag(CI.getLoc(), diag::err_disallow_attribute_on_func) << CI << 0;
      return;
    }
    if (FuncD->isDeleted()) {
      Diag(CI.getLoc(), diag::err_disallow_attribute_on_func) << CI << 1;
      return;
    }
  }

  auto *Attr = SYCLAddIRAttributesFunctionAttr::Create(Context, Args.data(),
                                                       Args.size(), CI);
  if (evaluateAddIRAttributesArgs(Attr->args_begin(), Attr->args_size(), *this,
                                  CI))
    return;
  D->addAttr(Attr);
}

static void handleSYCLAddIRAttributesFunctionAttr(Sema &S, Decl *D,
                                                  const ParsedAttr &A) {
  llvm::SmallVector<Expr *, 4> Args;
  Args.reserve(A.getNumArgs() - 1);
  for (unsigned I = 0; I < A.getNumArgs(); I++) {
    assert(A.isArgExpr(I));
    Args.push_back(A.getArgAsExpr(I));
  }

  S.AddSYCLAddIRAttributesFunctionAttr(D, A, Args);
}

SYCLAddIRAttributesKernelParameterAttr *
Sema::MergeSYCLAddIRAttributesKernelParameterAttr(
    Decl *D, const SYCLAddIRAttributesKernelParameterAttr &A) {
  if (const auto *ExistingAttr =
          D->getAttr<SYCLAddIRAttributesKernelParameterAttr>()) {
    checkSYCLAddIRAttributesMergeability(A, *ExistingAttr, *this);
    return nullptr;
  }
  return A.clone(Context);
}

void Sema::AddSYCLAddIRAttributesKernelParameterAttr(
    Decl *D, const AttributeCommonInfo &CI, MutableArrayRef<Expr *> Args) {
  auto *Attr = SYCLAddIRAttributesKernelParameterAttr::Create(
      Context, Args.data(), Args.size(), CI);
  if (evaluateAddIRAttributesArgs(Attr->args_begin(), Attr->args_size(), *this,
                                  CI))
    return;
  D->addAttr(Attr);
}

static void handleSYCLAddIRAttributesKernelParameterAttr(Sema &S, Decl *D,
                                                         const ParsedAttr &A) {
  llvm::SmallVector<Expr *, 4> Args;
  Args.reserve(A.getNumArgs() - 1);
  for (unsigned I = 0; I < A.getNumArgs(); I++) {
    assert(A.getArgAsExpr(I));
    Args.push_back(A.getArgAsExpr(I));
  }

  S.AddSYCLAddIRAttributesKernelParameterAttr(D, A, Args);
}

SYCLAddIRAttributesGlobalVariableAttr *
Sema::MergeSYCLAddIRAttributesGlobalVariableAttr(
    Decl *D, const SYCLAddIRAttributesGlobalVariableAttr &A) {
  if (const auto *ExistingAttr =
          D->getAttr<SYCLAddIRAttributesGlobalVariableAttr>()) {
    checkSYCLAddIRAttributesMergeability(A, *ExistingAttr, *this);
    return nullptr;
  }
  return A.clone(Context);
}

void Sema::AddSYCLAddIRAttributesGlobalVariableAttr(
    Decl *D, const AttributeCommonInfo &CI, MutableArrayRef<Expr *> Args) {
  auto *Attr = SYCLAddIRAttributesGlobalVariableAttr::Create(
      Context, Args.data(), Args.size(), CI);
  if (evaluateAddIRAttributesArgs(Attr->args_begin(), Attr->args_size(), *this,
                                  CI))
    return;
  D->addAttr(Attr);
}

static void handleSYCLAddIRAttributesGlobalVariableAttr(Sema &S, Decl *D,
                                                        const ParsedAttr &A) {
  llvm::SmallVector<Expr *, 4> Args;
  Args.reserve(A.getNumArgs() - 1);
  for (unsigned I = 0; I < A.getNumArgs(); I++) {
    assert(A.getArgAsExpr(I));
    Args.push_back(A.getArgAsExpr(I));
  }

  S.AddSYCLAddIRAttributesGlobalVariableAttr(D, A, Args);
}

SYCLAddIRAnnotationsMemberAttr *Sema::MergeSYCLAddIRAnnotationsMemberAttr(
    Decl *D, const SYCLAddIRAnnotationsMemberAttr &A) {
  if (const auto *ExistingAttr = D->getAttr<SYCLAddIRAnnotationsMemberAttr>()) {
    checkSYCLAddIRAttributesMergeability(A, *ExistingAttr, *this);
    return nullptr;
  }
  return A.clone(Context);
}

void Sema::AddSYCLAddIRAnnotationsMemberAttr(Decl *D,
                                             const AttributeCommonInfo &CI,
                                             MutableArrayRef<Expr *> Args) {
  auto *Attr = SYCLAddIRAnnotationsMemberAttr::Create(Context, Args.data(),
                                                      Args.size(), CI);
  if (evaluateAddIRAttributesArgs(Attr->args_begin(), Attr->args_size(), *this,
                                  CI))
    return;
  D->addAttr(Attr);
}

static void handleSYCLAddIRAnnotationsMemberAttr(Sema &S, Decl *D,
                                                 const ParsedAttr &A) {
  llvm::SmallVector<Expr *, 4> Args;
  Args.reserve(A.getNumArgs());
  for (unsigned I = 0; I < A.getNumArgs(); I++) {
    assert(A.getArgAsExpr(I));
    Args.push_back(A.getArgAsExpr(I));
  }

  S.AddSYCLAddIRAnnotationsMemberAttr(D, A, Args);
}

namespace {
struct IntrinToName {
  uint32_t Id;
  int32_t FullName;
  int32_t ShortName;
};
} // unnamed namespace

static bool ArmBuiltinAliasValid(unsigned BuiltinID, StringRef AliasName,
                                 ArrayRef<IntrinToName> Map,
                                 const char *IntrinNames) {
  AliasName.consume_front("__arm_");
  const IntrinToName *It =
      llvm::lower_bound(Map, BuiltinID, [](const IntrinToName &L, unsigned Id) {
        return L.Id < Id;
      });
  if (It == Map.end() || It->Id != BuiltinID)
    return false;
  StringRef FullName(&IntrinNames[It->FullName]);
  if (AliasName == FullName)
    return true;
  if (It->ShortName == -1)
    return false;
  StringRef ShortName(&IntrinNames[It->ShortName]);
  return AliasName == ShortName;
}

static bool ArmMveAliasValid(unsigned BuiltinID, StringRef AliasName) {
#include "clang/Basic/arm_mve_builtin_aliases.inc"
  // The included file defines:
  // - ArrayRef<IntrinToName> Map
  // - const char IntrinNames[]
  return ArmBuiltinAliasValid(BuiltinID, AliasName, Map, IntrinNames);
}

static bool ArmCdeAliasValid(unsigned BuiltinID, StringRef AliasName) {
#include "clang/Basic/arm_cde_builtin_aliases.inc"
  return ArmBuiltinAliasValid(BuiltinID, AliasName, Map, IntrinNames);
}

static bool ArmSveAliasValid(ASTContext &Context, unsigned BuiltinID,
                             StringRef AliasName) {
  if (Context.BuiltinInfo.isAuxBuiltinID(BuiltinID))
    BuiltinID = Context.BuiltinInfo.getAuxBuiltinID(BuiltinID);
  return BuiltinID >= AArch64::FirstSVEBuiltin &&
         BuiltinID <= AArch64::LastSVEBuiltin;
}

static bool ArmSmeAliasValid(ASTContext &Context, unsigned BuiltinID,
                             StringRef AliasName) {
  if (Context.BuiltinInfo.isAuxBuiltinID(BuiltinID))
    BuiltinID = Context.BuiltinInfo.getAuxBuiltinID(BuiltinID);
  return BuiltinID >= AArch64::FirstSMEBuiltin &&
         BuiltinID <= AArch64::LastSMEBuiltin;
}

static void handleArmBuiltinAliasAttr(Sema &S, Decl *D, const ParsedAttr &AL) {
  if (!AL.isArgIdent(0)) {
    S.Diag(AL.getLoc(), diag::err_attribute_argument_n_type)
        << AL << 1 << AANT_ArgumentIdentifier;
    return;
  }

  IdentifierInfo *Ident = AL.getArgAsIdent(0)->Ident;
  unsigned BuiltinID = Ident->getBuiltinID();
  StringRef AliasName = cast<FunctionDecl>(D)->getIdentifier()->getName();

  bool IsAArch64 = S.Context.getTargetInfo().getTriple().isAArch64();
  if ((IsAArch64 && !ArmSveAliasValid(S.Context, BuiltinID, AliasName) &&
       !ArmSmeAliasValid(S.Context, BuiltinID, AliasName)) ||
      (!IsAArch64 && !ArmMveAliasValid(BuiltinID, AliasName) &&
       !ArmCdeAliasValid(BuiltinID, AliasName))) {
    S.Diag(AL.getLoc(), diag::err_attribute_arm_builtin_alias);
    return;
  }

  D->addAttr(::new (S.Context) ArmBuiltinAliasAttr(S.Context, AL, Ident));
}

static bool RISCVAliasValid(unsigned BuiltinID, StringRef AliasName) {
  return BuiltinID >= RISCV::FirstRVVBuiltin &&
         BuiltinID <= RISCV::LastRVVBuiltin;
}

static void handleBuiltinAliasAttr(Sema &S, Decl *D,
                                        const ParsedAttr &AL) {
  if (!AL.isArgIdent(0)) {
    S.Diag(AL.getLoc(), diag::err_attribute_argument_n_type)
        << AL << 1 << AANT_ArgumentIdentifier;
    return;
  }

  IdentifierInfo *Ident = AL.getArgAsIdent(0)->Ident;
  unsigned BuiltinID = Ident->getBuiltinID();
  StringRef AliasName = cast<FunctionDecl>(D)->getIdentifier()->getName();

  bool IsAArch64 = S.Context.getTargetInfo().getTriple().isAArch64();
  bool IsARM = S.Context.getTargetInfo().getTriple().isARM();
  bool IsRISCV = S.Context.getTargetInfo().getTriple().isRISCV();
  bool IsHLSL = S.Context.getLangOpts().HLSL;
  if ((IsAArch64 && !ArmSveAliasValid(S.Context, BuiltinID, AliasName)) ||
      (IsARM && !ArmMveAliasValid(BuiltinID, AliasName) &&
       !ArmCdeAliasValid(BuiltinID, AliasName)) ||
      (IsRISCV && !RISCVAliasValid(BuiltinID, AliasName)) ||
      (!IsAArch64 && !IsARM && !IsRISCV && !IsHLSL)) {
    S.Diag(AL.getLoc(), diag::err_attribute_builtin_alias) << AL;
    return;
  }

  D->addAttr(::new (S.Context) BuiltinAliasAttr(S.Context, AL, Ident));
}

static void handlePreferredTypeAttr(Sema &S, Decl *D, const ParsedAttr &AL) {
  if (!AL.hasParsedType()) {
    S.Diag(AL.getLoc(), diag::err_attribute_wrong_number_arguments) << AL << 1;
    return;
  }

  TypeSourceInfo *ParmTSI = nullptr;
  QualType QT = S.GetTypeFromParser(AL.getTypeArg(), &ParmTSI);
  assert(ParmTSI && "no type source info for attribute argument");
  S.RequireCompleteType(ParmTSI->getTypeLoc().getBeginLoc(), QT,
                        diag::err_incomplete_type);

  D->addAttr(::new (S.Context) PreferredTypeAttr(S.Context, AL, ParmTSI));
}

//===----------------------------------------------------------------------===//
// Checker-specific attribute handlers.
//===----------------------------------------------------------------------===//
static bool isValidSubjectOfNSReturnsRetainedAttribute(QualType QT) {
  return QT->isDependentType() || QT->isObjCRetainableType();
}

static bool isValidSubjectOfNSAttribute(QualType QT) {
  return QT->isDependentType() || QT->isObjCObjectPointerType() ||
         QT->isObjCNSObjectType();
}

static bool isValidSubjectOfCFAttribute(QualType QT) {
  return QT->isDependentType() || QT->isPointerType() ||
         isValidSubjectOfNSAttribute(QT);
}

static bool isValidSubjectOfOSAttribute(QualType QT) {
  if (QT->isDependentType())
    return true;
  QualType PT = QT->getPointeeType();
  return !PT.isNull() && PT->getAsCXXRecordDecl() != nullptr;
}

void Sema::AddXConsumedAttr(Decl *D, const AttributeCommonInfo &CI,
                            RetainOwnershipKind K,
                            bool IsTemplateInstantiation) {
  ValueDecl *VD = cast<ValueDecl>(D);
  switch (K) {
  case RetainOwnershipKind::OS:
    handleSimpleAttributeOrDiagnose<OSConsumedAttr>(
        *this, VD, CI, isValidSubjectOfOSAttribute(VD->getType()),
        diag::warn_ns_attribute_wrong_parameter_type,
        /*ExtraArgs=*/CI.getRange(), "os_consumed", /*pointers*/ 1);
    return;
  case RetainOwnershipKind::NS:
    handleSimpleAttributeOrDiagnose<NSConsumedAttr>(
        *this, VD, CI, isValidSubjectOfNSAttribute(VD->getType()),

        // These attributes are normally just advisory, but in ARC, ns_consumed
        // is significant.  Allow non-dependent code to contain inappropriate
        // attributes even in ARC, but require template instantiations to be
        // set up correctly.
        ((IsTemplateInstantiation && getLangOpts().ObjCAutoRefCount)
             ? diag::err_ns_attribute_wrong_parameter_type
             : diag::warn_ns_attribute_wrong_parameter_type),
        /*ExtraArgs=*/CI.getRange(), "ns_consumed", /*objc pointers*/ 0);
    return;
  case RetainOwnershipKind::CF:
    handleSimpleAttributeOrDiagnose<CFConsumedAttr>(
        *this, VD, CI, isValidSubjectOfCFAttribute(VD->getType()),
        diag::warn_ns_attribute_wrong_parameter_type,
        /*ExtraArgs=*/CI.getRange(), "cf_consumed", /*pointers*/ 1);
    return;
  }
}

static Sema::RetainOwnershipKind
parsedAttrToRetainOwnershipKind(const ParsedAttr &AL) {
  switch (AL.getKind()) {
  case ParsedAttr::AT_CFConsumed:
  case ParsedAttr::AT_CFReturnsRetained:
  case ParsedAttr::AT_CFReturnsNotRetained:
    return Sema::RetainOwnershipKind::CF;
  case ParsedAttr::AT_OSConsumesThis:
  case ParsedAttr::AT_OSConsumed:
  case ParsedAttr::AT_OSReturnsRetained:
  case ParsedAttr::AT_OSReturnsNotRetained:
  case ParsedAttr::AT_OSReturnsRetainedOnZero:
  case ParsedAttr::AT_OSReturnsRetainedOnNonZero:
    return Sema::RetainOwnershipKind::OS;
  case ParsedAttr::AT_NSConsumesSelf:
  case ParsedAttr::AT_NSConsumed:
  case ParsedAttr::AT_NSReturnsRetained:
  case ParsedAttr::AT_NSReturnsNotRetained:
  case ParsedAttr::AT_NSReturnsAutoreleased:
    return Sema::RetainOwnershipKind::NS;
  default:
    llvm_unreachable("Wrong argument supplied");
  }
}

bool Sema::checkNSReturnsRetainedReturnType(SourceLocation Loc, QualType QT) {
  if (isValidSubjectOfNSReturnsRetainedAttribute(QT))
    return false;

  Diag(Loc, diag::warn_ns_attribute_wrong_return_type)
      << "'ns_returns_retained'" << 0 << 0;
  return true;
}

/// \return whether the parameter is a pointer to OSObject pointer.
static bool isValidOSObjectOutParameter(const Decl *D) {
  const auto *PVD = dyn_cast<ParmVarDecl>(D);
  if (!PVD)
    return false;
  QualType QT = PVD->getType();
  QualType PT = QT->getPointeeType();
  return !PT.isNull() && isValidSubjectOfOSAttribute(PT);
}

static void handleXReturnsXRetainedAttr(Sema &S, Decl *D,
                                        const ParsedAttr &AL) {
  QualType ReturnType;
  Sema::RetainOwnershipKind K = parsedAttrToRetainOwnershipKind(AL);

  if (const auto *MD = dyn_cast<ObjCMethodDecl>(D)) {
    ReturnType = MD->getReturnType();
  } else if (S.getLangOpts().ObjCAutoRefCount && hasDeclarator(D) &&
             (AL.getKind() == ParsedAttr::AT_NSReturnsRetained)) {
    return; // ignore: was handled as a type attribute
  } else if (const auto *PD = dyn_cast<ObjCPropertyDecl>(D)) {
    ReturnType = PD->getType();
  } else if (const auto *FD = dyn_cast<FunctionDecl>(D)) {
    ReturnType = FD->getReturnType();
  } else if (const auto *Param = dyn_cast<ParmVarDecl>(D)) {
    // Attributes on parameters are used for out-parameters,
    // passed as pointers-to-pointers.
    unsigned DiagID = K == Sema::RetainOwnershipKind::CF
            ? /*pointer-to-CF-pointer*/2
            : /*pointer-to-OSObject-pointer*/3;
    ReturnType = Param->getType()->getPointeeType();
    if (ReturnType.isNull()) {
      S.Diag(D->getBeginLoc(), diag::warn_ns_attribute_wrong_parameter_type)
          << AL << DiagID << AL.getRange();
      return;
    }
  } else if (AL.isUsedAsTypeAttr()) {
    return;
  } else {
    AttributeDeclKind ExpectedDeclKind;
    switch (AL.getKind()) {
    default: llvm_unreachable("invalid ownership attribute");
    case ParsedAttr::AT_NSReturnsRetained:
    case ParsedAttr::AT_NSReturnsAutoreleased:
    case ParsedAttr::AT_NSReturnsNotRetained:
      ExpectedDeclKind = ExpectedFunctionOrMethod;
      break;

    case ParsedAttr::AT_OSReturnsRetained:
    case ParsedAttr::AT_OSReturnsNotRetained:
    case ParsedAttr::AT_CFReturnsRetained:
    case ParsedAttr::AT_CFReturnsNotRetained:
      ExpectedDeclKind = ExpectedFunctionMethodOrParameter;
      break;
    }
    S.Diag(D->getBeginLoc(), diag::warn_attribute_wrong_decl_type)
        << AL.getRange() << AL << AL.isRegularKeywordAttribute()
        << ExpectedDeclKind;
    return;
  }

  bool TypeOK;
  bool Cf;
  unsigned ParmDiagID = 2; // Pointer-to-CF-pointer
  switch (AL.getKind()) {
  default: llvm_unreachable("invalid ownership attribute");
  case ParsedAttr::AT_NSReturnsRetained:
    TypeOK = isValidSubjectOfNSReturnsRetainedAttribute(ReturnType);
    Cf = false;
    break;

  case ParsedAttr::AT_NSReturnsAutoreleased:
  case ParsedAttr::AT_NSReturnsNotRetained:
    TypeOK = isValidSubjectOfNSAttribute(ReturnType);
    Cf = false;
    break;

  case ParsedAttr::AT_CFReturnsRetained:
  case ParsedAttr::AT_CFReturnsNotRetained:
    TypeOK = isValidSubjectOfCFAttribute(ReturnType);
    Cf = true;
    break;

  case ParsedAttr::AT_OSReturnsRetained:
  case ParsedAttr::AT_OSReturnsNotRetained:
    TypeOK = isValidSubjectOfOSAttribute(ReturnType);
    Cf = true;
    ParmDiagID = 3; // Pointer-to-OSObject-pointer
    break;
  }

  if (!TypeOK) {
    if (AL.isUsedAsTypeAttr())
      return;

    if (isa<ParmVarDecl>(D)) {
      S.Diag(D->getBeginLoc(), diag::warn_ns_attribute_wrong_parameter_type)
          << AL << ParmDiagID << AL.getRange();
    } else {
      // Needs to be kept in sync with warn_ns_attribute_wrong_return_type.
      enum : unsigned {
        Function,
        Method,
        Property
      } SubjectKind = Function;
      if (isa<ObjCMethodDecl>(D))
        SubjectKind = Method;
      else if (isa<ObjCPropertyDecl>(D))
        SubjectKind = Property;
      S.Diag(D->getBeginLoc(), diag::warn_ns_attribute_wrong_return_type)
          << AL << SubjectKind << Cf << AL.getRange();
    }
    return;
  }

  switch (AL.getKind()) {
    default:
      llvm_unreachable("invalid ownership attribute");
    case ParsedAttr::AT_NSReturnsAutoreleased:
      handleSimpleAttribute<NSReturnsAutoreleasedAttr>(S, D, AL);
      return;
    case ParsedAttr::AT_CFReturnsNotRetained:
      handleSimpleAttribute<CFReturnsNotRetainedAttr>(S, D, AL);
      return;
    case ParsedAttr::AT_NSReturnsNotRetained:
      handleSimpleAttribute<NSReturnsNotRetainedAttr>(S, D, AL);
      return;
    case ParsedAttr::AT_CFReturnsRetained:
      handleSimpleAttribute<CFReturnsRetainedAttr>(S, D, AL);
      return;
    case ParsedAttr::AT_NSReturnsRetained:
      handleSimpleAttribute<NSReturnsRetainedAttr>(S, D, AL);
      return;
    case ParsedAttr::AT_OSReturnsRetained:
      handleSimpleAttribute<OSReturnsRetainedAttr>(S, D, AL);
      return;
    case ParsedAttr::AT_OSReturnsNotRetained:
      handleSimpleAttribute<OSReturnsNotRetainedAttr>(S, D, AL);
      return;
  };
}

static void handleObjCReturnsInnerPointerAttr(Sema &S, Decl *D,
                                              const ParsedAttr &Attrs) {
  const int EP_ObjCMethod = 1;
  const int EP_ObjCProperty = 2;

  SourceLocation loc = Attrs.getLoc();
  QualType resultType;
  if (isa<ObjCMethodDecl>(D))
    resultType = cast<ObjCMethodDecl>(D)->getReturnType();
  else
    resultType = cast<ObjCPropertyDecl>(D)->getType();

  if (!resultType->isReferenceType() &&
      (!resultType->isPointerType() || resultType->isObjCRetainableType())) {
    S.Diag(D->getBeginLoc(), diag::warn_ns_attribute_wrong_return_type)
        << SourceRange(loc) << Attrs
        << (isa<ObjCMethodDecl>(D) ? EP_ObjCMethod : EP_ObjCProperty)
        << /*non-retainable pointer*/ 2;

    // Drop the attribute.
    return;
  }

  D->addAttr(::new (S.Context) ObjCReturnsInnerPointerAttr(S.Context, Attrs));
}

static void handleObjCRequiresSuperAttr(Sema &S, Decl *D,
                                        const ParsedAttr &Attrs) {
  const auto *Method = cast<ObjCMethodDecl>(D);

  const DeclContext *DC = Method->getDeclContext();
  if (const auto *PDecl = dyn_cast_if_present<ObjCProtocolDecl>(DC)) {
    S.Diag(D->getBeginLoc(), diag::warn_objc_requires_super_protocol) << Attrs
                                                                      << 0;
    S.Diag(PDecl->getLocation(), diag::note_protocol_decl);
    return;
  }
  if (Method->getMethodFamily() == OMF_dealloc) {
    S.Diag(D->getBeginLoc(), diag::warn_objc_requires_super_protocol) << Attrs
                                                                      << 1;
    return;
  }

  D->addAttr(::new (S.Context) ObjCRequiresSuperAttr(S.Context, Attrs));
}

static void handleNSErrorDomain(Sema &S, Decl *D, const ParsedAttr &Attr) {
  if (!isa<TagDecl>(D)) {
    S.Diag(D->getBeginLoc(), diag::err_nserrordomain_invalid_decl) << 0;
    return;
  }

  IdentifierLoc *IdentLoc =
      Attr.isArgIdent(0) ? Attr.getArgAsIdent(0) : nullptr;
  if (!IdentLoc || !IdentLoc->Ident) {
    // Try to locate the argument directly.
    SourceLocation Loc = Attr.getLoc();
    if (Attr.isArgExpr(0) && Attr.getArgAsExpr(0))
      Loc = Attr.getArgAsExpr(0)->getBeginLoc();

    S.Diag(Loc, diag::err_nserrordomain_invalid_decl) << 0;
    return;
  }

  // Verify that the identifier is a valid decl in the C decl namespace.
  LookupResult Result(S, DeclarationName(IdentLoc->Ident), SourceLocation(),
                      Sema::LookupNameKind::LookupOrdinaryName);
  if (!S.LookupName(Result, S.TUScope) || !Result.getAsSingle<VarDecl>()) {
    S.Diag(IdentLoc->Loc, diag::err_nserrordomain_invalid_decl)
        << 1 << IdentLoc->Ident;
    return;
  }

  D->addAttr(::new (S.Context)
                 NSErrorDomainAttr(S.Context, Attr, IdentLoc->Ident));
}

static void handleObjCBridgeAttr(Sema &S, Decl *D, const ParsedAttr &AL) {
  IdentifierLoc *Parm = AL.isArgIdent(0) ? AL.getArgAsIdent(0) : nullptr;

  if (!Parm) {
    S.Diag(D->getBeginLoc(), diag::err_objc_attr_not_id) << AL << 0;
    return;
  }

  // Typedefs only allow objc_bridge(id) and have some additional checking.
  if (const auto *TD = dyn_cast<TypedefNameDecl>(D)) {
    if (!Parm->Ident->isStr("id")) {
      S.Diag(AL.getLoc(), diag::err_objc_attr_typedef_not_id) << AL;
      return;
    }

    // Only allow 'cv void *'.
    QualType T = TD->getUnderlyingType();
    if (!T->isVoidPointerType()) {
      S.Diag(AL.getLoc(), diag::err_objc_attr_typedef_not_void_pointer);
      return;
    }
  }

  D->addAttr(::new (S.Context) ObjCBridgeAttr(S.Context, AL, Parm->Ident));
}

static void handleObjCBridgeMutableAttr(Sema &S, Decl *D,
                                        const ParsedAttr &AL) {
  IdentifierLoc *Parm = AL.isArgIdent(0) ? AL.getArgAsIdent(0) : nullptr;

  if (!Parm) {
    S.Diag(D->getBeginLoc(), diag::err_objc_attr_not_id) << AL << 0;
    return;
  }

  D->addAttr(::new (S.Context)
                 ObjCBridgeMutableAttr(S.Context, AL, Parm->Ident));
}

static void handleObjCBridgeRelatedAttr(Sema &S, Decl *D,
                                        const ParsedAttr &AL) {
  IdentifierInfo *RelatedClass =
      AL.isArgIdent(0) ? AL.getArgAsIdent(0)->Ident : nullptr;
  if (!RelatedClass) {
    S.Diag(D->getBeginLoc(), diag::err_objc_attr_not_id) << AL << 0;
    return;
  }
  IdentifierInfo *ClassMethod =
    AL.getArgAsIdent(1) ? AL.getArgAsIdent(1)->Ident : nullptr;
  IdentifierInfo *InstanceMethod =
    AL.getArgAsIdent(2) ? AL.getArgAsIdent(2)->Ident : nullptr;
  D->addAttr(::new (S.Context) ObjCBridgeRelatedAttr(
      S.Context, AL, RelatedClass, ClassMethod, InstanceMethod));
}

static void handleObjCDesignatedInitializer(Sema &S, Decl *D,
                                            const ParsedAttr &AL) {
  DeclContext *Ctx = D->getDeclContext();

  // This attribute can only be applied to methods in interfaces or class
  // extensions.
  if (!isa<ObjCInterfaceDecl>(Ctx) &&
      !(isa<ObjCCategoryDecl>(Ctx) &&
        cast<ObjCCategoryDecl>(Ctx)->IsClassExtension())) {
    S.Diag(D->getLocation(), diag::err_designated_init_attr_non_init);
    return;
  }

  ObjCInterfaceDecl *IFace;
  if (auto *CatDecl = dyn_cast<ObjCCategoryDecl>(Ctx))
    IFace = CatDecl->getClassInterface();
  else
    IFace = cast<ObjCInterfaceDecl>(Ctx);

  if (!IFace)
    return;

  IFace->setHasDesignatedInitializers();
  D->addAttr(::new (S.Context) ObjCDesignatedInitializerAttr(S.Context, AL));
}

static void handleObjCRuntimeName(Sema &S, Decl *D, const ParsedAttr &AL) {
  StringRef MetaDataName;
  if (!S.checkStringLiteralArgumentAttr(AL, 0, MetaDataName))
    return;
  D->addAttr(::new (S.Context)
                 ObjCRuntimeNameAttr(S.Context, AL, MetaDataName));
}

// When a user wants to use objc_boxable with a union or struct
// but they don't have access to the declaration (legacy/third-party code)
// then they can 'enable' this feature with a typedef:
// typedef struct __attribute((objc_boxable)) legacy_struct legacy_struct;
static void handleObjCBoxable(Sema &S, Decl *D, const ParsedAttr &AL) {
  bool notify = false;

  auto *RD = dyn_cast<RecordDecl>(D);
  if (RD && RD->getDefinition()) {
    RD = RD->getDefinition();
    notify = true;
  }

  if (RD) {
    ObjCBoxableAttr *BoxableAttr =
        ::new (S.Context) ObjCBoxableAttr(S.Context, AL);
    RD->addAttr(BoxableAttr);
    if (notify) {
      // we need to notify ASTReader/ASTWriter about
      // modification of existing declaration
      if (ASTMutationListener *L = S.getASTMutationListener())
        L->AddedAttributeToRecord(BoxableAttr, RD);
    }
  }
}

static void handleObjCOwnershipAttr(Sema &S, Decl *D, const ParsedAttr &AL) {
  if (hasDeclarator(D))
    return;

  S.Diag(D->getBeginLoc(), diag::err_attribute_wrong_decl_type)
      << AL.getRange() << AL << AL.isRegularKeywordAttribute()
      << ExpectedVariable;
}

static void handleObjCPreciseLifetimeAttr(Sema &S, Decl *D,
                                          const ParsedAttr &AL) {
  const auto *VD = cast<ValueDecl>(D);
  QualType QT = VD->getType();

  if (!QT->isDependentType() &&
      !QT->isObjCLifetimeType()) {
    S.Diag(AL.getLoc(), diag::err_objc_precise_lifetime_bad_type)
      << QT;
    return;
  }

  Qualifiers::ObjCLifetime Lifetime = QT.getObjCLifetime();

  // If we have no lifetime yet, check the lifetime we're presumably
  // going to infer.
  if (Lifetime == Qualifiers::OCL_None && !QT->isDependentType())
    Lifetime = QT->getObjCARCImplicitLifetime();

  switch (Lifetime) {
  case Qualifiers::OCL_None:
    assert(QT->isDependentType() &&
           "didn't infer lifetime for non-dependent type?");
    break;

  case Qualifiers::OCL_Weak:   // meaningful
  case Qualifiers::OCL_Strong: // meaningful
    break;

  case Qualifiers::OCL_ExplicitNone:
  case Qualifiers::OCL_Autoreleasing:
    S.Diag(AL.getLoc(), diag::warn_objc_precise_lifetime_meaningless)
        << (Lifetime == Qualifiers::OCL_Autoreleasing);
    break;
  }

  D->addAttr(::new (S.Context) ObjCPreciseLifetimeAttr(S.Context, AL));
}

static void handleSwiftAttrAttr(Sema &S, Decl *D, const ParsedAttr &AL) {
  // Make sure that there is a string literal as the annotation's single
  // argument.
  StringRef Str;
  if (!S.checkStringLiteralArgumentAttr(AL, 0, Str))
    return;

  D->addAttr(::new (S.Context) SwiftAttrAttr(S.Context, AL, Str));
}

static void handleSwiftBridge(Sema &S, Decl *D, const ParsedAttr &AL) {
  // Make sure that there is a string literal as the annotation's single
  // argument.
  StringRef BT;
  if (!S.checkStringLiteralArgumentAttr(AL, 0, BT))
    return;

  // Warn about duplicate attributes if they have different arguments, but drop
  // any duplicate attributes regardless.
  if (const auto *Other = D->getAttr<SwiftBridgeAttr>()) {
    if (Other->getSwiftType() != BT)
      S.Diag(AL.getLoc(), diag::warn_duplicate_attribute) << AL;
    return;
  }

  D->addAttr(::new (S.Context) SwiftBridgeAttr(S.Context, AL, BT));
}

static bool isErrorParameter(Sema &S, QualType QT) {
  const auto *PT = QT->getAs<PointerType>();
  if (!PT)
    return false;

  QualType Pointee = PT->getPointeeType();

  // Check for NSError**.
  if (const auto *OPT = Pointee->getAs<ObjCObjectPointerType>())
    if (const auto *ID = OPT->getInterfaceDecl())
      if (ID->getIdentifier() == S.getNSErrorIdent())
        return true;

  // Check for CFError**.
  if (const auto *PT = Pointee->getAs<PointerType>())
    if (const auto *RT = PT->getPointeeType()->getAs<RecordType>())
      if (S.isCFError(RT->getDecl()))
        return true;

  return false;
}

static void handleSwiftError(Sema &S, Decl *D, const ParsedAttr &AL) {
  auto hasErrorParameter = [](Sema &S, Decl *D, const ParsedAttr &AL) -> bool {
    for (unsigned I = 0, E = getFunctionOrMethodNumParams(D); I != E; ++I) {
      if (isErrorParameter(S, getFunctionOrMethodParamType(D, I)))
        return true;
    }

    S.Diag(AL.getLoc(), diag::err_attr_swift_error_no_error_parameter)
        << AL << isa<ObjCMethodDecl>(D);
    return false;
  };

  auto hasPointerResult = [](Sema &S, Decl *D, const ParsedAttr &AL) -> bool {
    // - C, ObjC, and block pointers are definitely okay.
    // - References are definitely not okay.
    // - nullptr_t is weird, but acceptable.
    QualType RT = getFunctionOrMethodResultType(D);
    if (RT->hasPointerRepresentation() && !RT->isReferenceType())
      return true;

    S.Diag(AL.getLoc(), diag::err_attr_swift_error_return_type)
        << AL << AL.getArgAsIdent(0)->Ident->getName() << isa<ObjCMethodDecl>(D)
        << /*pointer*/ 1;
    return false;
  };

  auto hasIntegerResult = [](Sema &S, Decl *D, const ParsedAttr &AL) -> bool {
    QualType RT = getFunctionOrMethodResultType(D);
    if (RT->isIntegralType(S.Context))
      return true;

    S.Diag(AL.getLoc(), diag::err_attr_swift_error_return_type)
        << AL << AL.getArgAsIdent(0)->Ident->getName() << isa<ObjCMethodDecl>(D)
        << /*integral*/ 0;
    return false;
  };

  if (D->isInvalidDecl())
    return;

  IdentifierLoc *Loc = AL.getArgAsIdent(0);
  SwiftErrorAttr::ConventionKind Convention;
  if (!SwiftErrorAttr::ConvertStrToConventionKind(Loc->Ident->getName(),
                                                  Convention)) {
    S.Diag(AL.getLoc(), diag::warn_attribute_type_not_supported)
        << AL << Loc->Ident;
    return;
  }

  switch (Convention) {
  case SwiftErrorAttr::None:
    // No additional validation required.
    break;

  case SwiftErrorAttr::NonNullError:
    if (!hasErrorParameter(S, D, AL))
      return;
    break;

  case SwiftErrorAttr::NullResult:
    if (!hasErrorParameter(S, D, AL) || !hasPointerResult(S, D, AL))
      return;
    break;

  case SwiftErrorAttr::NonZeroResult:
  case SwiftErrorAttr::ZeroResult:
    if (!hasErrorParameter(S, D, AL) || !hasIntegerResult(S, D, AL))
      return;
    break;
  }

  D->addAttr(::new (S.Context) SwiftErrorAttr(S.Context, AL, Convention));
}

static void checkSwiftAsyncErrorBlock(Sema &S, Decl *D,
                                      const SwiftAsyncErrorAttr *ErrorAttr,
                                      const SwiftAsyncAttr *AsyncAttr) {
  if (AsyncAttr->getKind() == SwiftAsyncAttr::None) {
    if (ErrorAttr->getConvention() != SwiftAsyncErrorAttr::None) {
      S.Diag(AsyncAttr->getLocation(),
             diag::err_swift_async_error_without_swift_async)
          << AsyncAttr << isa<ObjCMethodDecl>(D);
    }
    return;
  }

  const ParmVarDecl *HandlerParam = getFunctionOrMethodParam(
      D, AsyncAttr->getCompletionHandlerIndex().getASTIndex());
  // handleSwiftAsyncAttr already verified the type is correct, so no need to
  // double-check it here.
  const auto *FuncTy = HandlerParam->getType()
                           ->castAs<BlockPointerType>()
                           ->getPointeeType()
                           ->getAs<FunctionProtoType>();
  ArrayRef<QualType> BlockParams;
  if (FuncTy)
    BlockParams = FuncTy->getParamTypes();

  switch (ErrorAttr->getConvention()) {
  case SwiftAsyncErrorAttr::ZeroArgument:
  case SwiftAsyncErrorAttr::NonZeroArgument: {
    uint32_t ParamIdx = ErrorAttr->getHandlerParamIdx();
    if (ParamIdx == 0 || ParamIdx > BlockParams.size()) {
      S.Diag(ErrorAttr->getLocation(),
             diag::err_attribute_argument_out_of_bounds) << ErrorAttr << 2;
      return;
    }
    QualType ErrorParam = BlockParams[ParamIdx - 1];
    if (!ErrorParam->isIntegralType(S.Context)) {
      StringRef ConvStr =
          ErrorAttr->getConvention() == SwiftAsyncErrorAttr::ZeroArgument
              ? "zero_argument"
              : "nonzero_argument";
      S.Diag(ErrorAttr->getLocation(), diag::err_swift_async_error_non_integral)
          << ErrorAttr << ConvStr << ParamIdx << ErrorParam;
      return;
    }
    break;
  }
  case SwiftAsyncErrorAttr::NonNullError: {
    bool AnyErrorParams = false;
    for (QualType Param : BlockParams) {
      // Check for NSError *.
      if (const auto *ObjCPtrTy = Param->getAs<ObjCObjectPointerType>()) {
        if (const auto *ID = ObjCPtrTy->getInterfaceDecl()) {
          if (ID->getIdentifier() == S.getNSErrorIdent()) {
            AnyErrorParams = true;
            break;
          }
        }
      }
      // Check for CFError *.
      if (const auto *PtrTy = Param->getAs<PointerType>()) {
        if (const auto *RT = PtrTy->getPointeeType()->getAs<RecordType>()) {
          if (S.isCFError(RT->getDecl())) {
            AnyErrorParams = true;
            break;
          }
        }
      }
    }

    if (!AnyErrorParams) {
      S.Diag(ErrorAttr->getLocation(),
             diag::err_swift_async_error_no_error_parameter)
          << ErrorAttr << isa<ObjCMethodDecl>(D);
      return;
    }
    break;
  }
  case SwiftAsyncErrorAttr::None:
    break;
  }
}

static void handleSwiftAsyncError(Sema &S, Decl *D, const ParsedAttr &AL) {
  IdentifierLoc *IDLoc = AL.getArgAsIdent(0);
  SwiftAsyncErrorAttr::ConventionKind ConvKind;
  if (!SwiftAsyncErrorAttr::ConvertStrToConventionKind(IDLoc->Ident->getName(),
                                                       ConvKind)) {
    S.Diag(AL.getLoc(), diag::warn_attribute_type_not_supported)
        << AL << IDLoc->Ident;
    return;
  }

  uint32_t ParamIdx = 0;
  switch (ConvKind) {
  case SwiftAsyncErrorAttr::ZeroArgument:
  case SwiftAsyncErrorAttr::NonZeroArgument: {
    if (!AL.checkExactlyNumArgs(S, 2))
      return;

    Expr *IdxExpr = AL.getArgAsExpr(1);
    if (!checkUInt32Argument(S, AL, IdxExpr, ParamIdx))
      return;
    break;
  }
  case SwiftAsyncErrorAttr::NonNullError:
  case SwiftAsyncErrorAttr::None: {
    if (!AL.checkExactlyNumArgs(S, 1))
      return;
    break;
  }
  }

  auto *ErrorAttr =
      ::new (S.Context) SwiftAsyncErrorAttr(S.Context, AL, ConvKind, ParamIdx);
  D->addAttr(ErrorAttr);

  if (auto *AsyncAttr = D->getAttr<SwiftAsyncAttr>())
    checkSwiftAsyncErrorBlock(S, D, ErrorAttr, AsyncAttr);
}

// For a function, this will validate a compound Swift name, e.g.
// <code>init(foo:bar:baz:)</code> or <code>controllerForName(_:)</code>, and
// the function will output the number of parameter names, and whether this is a
// single-arg initializer.
//
// For a type, enum constant, property, or variable declaration, this will
// validate either a simple identifier, or a qualified
// <code>context.identifier</code> name.
static bool
validateSwiftFunctionName(Sema &S, const ParsedAttr &AL, SourceLocation Loc,
                          StringRef Name, unsigned &SwiftParamCount,
                          bool &IsSingleParamInit) {
  SwiftParamCount = 0;
  IsSingleParamInit = false;

  // Check whether this will be mapped to a getter or setter of a property.
  bool IsGetter = false, IsSetter = false;
  if (Name.consume_front("getter:"))
    IsGetter = true;
  else if (Name.consume_front("setter:"))
    IsSetter = true;

  if (Name.back() != ')') {
    S.Diag(Loc, diag::warn_attr_swift_name_function) << AL;
    return false;
  }

  bool IsMember = false;
  StringRef ContextName, BaseName, Parameters;

  std::tie(BaseName, Parameters) = Name.split('(');

  // Split at the first '.', if it exists, which separates the context name
  // from the base name.
  std::tie(ContextName, BaseName) = BaseName.split('.');
  if (BaseName.empty()) {
    BaseName = ContextName;
    ContextName = StringRef();
  } else if (ContextName.empty() || !isValidAsciiIdentifier(ContextName)) {
    S.Diag(Loc, diag::warn_attr_swift_name_invalid_identifier)
        << AL << /*context*/ 1;
    return false;
  } else {
    IsMember = true;
  }

  if (!isValidAsciiIdentifier(BaseName) || BaseName == "_") {
    S.Diag(Loc, diag::warn_attr_swift_name_invalid_identifier)
        << AL << /*basename*/ 0;
    return false;
  }

  bool IsSubscript = BaseName == "subscript";
  // A subscript accessor must be a getter or setter.
  if (IsSubscript && !IsGetter && !IsSetter) {
    S.Diag(Loc, diag::warn_attr_swift_name_subscript_invalid_parameter)
        << AL << /* getter or setter */ 0;
    return false;
  }

  if (Parameters.empty()) {
    S.Diag(Loc, diag::warn_attr_swift_name_missing_parameters) << AL;
    return false;
  }

  assert(Parameters.back() == ')' && "expected ')'");
  Parameters = Parameters.drop_back(); // ')'

  if (Parameters.empty()) {
    // Setters and subscripts must have at least one parameter.
    if (IsSubscript) {
      S.Diag(Loc, diag::warn_attr_swift_name_subscript_invalid_parameter)
          << AL << /* have at least one parameter */1;
      return false;
    }

    if (IsSetter) {
      S.Diag(Loc, diag::warn_attr_swift_name_setter_parameters) << AL;
      return false;
    }

    return true;
  }

  if (Parameters.back() != ':') {
    S.Diag(Loc, diag::warn_attr_swift_name_function) << AL;
    return false;
  }

  StringRef CurrentParam;
  std::optional<unsigned> SelfLocation;
  unsigned NewValueCount = 0;
  std::optional<unsigned> NewValueLocation;
  do {
    std::tie(CurrentParam, Parameters) = Parameters.split(':');

    if (!isValidAsciiIdentifier(CurrentParam)) {
      S.Diag(Loc, diag::warn_attr_swift_name_invalid_identifier)
          << AL << /*parameter*/2;
      return false;
    }

    if (IsMember && CurrentParam == "self") {
      // "self" indicates the "self" argument for a member.

      // More than one "self"?
      if (SelfLocation) {
        S.Diag(Loc, diag::warn_attr_swift_name_multiple_selfs) << AL;
        return false;
      }

      // The "self" location is the current parameter.
      SelfLocation = SwiftParamCount;
    } else if (CurrentParam == "newValue") {
      // "newValue" indicates the "newValue" argument for a setter.

      // There should only be one 'newValue', but it's only significant for
      // subscript accessors, so don't error right away.
      ++NewValueCount;

      NewValueLocation = SwiftParamCount;
    }

    ++SwiftParamCount;
  } while (!Parameters.empty());

  // Only instance subscripts are currently supported.
  if (IsSubscript && !SelfLocation) {
    S.Diag(Loc, diag::warn_attr_swift_name_subscript_invalid_parameter)
        << AL << /*have a 'self:' parameter*/2;
    return false;
  }

  IsSingleParamInit =
        SwiftParamCount == 1 && BaseName == "init" && CurrentParam != "_";

  // Check the number of parameters for a getter/setter.
  if (IsGetter || IsSetter) {
    // Setters have one parameter for the new value.
    unsigned NumExpectedParams = IsGetter ? 0 : 1;
    unsigned ParamDiag =
        IsGetter ? diag::warn_attr_swift_name_getter_parameters
                 : diag::warn_attr_swift_name_setter_parameters;

    // Instance methods have one parameter for "self".
    if (SelfLocation)
      ++NumExpectedParams;

    // Subscripts may have additional parameters beyond the expected params for
    // the index.
    if (IsSubscript) {
      if (SwiftParamCount < NumExpectedParams) {
        S.Diag(Loc, ParamDiag) << AL;
        return false;
      }

      // A subscript setter must explicitly label its newValue parameter to
      // distinguish it from index parameters.
      if (IsSetter) {
        if (!NewValueLocation) {
          S.Diag(Loc, diag::warn_attr_swift_name_subscript_setter_no_newValue)
              << AL;
          return false;
        }
        if (NewValueCount > 1) {
          S.Diag(Loc, diag::warn_attr_swift_name_subscript_setter_multiple_newValues)
              << AL;
          return false;
        }
      } else {
        // Subscript getters should have no 'newValue:' parameter.
        if (NewValueLocation) {
          S.Diag(Loc, diag::warn_attr_swift_name_subscript_getter_newValue)
              << AL;
          return false;
        }
      }
    } else {
      // Property accessors must have exactly the number of expected params.
      if (SwiftParamCount != NumExpectedParams) {
        S.Diag(Loc, ParamDiag) << AL;
        return false;
      }
    }
  }

  return true;
}

bool Sema::DiagnoseSwiftName(Decl *D, StringRef Name, SourceLocation Loc,
                             const ParsedAttr &AL, bool IsAsync) {
  if (isa<ObjCMethodDecl>(D) || isa<FunctionDecl>(D)) {
    ArrayRef<ParmVarDecl*> Params;
    unsigned ParamCount;

    if (const auto *Method = dyn_cast<ObjCMethodDecl>(D)) {
      ParamCount = Method->getSelector().getNumArgs();
      Params = Method->parameters().slice(0, ParamCount);
    } else {
      const auto *F = cast<FunctionDecl>(D);

      ParamCount = F->getNumParams();
      Params = F->parameters();

      if (!F->hasWrittenPrototype()) {
        Diag(Loc, diag::warn_attribute_wrong_decl_type)
            << AL << AL.isRegularKeywordAttribute()
            << ExpectedFunctionWithProtoType;
        return false;
      }
    }

    // The async name drops the last callback parameter.
    if (IsAsync) {
      if (ParamCount == 0) {
        Diag(Loc, diag::warn_attr_swift_name_decl_missing_params)
            << AL << isa<ObjCMethodDecl>(D);
        return false;
      }
      ParamCount -= 1;
    }

    unsigned SwiftParamCount;
    bool IsSingleParamInit;
    if (!validateSwiftFunctionName(*this, AL, Loc, Name,
                                   SwiftParamCount, IsSingleParamInit))
      return false;

    bool ParamCountValid;
    if (SwiftParamCount == ParamCount) {
      ParamCountValid = true;
    } else if (SwiftParamCount > ParamCount) {
      ParamCountValid = IsSingleParamInit && ParamCount == 0;
    } else {
      // We have fewer Swift parameters than Objective-C parameters, but that
      // might be because we've transformed some of them. Check for potential
      // "out" parameters and err on the side of not warning.
      unsigned MaybeOutParamCount =
          llvm::count_if(Params, [](const ParmVarDecl *Param) -> bool {
            QualType ParamTy = Param->getType();
            if (ParamTy->isReferenceType() || ParamTy->isPointerType())
              return !ParamTy->getPointeeType().isConstQualified();
            return false;
          });

      ParamCountValid = SwiftParamCount + MaybeOutParamCount >= ParamCount;
    }

    if (!ParamCountValid) {
      Diag(Loc, diag::warn_attr_swift_name_num_params)
          << (SwiftParamCount > ParamCount) << AL << ParamCount
          << SwiftParamCount;
      return false;
    }
  } else if ((isa<EnumConstantDecl>(D) || isa<ObjCProtocolDecl>(D) ||
              isa<ObjCInterfaceDecl>(D) || isa<ObjCPropertyDecl>(D) ||
              isa<VarDecl>(D) || isa<TypedefNameDecl>(D) || isa<TagDecl>(D) ||
              isa<IndirectFieldDecl>(D) || isa<FieldDecl>(D)) &&
             !IsAsync) {
    StringRef ContextName, BaseName;

    std::tie(ContextName, BaseName) = Name.split('.');
    if (BaseName.empty()) {
      BaseName = ContextName;
      ContextName = StringRef();
    } else if (!isValidAsciiIdentifier(ContextName)) {
      Diag(Loc, diag::warn_attr_swift_name_invalid_identifier) << AL
          << /*context*/1;
      return false;
    }

    if (!isValidAsciiIdentifier(BaseName)) {
      Diag(Loc, diag::warn_attr_swift_name_invalid_identifier) << AL
          << /*basename*/0;
      return false;
    }
  } else {
    Diag(Loc, diag::warn_attr_swift_name_decl_kind) << AL;
    return false;
  }
  return true;
}

static void handleSwiftName(Sema &S, Decl *D, const ParsedAttr &AL) {
  StringRef Name;
  SourceLocation Loc;
  if (!S.checkStringLiteralArgumentAttr(AL, 0, Name, &Loc))
    return;

  if (!S.DiagnoseSwiftName(D, Name, Loc, AL, /*IsAsync=*/false))
    return;

  D->addAttr(::new (S.Context) SwiftNameAttr(S.Context, AL, Name));
}

static void handleSwiftAsyncName(Sema &S, Decl *D, const ParsedAttr &AL) {
  StringRef Name;
  SourceLocation Loc;
  if (!S.checkStringLiteralArgumentAttr(AL, 0, Name, &Loc))
    return;

  if (!S.DiagnoseSwiftName(D, Name, Loc, AL, /*IsAsync=*/true))
    return;

  D->addAttr(::new (S.Context) SwiftAsyncNameAttr(S.Context, AL, Name));
}

static void handleSwiftNewType(Sema &S, Decl *D, const ParsedAttr &AL) {
  // Make sure that there is an identifier as the annotation's single argument.
  if (!AL.checkExactlyNumArgs(S, 1))
    return;

  if (!AL.isArgIdent(0)) {
    S.Diag(AL.getLoc(), diag::err_attribute_argument_type)
        << AL << AANT_ArgumentIdentifier;
    return;
  }

  SwiftNewTypeAttr::NewtypeKind Kind;
  IdentifierInfo *II = AL.getArgAsIdent(0)->Ident;
  if (!SwiftNewTypeAttr::ConvertStrToNewtypeKind(II->getName(), Kind)) {
    S.Diag(AL.getLoc(), diag::warn_attribute_type_not_supported) << AL << II;
    return;
  }

  if (!isa<TypedefNameDecl>(D)) {
    S.Diag(AL.getLoc(), diag::warn_attribute_wrong_decl_type_str)
        << AL << AL.isRegularKeywordAttribute() << "typedefs";
    return;
  }

  D->addAttr(::new (S.Context) SwiftNewTypeAttr(S.Context, AL, Kind));
}

static void handleSwiftAsyncAttr(Sema &S, Decl *D, const ParsedAttr &AL) {
  if (!AL.isArgIdent(0)) {
    S.Diag(AL.getLoc(), diag::err_attribute_argument_n_type)
        << AL << 1 << AANT_ArgumentIdentifier;
    return;
  }

  SwiftAsyncAttr::Kind Kind;
  IdentifierInfo *II = AL.getArgAsIdent(0)->Ident;
  if (!SwiftAsyncAttr::ConvertStrToKind(II->getName(), Kind)) {
    S.Diag(AL.getLoc(), diag::err_swift_async_no_access) << AL << II;
    return;
  }

  ParamIdx Idx;
  if (Kind == SwiftAsyncAttr::None) {
    // If this is 'none', then there shouldn't be any additional arguments.
    if (!AL.checkExactlyNumArgs(S, 1))
      return;
  } else {
    // Non-none swift_async requires a completion handler index argument.
    if (!AL.checkExactlyNumArgs(S, 2))
      return;

    Expr *HandlerIdx = AL.getArgAsExpr(1);
    if (!checkFunctionOrMethodParameterIndex(S, D, AL, 2, HandlerIdx, Idx))
      return;

    const ParmVarDecl *CompletionBlock =
        getFunctionOrMethodParam(D, Idx.getASTIndex());
    QualType CompletionBlockType = CompletionBlock->getType();
    if (!CompletionBlockType->isBlockPointerType()) {
      S.Diag(CompletionBlock->getLocation(),
             diag::err_swift_async_bad_block_type)
          << CompletionBlock->getType();
      return;
    }
    QualType BlockTy =
        CompletionBlockType->castAs<BlockPointerType>()->getPointeeType();
    if (!BlockTy->castAs<FunctionType>()->getReturnType()->isVoidType()) {
      S.Diag(CompletionBlock->getLocation(),
             diag::err_swift_async_bad_block_type)
          << CompletionBlock->getType();
      return;
    }
  }

  auto *AsyncAttr =
      ::new (S.Context) SwiftAsyncAttr(S.Context, AL, Kind, Idx);
  D->addAttr(AsyncAttr);

  if (auto *ErrorAttr = D->getAttr<SwiftAsyncErrorAttr>())
    checkSwiftAsyncErrorBlock(S, D, ErrorAttr, AsyncAttr);
}

//===----------------------------------------------------------------------===//
// Microsoft specific attribute handlers.
//===----------------------------------------------------------------------===//

UuidAttr *Sema::mergeUuidAttr(Decl *D, const AttributeCommonInfo &CI,
                              StringRef UuidAsWritten, MSGuidDecl *GuidDecl) {
  if (const auto *UA = D->getAttr<UuidAttr>()) {
    if (declaresSameEntity(UA->getGuidDecl(), GuidDecl))
      return nullptr;
    if (!UA->getGuid().empty()) {
      Diag(UA->getLocation(), diag::err_mismatched_uuid);
      Diag(CI.getLoc(), diag::note_previous_uuid);
      D->dropAttr<UuidAttr>();
    }
  }

  return ::new (Context) UuidAttr(Context, CI, UuidAsWritten, GuidDecl);
}

static void handleUuidAttr(Sema &S, Decl *D, const ParsedAttr &AL) {
  if (!S.LangOpts.CPlusPlus) {
    S.Diag(AL.getLoc(), diag::err_attribute_not_supported_in_lang)
        << AL << AttributeLangSupport::C;
    return;
  }

  StringRef OrigStrRef;
  SourceLocation LiteralLoc;
  if (!S.checkStringLiteralArgumentAttr(AL, 0, OrigStrRef, &LiteralLoc))
    return;

  // GUID format is "XXXXXXXX-XXXX-XXXX-XXXX-XXXXXXXXXXXX" or
  // "{XXXXXXXX-XXXX-XXXX-XXXX-XXXXXXXXXXXX}", normalize to the former.
  StringRef StrRef = OrigStrRef;
  if (StrRef.size() == 38 && StrRef.front() == '{' && StrRef.back() == '}')
    StrRef = StrRef.drop_front().drop_back();

  // Validate GUID length.
  if (StrRef.size() != 36) {
    S.Diag(LiteralLoc, diag::err_attribute_uuid_malformed_guid);
    return;
  }

  for (unsigned i = 0; i < 36; ++i) {
    if (i == 8 || i == 13 || i == 18 || i == 23) {
      if (StrRef[i] != '-') {
        S.Diag(LiteralLoc, diag::err_attribute_uuid_malformed_guid);
        return;
      }
    } else if (!isHexDigit(StrRef[i])) {
      S.Diag(LiteralLoc, diag::err_attribute_uuid_malformed_guid);
      return;
    }
  }

  // Convert to our parsed format and canonicalize.
  MSGuidDecl::Parts Parsed;
  StrRef.substr(0, 8).getAsInteger(16, Parsed.Part1);
  StrRef.substr(9, 4).getAsInteger(16, Parsed.Part2);
  StrRef.substr(14, 4).getAsInteger(16, Parsed.Part3);
  for (unsigned i = 0; i != 8; ++i)
    StrRef.substr(19 + 2 * i + (i >= 2 ? 1 : 0), 2)
        .getAsInteger(16, Parsed.Part4And5[i]);
  MSGuidDecl *Guid = S.Context.getMSGuidDecl(Parsed);

  // FIXME: It'd be nice to also emit a fixit removing uuid(...) (and, if it's
  // the only thing in the [] list, the [] too), and add an insertion of
  // __declspec(uuid(...)).  But sadly, neither the SourceLocs of the commas
  // separating attributes nor of the [ and the ] are in the AST.
  // Cf "SourceLocations of attribute list delimiters - [[ ... , ... ]] etc"
  // on cfe-dev.
  if (AL.isMicrosoftAttribute()) // Check for [uuid(...)] spelling.
    S.Diag(AL.getLoc(), diag::warn_atl_uuid_deprecated);

  UuidAttr *UA = S.mergeUuidAttr(D, AL, OrigStrRef, Guid);
  if (UA)
    D->addAttr(UA);
}

static void handleHLSLNumThreadsAttr(Sema &S, Decl *D, const ParsedAttr &AL) {
  llvm::VersionTuple SMVersion =
      S.Context.getTargetInfo().getTriple().getOSVersion();
  uint32_t ZMax = 1024;
  uint32_t ThreadMax = 1024;
  if (SMVersion.getMajor() <= 4) {
    ZMax = 1;
    ThreadMax = 768;
  } else if (SMVersion.getMajor() == 5) {
    ZMax = 64;
    ThreadMax = 1024;
  }

  uint32_t X;
  if (!checkUInt32Argument(S, AL, AL.getArgAsExpr(0), X))
    return;
  if (X > 1024) {
    S.Diag(AL.getArgAsExpr(0)->getExprLoc(),
           diag::err_hlsl_numthreads_argument_oor) << 0 << 1024;
    return;
  }
  uint32_t Y;
  if (!checkUInt32Argument(S, AL, AL.getArgAsExpr(1), Y))
    return;
  if (Y > 1024) {
    S.Diag(AL.getArgAsExpr(1)->getExprLoc(),
           diag::err_hlsl_numthreads_argument_oor) << 1 << 1024;
    return;
  }
  uint32_t Z;
  if (!checkUInt32Argument(S, AL, AL.getArgAsExpr(2), Z))
    return;
  if (Z > ZMax) {
    S.Diag(AL.getArgAsExpr(2)->getExprLoc(),
           diag::err_hlsl_numthreads_argument_oor) << 2 << ZMax;
    return;
  }

  if (X * Y * Z > ThreadMax) {
    S.Diag(AL.getLoc(), diag::err_hlsl_numthreads_invalid) << ThreadMax;
    return;
  }

  HLSLNumThreadsAttr *NewAttr = S.mergeHLSLNumThreadsAttr(D, AL, X, Y, Z);
  if (NewAttr)
    D->addAttr(NewAttr);
}

HLSLNumThreadsAttr *Sema::mergeHLSLNumThreadsAttr(Decl *D,
                                                  const AttributeCommonInfo &AL,
                                                  int X, int Y, int Z) {
  if (HLSLNumThreadsAttr *NT = D->getAttr<HLSLNumThreadsAttr>()) {
    if (NT->getX() != X || NT->getY() != Y || NT->getZ() != Z) {
      Diag(NT->getLocation(), diag::err_hlsl_attribute_param_mismatch) << AL;
      Diag(AL.getLoc(), diag::note_conflicting_attribute);
    }
    return nullptr;
  }
  return ::new (Context) HLSLNumThreadsAttr(Context, AL, X, Y, Z);
}

static bool isLegalTypeForHLSLSV_DispatchThreadID(QualType T) {
  if (!T->hasUnsignedIntegerRepresentation())
    return false;
  if (const auto *VT = T->getAs<VectorType>())
    return VT->getNumElements() <= 3;
  return true;
}

static void handleHLSLSV_DispatchThreadIDAttr(Sema &S, Decl *D,
                                              const ParsedAttr &AL) {
  // FIXME: support semantic on field.
  // See https://github.com/llvm/llvm-project/issues/57889.
  if (isa<FieldDecl>(D)) {
    S.Diag(AL.getLoc(), diag::err_hlsl_attr_invalid_ast_node)
        << AL << "parameter";
    return;
  }

  auto *VD = cast<ValueDecl>(D);
  if (!isLegalTypeForHLSLSV_DispatchThreadID(VD->getType())) {
    S.Diag(AL.getLoc(), diag::err_hlsl_attr_invalid_type)
        << AL << "uint/uint2/uint3";
    return;
  }

  D->addAttr(::new (S.Context) HLSLSV_DispatchThreadIDAttr(S.Context, AL));
}

static void handleHLSLShaderAttr(Sema &S, Decl *D, const ParsedAttr &AL) {
  StringRef Str;
  SourceLocation ArgLoc;
  if (!S.checkStringLiteralArgumentAttr(AL, 0, Str, &ArgLoc))
    return;

  HLSLShaderAttr::ShaderType ShaderType;
  if (!HLSLShaderAttr::ConvertStrToShaderType(Str, ShaderType)) {
    S.Diag(AL.getLoc(), diag::warn_attribute_type_not_supported)
        << AL << Str << ArgLoc;
    return;
  }

  // FIXME: check function match the shader stage.

  HLSLShaderAttr *NewAttr = S.mergeHLSLShaderAttr(D, AL, ShaderType);
  if (NewAttr)
    D->addAttr(NewAttr);
}

HLSLShaderAttr *
Sema::mergeHLSLShaderAttr(Decl *D, const AttributeCommonInfo &AL,
                          HLSLShaderAttr::ShaderType ShaderType) {
  if (HLSLShaderAttr *NT = D->getAttr<HLSLShaderAttr>()) {
    if (NT->getType() != ShaderType) {
      Diag(NT->getLocation(), diag::err_hlsl_attribute_param_mismatch) << AL;
      Diag(AL.getLoc(), diag::note_conflicting_attribute);
    }
    return nullptr;
  }
  return HLSLShaderAttr::Create(Context, ShaderType, AL);
}

static void handleHLSLResourceBindingAttr(Sema &S, Decl *D,
                                          const ParsedAttr &AL) {
  StringRef Space = "space0";
  StringRef Slot = "";

  if (!AL.isArgIdent(0)) {
    S.Diag(AL.getLoc(), diag::err_attribute_argument_type)
        << AL << AANT_ArgumentIdentifier;
    return;
  }

  IdentifierLoc *Loc = AL.getArgAsIdent(0);
  StringRef Str = Loc->Ident->getName();
  SourceLocation ArgLoc = Loc->Loc;

  SourceLocation SpaceArgLoc;
  if (AL.getNumArgs() == 2) {
    Slot = Str;
    if (!AL.isArgIdent(1)) {
      S.Diag(AL.getLoc(), diag::err_attribute_argument_type)
          << AL << AANT_ArgumentIdentifier;
      return;
    }

    IdentifierLoc *Loc = AL.getArgAsIdent(1);
    Space = Loc->Ident->getName();
    SpaceArgLoc = Loc->Loc;
  } else {
    Slot = Str;
  }

  // Validate.
  if (!Slot.empty()) {
    switch (Slot[0]) {
    case 'u':
    case 'b':
    case 's':
    case 't':
      break;
    default:
      S.Diag(ArgLoc, diag::err_hlsl_unsupported_register_type)
          << Slot.substr(0, 1);
      return;
    }

    StringRef SlotNum = Slot.substr(1);
    unsigned Num = 0;
    if (SlotNum.getAsInteger(10, Num)) {
      S.Diag(ArgLoc, diag::err_hlsl_unsupported_register_number);
      return;
    }
  }

  if (!Space.starts_with("space")) {
    S.Diag(SpaceArgLoc, diag::err_hlsl_expected_space) << Space;
    return;
  }
  StringRef SpaceNum = Space.substr(5);
  unsigned Num = 0;
  if (SpaceNum.getAsInteger(10, Num)) {
    S.Diag(SpaceArgLoc, diag::err_hlsl_expected_space) << Space;
    return;
  }

  // FIXME: check reg type match decl. Issue
  // https://github.com/llvm/llvm-project/issues/57886.
  HLSLResourceBindingAttr *NewAttr =
      HLSLResourceBindingAttr::Create(S.getASTContext(), Slot, Space, AL);
  if (NewAttr)
    D->addAttr(NewAttr);
}

static void handleHLSLParamModifierAttr(Sema &S, Decl *D,
                                        const ParsedAttr &AL) {
  HLSLParamModifierAttr *NewAttr = S.mergeHLSLParamModifierAttr(
      D, AL,
      static_cast<HLSLParamModifierAttr::Spelling>(AL.getSemanticSpelling()));
  if (NewAttr)
    D->addAttr(NewAttr);
}

HLSLParamModifierAttr *
Sema::mergeHLSLParamModifierAttr(Decl *D, const AttributeCommonInfo &AL,
                                 HLSLParamModifierAttr::Spelling Spelling) {
  // We can only merge an `in` attribute with an `out` attribute. All other
  // combinations of duplicated attributes are ill-formed.
  if (HLSLParamModifierAttr *PA = D->getAttr<HLSLParamModifierAttr>()) {
    if ((PA->isIn() && Spelling == HLSLParamModifierAttr::Keyword_out) ||
        (PA->isOut() && Spelling == HLSLParamModifierAttr::Keyword_in)) {
      D->dropAttr<HLSLParamModifierAttr>();
      SourceRange AdjustedRange = {PA->getLocation(), AL.getRange().getEnd()};
      return HLSLParamModifierAttr::Create(
          Context, /*MergedSpelling=*/true, AdjustedRange,
          HLSLParamModifierAttr::Keyword_inout);
    }
    Diag(AL.getLoc(), diag::err_hlsl_duplicate_parameter_modifier) << AL;
    Diag(PA->getLocation(), diag::note_conflicting_attribute);
    return nullptr;
  }
  return HLSLParamModifierAttr::Create(Context, AL);
}

static void handleMSInheritanceAttr(Sema &S, Decl *D, const ParsedAttr &AL) {
  if (!S.LangOpts.CPlusPlus) {
    S.Diag(AL.getLoc(), diag::err_attribute_not_supported_in_lang)
        << AL << AttributeLangSupport::C;
    return;
  }
  MSInheritanceAttr *IA = S.mergeMSInheritanceAttr(
      D, AL, /*BestCase=*/true, (MSInheritanceModel)AL.getSemanticSpelling());
  if (IA) {
    D->addAttr(IA);
    S.Consumer.AssignInheritanceModel(cast<CXXRecordDecl>(D));
  }
}

static void handleDeclspecThreadAttr(Sema &S, Decl *D, const ParsedAttr &AL) {
  const auto *VD = cast<VarDecl>(D);
  if (!S.Context.getTargetInfo().isTLSSupported()) {
    S.Diag(AL.getLoc(), diag::err_thread_unsupported);
    return;
  }
  if (VD->getTSCSpec() != TSCS_unspecified) {
    S.Diag(AL.getLoc(), diag::err_declspec_thread_on_thread_variable);
    return;
  }
  if (VD->hasLocalStorage()) {
    S.Diag(AL.getLoc(), diag::err_thread_non_global) << "__declspec(thread)";
    return;
  }
  D->addAttr(::new (S.Context) ThreadAttr(S.Context, AL));
}

static void handleMSConstexprAttr(Sema &S, Decl *D, const ParsedAttr &AL) {
  if (!S.getLangOpts().isCompatibleWithMSVC(LangOptions::MSVC2022_3)) {
    S.Diag(AL.getLoc(), diag::warn_unknown_attribute_ignored)
        << AL << AL.getRange();
    return;
  }
  auto *FD = cast<FunctionDecl>(D);
  if (FD->isConstexprSpecified() || FD->isConsteval()) {
    S.Diag(AL.getLoc(), diag::err_ms_constexpr_cannot_be_applied)
        << FD->isConsteval() << FD;
    return;
  }
  if (auto *MD = dyn_cast<CXXMethodDecl>(FD)) {
    if (!S.getLangOpts().CPlusPlus20 && MD->isVirtual()) {
      S.Diag(AL.getLoc(), diag::err_ms_constexpr_cannot_be_applied)
          << /*virtual*/ 2 << MD;
      return;
    }
  }
  D->addAttr(::new (S.Context) MSConstexprAttr(S.Context, AL));
}

static void handleAbiTagAttr(Sema &S, Decl *D, const ParsedAttr &AL) {
  SmallVector<StringRef, 4> Tags;
  for (unsigned I = 0, E = AL.getNumArgs(); I != E; ++I) {
    StringRef Tag;
    if (!S.checkStringLiteralArgumentAttr(AL, I, Tag))
      return;
    Tags.push_back(Tag);
  }

  if (const auto *NS = dyn_cast<NamespaceDecl>(D)) {
    if (!NS->isInline()) {
      S.Diag(AL.getLoc(), diag::warn_attr_abi_tag_namespace) << 0;
      return;
    }
    if (NS->isAnonymousNamespace()) {
      S.Diag(AL.getLoc(), diag::warn_attr_abi_tag_namespace) << 1;
      return;
    }
    if (AL.getNumArgs() == 0)
      Tags.push_back(NS->getName());
  } else if (!AL.checkAtLeastNumArgs(S, 1))
    return;

  // Store tags sorted and without duplicates.
  llvm::sort(Tags);
  Tags.erase(std::unique(Tags.begin(), Tags.end()), Tags.end());

  D->addAttr(::new (S.Context)
                 AbiTagAttr(S.Context, AL, Tags.data(), Tags.size()));
}

static void handleARMInterruptAttr(Sema &S, Decl *D, const ParsedAttr &AL) {
  // Check the attribute arguments.
  if (AL.getNumArgs() > 1) {
    S.Diag(AL.getLoc(), diag::err_attribute_too_many_arguments) << AL << 1;
    return;
  }

  StringRef Str;
  SourceLocation ArgLoc;

  if (AL.getNumArgs() == 0)
    Str = "";
  else if (!S.checkStringLiteralArgumentAttr(AL, 0, Str, &ArgLoc))
    return;

  ARMInterruptAttr::InterruptType Kind;
  if (!ARMInterruptAttr::ConvertStrToInterruptType(Str, Kind)) {
    S.Diag(AL.getLoc(), diag::warn_attribute_type_not_supported) << AL << Str
                                                                 << ArgLoc;
    return;
  }

  D->addAttr(::new (S.Context) ARMInterruptAttr(S.Context, AL, Kind));
}

static void handleMSP430InterruptAttr(Sema &S, Decl *D, const ParsedAttr &AL) {
  // MSP430 'interrupt' attribute is applied to
  // a function with no parameters and void return type.
  if (!isFunctionOrMethod(D)) {
    S.Diag(D->getLocation(), diag::warn_attribute_wrong_decl_type)
        << AL << AL.isRegularKeywordAttribute() << ExpectedFunctionOrMethod;
    return;
  }

  if (hasFunctionProto(D) && getFunctionOrMethodNumParams(D) != 0) {
    S.Diag(D->getLocation(), diag::warn_interrupt_attribute_invalid)
        << /*MSP430*/ 1 << 0;
    return;
  }

  if (!getFunctionOrMethodResultType(D)->isVoidType()) {
    S.Diag(D->getLocation(), diag::warn_interrupt_attribute_invalid)
        << /*MSP430*/ 1 << 1;
    return;
  }

  // The attribute takes one integer argument.
  if (!AL.checkExactlyNumArgs(S, 1))
    return;

  if (!AL.isArgExpr(0)) {
    S.Diag(AL.getLoc(), diag::err_attribute_argument_type)
        << AL << AANT_ArgumentIntegerConstant;
    return;
  }

  Expr *NumParamsExpr = static_cast<Expr *>(AL.getArgAsExpr(0));
  std::optional<llvm::APSInt> NumParams = llvm::APSInt(32);
  if (!(NumParams = NumParamsExpr->getIntegerConstantExpr(S.Context))) {
    S.Diag(AL.getLoc(), diag::err_attribute_argument_type)
        << AL << AANT_ArgumentIntegerConstant
        << NumParamsExpr->getSourceRange();
    return;
  }
  // The argument should be in range 0..63.
  unsigned Num = NumParams->getLimitedValue(255);
  if (Num > 63) {
    S.Diag(AL.getLoc(), diag::err_attribute_argument_out_of_bounds)
        << AL << (int)NumParams->getSExtValue()
        << NumParamsExpr->getSourceRange();
    return;
  }

  D->addAttr(::new (S.Context) MSP430InterruptAttr(S.Context, AL, Num));
  D->addAttr(UsedAttr::CreateImplicit(S.Context));
}

static void handleMipsInterruptAttr(Sema &S, Decl *D, const ParsedAttr &AL) {
  // Only one optional argument permitted.
  if (AL.getNumArgs() > 1) {
    S.Diag(AL.getLoc(), diag::err_attribute_too_many_arguments) << AL << 1;
    return;
  }

  StringRef Str;
  SourceLocation ArgLoc;

  if (AL.getNumArgs() == 0)
    Str = "";
  else if (!S.checkStringLiteralArgumentAttr(AL, 0, Str, &ArgLoc))
    return;

  // Semantic checks for a function with the 'interrupt' attribute for MIPS:
  // a) Must be a function.
  // b) Must have no parameters.
  // c) Must have the 'void' return type.
  // d) Cannot have the 'mips16' attribute, as that instruction set
  //    lacks the 'eret' instruction.
  // e) The attribute itself must either have no argument or one of the
  //    valid interrupt types, see [MipsInterruptDocs].

  if (!isFunctionOrMethod(D)) {
    S.Diag(D->getLocation(), diag::warn_attribute_wrong_decl_type)
        << AL << AL.isRegularKeywordAttribute() << ExpectedFunctionOrMethod;
    return;
  }

  if (hasFunctionProto(D) && getFunctionOrMethodNumParams(D) != 0) {
    S.Diag(D->getLocation(), diag::warn_interrupt_attribute_invalid)
        << /*MIPS*/ 0 << 0;
    return;
  }

  if (!getFunctionOrMethodResultType(D)->isVoidType()) {
    S.Diag(D->getLocation(), diag::warn_interrupt_attribute_invalid)
        << /*MIPS*/ 0 << 1;
    return;
  }

  // We still have to do this manually because the Interrupt attributes are
  // a bit special due to sharing their spellings across targets.
  if (checkAttrMutualExclusion<Mips16Attr>(S, D, AL))
    return;

  MipsInterruptAttr::InterruptType Kind;
  if (!MipsInterruptAttr::ConvertStrToInterruptType(Str, Kind)) {
    S.Diag(AL.getLoc(), diag::warn_attribute_type_not_supported)
        << AL << "'" + std::string(Str) + "'";
    return;
  }

  D->addAttr(::new (S.Context) MipsInterruptAttr(S.Context, AL, Kind));
}

static void handleM68kInterruptAttr(Sema &S, Decl *D, const ParsedAttr &AL) {
  if (!AL.checkExactlyNumArgs(S, 1))
    return;

  if (!AL.isArgExpr(0)) {
    S.Diag(AL.getLoc(), diag::err_attribute_argument_type)
        << AL << AANT_ArgumentIntegerConstant;
    return;
  }

  // FIXME: Check for decl - it should be void ()(void).

  Expr *NumParamsExpr = static_cast<Expr *>(AL.getArgAsExpr(0));
  auto MaybeNumParams = NumParamsExpr->getIntegerConstantExpr(S.Context);
  if (!MaybeNumParams) {
    S.Diag(AL.getLoc(), diag::err_attribute_argument_type)
        << AL << AANT_ArgumentIntegerConstant
        << NumParamsExpr->getSourceRange();
    return;
  }

  unsigned Num = MaybeNumParams->getLimitedValue(255);
  if ((Num & 1) || Num > 30) {
    S.Diag(AL.getLoc(), diag::err_attribute_argument_out_of_bounds)
        << AL << (int)MaybeNumParams->getSExtValue()
        << NumParamsExpr->getSourceRange();
    return;
  }

  D->addAttr(::new (S.Context) M68kInterruptAttr(S.Context, AL, Num));
  D->addAttr(UsedAttr::CreateImplicit(S.Context));
}

static void handleAnyX86InterruptAttr(Sema &S, Decl *D, const ParsedAttr &AL) {
  // Semantic checks for a function with the 'interrupt' attribute.
  // a) Must be a function.
  // b) Must have the 'void' return type.
  // c) Must take 1 or 2 arguments.
  // d) The 1st argument must be a pointer.
  // e) The 2nd argument (if any) must be an unsigned integer.
  if (!isFunctionOrMethod(D) || !hasFunctionProto(D) || isInstanceMethod(D) ||
      CXXMethodDecl::isStaticOverloadedOperator(
          cast<NamedDecl>(D)->getDeclName().getCXXOverloadedOperator())) {
    S.Diag(AL.getLoc(), diag::warn_attribute_wrong_decl_type)
        << AL << AL.isRegularKeywordAttribute()
        << ExpectedFunctionWithProtoType;
    return;
  }
  // Interrupt handler must have void return type.
  if (!getFunctionOrMethodResultType(D)->isVoidType()) {
    S.Diag(getFunctionOrMethodResultSourceRange(D).getBegin(),
           diag::err_anyx86_interrupt_attribute)
        << (S.Context.getTargetInfo().getTriple().getArch() == llvm::Triple::x86
                ? 0
                : 1)
        << 0;
    return;
  }
  // Interrupt handler must have 1 or 2 parameters.
  unsigned NumParams = getFunctionOrMethodNumParams(D);
  if (NumParams < 1 || NumParams > 2) {
    S.Diag(D->getBeginLoc(), diag::err_anyx86_interrupt_attribute)
        << (S.Context.getTargetInfo().getTriple().getArch() == llvm::Triple::x86
                ? 0
                : 1)
        << 1;
    return;
  }
  // The first argument must be a pointer.
  if (!getFunctionOrMethodParamType(D, 0)->isPointerType()) {
    S.Diag(getFunctionOrMethodParamRange(D, 0).getBegin(),
           diag::err_anyx86_interrupt_attribute)
        << (S.Context.getTargetInfo().getTriple().getArch() == llvm::Triple::x86
                ? 0
                : 1)
        << 2;
    return;
  }
  // The second argument, if present, must be an unsigned integer.
  unsigned TypeSize =
      S.Context.getTargetInfo().getTriple().getArch() == llvm::Triple::x86_64
          ? 64
          : 32;
  if (NumParams == 2 &&
      (!getFunctionOrMethodParamType(D, 1)->isUnsignedIntegerType() ||
       S.Context.getTypeSize(getFunctionOrMethodParamType(D, 1)) != TypeSize)) {
    S.Diag(getFunctionOrMethodParamRange(D, 1).getBegin(),
           diag::err_anyx86_interrupt_attribute)
        << (S.Context.getTargetInfo().getTriple().getArch() == llvm::Triple::x86
                ? 0
                : 1)
        << 3 << S.Context.getIntTypeForBitwidth(TypeSize, /*Signed=*/false);
    return;
  }
  D->addAttr(::new (S.Context) AnyX86InterruptAttr(S.Context, AL));
  D->addAttr(UsedAttr::CreateImplicit(S.Context));
}

static void handleAVRInterruptAttr(Sema &S, Decl *D, const ParsedAttr &AL) {
  if (!isFunctionOrMethod(D)) {
    S.Diag(D->getLocation(), diag::warn_attribute_wrong_decl_type)
        << AL << AL.isRegularKeywordAttribute() << ExpectedFunction;
    return;
  }

  if (!AL.checkExactlyNumArgs(S, 0))
    return;

  handleSimpleAttribute<AVRInterruptAttr>(S, D, AL);
}

static void handleAVRSignalAttr(Sema &S, Decl *D, const ParsedAttr &AL) {
  if (!isFunctionOrMethod(D)) {
    S.Diag(D->getLocation(), diag::warn_attribute_wrong_decl_type)
        << AL << AL.isRegularKeywordAttribute() << ExpectedFunction;
    return;
  }

  if (!AL.checkExactlyNumArgs(S, 0))
    return;

  handleSimpleAttribute<AVRSignalAttr>(S, D, AL);
}

static void handleBPFPreserveAIRecord(Sema &S, RecordDecl *RD) {
  // Add preserve_access_index attribute to all fields and inner records.
  for (auto *D : RD->decls()) {
    if (D->hasAttr<BPFPreserveAccessIndexAttr>())
      continue;

    D->addAttr(BPFPreserveAccessIndexAttr::CreateImplicit(S.Context));
    if (auto *Rec = dyn_cast<RecordDecl>(D))
      handleBPFPreserveAIRecord(S, Rec);
  }
}

static void handleBPFPreserveAccessIndexAttr(Sema &S, Decl *D,
    const ParsedAttr &AL) {
  auto *Rec = cast<RecordDecl>(D);
  handleBPFPreserveAIRecord(S, Rec);
  Rec->addAttr(::new (S.Context) BPFPreserveAccessIndexAttr(S.Context, AL));
}

static bool hasBTFDeclTagAttr(Decl *D, StringRef Tag) {
  for (const auto *I : D->specific_attrs<BTFDeclTagAttr>()) {
    if (I->getBTFDeclTag() == Tag)
      return true;
  }
  return false;
}

static void handleBTFDeclTagAttr(Sema &S, Decl *D, const ParsedAttr &AL) {
  StringRef Str;
  if (!S.checkStringLiteralArgumentAttr(AL, 0, Str))
    return;
  if (hasBTFDeclTagAttr(D, Str))
    return;

  D->addAttr(::new (S.Context) BTFDeclTagAttr(S.Context, AL, Str));
}

BTFDeclTagAttr *Sema::mergeBTFDeclTagAttr(Decl *D, const BTFDeclTagAttr &AL) {
  if (hasBTFDeclTagAttr(D, AL.getBTFDeclTag()))
    return nullptr;
  return ::new (Context) BTFDeclTagAttr(Context, AL, AL.getBTFDeclTag());
}

static void handleWebAssemblyExportNameAttr(Sema &S, Decl *D,
                                            const ParsedAttr &AL) {
  if (!isFunctionOrMethod(D)) {
    S.Diag(D->getLocation(), diag::warn_attribute_wrong_decl_type)
        << AL << AL.isRegularKeywordAttribute() << ExpectedFunction;
    return;
  }

  auto *FD = cast<FunctionDecl>(D);
  if (FD->isThisDeclarationADefinition()) {
    S.Diag(D->getLocation(), diag::err_alias_is_definition) << FD << 0;
    return;
  }

  StringRef Str;
  SourceLocation ArgLoc;
  if (!S.checkStringLiteralArgumentAttr(AL, 0, Str, &ArgLoc))
    return;

  D->addAttr(::new (S.Context) WebAssemblyExportNameAttr(S.Context, AL, Str));
  D->addAttr(UsedAttr::CreateImplicit(S.Context));
}

WebAssemblyImportModuleAttr *
Sema::mergeImportModuleAttr(Decl *D, const WebAssemblyImportModuleAttr &AL) {
  auto *FD = cast<FunctionDecl>(D);

  if (const auto *ExistingAttr = FD->getAttr<WebAssemblyImportModuleAttr>()) {
    if (ExistingAttr->getImportModule() == AL.getImportModule())
      return nullptr;
    Diag(ExistingAttr->getLocation(), diag::warn_mismatched_import) << 0
      << ExistingAttr->getImportModule() << AL.getImportModule();
    Diag(AL.getLoc(), diag::note_previous_attribute);
    return nullptr;
  }
  if (FD->hasBody()) {
    Diag(AL.getLoc(), diag::warn_import_on_definition) << 0;
    return nullptr;
  }
  return ::new (Context) WebAssemblyImportModuleAttr(Context, AL,
                                                     AL.getImportModule());
}

WebAssemblyImportNameAttr *
Sema::mergeImportNameAttr(Decl *D, const WebAssemblyImportNameAttr &AL) {
  auto *FD = cast<FunctionDecl>(D);

  if (const auto *ExistingAttr = FD->getAttr<WebAssemblyImportNameAttr>()) {
    if (ExistingAttr->getImportName() == AL.getImportName())
      return nullptr;
    Diag(ExistingAttr->getLocation(), diag::warn_mismatched_import) << 1
      << ExistingAttr->getImportName() << AL.getImportName();
    Diag(AL.getLoc(), diag::note_previous_attribute);
    return nullptr;
  }
  if (FD->hasBody()) {
    Diag(AL.getLoc(), diag::warn_import_on_definition) << 1;
    return nullptr;
  }
  return ::new (Context) WebAssemblyImportNameAttr(Context, AL,
                                                   AL.getImportName());
}

static void
handleWebAssemblyImportModuleAttr(Sema &S, Decl *D, const ParsedAttr &AL) {
  auto *FD = cast<FunctionDecl>(D);

  StringRef Str;
  SourceLocation ArgLoc;
  if (!S.checkStringLiteralArgumentAttr(AL, 0, Str, &ArgLoc))
    return;
  if (FD->hasBody()) {
    S.Diag(AL.getLoc(), diag::warn_import_on_definition) << 0;
    return;
  }

  FD->addAttr(::new (S.Context)
                  WebAssemblyImportModuleAttr(S.Context, AL, Str));
}

static void
handleWebAssemblyImportNameAttr(Sema &S, Decl *D, const ParsedAttr &AL) {
  auto *FD = cast<FunctionDecl>(D);

  StringRef Str;
  SourceLocation ArgLoc;
  if (!S.checkStringLiteralArgumentAttr(AL, 0, Str, &ArgLoc))
    return;
  if (FD->hasBody()) {
    S.Diag(AL.getLoc(), diag::warn_import_on_definition) << 1;
    return;
  }

  FD->addAttr(::new (S.Context) WebAssemblyImportNameAttr(S.Context, AL, Str));
}

static void handleRISCVInterruptAttr(Sema &S, Decl *D,
                                     const ParsedAttr &AL) {
  // Warn about repeated attributes.
  if (const auto *A = D->getAttr<RISCVInterruptAttr>()) {
    S.Diag(AL.getRange().getBegin(),
      diag::warn_riscv_repeated_interrupt_attribute);
    S.Diag(A->getLocation(), diag::note_riscv_repeated_interrupt_attribute);
    return;
  }

  // Check the attribute argument. Argument is optional.
  if (!AL.checkAtMostNumArgs(S, 1))
    return;

  StringRef Str;
  SourceLocation ArgLoc;

  // 'machine'is the default interrupt mode.
  if (AL.getNumArgs() == 0)
    Str = "machine";
  else if (!S.checkStringLiteralArgumentAttr(AL, 0, Str, &ArgLoc))
    return;

  // Semantic checks for a function with the 'interrupt' attribute:
  // - Must be a function.
  // - Must have no parameters.
  // - Must have the 'void' return type.
  // - The attribute itself must either have no argument or one of the
  //   valid interrupt types, see [RISCVInterruptDocs].

  if (D->getFunctionType() == nullptr) {
    S.Diag(D->getLocation(), diag::warn_attribute_wrong_decl_type)
        << AL << AL.isRegularKeywordAttribute() << ExpectedFunction;
    return;
  }

  if (hasFunctionProto(D) && getFunctionOrMethodNumParams(D) != 0) {
    S.Diag(D->getLocation(), diag::warn_interrupt_attribute_invalid)
      << /*RISC-V*/ 2 << 0;
    return;
  }

  if (!getFunctionOrMethodResultType(D)->isVoidType()) {
    S.Diag(D->getLocation(), diag::warn_interrupt_attribute_invalid)
      << /*RISC-V*/ 2 << 1;
    return;
  }

  RISCVInterruptAttr::InterruptType Kind;
  if (!RISCVInterruptAttr::ConvertStrToInterruptType(Str, Kind)) {
    S.Diag(AL.getLoc(), diag::warn_attribute_type_not_supported) << AL << Str
                                                                 << ArgLoc;
    return;
  }

  D->addAttr(::new (S.Context) RISCVInterruptAttr(S.Context, AL, Kind));
}

static void handleInterruptAttr(Sema &S, Decl *D, const ParsedAttr &AL) {
  // Dispatch the interrupt attribute based on the current target.
  switch (S.Context.getTargetInfo().getTriple().getArch()) {
  case llvm::Triple::msp430:
    handleMSP430InterruptAttr(S, D, AL);
    break;
  case llvm::Triple::mipsel:
  case llvm::Triple::mips:
    handleMipsInterruptAttr(S, D, AL);
    break;
  case llvm::Triple::m68k:
    handleM68kInterruptAttr(S, D, AL);
    break;
  case llvm::Triple::x86:
  case llvm::Triple::x86_64:
    handleAnyX86InterruptAttr(S, D, AL);
    break;
  case llvm::Triple::avr:
    handleAVRInterruptAttr(S, D, AL);
    break;
  case llvm::Triple::riscv32:
  case llvm::Triple::riscv64:
    handleRISCVInterruptAttr(S, D, AL);
    break;
  default:
    handleARMInterruptAttr(S, D, AL);
    break;
  }
}

static bool
checkAMDGPUFlatWorkGroupSizeArguments(Sema &S, Expr *MinExpr, Expr *MaxExpr,
                                      const AMDGPUFlatWorkGroupSizeAttr &Attr) {
  // Accept template arguments for now as they depend on something else.
  // We'll get to check them when they eventually get instantiated.
  if (MinExpr->isValueDependent() || MaxExpr->isValueDependent())
    return false;

  uint32_t Min = 0;
  if (!checkUInt32Argument(S, Attr, MinExpr, Min, 0))
    return true;

  uint32_t Max = 0;
  if (!checkUInt32Argument(S, Attr, MaxExpr, Max, 1))
    return true;

  if (Min == 0 && Max != 0) {
    S.Diag(Attr.getLocation(), diag::err_attribute_argument_invalid)
        << &Attr << 0;
    return true;
  }
  if (Min > Max) {
    S.Diag(Attr.getLocation(), diag::err_attribute_argument_invalid)
        << &Attr << 1;
    return true;
  }

  return false;
}

AMDGPUFlatWorkGroupSizeAttr *
Sema::CreateAMDGPUFlatWorkGroupSizeAttr(const AttributeCommonInfo &CI,
                                        Expr *MinExpr, Expr *MaxExpr) {
  AMDGPUFlatWorkGroupSizeAttr TmpAttr(Context, CI, MinExpr, MaxExpr);

  if (checkAMDGPUFlatWorkGroupSizeArguments(*this, MinExpr, MaxExpr, TmpAttr))
    return nullptr;
  return ::new (Context)
      AMDGPUFlatWorkGroupSizeAttr(Context, CI, MinExpr, MaxExpr);
}

void Sema::addAMDGPUFlatWorkGroupSizeAttr(Decl *D,
                                          const AttributeCommonInfo &CI,
                                          Expr *MinExpr, Expr *MaxExpr) {
  if (auto *Attr = CreateAMDGPUFlatWorkGroupSizeAttr(CI, MinExpr, MaxExpr))
    D->addAttr(Attr);
}

static void handleAMDGPUFlatWorkGroupSizeAttr(Sema &S, Decl *D,
                                              const ParsedAttr &AL) {
  Expr *MinExpr = AL.getArgAsExpr(0);
  Expr *MaxExpr = AL.getArgAsExpr(1);

  S.addAMDGPUFlatWorkGroupSizeAttr(D, AL, MinExpr, MaxExpr);
}

static bool checkAMDGPUWavesPerEUArguments(Sema &S, Expr *MinExpr,
                                           Expr *MaxExpr,
                                           const AMDGPUWavesPerEUAttr &Attr) {
  if (S.DiagnoseUnexpandedParameterPack(MinExpr) ||
      (MaxExpr && S.DiagnoseUnexpandedParameterPack(MaxExpr)))
    return true;

  // Accept template arguments for now as they depend on something else.
  // We'll get to check them when they eventually get instantiated.
  if (MinExpr->isValueDependent() || (MaxExpr && MaxExpr->isValueDependent()))
    return false;

  uint32_t Min = 0;
  if (!checkUInt32Argument(S, Attr, MinExpr, Min, 0))
    return true;

  uint32_t Max = 0;
  if (MaxExpr && !checkUInt32Argument(S, Attr, MaxExpr, Max, 1))
    return true;

  if (Min == 0 && Max != 0) {
    S.Diag(Attr.getLocation(), diag::err_attribute_argument_invalid)
        << &Attr << 0;
    return true;
  }
  if (Max != 0 && Min > Max) {
    S.Diag(Attr.getLocation(), diag::err_attribute_argument_invalid)
        << &Attr << 1;
    return true;
  }

  return false;
}

AMDGPUWavesPerEUAttr *
Sema::CreateAMDGPUWavesPerEUAttr(const AttributeCommonInfo &CI, Expr *MinExpr,
                                 Expr *MaxExpr) {
  AMDGPUWavesPerEUAttr TmpAttr(Context, CI, MinExpr, MaxExpr);

  if (checkAMDGPUWavesPerEUArguments(*this, MinExpr, MaxExpr, TmpAttr))
    return nullptr;

  return ::new (Context) AMDGPUWavesPerEUAttr(Context, CI, MinExpr, MaxExpr);
}

void Sema::addAMDGPUWavesPerEUAttr(Decl *D, const AttributeCommonInfo &CI,
                                   Expr *MinExpr, Expr *MaxExpr) {
  if (auto *Attr = CreateAMDGPUWavesPerEUAttr(CI, MinExpr, MaxExpr))
    D->addAttr(Attr);
}

static void handleAMDGPUWavesPerEUAttr(Sema &S, Decl *D, const ParsedAttr &AL) {
  if (!AL.checkAtLeastNumArgs(S, 1) || !AL.checkAtMostNumArgs(S, 2))
    return;

  Expr *MinExpr = AL.getArgAsExpr(0);
  Expr *MaxExpr = (AL.getNumArgs() > 1) ? AL.getArgAsExpr(1) : nullptr;

  S.addAMDGPUWavesPerEUAttr(D, AL, MinExpr, MaxExpr);
}

static void handleAMDGPUNumSGPRAttr(Sema &S, Decl *D, const ParsedAttr &AL) {
  uint32_t NumSGPR = 0;
  Expr *NumSGPRExpr = AL.getArgAsExpr(0);
  if (!checkUInt32Argument(S, AL, NumSGPRExpr, NumSGPR))
    return;

  D->addAttr(::new (S.Context) AMDGPUNumSGPRAttr(S.Context, AL, NumSGPR));
}

static void handleAMDGPUNumVGPRAttr(Sema &S, Decl *D, const ParsedAttr &AL) {
  uint32_t NumVGPR = 0;
  Expr *NumVGPRExpr = AL.getArgAsExpr(0);
  if (!checkUInt32Argument(S, AL, NumVGPRExpr, NumVGPR))
    return;

  D->addAttr(::new (S.Context) AMDGPUNumVGPRAttr(S.Context, AL, NumVGPR));
}

static void handleX86ForceAlignArgPointerAttr(Sema &S, Decl *D,
                                              const ParsedAttr &AL) {
  // If we try to apply it to a function pointer, don't warn, but don't
  // do anything, either. It doesn't matter anyway, because there's nothing
  // special about calling a force_align_arg_pointer function.
  const auto *VD = dyn_cast<ValueDecl>(D);
  if (VD && VD->getType()->isFunctionPointerType())
    return;
  // Also don't warn on function pointer typedefs.
  const auto *TD = dyn_cast<TypedefNameDecl>(D);
  if (TD && (TD->getUnderlyingType()->isFunctionPointerType() ||
    TD->getUnderlyingType()->isFunctionType()))
    return;
  // Attribute can only be applied to function types.
  if (!isa<FunctionDecl>(D)) {
    S.Diag(AL.getLoc(), diag::warn_attribute_wrong_decl_type)
        << AL << AL.isRegularKeywordAttribute() << ExpectedFunction;
    return;
  }

  D->addAttr(::new (S.Context) X86ForceAlignArgPointerAttr(S.Context, AL));
}

static void handleLayoutVersion(Sema &S, Decl *D, const ParsedAttr &AL) {
  uint32_t Version;
  Expr *VersionExpr = static_cast<Expr *>(AL.getArgAsExpr(0));
  if (!checkUInt32Argument(S, AL, AL.getArgAsExpr(0), Version))
    return;

  // TODO: Investigate what happens with the next major version of MSVC.
  if (Version != LangOptions::MSVC2015 / 100) {
    S.Diag(AL.getLoc(), diag::err_attribute_argument_out_of_bounds)
        << AL << Version << VersionExpr->getSourceRange();
    return;
  }

  // The attribute expects a "major" version number like 19, but new versions of
  // MSVC have moved to updating the "minor", or less significant numbers, so we
  // have to multiply by 100 now.
  Version *= 100;

  D->addAttr(::new (S.Context) LayoutVersionAttr(S.Context, AL, Version));
}

DLLImportAttr *Sema::mergeDLLImportAttr(Decl *D,
                                        const AttributeCommonInfo &CI) {
  if (D->hasAttr<DLLExportAttr>()) {
    Diag(CI.getLoc(), diag::warn_attribute_ignored) << "'dllimport'";
    return nullptr;
  }

  if (D->hasAttr<DLLImportAttr>())
    return nullptr;

  return ::new (Context) DLLImportAttr(Context, CI);
}

DLLExportAttr *Sema::mergeDLLExportAttr(Decl *D,
                                        const AttributeCommonInfo &CI) {
  if (DLLImportAttr *Import = D->getAttr<DLLImportAttr>()) {
    Diag(Import->getLocation(), diag::warn_attribute_ignored) << Import;
    D->dropAttr<DLLImportAttr>();
  }

  if (D->hasAttr<DLLExportAttr>())
    return nullptr;

  return ::new (Context) DLLExportAttr(Context, CI);
}

static void handleDLLAttr(Sema &S, Decl *D, const ParsedAttr &A) {
  if (isa<ClassTemplatePartialSpecializationDecl>(D) &&
      (S.Context.getTargetInfo().shouldDLLImportComdatSymbols())) {
    S.Diag(A.getRange().getBegin(), diag::warn_attribute_ignored) << A;
    return;
  }

  if (const auto *FD = dyn_cast<FunctionDecl>(D)) {
    if (FD->isInlined() && A.getKind() == ParsedAttr::AT_DLLImport &&
        !(S.Context.getTargetInfo().shouldDLLImportComdatSymbols())) {
      // MinGW doesn't allow dllimport on inline functions.
      S.Diag(A.getRange().getBegin(), diag::warn_attribute_ignored_on_inline)
          << A;
      return;
    }
  }

  if (const auto *MD = dyn_cast<CXXMethodDecl>(D)) {
    if ((S.Context.getTargetInfo().shouldDLLImportComdatSymbols()) &&
        MD->getParent()->isLambda()) {
      S.Diag(A.getRange().getBegin(), diag::err_attribute_dll_lambda) << A;
      return;
    }
  }

  Attr *NewAttr = A.getKind() == ParsedAttr::AT_DLLExport
                      ? (Attr *)S.mergeDLLExportAttr(D, A)
                      : (Attr *)S.mergeDLLImportAttr(D, A);
  if (NewAttr)
    D->addAttr(NewAttr);
}

MSInheritanceAttr *
Sema::mergeMSInheritanceAttr(Decl *D, const AttributeCommonInfo &CI,
                             bool BestCase,
                             MSInheritanceModel Model) {
  if (MSInheritanceAttr *IA = D->getAttr<MSInheritanceAttr>()) {
    if (IA->getInheritanceModel() == Model)
      return nullptr;
    Diag(IA->getLocation(), diag::err_mismatched_ms_inheritance)
        << 1 /*previous declaration*/;
    Diag(CI.getLoc(), diag::note_previous_ms_inheritance);
    D->dropAttr<MSInheritanceAttr>();
  }

  auto *RD = cast<CXXRecordDecl>(D);
  if (RD->hasDefinition()) {
    if (checkMSInheritanceAttrOnDefinition(RD, CI.getRange(), BestCase,
                                           Model)) {
      return nullptr;
    }
  } else {
    if (isa<ClassTemplatePartialSpecializationDecl>(RD)) {
      Diag(CI.getLoc(), diag::warn_ignored_ms_inheritance)
          << 1 /*partial specialization*/;
      return nullptr;
    }
    if (RD->getDescribedClassTemplate()) {
      Diag(CI.getLoc(), diag::warn_ignored_ms_inheritance)
          << 0 /*primary template*/;
      return nullptr;
    }
  }

  return ::new (Context) MSInheritanceAttr(Context, CI, BestCase);
}

static void handleCapabilityAttr(Sema &S, Decl *D, const ParsedAttr &AL) {
  // The capability attributes take a single string parameter for the name of
  // the capability they represent. The lockable attribute does not take any
  // parameters. However, semantically, both attributes represent the same
  // concept, and so they use the same semantic attribute. Eventually, the
  // lockable attribute will be removed.
  //
  // For backward compatibility, any capability which has no specified string
  // literal will be considered a "mutex."
  StringRef N("mutex");
  SourceLocation LiteralLoc;
  if (AL.getKind() == ParsedAttr::AT_Capability &&
      !S.checkStringLiteralArgumentAttr(AL, 0, N, &LiteralLoc))
    return;

  D->addAttr(::new (S.Context) CapabilityAttr(S.Context, AL, N));
}

static void handleAssertCapabilityAttr(Sema &S, Decl *D, const ParsedAttr &AL) {
  SmallVector<Expr*, 1> Args;
  if (!checkLockFunAttrCommon(S, D, AL, Args))
    return;

  D->addAttr(::new (S.Context)
                 AssertCapabilityAttr(S.Context, AL, Args.data(), Args.size()));
}

static void handleAcquireCapabilityAttr(Sema &S, Decl *D,
                                        const ParsedAttr &AL) {
  SmallVector<Expr*, 1> Args;
  if (!checkLockFunAttrCommon(S, D, AL, Args))
    return;

  D->addAttr(::new (S.Context) AcquireCapabilityAttr(S.Context, AL, Args.data(),
                                                     Args.size()));
}

static void handleTryAcquireCapabilityAttr(Sema &S, Decl *D,
                                           const ParsedAttr &AL) {
  SmallVector<Expr*, 2> Args;
  if (!checkTryLockFunAttrCommon(S, D, AL, Args))
    return;

  D->addAttr(::new (S.Context) TryAcquireCapabilityAttr(
      S.Context, AL, AL.getArgAsExpr(0), Args.data(), Args.size()));
}

static void handleReleaseCapabilityAttr(Sema &S, Decl *D,
                                        const ParsedAttr &AL) {
  // Check that all arguments are lockable objects.
  SmallVector<Expr *, 1> Args;
  checkAttrArgsAreCapabilityObjs(S, D, AL, Args, 0, true);

  D->addAttr(::new (S.Context) ReleaseCapabilityAttr(S.Context, AL, Args.data(),
                                                     Args.size()));
}

static void handleRequiresCapabilityAttr(Sema &S, Decl *D,
                                         const ParsedAttr &AL) {
  if (!AL.checkAtLeastNumArgs(S, 1))
    return;

  // check that all arguments are lockable objects
  SmallVector<Expr*, 1> Args;
  checkAttrArgsAreCapabilityObjs(S, D, AL, Args);
  if (Args.empty())
    return;

  RequiresCapabilityAttr *RCA = ::new (S.Context)
      RequiresCapabilityAttr(S.Context, AL, Args.data(), Args.size());

  D->addAttr(RCA);
}

static void handleDeprecatedAttr(Sema &S, Decl *D, const ParsedAttr &AL) {
  if (const auto *NSD = dyn_cast<NamespaceDecl>(D)) {
    if (NSD->isAnonymousNamespace()) {
      S.Diag(AL.getLoc(), diag::warn_deprecated_anonymous_namespace);
      // Do not want to attach the attribute to the namespace because that will
      // cause confusing diagnostic reports for uses of declarations within the
      // namespace.
      return;
    }
  } else if (isa<UsingDecl, UnresolvedUsingTypenameDecl,
                 UnresolvedUsingValueDecl>(D)) {
    S.Diag(AL.getRange().getBegin(), diag::warn_deprecated_ignored_on_using)
        << AL;
    return;
  }

  // Handle the cases where the attribute has a text message.
  StringRef Str, Replacement;
  if (AL.isArgExpr(0) && AL.getArgAsExpr(0) &&
      !S.checkStringLiteralArgumentAttr(AL, 0, Str))
    return;

  // Support a single optional message only for Declspec and [[]] spellings.
  if (AL.isDeclspecAttribute() || AL.isStandardAttributeSyntax())
    AL.checkAtMostNumArgs(S, 1);
  else if (AL.isArgExpr(1) && AL.getArgAsExpr(1) &&
           !S.checkStringLiteralArgumentAttr(AL, 1, Replacement))
    return;

  if (!S.getLangOpts().CPlusPlus14 && AL.isCXX11Attribute() && !AL.isGNUScope())
    S.Diag(AL.getLoc(), diag::ext_cxx14_attr) << AL;

  D->addAttr(::new (S.Context) DeprecatedAttr(S.Context, AL, Str, Replacement));
}

static bool isGlobalVar(const Decl *D) {
  if (const auto *S = dyn_cast<VarDecl>(D))
    return S->hasGlobalStorage();
  return false;
}

static bool isSanitizerAttributeAllowedOnGlobals(StringRef Sanitizer) {
  return Sanitizer == "address" || Sanitizer == "hwaddress" ||
         Sanitizer == "memtag";
}

static void handleNoSanitizeAttr(Sema &S, Decl *D, const ParsedAttr &AL) {
  if (!AL.checkAtLeastNumArgs(S, 1))
    return;

  std::vector<StringRef> Sanitizers;

  for (unsigned I = 0, E = AL.getNumArgs(); I != E; ++I) {
    StringRef SanitizerName;
    SourceLocation LiteralLoc;

    if (!S.checkStringLiteralArgumentAttr(AL, I, SanitizerName, &LiteralLoc))
      return;

    if (parseSanitizerValue(SanitizerName, /*AllowGroups=*/true) ==
            SanitizerMask() &&
        SanitizerName != "coverage")
      S.Diag(LiteralLoc, diag::warn_unknown_sanitizer_ignored) << SanitizerName;
    else if (isGlobalVar(D) && !isSanitizerAttributeAllowedOnGlobals(SanitizerName))
      S.Diag(D->getLocation(), diag::warn_attribute_type_not_supported_global)
          << AL << SanitizerName;
    Sanitizers.push_back(SanitizerName);
  }

  D->addAttr(::new (S.Context) NoSanitizeAttr(S.Context, AL, Sanitizers.data(),
                                              Sanitizers.size()));
}

static void handleNoSanitizeSpecificAttr(Sema &S, Decl *D,
                                         const ParsedAttr &AL) {
  StringRef AttrName = AL.getAttrName()->getName();
  normalizeName(AttrName);
  StringRef SanitizerName = llvm::StringSwitch<StringRef>(AttrName)
                                .Case("no_address_safety_analysis", "address")
                                .Case("no_sanitize_address", "address")
                                .Case("no_sanitize_thread", "thread")
                                .Case("no_sanitize_memory", "memory");
  if (isGlobalVar(D) && SanitizerName != "address")
    S.Diag(D->getLocation(), diag::err_attribute_wrong_decl_type)
        << AL << AL.isRegularKeywordAttribute() << ExpectedFunction;

  // FIXME: Rather than create a NoSanitizeSpecificAttr, this creates a
  // NoSanitizeAttr object; but we need to calculate the correct spelling list
  // index rather than incorrectly assume the index for NoSanitizeSpecificAttr
  // has the same spellings as the index for NoSanitizeAttr. We don't have a
  // general way to "translate" between the two, so this hack attempts to work
  // around the issue with hard-coded indices. This is critical for calling
  // getSpelling() or prettyPrint() on the resulting semantic attribute object
  // without failing assertions.
  unsigned TranslatedSpellingIndex = 0;
  if (AL.isStandardAttributeSyntax())
    TranslatedSpellingIndex = 1;

  AttributeCommonInfo Info = AL;
  Info.setAttributeSpellingListIndex(TranslatedSpellingIndex);
  D->addAttr(::new (S.Context)
                 NoSanitizeAttr(S.Context, Info, &SanitizerName, 1));
}

static void handleInternalLinkageAttr(Sema &S, Decl *D, const ParsedAttr &AL) {
  if (InternalLinkageAttr *Internal = S.mergeInternalLinkageAttr(D, AL))
    D->addAttr(Internal);
}

static void handleOpenCLNoSVMAttr(Sema &S, Decl *D, const ParsedAttr &AL) {
  if (S.LangOpts.getOpenCLCompatibleVersion() < 200)
    S.Diag(AL.getLoc(), diag::err_attribute_requires_opencl_version)
        << AL << "2.0" << 1;
  else
    S.Diag(AL.getLoc(), diag::warn_opencl_attr_deprecated_ignored)
        << AL << S.LangOpts.getOpenCLVersionString();
}

static void handleOpenCLAccessAttr(Sema &S, Decl *D, const ParsedAttr &AL) {
  if (D->isInvalidDecl())
    return;

  // Check if there is only one access qualifier.
  if (D->hasAttr<OpenCLAccessAttr>()) {
    if (D->getAttr<OpenCLAccessAttr>()->getSemanticSpelling() ==
        AL.getSemanticSpelling()) {
      S.Diag(AL.getLoc(), diag::warn_duplicate_declspec)
          << AL.getAttrName()->getName() << AL.getRange();
    } else {
      S.Diag(AL.getLoc(), diag::err_opencl_multiple_access_qualifiers)
          << D->getSourceRange();
      D->setInvalidDecl(true);
      return;
    }
  }

  // OpenCL v2.0 s6.6 - read_write can be used for image types to specify that
  // an image object can be read and written. OpenCL v2.0 s6.13.6 - A kernel
  // cannot read from and write to the same pipe object. Using the read_write
  // (or __read_write) qualifier with the pipe qualifier is a compilation error.
  // OpenCL v3.0 s6.8 - For OpenCL C 2.0, or with the
  // __opencl_c_read_write_images feature, image objects specified as arguments
  // to a kernel can additionally be declared to be read-write.
  // C++ for OpenCL 1.0 inherits rule from OpenCL C v2.0.
  // C++ for OpenCL 2021 inherits rule from OpenCL C v3.0.
  if (const auto *PDecl = dyn_cast<ParmVarDecl>(D)) {
    const Type *DeclTy = PDecl->getType().getCanonicalType().getTypePtr();
    if (AL.getAttrName()->getName().contains("read_write")) {
      bool ReadWriteImagesUnsupported =
          (S.getLangOpts().getOpenCLCompatibleVersion() < 200) ||
          (S.getLangOpts().getOpenCLCompatibleVersion() == 300 &&
           !S.getOpenCLOptions().isSupported("__opencl_c_read_write_images",
                                             S.getLangOpts()));
      if (ReadWriteImagesUnsupported || DeclTy->isPipeType()) {
        S.Diag(AL.getLoc(), diag::err_opencl_invalid_read_write)
            << AL << PDecl->getType() << DeclTy->isImageType();
        D->setInvalidDecl(true);
        return;
      }
    }
  }

  D->addAttr(::new (S.Context) OpenCLAccessAttr(S.Context, AL));
}

static void handleZeroCallUsedRegsAttr(Sema &S, Decl *D, const ParsedAttr &AL) {
  // Check that the argument is a string literal.
  StringRef KindStr;
  SourceLocation LiteralLoc;
  if (!S.checkStringLiteralArgumentAttr(AL, 0, KindStr, &LiteralLoc))
    return;

  ZeroCallUsedRegsAttr::ZeroCallUsedRegsKind Kind;
  if (!ZeroCallUsedRegsAttr::ConvertStrToZeroCallUsedRegsKind(KindStr, Kind)) {
    S.Diag(LiteralLoc, diag::warn_attribute_type_not_supported)
        << AL << KindStr;
    return;
  }

  D->dropAttr<ZeroCallUsedRegsAttr>();
  D->addAttr(ZeroCallUsedRegsAttr::Create(S.Context, Kind, AL));
}

static void handleCountedByAttr(Sema &S, Decl *D, const ParsedAttr &AL) {
  if (!AL.isArgIdent(0)) {
    S.Diag(AL.getLoc(), diag::err_attribute_argument_type)
        << AL << AANT_ArgumentIdentifier;
    return;
  }

  IdentifierLoc *IL = AL.getArgAsIdent(0);
  CountedByAttr *CBA =
      ::new (S.Context) CountedByAttr(S.Context, AL, IL->Ident);
  CBA->setCountedByFieldLoc(IL->Loc);
  D->addAttr(CBA);
}

static const FieldDecl *
FindFieldInTopLevelOrAnonymousStruct(const RecordDecl *RD,
                                     const IdentifierInfo *FieldName) {
  for (const Decl *D : RD->decls()) {
    if (const auto *FD = dyn_cast<FieldDecl>(D))
      if (FD->getName() == FieldName->getName())
        return FD;

    if (const auto *R = dyn_cast<RecordDecl>(D))
      if (const FieldDecl *FD =
              FindFieldInTopLevelOrAnonymousStruct(R, FieldName))
        return FD;
  }

  return nullptr;
}

bool Sema::CheckCountedByAttr(Scope *S, const FieldDecl *FD) {
  LangOptions::StrictFlexArraysLevelKind StrictFlexArraysLevel =
      LangOptions::StrictFlexArraysLevelKind::IncompleteOnly;
  if (!Decl::isFlexibleArrayMemberLike(Context, FD, FD->getType(),
                                       StrictFlexArraysLevel, true)) {
    // The "counted_by" attribute must be on a flexible array member.
    SourceRange SR = FD->getLocation();
    Diag(SR.getBegin(), diag::err_counted_by_attr_not_on_flexible_array_member)
        << SR;
    return true;
  }

  const auto *CBA = FD->getAttr<CountedByAttr>();
  const IdentifierInfo *FieldName = CBA->getCountedByField();

  auto GetNonAnonStructOrUnion = [](const RecordDecl *RD) {
    while (RD && !RD->getDeclName())
      if (const auto *R = dyn_cast<RecordDecl>(RD->getDeclContext()))
        RD = R;
      else
        break;

    return RD;
  };

  const RecordDecl *EnclosingRD = GetNonAnonStructOrUnion(FD->getParent());
  const FieldDecl *CountFD =
      FindFieldInTopLevelOrAnonymousStruct(EnclosingRD, FieldName);

  if (!CountFD) {
    DeclarationNameInfo NameInfo(FieldName,
                                 CBA->getCountedByFieldLoc().getBegin());
    LookupResult MemResult(*this, NameInfo, Sema::LookupMemberName);
    LookupName(MemResult, S);

    if (!MemResult.empty()) {
      SourceRange SR = CBA->getCountedByFieldLoc();
      Diag(SR.getBegin(), diag::err_flexible_array_count_not_in_same_struct)
          << CBA->getCountedByField() << SR;

      if (auto *ND = MemResult.getAsSingle<NamedDecl>()) {
        SR = ND->getLocation();
        Diag(SR.getBegin(), diag::note_flexible_array_counted_by_attr_field)
            << ND << SR;
      }

      return true;
    } else {
      // The "counted_by" field needs to exist in the struct.
      LookupResult OrdResult(*this, NameInfo, Sema::LookupOrdinaryName);
      LookupName(OrdResult, S);

      if (!OrdResult.empty()) {
        SourceRange SR = FD->getLocation();
        Diag(SR.getBegin(), diag::err_counted_by_must_be_in_structure)
            << FieldName << SR;

        if (auto *ND = OrdResult.getAsSingle<NamedDecl>()) {
          SR = ND->getLocation();
          Diag(SR.getBegin(), diag::note_flexible_array_counted_by_attr_field)
              << ND << SR;
        }

        return true;
      }
    }

    CXXScopeSpec SS;
    DeclFilterCCC<FieldDecl> Filter(FieldName);
    return DiagnoseEmptyLookup(S, SS, MemResult, Filter, nullptr, std::nullopt,
                               const_cast<DeclContext *>(FD->getDeclContext()));
  }

  if (CountFD->hasAttr<CountedByAttr>()) {
    // The "counted_by" field can't point to the flexible array member.
    SourceRange SR = CBA->getCountedByFieldLoc();
    Diag(SR.getBegin(), diag::err_counted_by_attr_refers_to_flexible_array)
        << CBA->getCountedByField() << SR;
    return true;
  }

  if (!CountFD->getType()->isIntegerType() ||
      CountFD->getType()->isBooleanType()) {
    // The "counted_by" field must have an integer type.
    SourceRange SR = CBA->getCountedByFieldLoc();
    Diag(SR.getBegin(),
         diag::err_flexible_array_counted_by_attr_field_not_integer)
        << CBA->getCountedByField() << SR;

    SR = CountFD->getLocation();
    Diag(SR.getBegin(), diag::note_flexible_array_counted_by_attr_field)
        << CountFD << SR;
    return true;
  }

  return false;
}

static void handleFunctionReturnThunksAttr(Sema &S, Decl *D,
                                           const ParsedAttr &AL) {
  StringRef KindStr;
  SourceLocation LiteralLoc;
  if (!S.checkStringLiteralArgumentAttr(AL, 0, KindStr, &LiteralLoc))
    return;

  FunctionReturnThunksAttr::Kind Kind;
  if (!FunctionReturnThunksAttr::ConvertStrToKind(KindStr, Kind)) {
    S.Diag(LiteralLoc, diag::warn_attribute_type_not_supported)
        << AL << KindStr;
    return;
  }
  // FIXME: it would be good to better handle attribute merging rather than
  // silently replacing the existing attribute, so long as it does not break
  // the expected codegen tests.
  D->dropAttr<FunctionReturnThunksAttr>();
  D->addAttr(FunctionReturnThunksAttr::Create(S.Context, Kind, AL));
}

bool isDeviceAspectType(const QualType Ty) {
  const EnumType *ET = Ty->getAs<EnumType>();
  if (!ET)
    return false;

  if (const auto *Attr = ET->getDecl()->getAttr<SYCLTypeAttr>())
    return Attr->getType() == SYCLTypeAttr::aspect;

  return false;
}

SYCLDeviceHasAttr *Sema::MergeSYCLDeviceHasAttr(Decl *D,
                                                const SYCLDeviceHasAttr &A) {
  if (const auto *ExistingAttr = D->getAttr<SYCLDeviceHasAttr>()) {
    Diag(ExistingAttr->getLoc(), diag::warn_duplicate_attribute_exact) << &A;
    Diag(A.getLoc(), diag::note_previous_attribute);
    return nullptr;
  }

  SmallVector<Expr *, 5> Args;
  for (auto *E : A.aspects())
    Args.push_back(E);
  return ::new (Context)
      SYCLDeviceHasAttr(Context, A, Args.data(), Args.size());
}

void Sema::AddSYCLDeviceHasAttr(Decl *D, const AttributeCommonInfo &CI,
                                Expr **Exprs, unsigned Size) {

  SYCLDeviceHasAttr TmpAttr(Context, CI, Exprs, Size);
  SmallVector<Expr *, 5> Aspects;
  for (auto *E : TmpAttr.aspects())
    if (!isa<PackExpansionExpr>(E) && !isDeviceAspectType(E->getType()))
      Diag(E->getExprLoc(), diag::err_sycl_invalid_aspect_argument) << CI;

  if (const auto *ExistingAttr = D->getAttr<SYCLDeviceHasAttr>()) {
    Diag(CI.getLoc(), diag::warn_duplicate_attribute_exact) << CI;
    Diag(ExistingAttr->getLoc(), diag::note_previous_attribute);
    return;
  }

  D->addAttr(::new (Context) SYCLDeviceHasAttr(Context, CI, Exprs, Size));
}

static void handleSYCLDeviceHasAttr(Sema &S, Decl *D, const ParsedAttr &A) {
  // Ignore the attribute if compiling for the host side because aspects may not
  // be marked properly for such compilation
  if (!S.Context.getLangOpts().SYCLIsDevice)
    return;

  SmallVector<Expr *, 5> Args;
  for (unsigned I = 0; I < A.getNumArgs(); ++I)
    Args.push_back(A.getArgAsExpr(I));

  S.AddSYCLDeviceHasAttr(D, A, Args.data(), Args.size());
}

SYCLUsesAspectsAttr *
Sema::MergeSYCLUsesAspectsAttr(Decl *D, const SYCLUsesAspectsAttr &A) {
  if (const auto *ExistingAttr = D->getAttr<SYCLUsesAspectsAttr>()) {
    Diag(ExistingAttr->getLoc(), diag::warn_duplicate_attribute_exact) << &A;
    Diag(A.getLoc(), diag::note_previous_attribute);
    return nullptr;
  }

  SmallVector<Expr *, 5> Args;
  for (auto *E : A.aspects())
    Args.push_back(E);
  return ::new (Context)
      SYCLUsesAspectsAttr(Context, A, Args.data(), Args.size());
}

void Sema::AddSYCLUsesAspectsAttr(Decl *D, const AttributeCommonInfo &CI,
                                  Expr **Exprs, unsigned Size) {

  SYCLUsesAspectsAttr TmpAttr(Context, CI, Exprs, Size);
  SmallVector<Expr *, 5> Aspects;
  for (auto *E : TmpAttr.aspects())
    if (!isDeviceAspectType(E->getType()))
      Diag(E->getExprLoc(), diag::err_sycl_invalid_aspect_argument) << CI;

  if (const auto *ExistingAttr = D->getAttr<SYCLUsesAspectsAttr>()) {
    Diag(CI.getLoc(), diag::warn_duplicate_attribute_exact) << CI;
    Diag(ExistingAttr->getLoc(), diag::note_previous_attribute);
    return;
  }

  D->addAttr(::new (Context) SYCLUsesAspectsAttr(Context, CI, Exprs, Size));
}

static void handleSYCLUsesAspectsAttr(Sema &S, Decl *D, const ParsedAttr &A) {
  // Ignore the attribute if compiling for the host because aspects may not be
  // marked properly for such compilation
  if (!S.Context.getLangOpts().SYCLIsDevice)
    return;

  SmallVector<Expr *, 5> Args;
  for (unsigned I = 0; I < A.getNumArgs(); ++I)
    Args.push_back(A.getArgAsExpr(I));

  S.AddSYCLUsesAspectsAttr(D, A, Args.data(), Args.size());
}

static void handleAvailableOnlyInDefaultEvalMethod(Sema &S, Decl *D,
                                                   const ParsedAttr &AL) {
  assert(isa<TypedefNameDecl>(D) && "This attribute only applies to a typedef");
  handleSimpleAttribute<AvailableOnlyInDefaultEvalMethodAttr>(S, D, AL);
}

static void handleNoMergeAttr(Sema &S, Decl *D, const ParsedAttr &AL) {
  auto *VDecl = dyn_cast<VarDecl>(D);
  if (VDecl && !VDecl->isFunctionPointerType()) {
    S.Diag(AL.getLoc(), diag::warn_attribute_ignored_non_function_pointer)
        << AL << VDecl;
    return;
  }
  D->addAttr(NoMergeAttr::Create(S.Context, AL));
}

static void handleNoUniqueAddressAttr(Sema &S, Decl *D, const ParsedAttr &AL) {
  D->addAttr(NoUniqueAddressAttr::Create(S.Context, AL));
}

static void handleSYCLKernelAttr(Sema &S, Decl *D, const ParsedAttr &AL) {
  // The 'sycl_kernel' attribute applies only to function templates.
  const auto *FD = cast<FunctionDecl>(D);
  const FunctionTemplateDecl *FT = FD->getDescribedFunctionTemplate();
  assert(FT && "Function template is expected");

  // Function template must have at least two template parameters so it
  // can be used in OpenCL kernel generation.
  const TemplateParameterList *TL = FT->getTemplateParameters();
  if (TL->size() < 2) {
    S.Diag(FT->getLocation(), diag::warn_sycl_kernel_num_of_template_params);
    return;
  }

  // The first two template parameters must be typenames.
  for (unsigned I = 0; I < 2 && I < TL->size(); ++I) {
    const NamedDecl *TParam = TL->getParam(I);
    if (isa<NonTypeTemplateParmDecl>(TParam)) {
      S.Diag(FT->getLocation(),
             diag::warn_sycl_kernel_invalid_template_param_type);
      return;
    }
  }

  // Function must have at least one parameter.
  if (getFunctionOrMethodNumParams(D) < 1) {
    S.Diag(FT->getLocation(), diag::warn_sycl_kernel_num_of_function_params);
    return;
  }

  // Function must return void.
  QualType RetTy = getFunctionOrMethodResultType(D);
  if (!RetTy->isVoidType()) {
    S.Diag(FT->getLocation(), diag::warn_sycl_kernel_return_type);
    return;
  }

  handleSimpleAttribute<SYCLKernelAttr>(S, D, AL);
}

SYCLTypeAttr *Sema::MergeSYCLTypeAttr(Decl *D, const AttributeCommonInfo &CI,
                                      SYCLTypeAttr::SYCLType TypeName) {
  if (const auto *ExistingAttr = D->getAttr<SYCLTypeAttr>()) {
    if (ExistingAttr->getType() != TypeName) {
      Diag(ExistingAttr->getLoc(), diag::err_duplicate_attribute)
          << ExistingAttr;
      Diag(CI.getLoc(), diag::note_previous_attribute);
    }
    // Do not add duplicate attribute
    return nullptr;
  }
  return ::new (Context) SYCLTypeAttr(Context, CI, TypeName);
}

static void handleSYCLTypeAttr(Sema &S, Decl *D, const ParsedAttr &AL) {
  if (!AL.isArgIdent(0)) {
    S.Diag(AL.getLoc(), diag::err_attribute_argument_type)
        << AL << AANT_ArgumentIdentifier;
    return;
  }

  IdentifierInfo *II = AL.getArgAsIdent(0)->Ident;
  SYCLTypeAttr::SYCLType Type;

  if (!SYCLTypeAttr::ConvertStrToSYCLType(II->getName(), Type)) {
    S.Diag(AL.getLoc(), diag::err_attribute_argument_not_supported) << AL << II;
    return;
  }

  if (SYCLTypeAttr *NewAttr = S.MergeSYCLTypeAttr(D, AL, Type))
    D->addAttr(NewAttr);
}

static void handleDestroyAttr(Sema &S, Decl *D, const ParsedAttr &A) {
  if (!cast<VarDecl>(D)->hasGlobalStorage()) {
    S.Diag(D->getLocation(), diag::err_destroy_attr_on_non_static_var)
        << (A.getKind() == ParsedAttr::AT_AlwaysDestroy);
    return;
  }

  if (A.getKind() == ParsedAttr::AT_AlwaysDestroy)
    handleSimpleAttribute<AlwaysDestroyAttr>(S, D, A);
  else
    handleSimpleAttribute<NoDestroyAttr>(S, D, A);
}

static void handleUninitializedAttr(Sema &S, Decl *D, const ParsedAttr &AL) {
  assert(cast<VarDecl>(D)->getStorageDuration() == SD_Automatic &&
         "uninitialized is only valid on automatic duration variables");
  D->addAttr(::new (S.Context) UninitializedAttr(S.Context, AL));
}

static bool tryMakeVariablePseudoStrong(Sema &S, VarDecl *VD,
                                        bool DiagnoseFailure) {
  QualType Ty = VD->getType();
  if (!Ty->isObjCRetainableType()) {
    if (DiagnoseFailure) {
      S.Diag(VD->getBeginLoc(), diag::warn_ignored_objc_externally_retained)
          << 0;
    }
    return false;
  }

  Qualifiers::ObjCLifetime LifetimeQual = Ty.getQualifiers().getObjCLifetime();

  // Sema::inferObjCARCLifetime must run after processing decl attributes
  // (because __block lowers to an attribute), so if the lifetime hasn't been
  // explicitly specified, infer it locally now.
  if (LifetimeQual == Qualifiers::OCL_None)
    LifetimeQual = Ty->getObjCARCImplicitLifetime();

  // The attributes only really makes sense for __strong variables; ignore any
  // attempts to annotate a parameter with any other lifetime qualifier.
  if (LifetimeQual != Qualifiers::OCL_Strong) {
    if (DiagnoseFailure) {
      S.Diag(VD->getBeginLoc(), diag::warn_ignored_objc_externally_retained)
          << 1;
    }
    return false;
  }

  // Tampering with the type of a VarDecl here is a bit of a hack, but we need
  // to ensure that the variable is 'const' so that we can error on
  // modification, which can otherwise over-release.
  VD->setType(Ty.withConst());
  VD->setARCPseudoStrong(true);
  return true;
}

static void handleObjCExternallyRetainedAttr(Sema &S, Decl *D,
                                             const ParsedAttr &AL) {
  if (auto *VD = dyn_cast<VarDecl>(D)) {
    assert(!isa<ParmVarDecl>(VD) && "should be diagnosed automatically");
    if (!VD->hasLocalStorage()) {
      S.Diag(D->getBeginLoc(), diag::warn_ignored_objc_externally_retained)
          << 0;
      return;
    }

    if (!tryMakeVariablePseudoStrong(S, VD, /*DiagnoseFailure=*/true))
      return;

    handleSimpleAttribute<ObjCExternallyRetainedAttr>(S, D, AL);
    return;
  }

  // If D is a function-like declaration (method, block, or function), then we
  // make every parameter psuedo-strong.
  unsigned NumParams =
      hasFunctionProto(D) ? getFunctionOrMethodNumParams(D) : 0;
  for (unsigned I = 0; I != NumParams; ++I) {
    auto *PVD = const_cast<ParmVarDecl *>(getFunctionOrMethodParam(D, I));
    QualType Ty = PVD->getType();

    // If a user wrote a parameter with __strong explicitly, then assume they
    // want "real" strong semantics for that parameter. This works because if
    // the parameter was written with __strong, then the strong qualifier will
    // be non-local.
    if (Ty.getLocalUnqualifiedType().getQualifiers().getObjCLifetime() ==
        Qualifiers::OCL_Strong)
      continue;

    tryMakeVariablePseudoStrong(S, PVD, /*DiagnoseFailure=*/false);
  }
  handleSimpleAttribute<ObjCExternallyRetainedAttr>(S, D, AL);
}

static void handleMIGServerRoutineAttr(Sema &S, Decl *D, const ParsedAttr &AL) {
  // Check that the return type is a `typedef int kern_return_t` or a typedef
  // around it, because otherwise MIG convention checks make no sense.
  // BlockDecl doesn't store a return type, so it's annoying to check,
  // so let's skip it for now.
  if (!isa<BlockDecl>(D)) {
    QualType T = getFunctionOrMethodResultType(D);
    bool IsKernReturnT = false;
    while (const auto *TT = T->getAs<TypedefType>()) {
      IsKernReturnT = (TT->getDecl()->getName() == "kern_return_t");
      T = TT->desugar();
    }
    if (!IsKernReturnT || T.getCanonicalType() != S.getASTContext().IntTy) {
      S.Diag(D->getBeginLoc(),
             diag::warn_mig_server_routine_does_not_return_kern_return_t);
      return;
    }
  }

  handleSimpleAttribute<MIGServerRoutineAttr>(S, D, AL);
}

static void handleMSAllocatorAttr(Sema &S, Decl *D, const ParsedAttr &AL) {
  // Warn if the return type is not a pointer or reference type.
  if (auto *FD = dyn_cast<FunctionDecl>(D)) {
    QualType RetTy = FD->getReturnType();
    if (!RetTy->isPointerType() && !RetTy->isReferenceType()) {
      S.Diag(AL.getLoc(), diag::warn_declspec_allocator_nonpointer)
          << AL.getRange() << RetTy;
      return;
    }
  }

  handleSimpleAttribute<MSAllocatorAttr>(S, D, AL);
}

static void handleAcquireHandleAttr(Sema &S, Decl *D, const ParsedAttr &AL) {
  if (AL.isUsedAsTypeAttr())
    return;
  // Warn if the parameter is definitely not an output parameter.
  if (const auto *PVD = dyn_cast<ParmVarDecl>(D)) {
    if (PVD->getType()->isIntegerType()) {
      S.Diag(AL.getLoc(), diag::err_attribute_output_parameter)
          << AL.getRange();
      return;
    }
  }
  StringRef Argument;
  if (!S.checkStringLiteralArgumentAttr(AL, 0, Argument))
    return;
  D->addAttr(AcquireHandleAttr::Create(S.Context, Argument, AL));
}

template<typename Attr>
static void handleHandleAttr(Sema &S, Decl *D, const ParsedAttr &AL) {
  StringRef Argument;
  if (!S.checkStringLiteralArgumentAttr(AL, 0, Argument))
    return;
  D->addAttr(Attr::Create(S.Context, Argument, AL));
}

template<typename Attr>
static void handleUnsafeBufferUsage(Sema &S, Decl *D, const ParsedAttr &AL) {
  D->addAttr(Attr::Create(S.Context, AL));
}

static void handleCFGuardAttr(Sema &S, Decl *D, const ParsedAttr &AL) {
  // The guard attribute takes a single identifier argument.

  if (!AL.isArgIdent(0)) {
    S.Diag(AL.getLoc(), diag::err_attribute_argument_type)
        << AL << AANT_ArgumentIdentifier;
    return;
  }

  CFGuardAttr::GuardArg Arg;
  IdentifierInfo *II = AL.getArgAsIdent(0)->Ident;
  if (!CFGuardAttr::ConvertStrToGuardArg(II->getName(), Arg)) {
    S.Diag(AL.getLoc(), diag::warn_attribute_type_not_supported) << AL << II;
    return;
  }

  D->addAttr(::new (S.Context) CFGuardAttr(S.Context, AL, Arg));
}


template <typename AttrTy>
static const AttrTy *findEnforceTCBAttrByName(Decl *D, StringRef Name) {
  auto Attrs = D->specific_attrs<AttrTy>();
  auto I = llvm::find_if(Attrs,
                         [Name](const AttrTy *A) {
                           return A->getTCBName() == Name;
                         });
  return I == Attrs.end() ? nullptr : *I;
}

template <typename AttrTy, typename ConflictingAttrTy>
static void handleEnforceTCBAttr(Sema &S, Decl *D, const ParsedAttr &AL) {
  StringRef Argument;
  if (!S.checkStringLiteralArgumentAttr(AL, 0, Argument))
    return;

  // A function cannot be have both regular and leaf membership in the same TCB.
  if (const ConflictingAttrTy *ConflictingAttr =
      findEnforceTCBAttrByName<ConflictingAttrTy>(D, Argument)) {
    // We could attach a note to the other attribute but in this case
    // there's no need given how the two are very close to each other.
    S.Diag(AL.getLoc(), diag::err_tcb_conflicting_attributes)
      << AL.getAttrName()->getName() << ConflictingAttr->getAttrName()->getName()
      << Argument;

    // Error recovery: drop the non-leaf attribute so that to suppress
    // all future warnings caused by erroneous attributes. The leaf attribute
    // needs to be kept because it can only suppresses warnings, not cause them.
    D->dropAttr<EnforceTCBAttr>();
    return;
  }

  D->addAttr(AttrTy::Create(S.Context, Argument, AL));
}

template <typename AttrTy, typename ConflictingAttrTy>
static AttrTy *mergeEnforceTCBAttrImpl(Sema &S, Decl *D, const AttrTy &AL) {
  // Check if the new redeclaration has different leaf-ness in the same TCB.
  StringRef TCBName = AL.getTCBName();
  if (const ConflictingAttrTy *ConflictingAttr =
      findEnforceTCBAttrByName<ConflictingAttrTy>(D, TCBName)) {
    S.Diag(ConflictingAttr->getLoc(), diag::err_tcb_conflicting_attributes)
      << ConflictingAttr->getAttrName()->getName()
      << AL.getAttrName()->getName() << TCBName;

    // Add a note so that the user could easily find the conflicting attribute.
    S.Diag(AL.getLoc(), diag::note_conflicting_attribute);

    // More error recovery.
    D->dropAttr<EnforceTCBAttr>();
    return nullptr;
  }

  ASTContext &Context = S.getASTContext();
  return ::new(Context) AttrTy(Context, AL, AL.getTCBName());
}

EnforceTCBAttr *Sema::mergeEnforceTCBAttr(Decl *D, const EnforceTCBAttr &AL) {
  return mergeEnforceTCBAttrImpl<EnforceTCBAttr, EnforceTCBLeafAttr>(
      *this, D, AL);
}

EnforceTCBLeafAttr *Sema::mergeEnforceTCBLeafAttr(
    Decl *D, const EnforceTCBLeafAttr &AL) {
  return mergeEnforceTCBAttrImpl<EnforceTCBLeafAttr, EnforceTCBAttr>(
      *this, D, AL);
}

//===----------------------------------------------------------------------===//
// Top Level Sema Entry Points
//===----------------------------------------------------------------------===//

static bool IsDeclLambdaCallOperator(Decl *D) {
  if (const auto *MD = dyn_cast<CXXMethodDecl>(D))
    return MD->getParent()->isLambda() &&
           MD->getOverloadedOperator() == OverloadedOperatorKind::OO_Call;
  return false;
}

// Returns true if the attribute must delay setting its arguments until after
// template instantiation, and false otherwise.
static bool MustDelayAttributeArguments(const ParsedAttr &AL) {
  // Only attributes that accept expression parameter packs can delay arguments.
  if (!AL.acceptsExprPack())
    return false;

  bool AttrHasVariadicArg = AL.hasVariadicArg();
  unsigned AttrNumArgs = AL.getNumArgMembers();
  for (size_t I = 0; I < std::min(AL.getNumArgs(), AttrNumArgs); ++I) {
    bool IsLastAttrArg = I == (AttrNumArgs - 1);
    // If the argument is the last argument and it is variadic it can contain
    // any expression.
    if (IsLastAttrArg && AttrHasVariadicArg)
      return false;
    Expr *E = AL.getArgAsExpr(I);
    bool ArgMemberCanHoldExpr = AL.isParamExpr(I);
    // If the expression is a pack expansion then arguments must be delayed
    // unless the argument is an expression and it is the last argument of the
    // attribute.
    if (isa<PackExpansionExpr>(E))
      return !(IsLastAttrArg && ArgMemberCanHoldExpr);
    // Last case is if the expression is value dependent then it must delay
    // arguments unless the corresponding argument is able to hold the
    // expression.
    if (E->isValueDependent() && !ArgMemberCanHoldExpr)
      return true;
  }
  return false;
}

static bool checkArmNewAttrMutualExclusion(
    Sema &S, const ParsedAttr &AL, const FunctionProtoType *FPT,
    FunctionType::ArmStateValue CurrentState, StringRef StateName) {
  auto CheckForIncompatibleAttr =
      [&](FunctionType::ArmStateValue IncompatibleState,
          StringRef IncompatibleStateName) {
        if (CurrentState == IncompatibleState) {
          S.Diag(AL.getLoc(), diag::err_attributes_are_not_compatible)
              << (std::string("'__arm_new(\"") + StateName.str() + "\")'")
              << (std::string("'") + IncompatibleStateName.str() + "(\"" +
                  StateName.str() + "\")'")
              << true;
          AL.setInvalid();
        }
      };

  CheckForIncompatibleAttr(FunctionType::ARM_In, "__arm_in");
  CheckForIncompatibleAttr(FunctionType::ARM_Out, "__arm_out");
  CheckForIncompatibleAttr(FunctionType::ARM_InOut, "__arm_inout");
  CheckForIncompatibleAttr(FunctionType::ARM_Preserves, "__arm_preserves");
  return AL.isInvalid();
}

static void handleArmNewAttr(Sema &S, Decl *D, const ParsedAttr &AL) {
  if (!AL.getNumArgs()) {
    S.Diag(AL.getLoc(), diag::err_missing_arm_state) << AL;
    AL.setInvalid();
    return;
  }

  std::vector<StringRef> NewState;
  if (const auto *ExistingAttr = D->getAttr<ArmNewAttr>()) {
    for (StringRef S : ExistingAttr->newArgs())
      NewState.push_back(S);
  }

  bool HasZA = false;
  bool HasZT0 = false;
  for (unsigned I = 0, E = AL.getNumArgs(); I != E; ++I) {
    StringRef StateName;
    SourceLocation LiteralLoc;
    if (!S.checkStringLiteralArgumentAttr(AL, I, StateName, &LiteralLoc))
      return;

    if (StateName == "za")
      HasZA = true;
    else if (StateName == "zt0")
      HasZT0 = true;
    else {
      S.Diag(LiteralLoc, diag::err_unknown_arm_state) << StateName;
      AL.setInvalid();
      return;
    }

    if (!llvm::is_contained(NewState, StateName)) // Avoid adding duplicates.
      NewState.push_back(StateName);
  }

  if (auto *FPT = dyn_cast<FunctionProtoType>(D->getFunctionType())) {
    FunctionType::ArmStateValue ZAState =
        FunctionType::getArmZAState(FPT->getAArch64SMEAttributes());
    if (HasZA && ZAState != FunctionType::ARM_None &&
        checkArmNewAttrMutualExclusion(S, AL, FPT, ZAState, "za"))
      return;
    FunctionType::ArmStateValue ZT0State =
        FunctionType::getArmZT0State(FPT->getAArch64SMEAttributes());
    if (HasZT0 && ZT0State != FunctionType::ARM_None &&
        checkArmNewAttrMutualExclusion(S, AL, FPT, ZT0State, "zt0"))
      return;
  }

  D->dropAttr<ArmNewAttr>();
  D->addAttr(::new (S.Context)
                 ArmNewAttr(S.Context, AL, NewState.data(), NewState.size()));
}

/// ProcessDeclAttribute - Apply the specific attribute to the specified decl if
/// the attribute applies to decls.  If the attribute is a type attribute, just
/// silently ignore it if a GNU attribute.
static void
ProcessDeclAttribute(Sema &S, Scope *scope, Decl *D, const ParsedAttr &AL,
                     const Sema::ProcessDeclAttributeOptions &Options) {
  if (AL.isInvalid() || AL.getKind() == ParsedAttr::IgnoredAttribute)
    return;

  // Ignore C++11 attributes on declarator chunks: they appertain to the type
  // instead.
  if (AL.isCXX11Attribute() && !Options.IncludeCXX11Attributes &&
      (!IsDeclLambdaCallOperator(D) || !AL.supportsNonconformingLambdaSyntax()))
    return;

  // Unknown attributes are automatically warned on. Target-specific attributes
  // which do not apply to the current target architecture are treated as
  // though they were unknown attributes.
  const TargetInfo *Aux = S.Context.getAuxTargetInfo();
  if (AL.getKind() == ParsedAttr::UnknownAttribute ||
      !(AL.existsInTarget(S.Context.getTargetInfo()) ||
        (S.Context.getLangOpts().SYCLIsDevice &&
         Aux && AL.existsInTarget(*Aux)))) {
    S.Diag(AL.getLoc(),
           AL.isRegularKeywordAttribute()
               ? (unsigned)diag::err_keyword_not_supported_on_target
           : AL.isDeclspecAttribute()
               ? (unsigned)diag::warn_unhandled_ms_attribute_ignored
               : (unsigned)diag::warn_unknown_attribute_ignored)
        << AL << AL.getRange();
    return;
  }

  // Check if argument population must delayed to after template instantiation.
  bool MustDelayArgs = MustDelayAttributeArguments(AL);

  // Argument number check must be skipped if arguments are delayed.
  if (S.checkCommonAttributeFeatures(D, AL, MustDelayArgs))
    return;

  if (MustDelayArgs) {
    AL.handleAttrWithDelayedArgs(S, D);
    return;
  }

  switch (AL.getKind()) {
  default:
    if (AL.getInfo().handleDeclAttribute(S, D, AL) != ParsedAttrInfo::NotHandled)
      break;
    if (!AL.isStmtAttr()) {
      assert(AL.isTypeAttr() && "Non-type attribute not handled");
    }
    if (AL.isTypeAttr()) {
      if (Options.IgnoreTypeAttributes)
        break;
      if (!AL.isStandardAttributeSyntax() && !AL.isRegularKeywordAttribute()) {
        // Non-[[]] type attributes are handled in processTypeAttrs(); silently
        // move on.
        break;
      }

      // According to the C and C++ standards, we should never see a
      // [[]] type attribute on a declaration. However, we have in the past
      // allowed some type attributes to "slide" to the `DeclSpec`, so we need
      // to continue to support this legacy behavior. We only do this, however,
      // if
      // - we actually have a `DeclSpec`, i.e. if we're looking at a
      //   `DeclaratorDecl`, or
      // - we are looking at an alias-declaration, where historically we have
      //   allowed type attributes after the identifier to slide to the type.
      if (AL.slidesFromDeclToDeclSpecLegacyBehavior() &&
          isa<DeclaratorDecl, TypeAliasDecl>(D)) {
        // Suggest moving the attribute to the type instead, but only for our
        // own vendor attributes; moving other vendors' attributes might hurt
        // portability.
        if (AL.isClangScope()) {
          S.Diag(AL.getLoc(), diag::warn_type_attribute_deprecated_on_decl)
              << AL << D->getLocation();
        }

        // Allow this type attribute to be handled in processTypeAttrs();
        // silently move on.
        break;
      }

      if (AL.getKind() == ParsedAttr::AT_Regparm) {
        // `regparm` is a special case: It's a type attribute but we still want
        // to treat it as if it had been written on the declaration because that
        // way we'll be able to handle it directly in `processTypeAttr()`.
        // If we treated `regparm` it as if it had been written on the
        // `DeclSpec`, the logic in `distributeFunctionTypeAttrFromDeclSepc()`
        // would try to move it to the declarator, but that doesn't work: We
        // can't remove the attribute from the list of declaration attributes
        // because it might be needed by other declarators in the same
        // declaration.
        break;
      }

      if (AL.getKind() == ParsedAttr::AT_VectorSize) {
        // `vector_size` is a special case: It's a type attribute semantically,
        // but GCC expects the [[]] syntax to be written on the declaration (and
        // warns that the attribute has no effect if it is placed on the
        // decl-specifier-seq).
        // Silently move on and allow the attribute to be handled in
        // processTypeAttr().
        break;
      }

      if (AL.getKind() == ParsedAttr::AT_NoDeref) {
        // FIXME: `noderef` currently doesn't work correctly in [[]] syntax.
        // See https://github.com/llvm/llvm-project/issues/55790 for details.
        // We allow processTypeAttrs() to emit a warning and silently move on.
        break;
      }
    }
    // N.B., ClangAttrEmitter.cpp emits a diagnostic helper that ensures a
    // statement attribute is not written on a declaration, but this code is
    // needed for type attributes as well as statement attributes in Attr.td
    // that do not list any subjects.
    S.Diag(AL.getLoc(), diag::err_attribute_invalid_on_decl)
        << AL << AL.isRegularKeywordAttribute() << D->getLocation();
    break;
  case ParsedAttr::AT_Interrupt:
    handleInterruptAttr(S, D, AL);
    break;
  case ParsedAttr::AT_X86ForceAlignArgPointer:
    handleX86ForceAlignArgPointerAttr(S, D, AL);
    break;
  case ParsedAttr::AT_ReadOnlyPlacement:
    handleSimpleAttribute<ReadOnlyPlacementAttr>(S, D, AL);
    break;
  case ParsedAttr::AT_DLLExport:
  case ParsedAttr::AT_DLLImport:
    handleDLLAttr(S, D, AL);
    break;
  case ParsedAttr::AT_AMDGPUFlatWorkGroupSize:
    handleAMDGPUFlatWorkGroupSizeAttr(S, D, AL);
    break;
  case ParsedAttr::AT_AMDGPUWavesPerEU:
    handleAMDGPUWavesPerEUAttr(S, D, AL);
    break;
  case ParsedAttr::AT_AMDGPUNumSGPR:
    handleAMDGPUNumSGPRAttr(S, D, AL);
    break;
  case ParsedAttr::AT_AMDGPUNumVGPR:
    handleAMDGPUNumVGPRAttr(S, D, AL);
    break;
  case ParsedAttr::AT_AVRSignal:
    handleAVRSignalAttr(S, D, AL);
    break;
  case ParsedAttr::AT_BPFPreserveAccessIndex:
    handleBPFPreserveAccessIndexAttr(S, D, AL);
    break;
  case ParsedAttr::AT_BPFPreserveStaticOffset:
    handleSimpleAttribute<BPFPreserveStaticOffsetAttr>(S, D, AL);
    break;
  case ParsedAttr::AT_BTFDeclTag:
    handleBTFDeclTagAttr(S, D, AL);
    break;
  case ParsedAttr::AT_WebAssemblyExportName:
    handleWebAssemblyExportNameAttr(S, D, AL);
    break;
  case ParsedAttr::AT_WebAssemblyImportModule:
    handleWebAssemblyImportModuleAttr(S, D, AL);
    break;
  case ParsedAttr::AT_WebAssemblyImportName:
    handleWebAssemblyImportNameAttr(S, D, AL);
    break;
  case ParsedAttr::AT_IBOutlet:
    handleIBOutlet(S, D, AL);
    break;
  case ParsedAttr::AT_IBOutletCollection:
    handleIBOutletCollection(S, D, AL);
    break;
  case ParsedAttr::AT_IFunc:
    handleIFuncAttr(S, D, AL);
    break;
  case ParsedAttr::AT_Alias:
    handleAliasAttr(S, D, AL);
    break;
  case ParsedAttr::AT_Aligned:
    handleAlignedAttr(S, D, AL);
    break;
  case ParsedAttr::AT_AlignValue:
    handleAlignValueAttr(S, D, AL);
    break;
  case ParsedAttr::AT_AllocSize:
    handleAllocSizeAttr(S, D, AL);
    break;
  case ParsedAttr::AT_AlwaysInline:
    handleAlwaysInlineAttr(S, D, AL);
    break;
  case ParsedAttr::AT_AnalyzerNoReturn:
    handleAnalyzerNoReturnAttr(S, D, AL);
    break;
  case ParsedAttr::AT_TLSModel:
    handleTLSModelAttr(S, D, AL);
    break;
  case ParsedAttr::AT_Annotate:
    handleAnnotateAttr(S, D, AL);
    break;
  case ParsedAttr::AT_Availability:
    handleAvailabilityAttr(S, D, AL);
    break;
  case ParsedAttr::AT_CarriesDependency:
    handleDependencyAttr(S, scope, D, AL);
    break;
  case ParsedAttr::AT_CPUDispatch:
  case ParsedAttr::AT_CPUSpecific:
    handleCPUSpecificAttr(S, D, AL);
    break;
  case ParsedAttr::AT_Common:
    handleCommonAttr(S, D, AL);
    break;
  case ParsedAttr::AT_CUDAConstant:
    handleConstantAttr(S, D, AL);
    break;
  case ParsedAttr::AT_PassObjectSize:
    handlePassObjectSizeAttr(S, D, AL);
    break;
  case ParsedAttr::AT_Constructor:
      handleConstructorAttr(S, D, AL);
    break;
  case ParsedAttr::AT_Deprecated:
    handleDeprecatedAttr(S, D, AL);
    break;
  case ParsedAttr::AT_Destructor:
      handleDestructorAttr(S, D, AL);
    break;
  case ParsedAttr::AT_EnableIf:
    handleEnableIfAttr(S, D, AL);
    break;
  case ParsedAttr::AT_Error:
    handleErrorAttr(S, D, AL);
    break;
  case ParsedAttr::AT_DiagnoseIf:
    handleDiagnoseIfAttr(S, D, AL);
    break;
  case ParsedAttr::AT_DiagnoseAsBuiltin:
    handleDiagnoseAsBuiltinAttr(S, D, AL);
    break;
  case ParsedAttr::AT_NoBuiltin:
    handleNoBuiltinAttr(S, D, AL);
    break;
  case ParsedAttr::AT_ExtVectorType:
    handleExtVectorTypeAttr(S, D, AL);
    break;
  case ParsedAttr::AT_ExternalSourceSymbol:
    handleExternalSourceSymbolAttr(S, D, AL);
    break;
  case ParsedAttr::AT_MinSize:
    handleMinSizeAttr(S, D, AL);
    break;
  case ParsedAttr::AT_OptimizeNone:
    handleOptimizeNoneAttr(S, D, AL);
    break;
  case ParsedAttr::AT_EnumExtensibility:
    handleEnumExtensibilityAttr(S, D, AL);
    break;
  case ParsedAttr::AT_SYCLKernel:
    handleSYCLKernelAttr(S, D, AL);
    break;
  case ParsedAttr::AT_SYCLSimd:
    handleSimpleAttribute<SYCLSimdAttr>(S, D, AL);
    break;
  case ParsedAttr::AT_SYCLSpecialClass:
    handleSimpleAttribute<SYCLSpecialClassAttr>(S, D, AL);
    break;
  case ParsedAttr::AT_SYCLType:
    handleSYCLTypeAttr(S, D, AL);
    break;
  case ParsedAttr::AT_SYCLDevice:
    handleSYCLDeviceAttr(S, D, AL);
    break;
  case ParsedAttr::AT_SYCLDeviceIndirectlyCallable:
    handleSYCLDeviceIndirectlyCallableAttr(S, D, AL);
    break;
  case ParsedAttr::AT_SYCLGlobalVar:
    handleSYCLGlobalVarAttr(S, D, AL);
    break;
  case ParsedAttr::AT_SYCLRegisterNum:
    handleSYCLRegisterNumAttr(S, D, AL);
    break;
  case ParsedAttr::AT_SYCLIntelESimdVectorize:
    handleSYCLIntelESimdVectorizeAttr(S, D, AL);
    break;
  case ParsedAttr::AT_SYCLDeviceHas:
    handleSYCLDeviceHasAttr(S, D, AL);
    break;
  case ParsedAttr::AT_SYCLUsesAspects:
    handleSYCLUsesAspectsAttr(S, D, AL);
    break;
  case ParsedAttr::AT_Format:
    handleFormatAttr(S, D, AL);
    break;
  case ParsedAttr::AT_FormatArg:
    handleFormatArgAttr(S, D, AL);
    break;
  case ParsedAttr::AT_Callback:
    handleCallbackAttr(S, D, AL);
    break;
  case ParsedAttr::AT_CalledOnce:
    handleCalledOnceAttr(S, D, AL);
    break;
  case ParsedAttr::AT_NVPTXKernel:
  case ParsedAttr::AT_CUDAGlobal:
    handleGlobalAttr(S, D, AL);
    break;
  case ParsedAttr::AT_CUDADevice:
    handleDeviceAttr(S, D, AL);
    break;
  case ParsedAttr::AT_HIPManaged:
    handleManagedAttr(S, D, AL);
    break;
  case ParsedAttr::AT_GNUInline:
    handleGNUInlineAttr(S, D, AL);
    break;
  case ParsedAttr::AT_CUDALaunchBounds:
    handleLaunchBoundsAttr(S, D, AL);
    break;
  case ParsedAttr::AT_Restrict:
    handleRestrictAttr(S, D, AL);
    break;
  case ParsedAttr::AT_Mode:
    handleModeAttr(S, D, AL);
    break;
  case ParsedAttr::AT_NonNull:
    if (auto *PVD = dyn_cast<ParmVarDecl>(D))
      handleNonNullAttrParameter(S, PVD, AL);
    else
      handleNonNullAttr(S, D, AL);
    break;
  case ParsedAttr::AT_ReturnsNonNull:
    handleReturnsNonNullAttr(S, D, AL);
    break;
  case ParsedAttr::AT_NoEscape:
    handleNoEscapeAttr(S, D, AL);
    break;
  case ParsedAttr::AT_MaybeUndef:
    handleSimpleAttribute<MaybeUndefAttr>(S, D, AL);
    break;
  case ParsedAttr::AT_AssumeAligned:
    handleAssumeAlignedAttr(S, D, AL);
    break;
  case ParsedAttr::AT_AllocAlign:
    handleAllocAlignAttr(S, D, AL);
    break;
  case ParsedAttr::AT_Ownership:
    handleOwnershipAttr(S, D, AL);
    break;
  case ParsedAttr::AT_Naked:
    handleNakedAttr(S, D, AL);
    break;
  case ParsedAttr::AT_NoReturn:
    handleNoReturnAttr(S, D, AL);
    break;
  case ParsedAttr::AT_CXX11NoReturn:
    handleStandardNoReturnAttr(S, D, AL);
    break;
  case ParsedAttr::AT_AnyX86NoCfCheck:
    handleNoCfCheckAttr(S, D, AL);
    break;
  case ParsedAttr::AT_NoThrow:
    if (!AL.isUsedAsTypeAttr())
      handleSimpleAttribute<NoThrowAttr>(S, D, AL);
    break;
  case ParsedAttr::AT_CUDAShared:
    handleSharedAttr(S, D, AL);
    break;
  case ParsedAttr::AT_VecReturn:
    handleVecReturnAttr(S, D, AL);
    break;
  case ParsedAttr::AT_ObjCOwnership:
    handleObjCOwnershipAttr(S, D, AL);
    break;
  case ParsedAttr::AT_ObjCPreciseLifetime:
    handleObjCPreciseLifetimeAttr(S, D, AL);
    break;
  case ParsedAttr::AT_ObjCReturnsInnerPointer:
    handleObjCReturnsInnerPointerAttr(S, D, AL);
    break;
  case ParsedAttr::AT_ObjCRequiresSuper:
    handleObjCRequiresSuperAttr(S, D, AL);
    break;
  case ParsedAttr::AT_ObjCBridge:
    handleObjCBridgeAttr(S, D, AL);
    break;
  case ParsedAttr::AT_ObjCBridgeMutable:
    handleObjCBridgeMutableAttr(S, D, AL);
    break;
  case ParsedAttr::AT_ObjCBridgeRelated:
    handleObjCBridgeRelatedAttr(S, D, AL);
    break;
  case ParsedAttr::AT_ObjCDesignatedInitializer:
    handleObjCDesignatedInitializer(S, D, AL);
    break;
  case ParsedAttr::AT_ObjCRuntimeName:
    handleObjCRuntimeName(S, D, AL);
    break;
  case ParsedAttr::AT_ObjCBoxable:
    handleObjCBoxable(S, D, AL);
    break;
  case ParsedAttr::AT_NSErrorDomain:
    handleNSErrorDomain(S, D, AL);
    break;
  case ParsedAttr::AT_CFConsumed:
  case ParsedAttr::AT_NSConsumed:
  case ParsedAttr::AT_OSConsumed:
    S.AddXConsumedAttr(D, AL, parsedAttrToRetainOwnershipKind(AL),
                       /*IsTemplateInstantiation=*/false);
    break;
  case ParsedAttr::AT_OSReturnsRetainedOnZero:
    handleSimpleAttributeOrDiagnose<OSReturnsRetainedOnZeroAttr>(
        S, D, AL, isValidOSObjectOutParameter(D),
        diag::warn_ns_attribute_wrong_parameter_type,
        /*Extra Args=*/AL, /*pointer-to-OSObject-pointer*/ 3, AL.getRange());
    break;
  case ParsedAttr::AT_OSReturnsRetainedOnNonZero:
    handleSimpleAttributeOrDiagnose<OSReturnsRetainedOnNonZeroAttr>(
        S, D, AL, isValidOSObjectOutParameter(D),
        diag::warn_ns_attribute_wrong_parameter_type,
        /*Extra Args=*/AL, /*pointer-to-OSObject-poointer*/ 3, AL.getRange());
    break;
  case ParsedAttr::AT_NSReturnsAutoreleased:
  case ParsedAttr::AT_NSReturnsNotRetained:
  case ParsedAttr::AT_NSReturnsRetained:
  case ParsedAttr::AT_CFReturnsNotRetained:
  case ParsedAttr::AT_CFReturnsRetained:
  case ParsedAttr::AT_OSReturnsNotRetained:
  case ParsedAttr::AT_OSReturnsRetained:
    handleXReturnsXRetainedAttr(S, D, AL);
    break;
  case ParsedAttr::AT_WorkGroupSizeHint:
    handleWorkGroupSizeHint(S, D, AL);
    break;
  case ParsedAttr::AT_ReqdWorkGroupSize:
    handleReqdWorkGroupSize(S, D, AL);
    break;
  case ParsedAttr::AT_SYCLIntelMaxWorkGroupSize:
    handleSYCLIntelMaxWorkGroupSize(S, D, AL);
    break;
  case ParsedAttr::AT_SYCLIntelMinWorkGroupsPerComputeUnit:
    handleSYCLIntelMinWorkGroupsPerComputeUnit(S, D, AL);
    break;
  case ParsedAttr::AT_SYCLIntelMaxWorkGroupsPerMultiprocessor:
    handleSYCLIntelMaxWorkGroupsPerMultiprocessor(S, D, AL);
    break;
  case ParsedAttr::AT_IntelReqdSubGroupSize:
    handleIntelReqdSubGroupSize(S, D, AL);
    break;
  case ParsedAttr::AT_IntelNamedSubGroupSize:
    handleIntelNamedSubGroupSize(S, D, AL);
    break;
  case ParsedAttr::AT_SYCLIntelNumSimdWorkItems:
    handleSYCLIntelNumSimdWorkItemsAttr(S, D, AL);
    break;
  case ParsedAttr::AT_SYCLIntelSchedulerTargetFmaxMhz:
    handleSYCLIntelSchedulerTargetFmaxMhzAttr(S, D, AL);
    break;
  case ParsedAttr::AT_SYCLIntelMaxGlobalWorkDim:
    handleSYCLIntelMaxGlobalWorkDimAttr(S, D, AL);
    break;
  case ParsedAttr::AT_SYCLIntelNoGlobalWorkOffset:
    handleSYCLIntelNoGlobalWorkOffsetAttr(S, D, AL);
    break;
  case ParsedAttr::AT_SYCLIntelUseStallEnableClusters:
    handleSYCLIntelUseStallEnableClustersAttr(S, D, AL);
    break;
  case ParsedAttr::AT_SYCLIntelLoopFuse:
    handleSYCLIntelLoopFuseAttr(S, D, AL);
    break;
  case ParsedAttr::AT_SYCLIntelInitiationInterval:
    handleSYCLIntelInitiationIntervalAttr(S, D, AL);
    break;
  case ParsedAttr::AT_VecTypeHint:
    handleVecTypeHint(S, D, AL);
    break;
  case ParsedAttr::AT_InitPriority:
      handleInitPriorityAttr(S, D, AL);
    break;
  case ParsedAttr::AT_Packed:
    handlePackedAttr(S, D, AL);
    break;
  case ParsedAttr::AT_PreferredName:
    handlePreferredName(S, D, AL);
    break;
  case ParsedAttr::AT_Section:
    handleSectionAttr(S, D, AL);
    break;
  case ParsedAttr::AT_CodeModel:
    handleCodeModelAttr(S, D, AL);
    break;
  case ParsedAttr::AT_RandomizeLayout:
    handleRandomizeLayoutAttr(S, D, AL);
    break;
  case ParsedAttr::AT_NoRandomizeLayout:
    handleNoRandomizeLayoutAttr(S, D, AL);
    break;
  case ParsedAttr::AT_CodeSeg:
    handleCodeSegAttr(S, D, AL);
    break;
  case ParsedAttr::AT_Target:
    handleTargetAttr(S, D, AL);
    break;
  case ParsedAttr::AT_TargetVersion:
    handleTargetVersionAttr(S, D, AL);
    break;
  case ParsedAttr::AT_TargetClones:
    handleTargetClonesAttr(S, D, AL);
    break;
  case ParsedAttr::AT_MinVectorWidth:
    handleMinVectorWidthAttr(S, D, AL);
    break;
  case ParsedAttr::AT_Unavailable:
    handleAttrWithMessage<UnavailableAttr>(S, D, AL);
    break;
  case ParsedAttr::AT_Assumption:
    handleAssumumptionAttr(S, D, AL);
    break;
  case ParsedAttr::AT_ObjCDirect:
    handleObjCDirectAttr(S, D, AL);
    break;
  case ParsedAttr::AT_ObjCDirectMembers:
    handleObjCDirectMembersAttr(S, D, AL);
    handleSimpleAttribute<ObjCDirectMembersAttr>(S, D, AL);
    break;
  case ParsedAttr::AT_ObjCExplicitProtocolImpl:
    handleObjCSuppresProtocolAttr(S, D, AL);
    break;
  case ParsedAttr::AT_Unused:
    handleUnusedAttr(S, D, AL);
    break;
  case ParsedAttr::AT_Visibility:
    handleVisibilityAttr(S, D, AL, false);
    break;
  case ParsedAttr::AT_TypeVisibility:
    handleVisibilityAttr(S, D, AL, true);
    break;
  case ParsedAttr::AT_WarnUnusedResult:
    handleWarnUnusedResult(S, D, AL);
    break;
  case ParsedAttr::AT_WeakRef:
    handleWeakRefAttr(S, D, AL);
    break;
  case ParsedAttr::AT_WeakImport:
    handleWeakImportAttr(S, D, AL);
    break;
  case ParsedAttr::AT_TransparentUnion:
    handleTransparentUnionAttr(S, D, AL);
    break;
  case ParsedAttr::AT_ObjCMethodFamily:
    handleObjCMethodFamilyAttr(S, D, AL);
    break;
  case ParsedAttr::AT_ObjCNSObject:
    handleObjCNSObject(S, D, AL);
    break;
  case ParsedAttr::AT_ObjCIndependentClass:
    handleObjCIndependentClass(S, D, AL);
    break;
  case ParsedAttr::AT_Blocks:
    handleBlocksAttr(S, D, AL);
    break;
  case ParsedAttr::AT_Sentinel:
    handleSentinelAttr(S, D, AL);
    break;
  case ParsedAttr::AT_Cleanup:
    handleCleanupAttr(S, D, AL);
    break;
  case ParsedAttr::AT_NoDebug:
    handleNoDebugAttr(S, D, AL);
    break;
  case ParsedAttr::AT_CmseNSEntry:
    handleCmseNSEntryAttr(S, D, AL);
    break;
  case ParsedAttr::AT_StdCall:
  case ParsedAttr::AT_CDecl:
  case ParsedAttr::AT_FastCall:
  case ParsedAttr::AT_ThisCall:
  case ParsedAttr::AT_Pascal:
  case ParsedAttr::AT_RegCall:
  case ParsedAttr::AT_SwiftCall:
  case ParsedAttr::AT_SwiftAsyncCall:
  case ParsedAttr::AT_VectorCall:
  case ParsedAttr::AT_MSABI:
  case ParsedAttr::AT_SysVABI:
  case ParsedAttr::AT_Pcs:
  case ParsedAttr::AT_IntelOclBicc:
  case ParsedAttr::AT_PreserveMost:
  case ParsedAttr::AT_PreserveAll:
  case ParsedAttr::AT_AArch64VectorPcs:
  case ParsedAttr::AT_AArch64SVEPcs:
  case ParsedAttr::AT_AMDGPUKernelCall:
  case ParsedAttr::AT_M68kRTD:
  case ParsedAttr::AT_PreserveNone:
    handleCallConvAttr(S, D, AL);
    break;
  case ParsedAttr::AT_Suppress:
    handleSuppressAttr(S, D, AL);
    break;
  case ParsedAttr::AT_Owner:
  case ParsedAttr::AT_Pointer:
    handleLifetimeCategoryAttr(S, D, AL);
    break;
  case ParsedAttr::AT_OpenCLAccess:
    handleOpenCLAccessAttr(S, D, AL);
    break;
  case ParsedAttr::AT_OpenCLNoSVM:
    handleOpenCLNoSVMAttr(S, D, AL);
    break;
  case ParsedAttr::AT_SwiftContext:
    S.AddParameterABIAttr(D, AL, ParameterABI::SwiftContext);
    break;
  case ParsedAttr::AT_SwiftAsyncContext:
    S.AddParameterABIAttr(D, AL, ParameterABI::SwiftAsyncContext);
    break;
  case ParsedAttr::AT_SwiftErrorResult:
    S.AddParameterABIAttr(D, AL, ParameterABI::SwiftErrorResult);
    break;
  case ParsedAttr::AT_SwiftIndirectResult:
    S.AddParameterABIAttr(D, AL, ParameterABI::SwiftIndirectResult);
    break;
  case ParsedAttr::AT_InternalLinkage:
    handleInternalLinkageAttr(S, D, AL);
    break;
  case ParsedAttr::AT_ZeroCallUsedRegs:
    handleZeroCallUsedRegsAttr(S, D, AL);
    break;
  case ParsedAttr::AT_FunctionReturnThunks:
    handleFunctionReturnThunksAttr(S, D, AL);
    break;
  case ParsedAttr::AT_NoMerge:
    handleNoMergeAttr(S, D, AL);
    break;
  case ParsedAttr::AT_NoUniqueAddress:
    handleNoUniqueAddressAttr(S, D, AL);
    break;

  case ParsedAttr::AT_AvailableOnlyInDefaultEvalMethod:
    handleAvailableOnlyInDefaultEvalMethod(S, D, AL);
    break;

  case ParsedAttr::AT_CountedBy:
    handleCountedByAttr(S, D, AL);
    break;

  // Microsoft attributes:
  case ParsedAttr::AT_LayoutVersion:
    handleLayoutVersion(S, D, AL);
    break;
  case ParsedAttr::AT_Uuid:
    handleUuidAttr(S, D, AL);
    break;
  case ParsedAttr::AT_MSInheritance:
    handleMSInheritanceAttr(S, D, AL);
    break;
  case ParsedAttr::AT_Thread:
    handleDeclspecThreadAttr(S, D, AL);
    break;
  case ParsedAttr::AT_MSConstexpr:
    handleMSConstexprAttr(S, D, AL);
    break;

  // HLSL attributes:
  case ParsedAttr::AT_HLSLNumThreads:
    handleHLSLNumThreadsAttr(S, D, AL);
    break;
  case ParsedAttr::AT_HLSLSV_GroupIndex:
    handleSimpleAttribute<HLSLSV_GroupIndexAttr>(S, D, AL);
    break;
  case ParsedAttr::AT_HLSLSV_DispatchThreadID:
    handleHLSLSV_DispatchThreadIDAttr(S, D, AL);
    break;
  case ParsedAttr::AT_HLSLShader:
    handleHLSLShaderAttr(S, D, AL);
    break;
  case ParsedAttr::AT_HLSLResourceBinding:
    handleHLSLResourceBindingAttr(S, D, AL);
    break;
  case ParsedAttr::AT_HLSLParamModifier:
    handleHLSLParamModifierAttr(S, D, AL);
    break;

  case ParsedAttr::AT_AbiTag:
    handleAbiTagAttr(S, D, AL);
    break;
  case ParsedAttr::AT_CFGuard:
    handleCFGuardAttr(S, D, AL);
    break;

  // Thread safety attributes:
  case ParsedAttr::AT_AssertExclusiveLock:
    handleAssertExclusiveLockAttr(S, D, AL);
    break;
  case ParsedAttr::AT_AssertSharedLock:
    handleAssertSharedLockAttr(S, D, AL);
    break;
  case ParsedAttr::AT_PtGuardedVar:
    handlePtGuardedVarAttr(S, D, AL);
    break;
  case ParsedAttr::AT_NoSanitize:
    handleNoSanitizeAttr(S, D, AL);
    break;
  case ParsedAttr::AT_NoSanitizeSpecific:
    handleNoSanitizeSpecificAttr(S, D, AL);
    break;
  case ParsedAttr::AT_GuardedBy:
    handleGuardedByAttr(S, D, AL);
    break;
  case ParsedAttr::AT_PtGuardedBy:
    handlePtGuardedByAttr(S, D, AL);
    break;
  case ParsedAttr::AT_ExclusiveTrylockFunction:
    handleExclusiveTrylockFunctionAttr(S, D, AL);
    break;
  case ParsedAttr::AT_LockReturned:
    handleLockReturnedAttr(S, D, AL);
    break;
  case ParsedAttr::AT_LocksExcluded:
    handleLocksExcludedAttr(S, D, AL);
    break;
  case ParsedAttr::AT_SharedTrylockFunction:
    handleSharedTrylockFunctionAttr(S, D, AL);
    break;
  case ParsedAttr::AT_AcquiredBefore:
    handleAcquiredBeforeAttr(S, D, AL);
    break;
  case ParsedAttr::AT_AcquiredAfter:
    handleAcquiredAfterAttr(S, D, AL);
    break;

  // Capability analysis attributes.
  case ParsedAttr::AT_Capability:
  case ParsedAttr::AT_Lockable:
    handleCapabilityAttr(S, D, AL);
    break;
  case ParsedAttr::AT_RequiresCapability:
    handleRequiresCapabilityAttr(S, D, AL);
    break;

  case ParsedAttr::AT_AssertCapability:
    handleAssertCapabilityAttr(S, D, AL);
    break;
  case ParsedAttr::AT_AcquireCapability:
    handleAcquireCapabilityAttr(S, D, AL);
    break;
  case ParsedAttr::AT_ReleaseCapability:
    handleReleaseCapabilityAttr(S, D, AL);
    break;
  case ParsedAttr::AT_TryAcquireCapability:
    handleTryAcquireCapabilityAttr(S, D, AL);
    break;

  // Consumed analysis attributes.
  case ParsedAttr::AT_Consumable:
    handleConsumableAttr(S, D, AL);
    break;
  case ParsedAttr::AT_CallableWhen:
    handleCallableWhenAttr(S, D, AL);
    break;
  case ParsedAttr::AT_ParamTypestate:
    handleParamTypestateAttr(S, D, AL);
    break;
  case ParsedAttr::AT_ReturnTypestate:
    handleReturnTypestateAttr(S, D, AL);
    break;
  case ParsedAttr::AT_SetTypestate:
    handleSetTypestateAttr(S, D, AL);
    break;
  case ParsedAttr::AT_TestTypestate:
    handleTestTypestateAttr(S, D, AL);
    break;

  // Type safety attributes.
  case ParsedAttr::AT_ArgumentWithTypeTag:
    handleArgumentWithTypeTagAttr(S, D, AL);
    break;
  case ParsedAttr::AT_TypeTagForDatatype:
    handleTypeTagForDatatypeAttr(S, D, AL);
    break;

  // Intel FPGA specific attributes
  case ParsedAttr::AT_SYCLIntelDoublePump:
    handleSYCLIntelDoublePumpAttr(S, D, AL);
    break;
  case ParsedAttr::AT_SYCLIntelSinglePump:
    handleSYCLIntelSinglePumpAttr(S, D, AL);
    break;
  case ParsedAttr::AT_SYCLIntelMemory:
    handleSYCLIntelMemoryAttr(S, D, AL);
    break;
  case ParsedAttr::AT_SYCLIntelRegister:
    handleSYCLIntelRegisterAttr(S, D, AL);
    break;
  case ParsedAttr::AT_SYCLIntelBankWidth:
    handleSYCLIntelBankWidthAttr(S, D, AL);
    break;
  case ParsedAttr::AT_SYCLIntelNumBanks:
    handleSYCLIntelNumBanksAttr(S, D, AL);
    break;
  case ParsedAttr::AT_SYCLIntelPrivateCopies:
    handleSYCLIntelPrivateCopiesAttr(S, D, AL);
    break;
  case ParsedAttr::AT_SYCLIntelMaxReplicates:
    handleSYCLIntelMaxReplicatesAttr(S, D, AL);
    break;
  case ParsedAttr::AT_SYCLIntelSimpleDualPort:
    handleIntelSimpleDualPortAttr(S, D, AL);
    break;
  case ParsedAttr::AT_SYCLIntelMerge:
    handleSYCLIntelMergeAttr(S, D, AL);
    break;
  case ParsedAttr::AT_SYCLIntelBankBits:
    handleSYCLIntelBankBitsAttr(S, D, AL);
    break;
  case ParsedAttr::AT_SYCLIntelForcePow2Depth:
    handleSYCLIntelForcePow2DepthAttr(S, D, AL);
    break;
  case ParsedAttr::AT_SYCLIntelPipeIO:
    handleSYCLIntelPipeIOAttr(S, D, AL);
    break;
  case ParsedAttr::AT_SYCLIntelMaxConcurrency:
    handleSYCLIntelMaxConcurrencyAttr(S, D, AL);
    break;
  case ParsedAttr::AT_SYCLAddIRAttributesFunction:
    handleSYCLAddIRAttributesFunctionAttr(S, D, AL);
    break;
  case ParsedAttr::AT_SYCLAddIRAttributesKernelParameter:
    handleSYCLAddIRAttributesKernelParameterAttr(S, D, AL);
    break;
  case ParsedAttr::AT_SYCLAddIRAttributesGlobalVariable:
    handleSYCLAddIRAttributesGlobalVariableAttr(S, D, AL);
    break;
  case ParsedAttr::AT_SYCLAddIRAnnotationsMember:
    handleSYCLAddIRAnnotationsMemberAttr(S, D, AL);
    break;

  // Swift attributes.
  case ParsedAttr::AT_SwiftAsyncName:
    handleSwiftAsyncName(S, D, AL);
    break;
  case ParsedAttr::AT_SwiftAttr:
    handleSwiftAttrAttr(S, D, AL);
    break;
  case ParsedAttr::AT_SwiftBridge:
    handleSwiftBridge(S, D, AL);
    break;
  case ParsedAttr::AT_SwiftError:
    handleSwiftError(S, D, AL);
    break;
  case ParsedAttr::AT_SwiftName:
    handleSwiftName(S, D, AL);
    break;
  case ParsedAttr::AT_SwiftNewType:
    handleSwiftNewType(S, D, AL);
    break;
  case ParsedAttr::AT_SwiftAsync:
    handleSwiftAsyncAttr(S, D, AL);
    break;
  case ParsedAttr::AT_SwiftAsyncError:
    handleSwiftAsyncError(S, D, AL);
    break;

  // XRay attributes.
  case ParsedAttr::AT_XRayLogArgs:
    handleXRayLogArgsAttr(S, D, AL);
    break;

  case ParsedAttr::AT_PatchableFunctionEntry:
    handlePatchableFunctionEntryAttr(S, D, AL);
    break;

  case ParsedAttr::AT_AlwaysDestroy:
  case ParsedAttr::AT_NoDestroy:
    handleDestroyAttr(S, D, AL);
    break;

  case ParsedAttr::AT_Uninitialized:
    handleUninitializedAttr(S, D, AL);
    break;

  case ParsedAttr::AT_ObjCExternallyRetained:
    handleObjCExternallyRetainedAttr(S, D, AL);
    break;

  case ParsedAttr::AT_MIGServerRoutine:
    handleMIGServerRoutineAttr(S, D, AL);
    break;

  case ParsedAttr::AT_MSAllocator:
    handleMSAllocatorAttr(S, D, AL);
    break;

  case ParsedAttr::AT_ArmBuiltinAlias:
    handleArmBuiltinAliasAttr(S, D, AL);
    break;

  case ParsedAttr::AT_ArmLocallyStreaming:
    handleSimpleAttribute<ArmLocallyStreamingAttr>(S, D, AL);
    break;

  case ParsedAttr::AT_ArmNew:
    handleArmNewAttr(S, D, AL);
    break;

  case ParsedAttr::AT_AcquireHandle:
    handleAcquireHandleAttr(S, D, AL);
    break;

  case ParsedAttr::AT_ReleaseHandle:
    handleHandleAttr<ReleaseHandleAttr>(S, D, AL);
    break;

  case ParsedAttr::AT_UnsafeBufferUsage:
    handleUnsafeBufferUsage<UnsafeBufferUsageAttr>(S, D, AL);
    break;

  case ParsedAttr::AT_UseHandle:
    handleHandleAttr<UseHandleAttr>(S, D, AL);
    break;

  case ParsedAttr::AT_EnforceTCB:
    handleEnforceTCBAttr<EnforceTCBAttr, EnforceTCBLeafAttr>(S, D, AL);
    break;

  case ParsedAttr::AT_EnforceTCBLeaf:
    handleEnforceTCBAttr<EnforceTCBLeafAttr, EnforceTCBAttr>(S, D, AL);
    break;

  case ParsedAttr::AT_BuiltinAlias:
    handleBuiltinAliasAttr(S, D, AL);
    break;

  case ParsedAttr::AT_PreferredType:
    handlePreferredTypeAttr(S, D, AL);
    break;

  case ParsedAttr::AT_UsingIfExists:
    handleSimpleAttribute<UsingIfExistsAttr>(S, D, AL);
    break;
  }
}

/// ProcessDeclAttributeList - Apply all the decl attributes in the specified
/// attribute list to the specified decl, ignoring any type attributes.
void Sema::ProcessDeclAttributeList(
    Scope *S, Decl *D, const ParsedAttributesView &AttrList,
    const ProcessDeclAttributeOptions &Options) {
  if (AttrList.empty())
    return;

  for (const ParsedAttr &AL : AttrList)
    ProcessDeclAttribute(*this, S, D, AL, Options);

  // FIXME: We should be able to handle these cases in TableGen.
  // GCC accepts
  // static int a9 __attribute__((weakref));
  // but that looks really pointless. We reject it.
  if (D->hasAttr<WeakRefAttr>() && !D->hasAttr<AliasAttr>()) {
    Diag(AttrList.begin()->getLoc(), diag::err_attribute_weakref_without_alias)
        << cast<NamedDecl>(D);
    D->dropAttr<WeakRefAttr>();
    return;
  }

  // FIXME: We should be able to handle this in TableGen as well. It would be
  // good to have a way to specify "these attributes must appear as a group",
  // for these. Additionally, it would be good to have a way to specify "these
  // attribute must never appear as a group" for attributes like cold and hot.
  if (!(D->hasAttr<OpenCLKernelAttr>() ||
        LangOpts.SYCLIsDevice || LangOpts.SYCLIsHost)) {
    // These attributes cannot be applied to a non-kernel function.
    if (const auto *A = D->getAttr<ReqdWorkGroupSizeAttr>()) {
      // FIXME: This emits a different error message than
      // diag::err_attribute_wrong_decl_type + ExpectedKernelFunction.
      Diag(D->getLocation(), diag::err_opencl_kernel_attr) << A;
      D->setInvalidDecl();
    } else if (const auto *A = D->getAttr<WorkGroupSizeHintAttr>()) {
      Diag(D->getLocation(), diag::err_opencl_kernel_attr) << A;
      D->setInvalidDecl();
    } else if (const auto *A = D->getAttr<SYCLReqdWorkGroupSizeAttr>()) {
      Diag(D->getLocation(), diag::err_opencl_kernel_attr) << A;
      D->setInvalidDecl();
    } else if (const auto *A = D->getAttr<SYCLWorkGroupSizeHintAttr>()) {
      Diag(D->getLocation(), diag::err_opencl_kernel_attr) << A;
      D->setInvalidDecl();
    } else if (const auto *A = D->getAttr<SYCLIntelMaxWorkGroupSizeAttr>()) {
      Diag(D->getLocation(), diag::err_opencl_kernel_attr) << A;
      D->setInvalidDecl();
    } else if (const auto *A =
                   D->getAttr<SYCLIntelMinWorkGroupsPerComputeUnitAttr>()) {
      Diag(D->getLocation(), diag::err_opencl_kernel_attr) << A;
      D->setInvalidDecl();
    } else if (const auto *A =
                   D->getAttr<SYCLIntelMaxWorkGroupsPerMultiprocessorAttr>()) {
      Diag(D->getLocation(), diag::err_opencl_kernel_attr) << A;
      D->setInvalidDecl();
    } else if (const auto *A = D->getAttr<SYCLIntelNoGlobalWorkOffsetAttr>()) {
      Diag(D->getLocation(), diag::err_opencl_kernel_attr) << A;
      D->setInvalidDecl();
    } else if (const auto *A = D->getAttr<VecTypeHintAttr>()) {
      Diag(D->getLocation(), diag::err_opencl_kernel_attr) << A;
      D->setInvalidDecl();
    } else if (const auto *A = D->getAttr<IntelReqdSubGroupSizeAttr>()) {
      Diag(D->getLocation(), diag::err_opencl_kernel_attr) << A;
      D->setInvalidDecl();
    } else if (!D->hasAttr<CUDAGlobalAttr>()) {
      if (const auto *A = D->getAttr<AMDGPUFlatWorkGroupSizeAttr>()) {
        Diag(D->getLocation(), diag::err_attribute_wrong_decl_type)
            << A << A->isRegularKeywordAttribute() << ExpectedKernelFunction;
        D->setInvalidDecl();
      } else if (const auto *A = D->getAttr<AMDGPUWavesPerEUAttr>()) {
        Diag(D->getLocation(), diag::err_attribute_wrong_decl_type)
            << A << A->isRegularKeywordAttribute() << ExpectedKernelFunction;
        D->setInvalidDecl();
      } else if (const auto *A = D->getAttr<AMDGPUNumSGPRAttr>()) {
        Diag(D->getLocation(), diag::err_attribute_wrong_decl_type)
            << A << A->isRegularKeywordAttribute() << ExpectedKernelFunction;
        D->setInvalidDecl();
      } else if (const auto *A = D->getAttr<AMDGPUNumVGPRAttr>()) {
        Diag(D->getLocation(), diag::err_attribute_wrong_decl_type)
            << A << A->isRegularKeywordAttribute() << ExpectedKernelFunction;
        D->setInvalidDecl();
      }
    }
  }

  // Do this check after processing D's attributes because the attribute
  // objc_method_family can change whether the given method is in the init
  // family, and it can be applied after objc_designated_initializer. This is a
  // bit of a hack, but we need it to be compatible with versions of clang that
  // processed the attribute list in the wrong order.
  if (D->hasAttr<ObjCDesignatedInitializerAttr>() &&
      cast<ObjCMethodDecl>(D)->getMethodFamily() != OMF_init) {
    Diag(D->getLocation(), diag::err_designated_init_attr_non_init);
    D->dropAttr<ObjCDesignatedInitializerAttr>();
  }
}

// Helper for delayed processing TransparentUnion or BPFPreserveAccessIndexAttr
// attribute.
void Sema::ProcessDeclAttributeDelayed(Decl *D,
                                       const ParsedAttributesView &AttrList) {
  for (const ParsedAttr &AL : AttrList)
    if (AL.getKind() == ParsedAttr::AT_TransparentUnion) {
      handleTransparentUnionAttr(*this, D, AL);
      break;
    }

  // For BPFPreserveAccessIndexAttr, we want to populate the attributes
  // to fields and inner records as well.
  if (D && D->hasAttr<BPFPreserveAccessIndexAttr>())
    handleBPFPreserveAIRecord(*this, cast<RecordDecl>(D));
}

// Annotation attributes are the only attributes allowed after an access
// specifier.
bool Sema::ProcessAccessDeclAttributeList(
    AccessSpecDecl *ASDecl, const ParsedAttributesView &AttrList) {
  for (const ParsedAttr &AL : AttrList) {
    if (AL.getKind() == ParsedAttr::AT_Annotate) {
      ProcessDeclAttribute(*this, nullptr, ASDecl, AL,
                           ProcessDeclAttributeOptions());
    } else {
      Diag(AL.getLoc(), diag::err_only_annotate_after_access_spec);
      return true;
    }
  }
  return false;
}

/// checkUnusedDeclAttributes - Check a list of attributes to see if it
/// contains any decl attributes that we should warn about.
static void checkUnusedDeclAttributes(Sema &S, const ParsedAttributesView &A) {
  for (const ParsedAttr &AL : A) {
    // Only warn if the attribute is an unignored, non-type attribute.
    if (AL.isUsedAsTypeAttr() || AL.isInvalid())
      continue;
    if (AL.getKind() == ParsedAttr::IgnoredAttribute)
      continue;

    if (AL.getKind() == ParsedAttr::UnknownAttribute) {
      S.Diag(AL.getLoc(), diag::warn_unknown_attribute_ignored)
          << AL << AL.getRange();
    } else {
      S.Diag(AL.getLoc(), diag::warn_attribute_not_on_decl) << AL
                                                            << AL.getRange();
    }
  }
}

/// checkUnusedDeclAttributes - Given a declarator which is not being
/// used to build a declaration, complain about any decl attributes
/// which might be lying around on it.
void Sema::checkUnusedDeclAttributes(Declarator &D) {
  ::checkUnusedDeclAttributes(*this, D.getDeclarationAttributes());
  ::checkUnusedDeclAttributes(*this, D.getDeclSpec().getAttributes());
  ::checkUnusedDeclAttributes(*this, D.getAttributes());
  for (unsigned i = 0, e = D.getNumTypeObjects(); i != e; ++i)
    ::checkUnusedDeclAttributes(*this, D.getTypeObject(i).getAttrs());
}

/// DeclClonePragmaWeak - clone existing decl (maybe definition),
/// \#pragma weak needs a non-definition decl and source may not have one.
NamedDecl *Sema::DeclClonePragmaWeak(NamedDecl *ND, const IdentifierInfo *II,
                                     SourceLocation Loc) {
  assert(isa<FunctionDecl>(ND) || isa<VarDecl>(ND));
  NamedDecl *NewD = nullptr;
  if (auto *FD = dyn_cast<FunctionDecl>(ND)) {
    FunctionDecl *NewFD;
    // FIXME: Missing call to CheckFunctionDeclaration().
    // FIXME: Mangling?
    // FIXME: Is the qualifier info correct?
    // FIXME: Is the DeclContext correct?
    NewFD = FunctionDecl::Create(
        FD->getASTContext(), FD->getDeclContext(), Loc, Loc,
        DeclarationName(II), FD->getType(), FD->getTypeSourceInfo(), SC_None,
        getCurFPFeatures().isFPConstrained(), false /*isInlineSpecified*/,
        FD->hasPrototype(), ConstexprSpecKind::Unspecified,
        FD->getTrailingRequiresClause());
    NewD = NewFD;

    if (FD->getQualifier())
      NewFD->setQualifierInfo(FD->getQualifierLoc());

    // Fake up parameter variables; they are declared as if this were
    // a typedef.
    QualType FDTy = FD->getType();
    if (const auto *FT = FDTy->getAs<FunctionProtoType>()) {
      SmallVector<ParmVarDecl*, 16> Params;
      for (const auto &AI : FT->param_types()) {
        ParmVarDecl *Param = BuildParmVarDeclForTypedef(NewFD, Loc, AI);
        Param->setScopeInfo(0, Params.size());
        Params.push_back(Param);
      }
      NewFD->setParams(Params);
    }
  } else if (auto *VD = dyn_cast<VarDecl>(ND)) {
    NewD = VarDecl::Create(VD->getASTContext(), VD->getDeclContext(),
                           VD->getInnerLocStart(), VD->getLocation(), II,
                           VD->getType(), VD->getTypeSourceInfo(),
                           VD->getStorageClass());
    if (VD->getQualifier())
      cast<VarDecl>(NewD)->setQualifierInfo(VD->getQualifierLoc());
  }
  return NewD;
}

/// DeclApplyPragmaWeak - A declaration (maybe definition) needs \#pragma weak
/// applied to it, possibly with an alias.
void Sema::DeclApplyPragmaWeak(Scope *S, NamedDecl *ND, const WeakInfo &W) {
  if (W.getAlias()) { // clone decl, impersonate __attribute(weak,alias(...))
    IdentifierInfo *NDId = ND->getIdentifier();
    NamedDecl *NewD = DeclClonePragmaWeak(ND, W.getAlias(), W.getLocation());
    NewD->addAttr(
        AliasAttr::CreateImplicit(Context, NDId->getName(), W.getLocation()));
    NewD->addAttr(WeakAttr::CreateImplicit(Context, W.getLocation()));
    WeakTopLevelDecl.push_back(NewD);
    // FIXME: "hideous" code from Sema::LazilyCreateBuiltin
    // to insert Decl at TU scope, sorry.
    DeclContext *SavedContext = CurContext;
    CurContext = Context.getTranslationUnitDecl();
    NewD->setDeclContext(CurContext);
    NewD->setLexicalDeclContext(CurContext);
    PushOnScopeChains(NewD, S);
    CurContext = SavedContext;
  } else { // just add weak to existing
    ND->addAttr(WeakAttr::CreateImplicit(Context, W.getLocation()));
  }
}

void Sema::ProcessPragmaWeak(Scope *S, Decl *D) {
  // It's valid to "forward-declare" #pragma weak, in which case we
  // have to do this.
  LoadExternalWeakUndeclaredIdentifiers();
  if (WeakUndeclaredIdentifiers.empty())
    return;
  NamedDecl *ND = nullptr;
  if (auto *VD = dyn_cast<VarDecl>(D))
    if (VD->isExternC())
      ND = VD;
  if (auto *FD = dyn_cast<FunctionDecl>(D))
    if (FD->isExternC())
      ND = FD;
  if (!ND)
    return;
  if (IdentifierInfo *Id = ND->getIdentifier()) {
    auto I = WeakUndeclaredIdentifiers.find(Id);
    if (I != WeakUndeclaredIdentifiers.end()) {
      auto &WeakInfos = I->second;
      for (const auto &W : WeakInfos)
        DeclApplyPragmaWeak(S, ND, W);
      std::remove_reference_t<decltype(WeakInfos)> EmptyWeakInfos;
      WeakInfos.swap(EmptyWeakInfos);
    }
  }
}

/// ProcessDeclAttributes - Given a declarator (PD) with attributes indicated in
/// it, apply them to D.  This is a bit tricky because PD can have attributes
/// specified in many different places, and we need to find and apply them all.
void Sema::ProcessDeclAttributes(Scope *S, Decl *D, const Declarator &PD) {
  // Ordering of attributes can be important, so we take care to process
  // attributes in the order in which they appeared in the source code.

  // First, process attributes that appeared on the declaration itself (but
  // only if they don't have the legacy behavior of "sliding" to the DeclSepc).
  ParsedAttributesView NonSlidingAttrs;
  for (ParsedAttr &AL : PD.getDeclarationAttributes()) {
    if (AL.slidesFromDeclToDeclSpecLegacyBehavior()) {
      // Skip processing the attribute, but do check if it appertains to the
      // declaration. This is needed for the `MatrixType` attribute, which,
      // despite being a type attribute, defines a `SubjectList` that only
      // allows it to be used on typedef declarations.
      AL.diagnoseAppertainsTo(*this, D);
    } else {
      NonSlidingAttrs.addAtEnd(&AL);
    }
  }
  ProcessDeclAttributeList(S, D, NonSlidingAttrs);

  // Apply decl attributes from the DeclSpec if present.
  if (!PD.getDeclSpec().getAttributes().empty()) {
    ProcessDeclAttributeList(S, D, PD.getDeclSpec().getAttributes(),
                             ProcessDeclAttributeOptions()
                                 .WithIncludeCXX11Attributes(false)
                                 .WithIgnoreTypeAttributes(true));
  }

  // Walk the declarator structure, applying decl attributes that were in a type
  // position to the decl itself.  This handles cases like:
  //   int *__attr__(x)** D;
  // when X is a decl attribute.
  for (unsigned i = 0, e = PD.getNumTypeObjects(); i != e; ++i) {
    ProcessDeclAttributeList(S, D, PD.getTypeObject(i).getAttrs(),
                             ProcessDeclAttributeOptions()
                                 .WithIncludeCXX11Attributes(false)
                                 .WithIgnoreTypeAttributes(true));
  }

  // Finally, apply any attributes on the decl itself.
  ProcessDeclAttributeList(S, D, PD.getAttributes());

  // Apply additional attributes specified by '#pragma clang attribute'.
  AddPragmaAttributes(S, D);
}

/// Is the given declaration allowed to use a forbidden type?
/// If so, it'll still be annotated with an attribute that makes it
/// illegal to actually use.
static bool isForbiddenTypeAllowed(Sema &S, Decl *D,
                                   const DelayedDiagnostic &diag,
                                   UnavailableAttr::ImplicitReason &reason) {
  // Private ivars are always okay.  Unfortunately, people don't
  // always properly make their ivars private, even in system headers.
  // Plus we need to make fields okay, too.
  if (!isa<FieldDecl>(D) && !isa<ObjCPropertyDecl>(D) &&
      !isa<FunctionDecl>(D))
    return false;

  // Silently accept unsupported uses of __weak in both user and system
  // declarations when it's been disabled, for ease of integration with
  // -fno-objc-arc files.  We do have to take some care against attempts
  // to define such things;  for now, we've only done that for ivars
  // and properties.
  if ((isa<ObjCIvarDecl>(D) || isa<ObjCPropertyDecl>(D))) {
    if (diag.getForbiddenTypeDiagnostic() == diag::err_arc_weak_disabled ||
        diag.getForbiddenTypeDiagnostic() == diag::err_arc_weak_no_runtime) {
      reason = UnavailableAttr::IR_ForbiddenWeak;
      return true;
    }
  }

  // Allow all sorts of things in system headers.
  if (S.Context.getSourceManager().isInSystemHeader(D->getLocation())) {
    // Currently, all the failures dealt with this way are due to ARC
    // restrictions.
    reason = UnavailableAttr::IR_ARCForbiddenType;
    return true;
  }

  return false;
}

/// Handle a delayed forbidden-type diagnostic.
static void handleDelayedForbiddenType(Sema &S, DelayedDiagnostic &DD,
                                       Decl *D) {
  auto Reason = UnavailableAttr::IR_None;
  if (D && isForbiddenTypeAllowed(S, D, DD, Reason)) {
    assert(Reason && "didn't set reason?");
    D->addAttr(UnavailableAttr::CreateImplicit(S.Context, "", Reason, DD.Loc));
    return;
  }
  if (S.getLangOpts().ObjCAutoRefCount)
    if (const auto *FD = dyn_cast<FunctionDecl>(D)) {
      // FIXME: we may want to suppress diagnostics for all
      // kind of forbidden type messages on unavailable functions.
      if (FD->hasAttr<UnavailableAttr>() &&
          DD.getForbiddenTypeDiagnostic() ==
              diag::err_arc_array_param_no_ownership) {
        DD.Triggered = true;
        return;
      }
    }

  S.Diag(DD.Loc, DD.getForbiddenTypeDiagnostic())
      << DD.getForbiddenTypeOperand() << DD.getForbiddenTypeArgument();
  DD.Triggered = true;
}


void Sema::PopParsingDeclaration(ParsingDeclState state, Decl *decl) {
  assert(DelayedDiagnostics.getCurrentPool());
  DelayedDiagnosticPool &poppedPool = *DelayedDiagnostics.getCurrentPool();
  DelayedDiagnostics.popWithoutEmitting(state);

  // When delaying diagnostics to run in the context of a parsed
  // declaration, we only want to actually emit anything if parsing
  // succeeds.
  if (!decl) return;

  // We emit all the active diagnostics in this pool or any of its
  // parents.  In general, we'll get one pool for the decl spec
  // and a child pool for each declarator; in a decl group like:
  //   deprecated_typedef foo, *bar, baz();
  // only the declarator pops will be passed decls.  This is correct;
  // we really do need to consider delayed diagnostics from the decl spec
  // for each of the different declarations.
  const DelayedDiagnosticPool *pool = &poppedPool;
  do {
    bool AnyAccessFailures = false;
    for (DelayedDiagnosticPool::pool_iterator
           i = pool->pool_begin(), e = pool->pool_end(); i != e; ++i) {
      // This const_cast is a bit lame.  Really, Triggered should be mutable.
      DelayedDiagnostic &diag = const_cast<DelayedDiagnostic&>(*i);
      if (diag.Triggered)
        continue;

      switch (diag.Kind) {
      case DelayedDiagnostic::Availability:
        // Don't bother giving deprecation/unavailable diagnostics if
        // the decl is invalid.
        if (!decl->isInvalidDecl())
          handleDelayedAvailabilityCheck(diag, decl);
        break;

      case DelayedDiagnostic::Access:
        // Only produce one access control diagnostic for a structured binding
        // declaration: we don't need to tell the user that all the fields are
        // inaccessible one at a time.
        if (AnyAccessFailures && isa<DecompositionDecl>(decl))
          continue;
        HandleDelayedAccessCheck(diag, decl);
        if (diag.Triggered)
          AnyAccessFailures = true;
        break;

      case DelayedDiagnostic::ForbiddenType:
        handleDelayedForbiddenType(*this, diag, decl);
        break;
      }
    }
  } while ((pool = pool->getParent()));
}

/// Given a set of delayed diagnostics, re-emit them as if they had
/// been delayed in the current context instead of in the given pool.
/// Essentially, this just moves them to the current pool.
void Sema::redelayDiagnostics(DelayedDiagnosticPool &pool) {
  DelayedDiagnosticPool *curPool = DelayedDiagnostics.getCurrentPool();
  assert(curPool && "re-emitting in undelayed context not supported");
  curPool->steal(pool);
}<|MERGE_RESOLUTION|>--- conflicted
+++ resolved
@@ -6887,11 +6887,6 @@
     // Suppression attribute with GSL spelling requires at least 1 argument.
     if (!AL.checkAtLeastNumArgs(S, 1))
       return;
-  } else if (!isa<VarDecl>(D)) {
-    // Analyzer suppression applies only to variables and statements.
-    S.Diag(AL.getLoc(), diag::err_attribute_wrong_decl_type_str)
-        << AL << 0 << "variables and statements";
-    return;
   }
 
   std::vector<StringRef> DiagnosticIdentifiers;
@@ -7725,7 +7720,6 @@
     ExprResult Res = VerifyIntegerConstantExpression(E, &ArgVal);
     if (Res.isInvalid())
       return;
-<<<<<<< HEAD
     E = Res.get();
 
     // This attribute requires a strictly positive value.
@@ -7750,9 +7744,6 @@
         return;
       }
     }
-=======
-  }
->>>>>>> 6d4ffbdf
 
     // Check to see if there's a duplicate attribute with different values
     // already applied to the declaration.
