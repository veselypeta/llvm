//===--- SemaType.cpp - Semantic Analysis for Types -----------------------===//
//
// Part of the LLVM Project, under the Apache License v2.0 with LLVM Exceptions.
// See https://llvm.org/LICENSE.txt for license information.
// SPDX-License-Identifier: Apache-2.0 WITH LLVM-exception
//
//===----------------------------------------------------------------------===//
//
//  This file implements type-related semantic analysis.
//
//===----------------------------------------------------------------------===//

#include "TypeLocBuilder.h"
#include "clang/AST/ASTConsumer.h"
#include "clang/AST/ASTContext.h"
#include "clang/AST/ASTMutationListener.h"
#include "clang/AST/ASTStructuralEquivalence.h"
#include "clang/AST/CXXInheritance.h"
#include "clang/AST/DeclObjC.h"
#include "clang/AST/DeclTemplate.h"
#include "clang/AST/Expr.h"
#include "clang/AST/TypeLoc.h"
#include "clang/AST/TypeLocVisitor.h"
#include "clang/Basic/PartialDiagnostic.h"
#include "clang/Basic/TargetInfo.h"
#include "clang/Lex/Preprocessor.h"
#include "clang/Sema/DeclSpec.h"
#include "clang/Sema/DelayedDiagnostic.h"
#include "clang/Sema/Lookup.h"
#include "clang/Sema/ParsedTemplate.h"
#include "clang/Sema/ScopeInfo.h"
#include "clang/Sema/SemaInternal.h"
#include "clang/Sema/Template.h"
#include "clang/Sema/TemplateInstCallback.h"
#include "llvm/ADT/SmallPtrSet.h"
#include "llvm/ADT/SmallString.h"
#include "llvm/ADT/StringSwitch.h"
#include "llvm/IR/DerivedTypes.h"
#include "llvm/Support/ErrorHandling.h"
#include <bitset>

using namespace clang;

enum TypeDiagSelector {
  TDS_Function,
  TDS_Pointer,
  TDS_ObjCObjOrBlock
};

/// isOmittedBlockReturnType - Return true if this declarator is missing a
/// return type because this is a omitted return type on a block literal.
static bool isOmittedBlockReturnType(const Declarator &D) {
  if (D.getContext() != DeclaratorContext::BlockLiteral ||
      D.getDeclSpec().hasTypeSpecifier())
    return false;

  if (D.getNumTypeObjects() == 0)
    return true;   // ^{ ... }

  if (D.getNumTypeObjects() == 1 &&
      D.getTypeObject(0).Kind == DeclaratorChunk::Function)
    return true;   // ^(int X, float Y) { ... }

  return false;
}

/// diagnoseBadTypeAttribute - Diagnoses a type attribute which
/// doesn't apply to the given type.
static void diagnoseBadTypeAttribute(Sema &S, const ParsedAttr &attr,
                                     QualType type) {
  TypeDiagSelector WhichType;
  bool useExpansionLoc = true;
  switch (attr.getKind()) {
  case ParsedAttr::AT_ObjCGC:
    WhichType = TDS_Pointer;
    break;
  case ParsedAttr::AT_ObjCOwnership:
    WhichType = TDS_ObjCObjOrBlock;
    break;
  default:
    // Assume everything else was a function attribute.
    WhichType = TDS_Function;
    useExpansionLoc = false;
    break;
  }

  SourceLocation loc = attr.getLoc();
  StringRef name = attr.getAttrName()->getName();

  // The GC attributes are usually written with macros;  special-case them.
  IdentifierInfo *II = attr.isArgIdent(0) ? attr.getArgAsIdent(0)->Ident
                                          : nullptr;
  if (useExpansionLoc && loc.isMacroID() && II) {
    if (II->isStr("strong")) {
      if (S.findMacroSpelling(loc, "__strong")) name = "__strong";
    } else if (II->isStr("weak")) {
      if (S.findMacroSpelling(loc, "__weak")) name = "__weak";
    }
  }

  S.Diag(loc, diag::warn_type_attribute_wrong_type) << name << WhichType
    << type;
}

// objc_gc applies to Objective-C pointers or, otherwise, to the
// smallest available pointer type (i.e. 'void*' in 'void**').
#define OBJC_POINTER_TYPE_ATTRS_CASELIST                                       \
  case ParsedAttr::AT_ObjCGC:                                                  \
  case ParsedAttr::AT_ObjCOwnership

// Calling convention attributes.
#define CALLING_CONV_ATTRS_CASELIST                                            \
  case ParsedAttr::AT_CDecl:                                                   \
  case ParsedAttr::AT_FastCall:                                                \
  case ParsedAttr::AT_StdCall:                                                 \
  case ParsedAttr::AT_ThisCall:                                                \
  case ParsedAttr::AT_RegCall:                                                 \
  case ParsedAttr::AT_Pascal:                                                  \
  case ParsedAttr::AT_SwiftCall:                                               \
  case ParsedAttr::AT_VectorCall:                                              \
  case ParsedAttr::AT_AArch64VectorPcs:                                        \
  case ParsedAttr::AT_MSABI:                                                   \
  case ParsedAttr::AT_SysVABI:                                                 \
  case ParsedAttr::AT_Pcs:                                                     \
  case ParsedAttr::AT_IntelOclBicc:                                            \
  case ParsedAttr::AT_PreserveMost:                                            \
  case ParsedAttr::AT_PreserveAll

// Function type attributes.
#define FUNCTION_TYPE_ATTRS_CASELIST                                           \
  case ParsedAttr::AT_NSReturnsRetained:                                       \
  case ParsedAttr::AT_NoReturn:                                                \
  case ParsedAttr::AT_Regparm:                                                 \
  case ParsedAttr::AT_CmseNSCall:                                              \
  case ParsedAttr::AT_AnyX86NoCallerSavedRegisters:                            \
  case ParsedAttr::AT_AnyX86NoCfCheck:                                         \
    CALLING_CONV_ATTRS_CASELIST

// Microsoft-specific type qualifiers.
#define MS_TYPE_ATTRS_CASELIST                                                 \
  case ParsedAttr::AT_Ptr32:                                                   \
  case ParsedAttr::AT_Ptr64:                                                   \
  case ParsedAttr::AT_SPtr:                                                    \
  case ParsedAttr::AT_UPtr

// Nullability qualifiers.
#define NULLABILITY_TYPE_ATTRS_CASELIST                                        \
  case ParsedAttr::AT_TypeNonNull:                                             \
  case ParsedAttr::AT_TypeNullable:                                            \
  case ParsedAttr::AT_TypeNullableResult:                                      \
  case ParsedAttr::AT_TypeNullUnspecified

namespace {
  /// An object which stores processing state for the entire
  /// GetTypeForDeclarator process.
  class TypeProcessingState {
    Sema &sema;

    /// The declarator being processed.
    Declarator &declarator;

    /// The index of the declarator chunk we're currently processing.
    /// May be the total number of valid chunks, indicating the
    /// DeclSpec.
    unsigned chunkIndex;

    /// Whether there are non-trivial modifications to the decl spec.
    bool trivial;

    /// Whether we saved the attributes in the decl spec.
    bool hasSavedAttrs;

    /// The original set of attributes on the DeclSpec.
    SmallVector<ParsedAttr *, 2> savedAttrs;

    /// A list of attributes to diagnose the uselessness of when the
    /// processing is complete.
    SmallVector<ParsedAttr *, 2> ignoredTypeAttrs;

    /// Attributes corresponding to AttributedTypeLocs that we have not yet
    /// populated.
    // FIXME: The two-phase mechanism by which we construct Types and fill
    // their TypeLocs makes it hard to correctly assign these. We keep the
    // attributes in creation order as an attempt to make them line up
    // properly.
    using TypeAttrPair = std::pair<const AttributedType*, const Attr*>;
    SmallVector<TypeAttrPair, 8> AttrsForTypes;
    bool AttrsForTypesSorted = true;

    /// MacroQualifiedTypes mapping to macro expansion locations that will be
    /// stored in a MacroQualifiedTypeLoc.
    llvm::DenseMap<const MacroQualifiedType *, SourceLocation> LocsForMacros;

    /// Flag to indicate we parsed a noderef attribute. This is used for
    /// validating that noderef was used on a pointer or array.
    bool parsedNoDeref;

  public:
    TypeProcessingState(Sema &sema, Declarator &declarator)
        : sema(sema), declarator(declarator),
          chunkIndex(declarator.getNumTypeObjects()), trivial(true),
          hasSavedAttrs(false), parsedNoDeref(false) {}

    Sema &getSema() const {
      return sema;
    }

    Declarator &getDeclarator() const {
      return declarator;
    }

    bool isProcessingDeclSpec() const {
      return chunkIndex == declarator.getNumTypeObjects();
    }

    bool isProcessingLambdaExpr() const {
      return declarator.isFunctionDeclarator() &&
             declarator.getContext() == DeclaratorContext::LambdaExpr;
    }

    unsigned getCurrentChunkIndex() const {
      return chunkIndex;
    }

    void setCurrentChunkIndex(unsigned idx) {
      assert(idx <= declarator.getNumTypeObjects());
      chunkIndex = idx;
    }

    ParsedAttributesView &getCurrentAttributes() const {
      if (isProcessingDeclSpec())
        return getMutableDeclSpec().getAttributes();
      return declarator.getTypeObject(chunkIndex).getAttrs();
    }

    /// Save the current set of attributes on the DeclSpec.
    void saveDeclSpecAttrs() {
      // Don't try to save them multiple times.
      if (hasSavedAttrs) return;

      DeclSpec &spec = getMutableDeclSpec();
      for (ParsedAttr &AL : spec.getAttributes())
        savedAttrs.push_back(&AL);
      trivial &= savedAttrs.empty();
      hasSavedAttrs = true;
    }

    /// Record that we had nowhere to put the given type attribute.
    /// We will diagnose such attributes later.
    void addIgnoredTypeAttr(ParsedAttr &attr) {
      ignoredTypeAttrs.push_back(&attr);
    }

    /// Diagnose all the ignored type attributes, given that the
    /// declarator worked out to the given type.
    void diagnoseIgnoredTypeAttrs(QualType type) const {
      for (auto *Attr : ignoredTypeAttrs)
        diagnoseBadTypeAttribute(getSema(), *Attr, type);
    }

    /// Get an attributed type for the given attribute, and remember the Attr
    /// object so that we can attach it to the AttributedTypeLoc.
    QualType getAttributedType(Attr *A, QualType ModifiedType,
                               QualType EquivType) {
      QualType T =
          sema.Context.getAttributedType(A->getKind(), ModifiedType, EquivType);
      AttrsForTypes.push_back({cast<AttributedType>(T.getTypePtr()), A});
      AttrsForTypesSorted = false;
      return T;
    }

    /// Completely replace the \c auto in \p TypeWithAuto by
    /// \p Replacement. Also replace \p TypeWithAuto in \c TypeAttrPair if
    /// necessary.
    QualType ReplaceAutoType(QualType TypeWithAuto, QualType Replacement) {
      QualType T = sema.ReplaceAutoType(TypeWithAuto, Replacement);
      if (auto *AttrTy = TypeWithAuto->getAs<AttributedType>()) {
        // Attributed type still should be an attributed type after replacement.
        auto *NewAttrTy = cast<AttributedType>(T.getTypePtr());
        for (TypeAttrPair &A : AttrsForTypes) {
          if (A.first == AttrTy)
            A.first = NewAttrTy;
        }
        AttrsForTypesSorted = false;
      }
      return T;
    }

    /// Extract and remove the Attr* for a given attributed type.
    const Attr *takeAttrForAttributedType(const AttributedType *AT) {
      if (!AttrsForTypesSorted) {
        llvm::stable_sort(AttrsForTypes, llvm::less_first());
        AttrsForTypesSorted = true;
      }

      // FIXME: This is quadratic if we have lots of reuses of the same
      // attributed type.
      for (auto It = std::partition_point(
               AttrsForTypes.begin(), AttrsForTypes.end(),
               [=](const TypeAttrPair &A) { return A.first < AT; });
           It != AttrsForTypes.end() && It->first == AT; ++It) {
        if (It->second) {
          const Attr *Result = It->second;
          It->second = nullptr;
          return Result;
        }
      }

      llvm_unreachable("no Attr* for AttributedType*");
    }

    SourceLocation
    getExpansionLocForMacroQualifiedType(const MacroQualifiedType *MQT) const {
      auto FoundLoc = LocsForMacros.find(MQT);
      assert(FoundLoc != LocsForMacros.end() &&
             "Unable to find macro expansion location for MacroQualifedType");
      return FoundLoc->second;
    }

    void setExpansionLocForMacroQualifiedType(const MacroQualifiedType *MQT,
                                              SourceLocation Loc) {
      LocsForMacros[MQT] = Loc;
    }

    void setParsedNoDeref(bool parsed) { parsedNoDeref = parsed; }

    bool didParseNoDeref() const { return parsedNoDeref; }

    ~TypeProcessingState() {
      if (trivial) return;

      restoreDeclSpecAttrs();
    }

  private:
    DeclSpec &getMutableDeclSpec() const {
      return const_cast<DeclSpec&>(declarator.getDeclSpec());
    }

    void restoreDeclSpecAttrs() {
      assert(hasSavedAttrs);

      getMutableDeclSpec().getAttributes().clearListOnly();
      for (ParsedAttr *AL : savedAttrs)
        getMutableDeclSpec().getAttributes().addAtEnd(AL);
    }
  };
} // end anonymous namespace

static void moveAttrFromListToList(ParsedAttr &attr,
                                   ParsedAttributesView &fromList,
                                   ParsedAttributesView &toList) {
  fromList.remove(&attr);
  toList.addAtEnd(&attr);
}

/// The location of a type attribute.
enum TypeAttrLocation {
  /// The attribute is in the decl-specifier-seq.
  TAL_DeclSpec,
  /// The attribute is part of a DeclaratorChunk.
  TAL_DeclChunk,
  /// The attribute is immediately after the declaration's name.
  TAL_DeclName
};

static void processTypeAttrs(TypeProcessingState &state, QualType &type,
                             TypeAttrLocation TAL, ParsedAttributesView &attrs);

static bool handleFunctionTypeAttr(TypeProcessingState &state, ParsedAttr &attr,
                                   QualType &type);

static bool handleMSPointerTypeQualifierAttr(TypeProcessingState &state,
                                             ParsedAttr &attr, QualType &type);

static bool handleObjCGCTypeAttr(TypeProcessingState &state, ParsedAttr &attr,
                                 QualType &type);

static bool handleObjCOwnershipTypeAttr(TypeProcessingState &state,
                                        ParsedAttr &attr, QualType &type);

static bool handleObjCPointerTypeAttr(TypeProcessingState &state,
                                      ParsedAttr &attr, QualType &type) {
  if (attr.getKind() == ParsedAttr::AT_ObjCGC)
    return handleObjCGCTypeAttr(state, attr, type);
  assert(attr.getKind() == ParsedAttr::AT_ObjCOwnership);
  return handleObjCOwnershipTypeAttr(state, attr, type);
}

/// Given the index of a declarator chunk, check whether that chunk
/// directly specifies the return type of a function and, if so, find
/// an appropriate place for it.
///
/// \param i - a notional index which the search will start
///   immediately inside
///
/// \param onlyBlockPointers Whether we should only look into block
/// pointer types (vs. all pointer types).
static DeclaratorChunk *maybeMovePastReturnType(Declarator &declarator,
                                                unsigned i,
                                                bool onlyBlockPointers) {
  assert(i <= declarator.getNumTypeObjects());

  DeclaratorChunk *result = nullptr;

  // First, look inwards past parens for a function declarator.
  for (; i != 0; --i) {
    DeclaratorChunk &fnChunk = declarator.getTypeObject(i-1);
    switch (fnChunk.Kind) {
    case DeclaratorChunk::Paren:
      continue;

    // If we find anything except a function, bail out.
    case DeclaratorChunk::Pointer:
    case DeclaratorChunk::BlockPointer:
    case DeclaratorChunk::Array:
    case DeclaratorChunk::Reference:
    case DeclaratorChunk::MemberPointer:
    case DeclaratorChunk::Pipe:
      return result;

    // If we do find a function declarator, scan inwards from that,
    // looking for a (block-)pointer declarator.
    case DeclaratorChunk::Function:
      for (--i; i != 0; --i) {
        DeclaratorChunk &ptrChunk = declarator.getTypeObject(i-1);
        switch (ptrChunk.Kind) {
        case DeclaratorChunk::Paren:
        case DeclaratorChunk::Array:
        case DeclaratorChunk::Function:
        case DeclaratorChunk::Reference:
        case DeclaratorChunk::Pipe:
          continue;

        case DeclaratorChunk::MemberPointer:
        case DeclaratorChunk::Pointer:
          if (onlyBlockPointers)
            continue;

          LLVM_FALLTHROUGH;

        case DeclaratorChunk::BlockPointer:
          result = &ptrChunk;
          goto continue_outer;
        }
        llvm_unreachable("bad declarator chunk kind");
      }

      // If we run out of declarators doing that, we're done.
      return result;
    }
    llvm_unreachable("bad declarator chunk kind");

    // Okay, reconsider from our new point.
  continue_outer: ;
  }

  // Ran out of chunks, bail out.
  return result;
}

/// Given that an objc_gc attribute was written somewhere on a
/// declaration *other* than on the declarator itself (for which, use
/// distributeObjCPointerTypeAttrFromDeclarator), and given that it
/// didn't apply in whatever position it was written in, try to move
/// it to a more appropriate position.
static void distributeObjCPointerTypeAttr(TypeProcessingState &state,
                                          ParsedAttr &attr, QualType type) {
  Declarator &declarator = state.getDeclarator();

  // Move it to the outermost normal or block pointer declarator.
  for (unsigned i = state.getCurrentChunkIndex(); i != 0; --i) {
    DeclaratorChunk &chunk = declarator.getTypeObject(i-1);
    switch (chunk.Kind) {
    case DeclaratorChunk::Pointer:
    case DeclaratorChunk::BlockPointer: {
      // But don't move an ARC ownership attribute to the return type
      // of a block.
      DeclaratorChunk *destChunk = nullptr;
      if (state.isProcessingDeclSpec() &&
          attr.getKind() == ParsedAttr::AT_ObjCOwnership)
        destChunk = maybeMovePastReturnType(declarator, i - 1,
                                            /*onlyBlockPointers=*/true);
      if (!destChunk) destChunk = &chunk;

      moveAttrFromListToList(attr, state.getCurrentAttributes(),
                             destChunk->getAttrs());
      return;
    }

    case DeclaratorChunk::Paren:
    case DeclaratorChunk::Array:
      continue;

    // We may be starting at the return type of a block.
    case DeclaratorChunk::Function:
      if (state.isProcessingDeclSpec() &&
          attr.getKind() == ParsedAttr::AT_ObjCOwnership) {
        if (DeclaratorChunk *dest = maybeMovePastReturnType(
                                      declarator, i,
                                      /*onlyBlockPointers=*/true)) {
          moveAttrFromListToList(attr, state.getCurrentAttributes(),
                                 dest->getAttrs());
          return;
        }
      }
      goto error;

    // Don't walk through these.
    case DeclaratorChunk::Reference:
    case DeclaratorChunk::MemberPointer:
    case DeclaratorChunk::Pipe:
      goto error;
    }
  }
 error:

  diagnoseBadTypeAttribute(state.getSema(), attr, type);
}

/// Distribute an objc_gc type attribute that was written on the
/// declarator.
static void distributeObjCPointerTypeAttrFromDeclarator(
    TypeProcessingState &state, ParsedAttr &attr, QualType &declSpecType) {
  Declarator &declarator = state.getDeclarator();

  // objc_gc goes on the innermost pointer to something that's not a
  // pointer.
  unsigned innermost = -1U;
  bool considerDeclSpec = true;
  for (unsigned i = 0, e = declarator.getNumTypeObjects(); i != e; ++i) {
    DeclaratorChunk &chunk = declarator.getTypeObject(i);
    switch (chunk.Kind) {
    case DeclaratorChunk::Pointer:
    case DeclaratorChunk::BlockPointer:
      innermost = i;
      continue;

    case DeclaratorChunk::Reference:
    case DeclaratorChunk::MemberPointer:
    case DeclaratorChunk::Paren:
    case DeclaratorChunk::Array:
    case DeclaratorChunk::Pipe:
      continue;

    case DeclaratorChunk::Function:
      considerDeclSpec = false;
      goto done;
    }
  }
 done:

  // That might actually be the decl spec if we weren't blocked by
  // anything in the declarator.
  if (considerDeclSpec) {
    if (handleObjCPointerTypeAttr(state, attr, declSpecType)) {
      // Splice the attribute into the decl spec.  Prevents the
      // attribute from being applied multiple times and gives
      // the source-location-filler something to work with.
      state.saveDeclSpecAttrs();
      declarator.getMutableDeclSpec().getAttributes().takeOneFrom(
          declarator.getAttributes(), &attr);
      return;
    }
  }

  // Otherwise, if we found an appropriate chunk, splice the attribute
  // into it.
  if (innermost != -1U) {
    moveAttrFromListToList(attr, declarator.getAttributes(),
                           declarator.getTypeObject(innermost).getAttrs());
    return;
  }

  // Otherwise, diagnose when we're done building the type.
  declarator.getAttributes().remove(&attr);
  state.addIgnoredTypeAttr(attr);
}

/// A function type attribute was written somewhere in a declaration
/// *other* than on the declarator itself or in the decl spec.  Given
/// that it didn't apply in whatever position it was written in, try
/// to move it to a more appropriate position.
static void distributeFunctionTypeAttr(TypeProcessingState &state,
                                       ParsedAttr &attr, QualType type) {
  Declarator &declarator = state.getDeclarator();

  // Try to push the attribute from the return type of a function to
  // the function itself.
  for (unsigned i = state.getCurrentChunkIndex(); i != 0; --i) {
    DeclaratorChunk &chunk = declarator.getTypeObject(i-1);
    switch (chunk.Kind) {
    case DeclaratorChunk::Function:
      moveAttrFromListToList(attr, state.getCurrentAttributes(),
                             chunk.getAttrs());
      return;

    case DeclaratorChunk::Paren:
    case DeclaratorChunk::Pointer:
    case DeclaratorChunk::BlockPointer:
    case DeclaratorChunk::Array:
    case DeclaratorChunk::Reference:
    case DeclaratorChunk::MemberPointer:
    case DeclaratorChunk::Pipe:
      continue;
    }
  }

  diagnoseBadTypeAttribute(state.getSema(), attr, type);
}

/// Try to distribute a function type attribute to the innermost
/// function chunk or type.  Returns true if the attribute was
/// distributed, false if no location was found.
static bool distributeFunctionTypeAttrToInnermost(
    TypeProcessingState &state, ParsedAttr &attr,
    ParsedAttributesView &attrList, QualType &declSpecType) {
  Declarator &declarator = state.getDeclarator();

  // Put it on the innermost function chunk, if there is one.
  for (unsigned i = 0, e = declarator.getNumTypeObjects(); i != e; ++i) {
    DeclaratorChunk &chunk = declarator.getTypeObject(i);
    if (chunk.Kind != DeclaratorChunk::Function) continue;

    moveAttrFromListToList(attr, attrList, chunk.getAttrs());
    return true;
  }

  return handleFunctionTypeAttr(state, attr, declSpecType);
}

/// A function type attribute was written in the decl spec.  Try to
/// apply it somewhere.
static void distributeFunctionTypeAttrFromDeclSpec(TypeProcessingState &state,
                                                   ParsedAttr &attr,
                                                   QualType &declSpecType) {
  state.saveDeclSpecAttrs();

  // C++11 attributes before the decl specifiers actually appertain to
  // the declarators. Move them straight there. We don't support the
  // 'put them wherever you like' semantics we allow for GNU attributes.
  if (attr.isCXX11Attribute()) {
    moveAttrFromListToList(attr, state.getCurrentAttributes(),
                           state.getDeclarator().getAttributes());
    return;
  }

  // Try to distribute to the innermost.
  if (distributeFunctionTypeAttrToInnermost(
          state, attr, state.getCurrentAttributes(), declSpecType))
    return;

  // If that failed, diagnose the bad attribute when the declarator is
  // fully built.
  state.addIgnoredTypeAttr(attr);
}

/// A function type attribute was written on the declarator.  Try to
/// apply it somewhere.
static void distributeFunctionTypeAttrFromDeclarator(TypeProcessingState &state,
                                                     ParsedAttr &attr,
                                                     QualType &declSpecType) {
  Declarator &declarator = state.getDeclarator();

  // Try to distribute to the innermost.
  if (distributeFunctionTypeAttrToInnermost(
          state, attr, declarator.getAttributes(), declSpecType))
    return;

  // If that failed, diagnose the bad attribute when the declarator is
  // fully built.
  declarator.getAttributes().remove(&attr);
  state.addIgnoredTypeAttr(attr);
}

/// Given that there are attributes written on the declarator
/// itself, try to distribute any type attributes to the appropriate
/// declarator chunk.
///
/// These are attributes like the following:
///   int f ATTR;
///   int (f ATTR)();
/// but not necessarily this:
///   int f() ATTR;
static void distributeTypeAttrsFromDeclarator(TypeProcessingState &state,
                                              QualType &declSpecType) {
  // Collect all the type attributes from the declarator itself.
  assert(!state.getDeclarator().getAttributes().empty() &&
         "declarator has no attrs!");
  // The called functions in this loop actually remove things from the current
  // list, so iterating over the existing list isn't possible.  Instead, make a
  // non-owning copy and iterate over that.
  ParsedAttributesView AttrsCopy{state.getDeclarator().getAttributes()};
  for (ParsedAttr &attr : AttrsCopy) {
    // Do not distribute C++11 attributes. They have strict rules for what
    // they appertain to.
    if (attr.isCXX11Attribute())
      continue;

    switch (attr.getKind()) {
    OBJC_POINTER_TYPE_ATTRS_CASELIST:
      distributeObjCPointerTypeAttrFromDeclarator(state, attr, declSpecType);
      break;

    FUNCTION_TYPE_ATTRS_CASELIST:
      distributeFunctionTypeAttrFromDeclarator(state, attr, declSpecType);
      break;

    MS_TYPE_ATTRS_CASELIST:
      // Microsoft type attributes cannot go after the declarator-id.
      continue;

    NULLABILITY_TYPE_ATTRS_CASELIST:
      // Nullability specifiers cannot go after the declarator-id.

    // Objective-C __kindof does not get distributed.
    case ParsedAttr::AT_ObjCKindOf:
      continue;

    default:
      break;
    }
  }
}

/// Add a synthetic '()' to a block-literal declarator if it is
/// required, given the return type.
static void maybeSynthesizeBlockSignature(TypeProcessingState &state,
                                          QualType declSpecType) {
  Declarator &declarator = state.getDeclarator();

  // First, check whether the declarator would produce a function,
  // i.e. whether the innermost semantic chunk is a function.
  if (declarator.isFunctionDeclarator()) {
    // If so, make that declarator a prototyped declarator.
    declarator.getFunctionTypeInfo().hasPrototype = true;
    return;
  }

  // If there are any type objects, the type as written won't name a
  // function, regardless of the decl spec type.  This is because a
  // block signature declarator is always an abstract-declarator, and
  // abstract-declarators can't just be parentheses chunks.  Therefore
  // we need to build a function chunk unless there are no type
  // objects and the decl spec type is a function.
  if (!declarator.getNumTypeObjects() && declSpecType->isFunctionType())
    return;

  // Note that there *are* cases with invalid declarators where
  // declarators consist solely of parentheses.  In general, these
  // occur only in failed efforts to make function declarators, so
  // faking up the function chunk is still the right thing to do.

  // Otherwise, we need to fake up a function declarator.
  SourceLocation loc = declarator.getBeginLoc();

  // ...and *prepend* it to the declarator.
  SourceLocation NoLoc;
  declarator.AddInnermostTypeInfo(DeclaratorChunk::getFunction(
      /*HasProto=*/true,
      /*IsAmbiguous=*/false,
      /*LParenLoc=*/NoLoc,
      /*ArgInfo=*/nullptr,
      /*NumParams=*/0,
      /*EllipsisLoc=*/NoLoc,
      /*RParenLoc=*/NoLoc,
      /*RefQualifierIsLvalueRef=*/true,
      /*RefQualifierLoc=*/NoLoc,
      /*MutableLoc=*/NoLoc, EST_None,
      /*ESpecRange=*/SourceRange(),
      /*Exceptions=*/nullptr,
      /*ExceptionRanges=*/nullptr,
      /*NumExceptions=*/0,
      /*NoexceptExpr=*/nullptr,
      /*ExceptionSpecTokens=*/nullptr,
      /*DeclsInPrototype=*/None, loc, loc, declarator));

  // For consistency, make sure the state still has us as processing
  // the decl spec.
  assert(state.getCurrentChunkIndex() == declarator.getNumTypeObjects() - 1);
  state.setCurrentChunkIndex(declarator.getNumTypeObjects());
}

static void diagnoseAndRemoveTypeQualifiers(Sema &S, const DeclSpec &DS,
                                            unsigned &TypeQuals,
                                            QualType TypeSoFar,
                                            unsigned RemoveTQs,
                                            unsigned DiagID) {
  // If this occurs outside a template instantiation, warn the user about
  // it; they probably didn't mean to specify a redundant qualifier.
  typedef std::pair<DeclSpec::TQ, SourceLocation> QualLoc;
  for (QualLoc Qual : {QualLoc(DeclSpec::TQ_const, DS.getConstSpecLoc()),
                       QualLoc(DeclSpec::TQ_restrict, DS.getRestrictSpecLoc()),
                       QualLoc(DeclSpec::TQ_volatile, DS.getVolatileSpecLoc()),
                       QualLoc(DeclSpec::TQ_atomic, DS.getAtomicSpecLoc())}) {
    if (!(RemoveTQs & Qual.first))
      continue;

    if (!S.inTemplateInstantiation()) {
      if (TypeQuals & Qual.first)
        S.Diag(Qual.second, DiagID)
          << DeclSpec::getSpecifierName(Qual.first) << TypeSoFar
          << FixItHint::CreateRemoval(Qual.second);
    }

    TypeQuals &= ~Qual.first;
  }
}

/// Return true if this is omitted block return type. Also check type
/// attributes and type qualifiers when returning true.
static bool checkOmittedBlockReturnType(Sema &S, Declarator &declarator,
                                        QualType Result) {
  if (!isOmittedBlockReturnType(declarator))
    return false;

  // Warn if we see type attributes for omitted return type on a block literal.
  SmallVector<ParsedAttr *, 2> ToBeRemoved;
  for (ParsedAttr &AL : declarator.getMutableDeclSpec().getAttributes()) {
    if (AL.isInvalid() || !AL.isTypeAttr())
      continue;
    S.Diag(AL.getLoc(),
           diag::warn_block_literal_attributes_on_omitted_return_type)
        << AL;
    ToBeRemoved.push_back(&AL);
  }
  // Remove bad attributes from the list.
  for (ParsedAttr *AL : ToBeRemoved)
    declarator.getMutableDeclSpec().getAttributes().remove(AL);

  // Warn if we see type qualifiers for omitted return type on a block literal.
  const DeclSpec &DS = declarator.getDeclSpec();
  unsigned TypeQuals = DS.getTypeQualifiers();
  diagnoseAndRemoveTypeQualifiers(S, DS, TypeQuals, Result, (unsigned)-1,
      diag::warn_block_literal_qualifiers_on_omitted_return_type);
  declarator.getMutableDeclSpec().ClearTypeQualifiers();

  return true;
}

/// Apply Objective-C type arguments to the given type.
static QualType applyObjCTypeArgs(Sema &S, SourceLocation loc, QualType type,
                                  ArrayRef<TypeSourceInfo *> typeArgs,
                                  SourceRange typeArgsRange,
                                  bool failOnError = false) {
  // We can only apply type arguments to an Objective-C class type.
  const auto *objcObjectType = type->getAs<ObjCObjectType>();
  if (!objcObjectType || !objcObjectType->getInterface()) {
    S.Diag(loc, diag::err_objc_type_args_non_class)
      << type
      << typeArgsRange;

    if (failOnError)
      return QualType();
    return type;
  }

  // The class type must be parameterized.
  ObjCInterfaceDecl *objcClass = objcObjectType->getInterface();
  ObjCTypeParamList *typeParams = objcClass->getTypeParamList();
  if (!typeParams) {
    S.Diag(loc, diag::err_objc_type_args_non_parameterized_class)
      << objcClass->getDeclName()
      << FixItHint::CreateRemoval(typeArgsRange);

    if (failOnError)
      return QualType();

    return type;
  }

  // The type must not already be specialized.
  if (objcObjectType->isSpecialized()) {
    S.Diag(loc, diag::err_objc_type_args_specialized_class)
      << type
      << FixItHint::CreateRemoval(typeArgsRange);

    if (failOnError)
      return QualType();

    return type;
  }

  // Check the type arguments.
  SmallVector<QualType, 4> finalTypeArgs;
  unsigned numTypeParams = typeParams->size();
  bool anyPackExpansions = false;
  for (unsigned i = 0, n = typeArgs.size(); i != n; ++i) {
    TypeSourceInfo *typeArgInfo = typeArgs[i];
    QualType typeArg = typeArgInfo->getType();

    // Type arguments cannot have explicit qualifiers or nullability.
    // We ignore indirect sources of these, e.g. behind typedefs or
    // template arguments.
    if (TypeLoc qual = typeArgInfo->getTypeLoc().findExplicitQualifierLoc()) {
      bool diagnosed = false;
      SourceRange rangeToRemove;
      if (auto attr = qual.getAs<AttributedTypeLoc>()) {
        rangeToRemove = attr.getLocalSourceRange();
        if (attr.getTypePtr()->getImmediateNullability()) {
          typeArg = attr.getTypePtr()->getModifiedType();
          S.Diag(attr.getBeginLoc(),
                 diag::err_objc_type_arg_explicit_nullability)
              << typeArg << FixItHint::CreateRemoval(rangeToRemove);
          diagnosed = true;
        }
      }

      if (!diagnosed) {
        S.Diag(qual.getBeginLoc(), diag::err_objc_type_arg_qualified)
            << typeArg << typeArg.getQualifiers().getAsString()
            << FixItHint::CreateRemoval(rangeToRemove);
      }
    }

    // Remove qualifiers even if they're non-local.
    typeArg = typeArg.getUnqualifiedType();

    finalTypeArgs.push_back(typeArg);

    if (typeArg->getAs<PackExpansionType>())
      anyPackExpansions = true;

    // Find the corresponding type parameter, if there is one.
    ObjCTypeParamDecl *typeParam = nullptr;
    if (!anyPackExpansions) {
      if (i < numTypeParams) {
        typeParam = typeParams->begin()[i];
      } else {
        // Too many arguments.
        S.Diag(loc, diag::err_objc_type_args_wrong_arity)
          << false
          << objcClass->getDeclName()
          << (unsigned)typeArgs.size()
          << numTypeParams;
        S.Diag(objcClass->getLocation(), diag::note_previous_decl)
          << objcClass;

        if (failOnError)
          return QualType();

        return type;
      }
    }

    // Objective-C object pointer types must be substitutable for the bounds.
    if (const auto *typeArgObjC = typeArg->getAs<ObjCObjectPointerType>()) {
      // If we don't have a type parameter to match against, assume
      // everything is fine. There was a prior pack expansion that
      // means we won't be able to match anything.
      if (!typeParam) {
        assert(anyPackExpansions && "Too many arguments?");
        continue;
      }

      // Retrieve the bound.
      QualType bound = typeParam->getUnderlyingType();
      const auto *boundObjC = bound->getAs<ObjCObjectPointerType>();

      // Determine whether the type argument is substitutable for the bound.
      if (typeArgObjC->isObjCIdType()) {
        // When the type argument is 'id', the only acceptable type
        // parameter bound is 'id'.
        if (boundObjC->isObjCIdType())
          continue;
      } else if (S.Context.canAssignObjCInterfaces(boundObjC, typeArgObjC)) {
        // Otherwise, we follow the assignability rules.
        continue;
      }

      // Diagnose the mismatch.
      S.Diag(typeArgInfo->getTypeLoc().getBeginLoc(),
             diag::err_objc_type_arg_does_not_match_bound)
          << typeArg << bound << typeParam->getDeclName();
      S.Diag(typeParam->getLocation(), diag::note_objc_type_param_here)
        << typeParam->getDeclName();

      if (failOnError)
        return QualType();

      return type;
    }

    // Block pointer types are permitted for unqualified 'id' bounds.
    if (typeArg->isBlockPointerType()) {
      // If we don't have a type parameter to match against, assume
      // everything is fine. There was a prior pack expansion that
      // means we won't be able to match anything.
      if (!typeParam) {
        assert(anyPackExpansions && "Too many arguments?");
        continue;
      }

      // Retrieve the bound.
      QualType bound = typeParam->getUnderlyingType();
      if (bound->isBlockCompatibleObjCPointerType(S.Context))
        continue;

      // Diagnose the mismatch.
      S.Diag(typeArgInfo->getTypeLoc().getBeginLoc(),
             diag::err_objc_type_arg_does_not_match_bound)
          << typeArg << bound << typeParam->getDeclName();
      S.Diag(typeParam->getLocation(), diag::note_objc_type_param_here)
        << typeParam->getDeclName();

      if (failOnError)
        return QualType();

      return type;
    }

    // Dependent types will be checked at instantiation time.
    if (typeArg->isDependentType()) {
      continue;
    }

    // Diagnose non-id-compatible type arguments.
    S.Diag(typeArgInfo->getTypeLoc().getBeginLoc(),
           diag::err_objc_type_arg_not_id_compatible)
        << typeArg << typeArgInfo->getTypeLoc().getSourceRange();

    if (failOnError)
      return QualType();

    return type;
  }

  // Make sure we didn't have the wrong number of arguments.
  if (!anyPackExpansions && finalTypeArgs.size() != numTypeParams) {
    S.Diag(loc, diag::err_objc_type_args_wrong_arity)
      << (typeArgs.size() < typeParams->size())
      << objcClass->getDeclName()
      << (unsigned)finalTypeArgs.size()
      << (unsigned)numTypeParams;
    S.Diag(objcClass->getLocation(), diag::note_previous_decl)
      << objcClass;

    if (failOnError)
      return QualType();

    return type;
  }

  // Success. Form the specialized type.
  return S.Context.getObjCObjectType(type, finalTypeArgs, { }, false);
}

QualType Sema::BuildObjCTypeParamType(const ObjCTypeParamDecl *Decl,
                                      SourceLocation ProtocolLAngleLoc,
                                      ArrayRef<ObjCProtocolDecl *> Protocols,
                                      ArrayRef<SourceLocation> ProtocolLocs,
                                      SourceLocation ProtocolRAngleLoc,
                                      bool FailOnError) {
  QualType Result = QualType(Decl->getTypeForDecl(), 0);
  if (!Protocols.empty()) {
    bool HasError;
    Result = Context.applyObjCProtocolQualifiers(Result, Protocols,
                                                 HasError);
    if (HasError) {
      Diag(SourceLocation(), diag::err_invalid_protocol_qualifiers)
        << SourceRange(ProtocolLAngleLoc, ProtocolRAngleLoc);
      if (FailOnError) Result = QualType();
    }
    if (FailOnError && Result.isNull())
      return QualType();
  }

  return Result;
}

QualType Sema::BuildObjCObjectType(QualType BaseType,
                                   SourceLocation Loc,
                                   SourceLocation TypeArgsLAngleLoc,
                                   ArrayRef<TypeSourceInfo *> TypeArgs,
                                   SourceLocation TypeArgsRAngleLoc,
                                   SourceLocation ProtocolLAngleLoc,
                                   ArrayRef<ObjCProtocolDecl *> Protocols,
                                   ArrayRef<SourceLocation> ProtocolLocs,
                                   SourceLocation ProtocolRAngleLoc,
                                   bool FailOnError) {
  QualType Result = BaseType;
  if (!TypeArgs.empty()) {
    Result = applyObjCTypeArgs(*this, Loc, Result, TypeArgs,
                               SourceRange(TypeArgsLAngleLoc,
                                           TypeArgsRAngleLoc),
                               FailOnError);
    if (FailOnError && Result.isNull())
      return QualType();
  }

  if (!Protocols.empty()) {
    bool HasError;
    Result = Context.applyObjCProtocolQualifiers(Result, Protocols,
                                                 HasError);
    if (HasError) {
      Diag(Loc, diag::err_invalid_protocol_qualifiers)
        << SourceRange(ProtocolLAngleLoc, ProtocolRAngleLoc);
      if (FailOnError) Result = QualType();
    }
    if (FailOnError && Result.isNull())
      return QualType();
  }

  return Result;
}

TypeResult Sema::actOnObjCProtocolQualifierType(
             SourceLocation lAngleLoc,
             ArrayRef<Decl *> protocols,
             ArrayRef<SourceLocation> protocolLocs,
             SourceLocation rAngleLoc) {
  // Form id<protocol-list>.
  QualType Result = Context.getObjCObjectType(
                      Context.ObjCBuiltinIdTy, { },
                      llvm::makeArrayRef(
                        (ObjCProtocolDecl * const *)protocols.data(),
                        protocols.size()),
                      false);
  Result = Context.getObjCObjectPointerType(Result);

  TypeSourceInfo *ResultTInfo = Context.CreateTypeSourceInfo(Result);
  TypeLoc ResultTL = ResultTInfo->getTypeLoc();

  auto ObjCObjectPointerTL = ResultTL.castAs<ObjCObjectPointerTypeLoc>();
  ObjCObjectPointerTL.setStarLoc(SourceLocation()); // implicit

  auto ObjCObjectTL = ObjCObjectPointerTL.getPointeeLoc()
                        .castAs<ObjCObjectTypeLoc>();
  ObjCObjectTL.setHasBaseTypeAsWritten(false);
  ObjCObjectTL.getBaseLoc().initialize(Context, SourceLocation());

  // No type arguments.
  ObjCObjectTL.setTypeArgsLAngleLoc(SourceLocation());
  ObjCObjectTL.setTypeArgsRAngleLoc(SourceLocation());

  // Fill in protocol qualifiers.
  ObjCObjectTL.setProtocolLAngleLoc(lAngleLoc);
  ObjCObjectTL.setProtocolRAngleLoc(rAngleLoc);
  for (unsigned i = 0, n = protocols.size(); i != n; ++i)
    ObjCObjectTL.setProtocolLoc(i, protocolLocs[i]);

  // We're done. Return the completed type to the parser.
  return CreateParsedType(Result, ResultTInfo);
}

TypeResult Sema::actOnObjCTypeArgsAndProtocolQualifiers(
             Scope *S,
             SourceLocation Loc,
             ParsedType BaseType,
             SourceLocation TypeArgsLAngleLoc,
             ArrayRef<ParsedType> TypeArgs,
             SourceLocation TypeArgsRAngleLoc,
             SourceLocation ProtocolLAngleLoc,
             ArrayRef<Decl *> Protocols,
             ArrayRef<SourceLocation> ProtocolLocs,
             SourceLocation ProtocolRAngleLoc) {
  TypeSourceInfo *BaseTypeInfo = nullptr;
  QualType T = GetTypeFromParser(BaseType, &BaseTypeInfo);
  if (T.isNull())
    return true;

  // Handle missing type-source info.
  if (!BaseTypeInfo)
    BaseTypeInfo = Context.getTrivialTypeSourceInfo(T, Loc);

  // Extract type arguments.
  SmallVector<TypeSourceInfo *, 4> ActualTypeArgInfos;
  for (unsigned i = 0, n = TypeArgs.size(); i != n; ++i) {
    TypeSourceInfo *TypeArgInfo = nullptr;
    QualType TypeArg = GetTypeFromParser(TypeArgs[i], &TypeArgInfo);
    if (TypeArg.isNull()) {
      ActualTypeArgInfos.clear();
      break;
    }

    assert(TypeArgInfo && "No type source info?");
    ActualTypeArgInfos.push_back(TypeArgInfo);
  }

  // Build the object type.
  QualType Result = BuildObjCObjectType(
      T, BaseTypeInfo->getTypeLoc().getSourceRange().getBegin(),
      TypeArgsLAngleLoc, ActualTypeArgInfos, TypeArgsRAngleLoc,
      ProtocolLAngleLoc,
      llvm::makeArrayRef((ObjCProtocolDecl * const *)Protocols.data(),
                         Protocols.size()),
      ProtocolLocs, ProtocolRAngleLoc,
      /*FailOnError=*/false);

  if (Result == T)
    return BaseType;

  // Create source information for this type.
  TypeSourceInfo *ResultTInfo = Context.CreateTypeSourceInfo(Result);
  TypeLoc ResultTL = ResultTInfo->getTypeLoc();

  // For id<Proto1, Proto2> or Class<Proto1, Proto2>, we'll have an
  // object pointer type. Fill in source information for it.
  if (auto ObjCObjectPointerTL = ResultTL.getAs<ObjCObjectPointerTypeLoc>()) {
    // The '*' is implicit.
    ObjCObjectPointerTL.setStarLoc(SourceLocation());
    ResultTL = ObjCObjectPointerTL.getPointeeLoc();
  }

  if (auto OTPTL = ResultTL.getAs<ObjCTypeParamTypeLoc>()) {
    // Protocol qualifier information.
    if (OTPTL.getNumProtocols() > 0) {
      assert(OTPTL.getNumProtocols() == Protocols.size());
      OTPTL.setProtocolLAngleLoc(ProtocolLAngleLoc);
      OTPTL.setProtocolRAngleLoc(ProtocolRAngleLoc);
      for (unsigned i = 0, n = Protocols.size(); i != n; ++i)
        OTPTL.setProtocolLoc(i, ProtocolLocs[i]);
    }

    // We're done. Return the completed type to the parser.
    return CreateParsedType(Result, ResultTInfo);
  }

  auto ObjCObjectTL = ResultTL.castAs<ObjCObjectTypeLoc>();

  // Type argument information.
  if (ObjCObjectTL.getNumTypeArgs() > 0) {
    assert(ObjCObjectTL.getNumTypeArgs() == ActualTypeArgInfos.size());
    ObjCObjectTL.setTypeArgsLAngleLoc(TypeArgsLAngleLoc);
    ObjCObjectTL.setTypeArgsRAngleLoc(TypeArgsRAngleLoc);
    for (unsigned i = 0, n = ActualTypeArgInfos.size(); i != n; ++i)
      ObjCObjectTL.setTypeArgTInfo(i, ActualTypeArgInfos[i]);
  } else {
    ObjCObjectTL.setTypeArgsLAngleLoc(SourceLocation());
    ObjCObjectTL.setTypeArgsRAngleLoc(SourceLocation());
  }

  // Protocol qualifier information.
  if (ObjCObjectTL.getNumProtocols() > 0) {
    assert(ObjCObjectTL.getNumProtocols() == Protocols.size());
    ObjCObjectTL.setProtocolLAngleLoc(ProtocolLAngleLoc);
    ObjCObjectTL.setProtocolRAngleLoc(ProtocolRAngleLoc);
    for (unsigned i = 0, n = Protocols.size(); i != n; ++i)
      ObjCObjectTL.setProtocolLoc(i, ProtocolLocs[i]);
  } else {
    ObjCObjectTL.setProtocolLAngleLoc(SourceLocation());
    ObjCObjectTL.setProtocolRAngleLoc(SourceLocation());
  }

  // Base type.
  ObjCObjectTL.setHasBaseTypeAsWritten(true);
  if (ObjCObjectTL.getType() == T)
    ObjCObjectTL.getBaseLoc().initializeFullCopy(BaseTypeInfo->getTypeLoc());
  else
    ObjCObjectTL.getBaseLoc().initialize(Context, Loc);

  // We're done. Return the completed type to the parser.
  return CreateParsedType(Result, ResultTInfo);
}

static OpenCLAccessAttr::Spelling
getImageAccess(const ParsedAttributesView &Attrs) {
  for (const ParsedAttr &AL : Attrs)
    if (AL.getKind() == ParsedAttr::AT_OpenCLAccess)
      return static_cast<OpenCLAccessAttr::Spelling>(AL.getSemanticSpelling());
  return OpenCLAccessAttr::Keyword_read_only;
}

static QualType ConvertConstrainedAutoDeclSpecToType(Sema &S, DeclSpec &DS,
                                                     AutoTypeKeyword AutoKW) {
  assert(DS.isConstrainedAuto());
  TemplateIdAnnotation *TemplateId = DS.getRepAsTemplateId();
  TemplateArgumentListInfo TemplateArgsInfo;
  TemplateArgsInfo.setLAngleLoc(TemplateId->LAngleLoc);
  TemplateArgsInfo.setRAngleLoc(TemplateId->RAngleLoc);
  ASTTemplateArgsPtr TemplateArgsPtr(TemplateId->getTemplateArgs(),
                                     TemplateId->NumArgs);
  S.translateTemplateArguments(TemplateArgsPtr, TemplateArgsInfo);
  llvm::SmallVector<TemplateArgument, 8> TemplateArgs;
  for (auto &ArgLoc : TemplateArgsInfo.arguments())
    TemplateArgs.push_back(ArgLoc.getArgument());
  return S.Context.getAutoType(
      QualType(), AutoKW, false, /*IsPack=*/false,
      cast<ConceptDecl>(TemplateId->Template.get().getAsTemplateDecl()),
      TemplateArgs);
}

/// Convert the specified declspec to the appropriate type
/// object.
/// \param state Specifies the declarator containing the declaration specifier
/// to be converted, along with other associated processing state.
/// \returns The type described by the declaration specifiers.  This function
/// never returns null.
static QualType ConvertDeclSpecToType(TypeProcessingState &state) {
  // FIXME: Should move the logic from DeclSpec::Finish to here for validity
  // checking.

  Sema &S = state.getSema();
  Declarator &declarator = state.getDeclarator();
  DeclSpec &DS = declarator.getMutableDeclSpec();
  SourceLocation DeclLoc = declarator.getIdentifierLoc();
  if (DeclLoc.isInvalid())
    DeclLoc = DS.getBeginLoc();

  ASTContext &Context = S.Context;

  QualType Result;
  switch (DS.getTypeSpecType()) {
  case DeclSpec::TST_void:
    Result = Context.VoidTy;
    break;
  case DeclSpec::TST_char:
    if (DS.getTypeSpecSign() == TypeSpecifierSign::Unspecified)
      Result = Context.CharTy;
    else if (DS.getTypeSpecSign() == TypeSpecifierSign::Signed)
      Result = Context.SignedCharTy;
    else {
      assert(DS.getTypeSpecSign() == TypeSpecifierSign::Unsigned &&
             "Unknown TSS value");
      Result = Context.UnsignedCharTy;
    }
    break;
  case DeclSpec::TST_wchar:
    if (DS.getTypeSpecSign() == TypeSpecifierSign::Unspecified)
      Result = Context.WCharTy;
    else if (DS.getTypeSpecSign() == TypeSpecifierSign::Signed) {
      S.Diag(DS.getTypeSpecSignLoc(), diag::ext_wchar_t_sign_spec)
        << DS.getSpecifierName(DS.getTypeSpecType(),
                               Context.getPrintingPolicy());
      Result = Context.getSignedWCharType();
    } else {
      assert(DS.getTypeSpecSign() == TypeSpecifierSign::Unsigned &&
             "Unknown TSS value");
      S.Diag(DS.getTypeSpecSignLoc(), diag::ext_wchar_t_sign_spec)
        << DS.getSpecifierName(DS.getTypeSpecType(),
                               Context.getPrintingPolicy());
      Result = Context.getUnsignedWCharType();
    }
    break;
  case DeclSpec::TST_char8:
    assert(DS.getTypeSpecSign() == TypeSpecifierSign::Unspecified &&
           "Unknown TSS value");
    Result = Context.Char8Ty;
    break;
  case DeclSpec::TST_char16:
    assert(DS.getTypeSpecSign() == TypeSpecifierSign::Unspecified &&
           "Unknown TSS value");
    Result = Context.Char16Ty;
    break;
  case DeclSpec::TST_char32:
    assert(DS.getTypeSpecSign() == TypeSpecifierSign::Unspecified &&
           "Unknown TSS value");
    Result = Context.Char32Ty;
    break;
  case DeclSpec::TST_unspecified:
    // If this is a missing declspec in a block literal return context, then it
    // is inferred from the return statements inside the block.
    // The declspec is always missing in a lambda expr context; it is either
    // specified with a trailing return type or inferred.
    if (S.getLangOpts().CPlusPlus14 &&
        declarator.getContext() == DeclaratorContext::LambdaExpr) {
      // In C++1y, a lambda's implicit return type is 'auto'.
      Result = Context.getAutoDeductType();
      break;
    } else if (declarator.getContext() == DeclaratorContext::LambdaExpr ||
               checkOmittedBlockReturnType(S, declarator,
                                           Context.DependentTy)) {
      Result = Context.DependentTy;
      break;
    }

    // Unspecified typespec defaults to int in C90.  However, the C90 grammar
    // [C90 6.5] only allows a decl-spec if there was *some* type-specifier,
    // type-qualifier, or storage-class-specifier.  If not, emit an extwarn.
    // Note that the one exception to this is function definitions, which are
    // allowed to be completely missing a declspec.  This is handled in the
    // parser already though by it pretending to have seen an 'int' in this
    // case.
    if (S.getLangOpts().ImplicitInt) {
      // In C89 mode, we only warn if there is a completely missing declspec
      // when one is not allowed.
      if (DS.isEmpty()) {
        S.Diag(DeclLoc, diag::ext_missing_declspec)
            << DS.getSourceRange()
            << FixItHint::CreateInsertion(DS.getBeginLoc(), "int");
      }
    } else if (!DS.hasTypeSpecifier()) {
      // C99 and C++ require a type specifier.  For example, C99 6.7.2p2 says:
      // "At least one type specifier shall be given in the declaration
      // specifiers in each declaration, and in the specifier-qualifier list in
      // each struct declaration and type name."
      if (S.getLangOpts().CPlusPlus && !DS.isTypeSpecPipe()) {
        S.Diag(DeclLoc, diag::err_missing_type_specifier)
          << DS.getSourceRange();

        // When this occurs in C++ code, often something is very broken with the
        // value being declared, poison it as invalid so we don't get chains of
        // errors.
        declarator.setInvalidType(true);
      } else if ((S.getLangOpts().OpenCLVersion >= 200 ||
                  S.getLangOpts().OpenCLCPlusPlus ||
                  S.getLangOpts().SYCLIsDevice) &&
                 DS.isTypeSpecPipe()) {
        S.Diag(DeclLoc, diag::err_missing_actual_pipe_type)
          << DS.getSourceRange();
        declarator.setInvalidType(true);
      } else {
        S.Diag(DeclLoc, diag::ext_missing_type_specifier)
          << DS.getSourceRange();
      }
    }

    LLVM_FALLTHROUGH;
  case DeclSpec::TST_int: {
    if (DS.getTypeSpecSign() != TypeSpecifierSign::Unsigned) {
      switch (DS.getTypeSpecWidth()) {
      case TypeSpecifierWidth::Unspecified:
        Result = Context.IntTy;
        break;
      case TypeSpecifierWidth::Short:
        Result = Context.ShortTy;
        break;
      case TypeSpecifierWidth::Long:
        Result = Context.LongTy;
        break;
      case TypeSpecifierWidth::LongLong:
        Result = Context.LongLongTy;

        // 'long long' is a C99 or C++11 feature.
        if (!S.getLangOpts().C99) {
          if (S.getLangOpts().CPlusPlus)
            S.Diag(DS.getTypeSpecWidthLoc(),
                   S.getLangOpts().CPlusPlus11 ?
                   diag::warn_cxx98_compat_longlong : diag::ext_cxx11_longlong);
          else
            S.Diag(DS.getTypeSpecWidthLoc(), diag::ext_c99_longlong);
        }
        break;
      }
    } else {
      switch (DS.getTypeSpecWidth()) {
      case TypeSpecifierWidth::Unspecified:
        Result = Context.UnsignedIntTy;
        break;
      case TypeSpecifierWidth::Short:
        Result = Context.UnsignedShortTy;
        break;
      case TypeSpecifierWidth::Long:
        Result = Context.UnsignedLongTy;
        break;
      case TypeSpecifierWidth::LongLong:
        Result = Context.UnsignedLongLongTy;

        // 'long long' is a C99 or C++11 feature.
        if (!S.getLangOpts().C99) {
          if (S.getLangOpts().CPlusPlus)
            S.Diag(DS.getTypeSpecWidthLoc(),
                   S.getLangOpts().CPlusPlus11 ?
                   diag::warn_cxx98_compat_longlong : diag::ext_cxx11_longlong);
          else
            S.Diag(DS.getTypeSpecWidthLoc(), diag::ext_c99_longlong);
        }
        break;
      }
    }
    break;
  }
  case DeclSpec::TST_extint: {
    if (!S.Context.getTargetInfo().hasExtIntType())
      S.Diag(DS.getTypeSpecTypeLoc(), diag::err_type_unsupported)
        << "_ExtInt";
    Result =
        S.BuildExtIntType(DS.getTypeSpecSign() == TypeSpecifierSign::Unsigned,
                          DS.getRepAsExpr(), DS.getBeginLoc());
    if (Result.isNull()) {
      Result = Context.IntTy;
      declarator.setInvalidType(true);
    }
    break;
  }
  case DeclSpec::TST_accum: {
    switch (DS.getTypeSpecWidth()) {
    case TypeSpecifierWidth::Short:
      Result = Context.ShortAccumTy;
      break;
    case TypeSpecifierWidth::Unspecified:
      Result = Context.AccumTy;
      break;
    case TypeSpecifierWidth::Long:
      Result = Context.LongAccumTy;
      break;
    case TypeSpecifierWidth::LongLong:
      llvm_unreachable("Unable to specify long long as _Accum width");
    }

    if (DS.getTypeSpecSign() == TypeSpecifierSign::Unsigned)
      Result = Context.getCorrespondingUnsignedType(Result);

    if (DS.isTypeSpecSat())
      Result = Context.getCorrespondingSaturatedType(Result);

    break;
  }
  case DeclSpec::TST_fract: {
    switch (DS.getTypeSpecWidth()) {
    case TypeSpecifierWidth::Short:
      Result = Context.ShortFractTy;
      break;
    case TypeSpecifierWidth::Unspecified:
      Result = Context.FractTy;
      break;
    case TypeSpecifierWidth::Long:
      Result = Context.LongFractTy;
      break;
    case TypeSpecifierWidth::LongLong:
      llvm_unreachable("Unable to specify long long as _Fract width");
    }

    if (DS.getTypeSpecSign() == TypeSpecifierSign::Unsigned)
      Result = Context.getCorrespondingUnsignedType(Result);

    if (DS.isTypeSpecSat())
      Result = Context.getCorrespondingSaturatedType(Result);

    break;
  }
  case DeclSpec::TST_int128:
    if (!S.Context.getTargetInfo().hasInt128Type() &&
        !S.getLangOpts().SYCLIsDevice &&
        !(S.getLangOpts().OpenMP && S.getLangOpts().OpenMPIsDevice))
      S.Diag(DS.getTypeSpecTypeLoc(), diag::err_type_unsupported)
        << "__int128";
    if (DS.getTypeSpecSign() == TypeSpecifierSign::Unsigned)
      Result = Context.UnsignedInt128Ty;
    else
      Result = Context.Int128Ty;
    break;
  case DeclSpec::TST_float16:
    {
      // CUDA host and device may have different _Float16 support, therefore
      // do not diagnose _Float16 usage to avoid false alarm.
      // ToDo: more precise diagnostics for CUDA.
      if (!S.Context.getTargetInfo().hasFloat16Type() &&
          !S.getLangOpts().CUDA &&
          !(S.getLangOpts().OpenMP && S.getLangOpts().OpenMPIsDevice))
        S.Diag(DS.getTypeSpecTypeLoc(), diag::err_type_unsupported)
            << "_Float16";
    }
    Result = Context.Float16Ty;
    break;
  case DeclSpec::TST_half:    Result = Context.HalfTy; break;
  case DeclSpec::TST_BFloat16:
    if (!S.Context.getTargetInfo().hasBFloat16Type())
      S.Diag(DS.getTypeSpecTypeLoc(), diag::err_type_unsupported)
        << "__bf16";
    Result = Context.BFloat16Ty;
    break;
  case DeclSpec::TST_float:   Result = Context.FloatTy; break;
  case DeclSpec::TST_double:
    if (DS.getTypeSpecWidth() == TypeSpecifierWidth::Long)
      Result = Context.LongDoubleTy;
    else
      Result = Context.DoubleTy;
    break;
  case DeclSpec::TST_float128:
    if (!S.Context.getTargetInfo().hasFloat128Type() &&
        !S.getLangOpts().SYCLIsDevice &&
        !(S.getLangOpts().OpenMP && S.getLangOpts().OpenMPIsDevice))
      S.Diag(DS.getTypeSpecTypeLoc(), diag::err_type_unsupported)
          << "__float128";
    Result = Context.Float128Ty;
    break;
  case DeclSpec::TST_bool:
    Result = Context.BoolTy; // _Bool or bool
    break;
  case DeclSpec::TST_decimal32:    // _Decimal32
  case DeclSpec::TST_decimal64:    // _Decimal64
  case DeclSpec::TST_decimal128:   // _Decimal128
    S.Diag(DS.getTypeSpecTypeLoc(), diag::err_decimal_unsupported);
    Result = Context.IntTy;
    declarator.setInvalidType(true);
    break;
  case DeclSpec::TST_class:
  case DeclSpec::TST_enum:
  case DeclSpec::TST_union:
  case DeclSpec::TST_struct:
  case DeclSpec::TST_interface: {
    TagDecl *D = dyn_cast_or_null<TagDecl>(DS.getRepAsDecl());
    if (!D) {
      // This can happen in C++ with ambiguous lookups.
      Result = Context.IntTy;
      declarator.setInvalidType(true);
      break;
    }

    // If the type is deprecated or unavailable, diagnose it.
    S.DiagnoseUseOfDecl(D, DS.getTypeSpecTypeNameLoc());

    assert(DS.getTypeSpecWidth() == TypeSpecifierWidth::Unspecified &&
           DS.getTypeSpecComplex() == 0 &&
           DS.getTypeSpecSign() == TypeSpecifierSign::Unspecified &&
           "No qualifiers on tag names!");

    // TypeQuals handled by caller.
    Result = Context.getTypeDeclType(D);

    // In both C and C++, make an ElaboratedType.
    ElaboratedTypeKeyword Keyword
      = ElaboratedType::getKeywordForTypeSpec(DS.getTypeSpecType());
    Result = S.getElaboratedType(Keyword, DS.getTypeSpecScope(), Result,
                                 DS.isTypeSpecOwned() ? D : nullptr);
    break;
  }
  case DeclSpec::TST_typename: {
    assert(DS.getTypeSpecWidth() == TypeSpecifierWidth::Unspecified &&
           DS.getTypeSpecComplex() == 0 &&
           DS.getTypeSpecSign() == TypeSpecifierSign::Unspecified &&
           "Can't handle qualifiers on typedef names yet!");
    Result = S.GetTypeFromParser(DS.getRepAsType());
    if (Result.isNull()) {
      declarator.setInvalidType(true);
    }

    // TypeQuals handled by caller.
    break;
  }
  case DeclSpec::TST_typeofType:
    // FIXME: Preserve type source info.
    Result = S.GetTypeFromParser(DS.getRepAsType());
    assert(!Result.isNull() && "Didn't get a type for typeof?");
    if (!Result->isDependentType())
      if (const TagType *TT = Result->getAs<TagType>())
        S.DiagnoseUseOfDecl(TT->getDecl(), DS.getTypeSpecTypeLoc());
    // TypeQuals handled by caller.
    Result = Context.getTypeOfType(Result);
    break;
  case DeclSpec::TST_typeofExpr: {
    Expr *E = DS.getRepAsExpr();
    assert(E && "Didn't get an expression for typeof?");
    // TypeQuals handled by caller.
    Result = S.BuildTypeofExprType(E, DS.getTypeSpecTypeLoc());
    if (Result.isNull()) {
      Result = Context.IntTy;
      declarator.setInvalidType(true);
    }
    break;
  }
  case DeclSpec::TST_decltype: {
    Expr *E = DS.getRepAsExpr();
    assert(E && "Didn't get an expression for decltype?");
    // TypeQuals handled by caller.
    Result = S.BuildDecltypeType(E, DS.getTypeSpecTypeLoc());
    if (Result.isNull()) {
      Result = Context.IntTy;
      declarator.setInvalidType(true);
    }
    break;
  }
  case DeclSpec::TST_underlyingType:
    Result = S.GetTypeFromParser(DS.getRepAsType());
    assert(!Result.isNull() && "Didn't get a type for __underlying_type?");
    Result = S.BuildUnaryTransformType(Result,
                                       UnaryTransformType::EnumUnderlyingType,
                                       DS.getTypeSpecTypeLoc());
    if (Result.isNull()) {
      Result = Context.IntTy;
      declarator.setInvalidType(true);
    }
    break;

  case DeclSpec::TST_auto:
    if (DS.isConstrainedAuto()) {
      Result = ConvertConstrainedAutoDeclSpecToType(S, DS,
                                                    AutoTypeKeyword::Auto);
      break;
    }
    Result = Context.getAutoType(QualType(), AutoTypeKeyword::Auto, false);
    break;

  case DeclSpec::TST_auto_type:
    Result = Context.getAutoType(QualType(), AutoTypeKeyword::GNUAutoType, false);
    break;

  case DeclSpec::TST_decltype_auto:
    if (DS.isConstrainedAuto()) {
      Result =
          ConvertConstrainedAutoDeclSpecToType(S, DS,
                                               AutoTypeKeyword::DecltypeAuto);
      break;
    }
    Result = Context.getAutoType(QualType(), AutoTypeKeyword::DecltypeAuto,
                                 /*IsDependent*/ false);
    break;

  case DeclSpec::TST_unknown_anytype:
    Result = Context.UnknownAnyTy;
    break;

  case DeclSpec::TST_atomic:
    Result = S.GetTypeFromParser(DS.getRepAsType());
    assert(!Result.isNull() && "Didn't get a type for _Atomic?");
    Result = S.BuildAtomicType(Result, DS.getTypeSpecTypeLoc());
    if (Result.isNull()) {
      Result = Context.IntTy;
      declarator.setInvalidType(true);
    }
    break;

#define GENERIC_IMAGE_TYPE(ImgType, Id)                                        \
  case DeclSpec::TST_##ImgType##_t:                                            \
    switch (getImageAccess(DS.getAttributes())) {                              \
    case OpenCLAccessAttr::Keyword_write_only:                                 \
      Result = Context.Id##WOTy;                                               \
      break;                                                                   \
    case OpenCLAccessAttr::Keyword_read_write:                                 \
      Result = Context.Id##RWTy;                                               \
      break;                                                                   \
    case OpenCLAccessAttr::Keyword_read_only:                                  \
      Result = Context.Id##ROTy;                                               \
      break;                                                                   \
    case OpenCLAccessAttr::SpellingNotCalculated:                              \
      llvm_unreachable("Spelling not yet calculated");                         \
    }                                                                          \
    break;
#include "clang/Basic/OpenCLImageTypes.def"

  case DeclSpec::TST_error:
    Result = Context.IntTy;
    declarator.setInvalidType(true);
    break;
  }

  // FIXME: we want resulting declarations to be marked invalid, but claiming
  // the type is invalid is too strong - e.g. it causes ActOnTypeName to return
  // a null type.
  if (Result->containsErrors())
    declarator.setInvalidType();

  if (S.getLangOpts().OpenCL &&
      S.checkOpenCLDisabledTypeDeclSpec(DS, Result))
    declarator.setInvalidType(true);

  bool IsFixedPointType = DS.getTypeSpecType() == DeclSpec::TST_accum ||
                          DS.getTypeSpecType() == DeclSpec::TST_fract;

  // Only fixed point types can be saturated
  if (DS.isTypeSpecSat() && !IsFixedPointType)
    S.Diag(DS.getTypeSpecSatLoc(), diag::err_invalid_saturation_spec)
        << DS.getSpecifierName(DS.getTypeSpecType(),
                               Context.getPrintingPolicy());

  // Handle complex types.
  if (DS.getTypeSpecComplex() == DeclSpec::TSC_complex) {
    if (S.getLangOpts().Freestanding)
      S.Diag(DS.getTypeSpecComplexLoc(), diag::ext_freestanding_complex);
    Result = Context.getComplexType(Result);
  } else if (DS.isTypeAltiVecVector()) {
    unsigned typeSize = static_cast<unsigned>(Context.getTypeSize(Result));
    assert(typeSize > 0 && "type size for vector must be greater than 0 bits");
    VectorType::VectorKind VecKind = VectorType::AltiVecVector;
    if (DS.isTypeAltiVecPixel())
      VecKind = VectorType::AltiVecPixel;
    else if (DS.isTypeAltiVecBool())
      VecKind = VectorType::AltiVecBool;
    Result = Context.getVectorType(Result, 128/typeSize, VecKind);
  }

  // FIXME: Imaginary.
  if (DS.getTypeSpecComplex() == DeclSpec::TSC_imaginary)
    S.Diag(DS.getTypeSpecComplexLoc(), diag::err_imaginary_not_supported);

  // Before we process any type attributes, synthesize a block literal
  // function declarator if necessary.
  if (declarator.getContext() == DeclaratorContext::BlockLiteral)
    maybeSynthesizeBlockSignature(state, Result);

  // Apply any type attributes from the decl spec.  This may cause the
  // list of type attributes to be temporarily saved while the type
  // attributes are pushed around.
  // pipe attributes will be handled later ( at GetFullTypeForDeclarator )
  if (!DS.isTypeSpecPipe())
    processTypeAttrs(state, Result, TAL_DeclSpec, DS.getAttributes());

  // Apply const/volatile/restrict qualifiers to T.
  if (unsigned TypeQuals = DS.getTypeQualifiers()) {
    // Warn about CV qualifiers on function types.
    // C99 6.7.3p8:
    //   If the specification of a function type includes any type qualifiers,
    //   the behavior is undefined.
    // C++11 [dcl.fct]p7:
    //   The effect of a cv-qualifier-seq in a function declarator is not the
    //   same as adding cv-qualification on top of the function type. In the
    //   latter case, the cv-qualifiers are ignored.
    if (Result->isFunctionType()) {
      diagnoseAndRemoveTypeQualifiers(
          S, DS, TypeQuals, Result, DeclSpec::TQ_const | DeclSpec::TQ_volatile,
          S.getLangOpts().CPlusPlus
              ? diag::warn_typecheck_function_qualifiers_ignored
              : diag::warn_typecheck_function_qualifiers_unspecified);
      // No diagnostic for 'restrict' or '_Atomic' applied to a
      // function type; we'll diagnose those later, in BuildQualifiedType.
    }

    // C++11 [dcl.ref]p1:
    //   Cv-qualified references are ill-formed except when the
    //   cv-qualifiers are introduced through the use of a typedef-name
    //   or decltype-specifier, in which case the cv-qualifiers are ignored.
    //
    // There don't appear to be any other contexts in which a cv-qualified
    // reference type could be formed, so the 'ill-formed' clause here appears
    // to never happen.
    if (TypeQuals && Result->isReferenceType()) {
      diagnoseAndRemoveTypeQualifiers(
          S, DS, TypeQuals, Result,
          DeclSpec::TQ_const | DeclSpec::TQ_volatile | DeclSpec::TQ_atomic,
          diag::warn_typecheck_reference_qualifiers);
    }

    // C90 6.5.3 constraints: "The same type qualifier shall not appear more
    // than once in the same specifier-list or qualifier-list, either directly
    // or via one or more typedefs."
    if (!S.getLangOpts().C99 && !S.getLangOpts().CPlusPlus
        && TypeQuals & Result.getCVRQualifiers()) {
      if (TypeQuals & DeclSpec::TQ_const && Result.isConstQualified()) {
        S.Diag(DS.getConstSpecLoc(), diag::ext_duplicate_declspec)
          << "const";
      }

      if (TypeQuals & DeclSpec::TQ_volatile && Result.isVolatileQualified()) {
        S.Diag(DS.getVolatileSpecLoc(), diag::ext_duplicate_declspec)
          << "volatile";
      }

      // C90 doesn't have restrict nor _Atomic, so it doesn't force us to
      // produce a warning in this case.
    }

    QualType Qualified = S.BuildQualifiedType(Result, DeclLoc, TypeQuals, &DS);

    // If adding qualifiers fails, just use the unqualified type.
    if (Qualified.isNull())
      declarator.setInvalidType(true);
    else
      Result = Qualified;
  }

  assert(!Result.isNull() && "This function should not return a null type");
  return Result;
}

static std::string getPrintableNameForEntity(DeclarationName Entity) {
  if (Entity)
    return Entity.getAsString();

  return "type name";
}

QualType Sema::BuildQualifiedType(QualType T, SourceLocation Loc,
                                  Qualifiers Qs, const DeclSpec *DS) {
  if (T.isNull())
    return QualType();

  // Ignore any attempt to form a cv-qualified reference.
  if (T->isReferenceType()) {
    Qs.removeConst();
    Qs.removeVolatile();
  }

  // Enforce C99 6.7.3p2: "Types other than pointer types derived from
  // object or incomplete types shall not be restrict-qualified."
  if (Qs.hasRestrict()) {
    unsigned DiagID = 0;
    QualType ProblemTy;

    if (T->isAnyPointerType() || T->isReferenceType() ||
        T->isMemberPointerType()) {
      QualType EltTy;
      if (T->isObjCObjectPointerType())
        EltTy = T;
      else if (const MemberPointerType *PTy = T->getAs<MemberPointerType>())
        EltTy = PTy->getPointeeType();
      else
        EltTy = T->getPointeeType();

      // If we have a pointer or reference, the pointee must have an object
      // incomplete type.
      if (!EltTy->isIncompleteOrObjectType()) {
        DiagID = diag::err_typecheck_invalid_restrict_invalid_pointee;
        ProblemTy = EltTy;
      }
    } else if (!T->isDependentType()) {
      DiagID = diag::err_typecheck_invalid_restrict_not_pointer;
      ProblemTy = T;
    }

    if (DiagID) {
      Diag(DS ? DS->getRestrictSpecLoc() : Loc, DiagID) << ProblemTy;
      Qs.removeRestrict();
    }
  }

  return Context.getQualifiedType(T, Qs);
}

QualType Sema::BuildQualifiedType(QualType T, SourceLocation Loc,
                                  unsigned CVRAU, const DeclSpec *DS) {
  if (T.isNull())
    return QualType();

  // Ignore any attempt to form a cv-qualified reference.
  if (T->isReferenceType())
    CVRAU &=
        ~(DeclSpec::TQ_const | DeclSpec::TQ_volatile | DeclSpec::TQ_atomic);

  // Convert from DeclSpec::TQ to Qualifiers::TQ by just dropping TQ_atomic and
  // TQ_unaligned;
  unsigned CVR = CVRAU & ~(DeclSpec::TQ_atomic | DeclSpec::TQ_unaligned);

  // C11 6.7.3/5:
  //   If the same qualifier appears more than once in the same
  //   specifier-qualifier-list, either directly or via one or more typedefs,
  //   the behavior is the same as if it appeared only once.
  //
  // It's not specified what happens when the _Atomic qualifier is applied to
  // a type specified with the _Atomic specifier, but we assume that this
  // should be treated as if the _Atomic qualifier appeared multiple times.
  if (CVRAU & DeclSpec::TQ_atomic && !T->isAtomicType()) {
    // C11 6.7.3/5:
    //   If other qualifiers appear along with the _Atomic qualifier in a
    //   specifier-qualifier-list, the resulting type is the so-qualified
    //   atomic type.
    //
    // Don't need to worry about array types here, since _Atomic can't be
    // applied to such types.
    SplitQualType Split = T.getSplitUnqualifiedType();
    T = BuildAtomicType(QualType(Split.Ty, 0),
                        DS ? DS->getAtomicSpecLoc() : Loc);
    if (T.isNull())
      return T;
    Split.Quals.addCVRQualifiers(CVR);
    return BuildQualifiedType(T, Loc, Split.Quals);
  }

  Qualifiers Q = Qualifiers::fromCVRMask(CVR);
  Q.setUnaligned(CVRAU & DeclSpec::TQ_unaligned);
  return BuildQualifiedType(T, Loc, Q, DS);
}

/// Build a paren type including \p T.
QualType Sema::BuildParenType(QualType T) {
  return Context.getParenType(T);
}

/// Given that we're building a pointer or reference to the given
static QualType inferARCLifetimeForPointee(Sema &S, QualType type,
                                           SourceLocation loc,
                                           bool isReference) {
  // Bail out if retention is unrequired or already specified.
  if (!type->isObjCLifetimeType() ||
      type.getObjCLifetime() != Qualifiers::OCL_None)
    return type;

  Qualifiers::ObjCLifetime implicitLifetime = Qualifiers::OCL_None;

  // If the object type is const-qualified, we can safely use
  // __unsafe_unretained.  This is safe (because there are no read
  // barriers), and it'll be safe to coerce anything but __weak* to
  // the resulting type.
  if (type.isConstQualified()) {
    implicitLifetime = Qualifiers::OCL_ExplicitNone;

  // Otherwise, check whether the static type does not require
  // retaining.  This currently only triggers for Class (possibly
  // protocol-qualifed, and arrays thereof).
  } else if (type->isObjCARCImplicitlyUnretainedType()) {
    implicitLifetime = Qualifiers::OCL_ExplicitNone;

  // If we are in an unevaluated context, like sizeof, skip adding a
  // qualification.
  } else if (S.isUnevaluatedContext()) {
    return type;

  // If that failed, give an error and recover using __strong.  __strong
  // is the option most likely to prevent spurious second-order diagnostics,
  // like when binding a reference to a field.
  } else {
    // These types can show up in private ivars in system headers, so
    // we need this to not be an error in those cases.  Instead we
    // want to delay.
    if (S.DelayedDiagnostics.shouldDelayDiagnostics()) {
      S.DelayedDiagnostics.add(
          sema::DelayedDiagnostic::makeForbiddenType(loc,
              diag::err_arc_indirect_no_ownership, type, isReference));
    } else {
      S.Diag(loc, diag::err_arc_indirect_no_ownership) << type << isReference;
    }
    implicitLifetime = Qualifiers::OCL_Strong;
  }
  assert(implicitLifetime && "didn't infer any lifetime!");

  Qualifiers qs;
  qs.addObjCLifetime(implicitLifetime);
  return S.Context.getQualifiedType(type, qs);
}

static std::string getFunctionQualifiersAsString(const FunctionProtoType *FnTy){
  std::string Quals = FnTy->getMethodQuals().getAsString();

  switch (FnTy->getRefQualifier()) {
  case RQ_None:
    break;

  case RQ_LValue:
    if (!Quals.empty())
      Quals += ' ';
    Quals += '&';
    break;

  case RQ_RValue:
    if (!Quals.empty())
      Quals += ' ';
    Quals += "&&";
    break;
  }

  return Quals;
}

namespace {
/// Kinds of declarator that cannot contain a qualified function type.
///
/// C++98 [dcl.fct]p4 / C++11 [dcl.fct]p6:
///     a function type with a cv-qualifier or a ref-qualifier can only appear
///     at the topmost level of a type.
///
/// Parens and member pointers are permitted. We don't diagnose array and
/// function declarators, because they don't allow function types at all.
///
/// The values of this enum are used in diagnostics.
enum QualifiedFunctionKind { QFK_BlockPointer, QFK_Pointer, QFK_Reference };
} // end anonymous namespace

/// Check whether the type T is a qualified function type, and if it is,
/// diagnose that it cannot be contained within the given kind of declarator.
static bool checkQualifiedFunction(Sema &S, QualType T, SourceLocation Loc,
                                   QualifiedFunctionKind QFK) {
  // Does T refer to a function type with a cv-qualifier or a ref-qualifier?
  const FunctionProtoType *FPT = T->getAs<FunctionProtoType>();
  if (!FPT ||
      (FPT->getMethodQuals().empty() && FPT->getRefQualifier() == RQ_None))
    return false;

  S.Diag(Loc, diag::err_compound_qualified_function_type)
    << QFK << isa<FunctionType>(T.IgnoreParens()) << T
    << getFunctionQualifiersAsString(FPT);
  return true;
}

bool Sema::CheckQualifiedFunctionForTypeId(QualType T, SourceLocation Loc) {
  const FunctionProtoType *FPT = T->getAs<FunctionProtoType>();
  if (!FPT ||
      (FPT->getMethodQuals().empty() && FPT->getRefQualifier() == RQ_None))
    return false;

  Diag(Loc, diag::err_qualified_function_typeid)
      << T << getFunctionQualifiersAsString(FPT);
  return true;
}

// Helper to deduce addr space of a pointee type in OpenCL mode.
static QualType deduceOpenCLPointeeAddrSpace(Sema &S, QualType PointeeType) {
  if (!PointeeType->isUndeducedAutoType() && !PointeeType->isDependentType() &&
      !PointeeType->isSamplerT() &&
      !PointeeType.hasAddressSpace())
    PointeeType = S.getASTContext().getAddrSpaceQualType(
        PointeeType, S.getLangOpts().OpenCLGenericAddressSpace
                         ? LangAS::opencl_generic
                         : LangAS::opencl_private);
  return PointeeType;
}

/// Build a pointer type.
///
/// \param T The type to which we'll be building a pointer.
///
/// \param Loc The location of the entity whose type involves this
/// pointer type or, if there is no such entity, the location of the
/// type that will have pointer type.
///
/// \param Entity The name of the entity that involves the pointer
/// type, if known.
///
/// \returns A suitable pointer type, if there are no
/// errors. Otherwise, returns a NULL type.
QualType Sema::BuildPointerType(QualType T,
                                SourceLocation Loc, DeclarationName Entity) {
  if (T->isReferenceType()) {
    // C++ 8.3.2p4: There shall be no ... pointers to references ...
    Diag(Loc, diag::err_illegal_decl_pointer_to_reference)
      << getPrintableNameForEntity(Entity) << T;
    return QualType();
  }

  if (T->isFunctionType() && getLangOpts().OpenCL &&
      !getOpenCLOptions().isAvailableOption("__cl_clang_function_pointers",
                                            getLangOpts())) {
    Diag(Loc, diag::err_opencl_function_pointer) << /*pointer*/ 0;
    return QualType();
  }

  if (checkQualifiedFunction(*this, T, Loc, QFK_Pointer))
    return QualType();

  assert(!T->isObjCObjectType() && "Should build ObjCObjectPointerType");

  // In ARC, it is forbidden to build pointers to unqualified pointers.
  if (getLangOpts().ObjCAutoRefCount)
    T = inferARCLifetimeForPointee(*this, T, Loc, /*reference*/ false);

  if (getLangOpts().OpenCL)
    T = deduceOpenCLPointeeAddrSpace(*this, T);

  // Build the pointer type.
  return Context.getPointerType(T);
}

/// Build a reference type.
///
/// \param T The type to which we'll be building a reference.
///
/// \param Loc The location of the entity whose type involves this
/// reference type or, if there is no such entity, the location of the
/// type that will have reference type.
///
/// \param Entity The name of the entity that involves the reference
/// type, if known.
///
/// \returns A suitable reference type, if there are no
/// errors. Otherwise, returns a NULL type.
QualType Sema::BuildReferenceType(QualType T, bool SpelledAsLValue,
                                  SourceLocation Loc,
                                  DeclarationName Entity) {
  assert(Context.getCanonicalType(T) != Context.OverloadTy &&
         "Unresolved overloaded function type");

  // C++0x [dcl.ref]p6:
  //   If a typedef (7.1.3), a type template-parameter (14.3.1), or a
  //   decltype-specifier (7.1.6.2) denotes a type TR that is a reference to a
  //   type T, an attempt to create the type "lvalue reference to cv TR" creates
  //   the type "lvalue reference to T", while an attempt to create the type
  //   "rvalue reference to cv TR" creates the type TR.
  bool LValueRef = SpelledAsLValue || T->getAs<LValueReferenceType>();

  // C++ [dcl.ref]p4: There shall be no references to references.
  //
  // According to C++ DR 106, references to references are only
  // diagnosed when they are written directly (e.g., "int & &"),
  // but not when they happen via a typedef:
  //
  //   typedef int& intref;
  //   typedef intref& intref2;
  //
  // Parser::ParseDeclaratorInternal diagnoses the case where
  // references are written directly; here, we handle the
  // collapsing of references-to-references as described in C++0x.
  // DR 106 and 540 introduce reference-collapsing into C++98/03.

  // C++ [dcl.ref]p1:
  //   A declarator that specifies the type "reference to cv void"
  //   is ill-formed.
  if (T->isVoidType()) {
    Diag(Loc, diag::err_reference_to_void);
    return QualType();
  }

  if (checkQualifiedFunction(*this, T, Loc, QFK_Reference))
    return QualType();

  if (T->isFunctionType() && getLangOpts().OpenCL &&
      !getOpenCLOptions().isAvailableOption("__cl_clang_function_pointers",
                                            getLangOpts())) {
    Diag(Loc, diag::err_opencl_function_pointer) << /*reference*/ 1;
    return QualType();
  }

  // In ARC, it is forbidden to build references to unqualified pointers.
  if (getLangOpts().ObjCAutoRefCount)
    T = inferARCLifetimeForPointee(*this, T, Loc, /*reference*/ true);

  if (getLangOpts().OpenCL)
    T = deduceOpenCLPointeeAddrSpace(*this, T);

  // Handle restrict on references.
  if (LValueRef)
    return Context.getLValueReferenceType(T, SpelledAsLValue);
  return Context.getRValueReferenceType(T);
}

/// Build a Read-only Pipe type.
///
/// \param T The type to which we'll be building a Pipe.
///
/// \param Loc We do not use it for now.
///
/// \returns A suitable pipe type, if there are no errors. Otherwise, returns a
/// NULL type.
QualType Sema::BuildReadPipeType(QualType T, SourceLocation Loc) {
  return Context.getReadPipeType(T);
}

/// Build a Write-only Pipe type.
///
/// \param T The type to which we'll be building a Pipe.
///
/// \param Loc We do not use it for now.
///
/// \returns A suitable pipe type, if there are no errors. Otherwise, returns a
/// NULL type.
QualType Sema::BuildWritePipeType(QualType T, SourceLocation Loc) {
  return Context.getWritePipeType(T);
}

/// Build a extended int type.
///
/// \param IsUnsigned Boolean representing the signedness of the type.
///
/// \param BitWidth Size of this int type in bits, or an expression representing
/// that.
///
/// \param Loc Location of the keyword.
QualType Sema::BuildExtIntType(bool IsUnsigned, Expr *BitWidth,
                               SourceLocation Loc) {
  if (BitWidth->isInstantiationDependent())
    return Context.getDependentExtIntType(IsUnsigned, BitWidth);

  llvm::APSInt Bits(32);
  ExprResult ICE =
      VerifyIntegerConstantExpression(BitWidth, &Bits, /*FIXME*/ AllowFold);

  if (ICE.isInvalid())
    return QualType();

  int64_t NumBits = Bits.getSExtValue();
  if (!IsUnsigned && NumBits < 2) {
    Diag(Loc, diag::err_ext_int_bad_size) << 0;
    return QualType();
  }

  if (IsUnsigned && NumBits < 1) {
    Diag(Loc, diag::err_ext_int_bad_size) << 1;
    return QualType();
  }

  if (NumBits > llvm::IntegerType::MAX_INT_BITS) {
    Diag(Loc, diag::err_ext_int_max_size) << IsUnsigned
                                          << llvm::IntegerType::MAX_INT_BITS;
    return QualType();
  }

  return Context.getExtIntType(IsUnsigned, NumBits);
}

/// Check whether the specified array bound can be evaluated using the relevant
/// language rules. If so, returns the possibly-converted expression and sets
/// SizeVal to the size. If not, but the expression might be a VLA bound,
/// returns ExprResult(). Otherwise, produces a diagnostic and returns
/// ExprError().
static ExprResult checkArraySize(Sema &S, Expr *&ArraySize,
                                 llvm::APSInt &SizeVal, unsigned VLADiag,
                                 bool VLAIsError) {
  if (S.getLangOpts().CPlusPlus14 &&
      (VLAIsError ||
       !ArraySize->getType()->isIntegralOrUnscopedEnumerationType())) {
    // C++14 [dcl.array]p1:
    //   The constant-expression shall be a converted constant expression of
    //   type std::size_t.
    //
    // Don't apply this rule if we might be forming a VLA: in that case, we
    // allow non-constant expressions and constant-folding. We only need to use
    // the converted constant expression rules (to properly convert the source)
    // when the source expression is of class type.
    return S.CheckConvertedConstantExpression(
        ArraySize, S.Context.getSizeType(), SizeVal, Sema::CCEK_ArrayBound);
  }

  // If the size is an ICE, it certainly isn't a VLA. If we're in a GNU mode
  // (like gnu99, but not c99) accept any evaluatable value as an extension.
  class VLADiagnoser : public Sema::VerifyICEDiagnoser {
  public:
    unsigned VLADiag;
    bool VLAIsError;
    bool IsVLA = false;

    VLADiagnoser(unsigned VLADiag, bool VLAIsError)
        : VLADiag(VLADiag), VLAIsError(VLAIsError) {}

    Sema::SemaDiagnosticBuilder diagnoseNotICEType(Sema &S, SourceLocation Loc,
                                                   QualType T) override {
      return S.Diag(Loc, diag::err_array_size_non_int) << T;
    }

    Sema::SemaDiagnosticBuilder diagnoseNotICE(Sema &S,
                                               SourceLocation Loc) override {
      IsVLA = !VLAIsError;
      return S.Diag(Loc, VLADiag);
    }

    Sema::SemaDiagnosticBuilder diagnoseFold(Sema &S,
                                             SourceLocation Loc) override {
      return S.Diag(Loc, diag::ext_vla_folded_to_constant);
    }
  } Diagnoser(VLADiag, VLAIsError);

  ExprResult R =
      S.VerifyIntegerConstantExpression(ArraySize, &SizeVal, Diagnoser);
  if (Diagnoser.IsVLA)
    return ExprResult();
  return R;
}

/// Build an array type.
///
/// \param T The type of each element in the array.
///
/// \param ASM C99 array size modifier (e.g., '*', 'static').
///
/// \param ArraySize Expression describing the size of the array.
///
/// \param Brackets The range from the opening '[' to the closing ']'.
///
/// \param Entity The name of the entity that involves the array
/// type, if known.
///
/// \returns A suitable array type, if there are no errors. Otherwise,
/// returns a NULL type.
QualType Sema::BuildArrayType(QualType T, ArrayType::ArraySizeModifier ASM,
                              Expr *ArraySize, unsigned Quals,
                              SourceRange Brackets, DeclarationName Entity) {

  SourceLocation Loc = Brackets.getBegin();
  if (getLangOpts().CPlusPlus) {
    // C++ [dcl.array]p1:
    //   T is called the array element type; this type shall not be a reference
    //   type, the (possibly cv-qualified) type void, a function type or an
    //   abstract class type.
    //
    // C++ [dcl.array]p3:
    //   When several "array of" specifications are adjacent, [...] only the
    //   first of the constant expressions that specify the bounds of the arrays
    //   may be omitted.
    //
    // Note: function types are handled in the common path with C.
    if (T->isReferenceType()) {
      Diag(Loc, diag::err_illegal_decl_array_of_references)
      << getPrintableNameForEntity(Entity) << T;
      return QualType();
    }

    if (T->isVoidType() || T->isIncompleteArrayType()) {
      Diag(Loc, diag::err_array_incomplete_or_sizeless_type) << 0 << T;
      return QualType();
    }

    if (RequireNonAbstractType(Brackets.getBegin(), T,
                               diag::err_array_of_abstract_type))
      return QualType();

    // Mentioning a member pointer type for an array type causes us to lock in
    // an inheritance model, even if it's inside an unused typedef.
    if (Context.getTargetInfo().getCXXABI().isMicrosoft())
      if (const MemberPointerType *MPTy = T->getAs<MemberPointerType>())
        if (!MPTy->getClass()->isDependentType())
          (void)isCompleteType(Loc, T);

  } else {
    // C99 6.7.5.2p1: If the element type is an incomplete or function type,
    // reject it (e.g. void ary[7], struct foo ary[7], void ary[7]())
    if (RequireCompleteSizedType(Loc, T,
                                 diag::err_array_incomplete_or_sizeless_type))
      return QualType();
  }

  if (T->isSizelessType()) {
    Diag(Loc, diag::err_array_incomplete_or_sizeless_type) << 1 << T;
    return QualType();
  }

  if (T->isFunctionType()) {
    Diag(Loc, diag::err_illegal_decl_array_of_functions)
      << getPrintableNameForEntity(Entity) << T;
    return QualType();
  }

  if (const RecordType *EltTy = T->getAs<RecordType>()) {
    // If the element type is a struct or union that contains a variadic
    // array, accept it as a GNU extension: C99 6.7.2.1p2.
    if (EltTy->getDecl()->hasFlexibleArrayMember())
      Diag(Loc, diag::ext_flexible_array_in_array) << T;
  } else if (T->isObjCObjectType()) {
    Diag(Loc, diag::err_objc_array_of_interfaces) << T;
    return QualType();
  }

  // Do placeholder conversions on the array size expression.
  if (ArraySize && ArraySize->hasPlaceholderType()) {
    ExprResult Result = CheckPlaceholderExpr(ArraySize);
    if (Result.isInvalid()) return QualType();
    ArraySize = Result.get();
  }

  // Do lvalue-to-rvalue conversions on the array size expression.
  if (ArraySize && !ArraySize->isRValue()) {
    ExprResult Result = DefaultLvalueConversion(ArraySize);
    if (Result.isInvalid())
      return QualType();

    ArraySize = Result.get();
  }

  // C99 6.7.5.2p1: The size expression shall have integer type.
  // C++11 allows contextual conversions to such types.
  if (!getLangOpts().CPlusPlus11 &&
      ArraySize && !ArraySize->isTypeDependent() &&
      !ArraySize->getType()->isIntegralOrUnscopedEnumerationType()) {
    Diag(ArraySize->getBeginLoc(), diag::err_array_size_non_int)
        << ArraySize->getType() << ArraySize->getSourceRange();
    return QualType();
  }

  // VLAs always produce at least a -Wvla diagnostic, sometimes an error.
  unsigned VLADiag;
  bool VLAIsError;
  if (getLangOpts().OpenCL) {
    // OpenCL v1.2 s6.9.d: variable length arrays are not supported.
    VLADiag = diag::err_opencl_vla;
    VLAIsError = true;
  } else if (getLangOpts().C99) {
    VLADiag = diag::warn_vla_used;
    VLAIsError = false;
  } else if (isSFINAEContext()) {
    VLADiag = diag::err_vla_in_sfinae;
    VLAIsError = true;
  } else {
    VLADiag = diag::ext_vla;
    VLAIsError = false;
  }

  llvm::APSInt ConstVal(Context.getTypeSize(Context.getSizeType()));
  if (!ArraySize) {
    if (ASM == ArrayType::Star) {
      Diag(Loc, VLADiag);
      if (VLAIsError)
        return QualType();

      T = Context.getVariableArrayType(T, nullptr, ASM, Quals, Brackets);
    } else {
      T = Context.getIncompleteArrayType(T, ASM, Quals);
    }
  } else if (ArraySize->isTypeDependent() || ArraySize->isValueDependent()) {
    T = Context.getDependentSizedArrayType(T, ArraySize, ASM, Quals, Brackets);
  } else {
    ExprResult R =
        checkArraySize(*this, ArraySize, ConstVal, VLADiag, VLAIsError);
    if (R.isInvalid())
      return QualType();

    if (!R.isUsable()) {
      // C99: an array with a non-ICE size is a VLA. We accept any expression
      // that we can fold to a non-zero positive value as a non-VLA as an
      // extension.
      T = Context.getVariableArrayType(T, ArraySize, ASM, Quals, Brackets);
    } else if (!T->isDependentType() && !T->isIncompleteType() &&
               !T->isConstantSizeType()) {
      // C99: an array with an element type that has a non-constant-size is a
      // VLA.
      // FIXME: Add a note to explain why this isn't a VLA.
      Diag(Loc, VLADiag);
      if (VLAIsError)
        return QualType();
      T = Context.getVariableArrayType(T, ArraySize, ASM, Quals, Brackets);
    } else {
      // C99 6.7.5.2p1: If the expression is a constant expression, it shall
      // have a value greater than zero.
      // In C++, this follows from narrowing conversions being disallowed.
      if (ConstVal.isSigned() && ConstVal.isNegative()) {
        if (Entity)
          Diag(ArraySize->getBeginLoc(), diag::err_decl_negative_array_size)
              << getPrintableNameForEntity(Entity)
              << ArraySize->getSourceRange();
        else
          Diag(ArraySize->getBeginLoc(),
               diag::err_typecheck_negative_array_size)
              << ArraySize->getSourceRange();
        return QualType();
      }
      if (ConstVal == 0) {
        // GCC accepts zero sized static arrays. We allow them when
        // we're not in a SFINAE context.
        Diag(ArraySize->getBeginLoc(),
             isSFINAEContext() ? diag::err_typecheck_zero_array_size
                               : diag::ext_typecheck_zero_array_size)
            << ArraySize->getSourceRange();
      }

      // Is the array too large?
      unsigned ActiveSizeBits =
          (!T->isDependentType() && !T->isVariablyModifiedType() &&
           !T->isIncompleteType() && !T->isUndeducedType())
              ? ConstantArrayType::getNumAddressingBits(Context, T, ConstVal)
              : ConstVal.getActiveBits();
      if (ActiveSizeBits > ConstantArrayType::getMaxSizeBits(Context)) {
        Diag(ArraySize->getBeginLoc(), diag::err_array_too_large)
            << ConstVal.toString(10) << ArraySize->getSourceRange();
        return QualType();
      }

      T = Context.getConstantArrayType(T, ConstVal, ArraySize, ASM, Quals);
    }
  }

  // Delay diagnostic to SemaSYCL so only Kernel functions are diagnosed.
  if (T->isVariableArrayType() && !Context.getTargetInfo().isVLASupported() &&
      !getLangOpts().SYCLIsDevice) {
    // CUDA device code and some other targets don't support VLAs.
    targetDiag(Loc, (getLangOpts().CUDA && getLangOpts().CUDAIsDevice)
                        ? diag::err_cuda_vla
                        : diag::err_vla_unsupported)
        << ((getLangOpts().CUDA && getLangOpts().CUDAIsDevice)
                ? CurrentCUDATarget()
                : CFT_InvalidTarget);
  }

  // If this is not C99, diagnose array size modifiers on non-VLAs.
  if (!getLangOpts().C99 && !T->isVariableArrayType() &&
      (ASM != ArrayType::Normal || Quals != 0)) {
    Diag(Loc, getLangOpts().CPlusPlus ? diag::err_c99_array_usage_cxx
                                      : diag::ext_c99_array_usage)
        << ASM;
  }

  // OpenCL v2.0 s6.12.5 - Arrays of blocks are not supported.
  // OpenCL v2.0 s6.16.13.1 - Arrays of pipe type are not supported.
  // OpenCL v2.0 s6.9.b - Arrays of image/sampler type are not supported.
  if (getLangOpts().OpenCL) {
    const QualType ArrType = Context.getBaseElementType(T);
    if (ArrType->isBlockPointerType() || ArrType->isPipeType() ||
        ArrType->isSamplerT() || ArrType->isImageType()) {
      Diag(Loc, diag::err_opencl_invalid_type_array) << ArrType;
      return QualType();
    }
  }

  return T;
}

QualType Sema::BuildVectorType(QualType CurType, Expr *SizeExpr,
                               SourceLocation AttrLoc) {
  // The base type must be integer (not Boolean or enumeration) or float, and
  // can't already be a vector.
  if ((!CurType->isDependentType() &&
       (!CurType->isBuiltinType() || CurType->isBooleanType() ||
        (!CurType->isIntegerType() && !CurType->isRealFloatingType()))) ||
      CurType->isArrayType()) {
    Diag(AttrLoc, diag::err_attribute_invalid_vector_type) << CurType;
    return QualType();
  }

  if (SizeExpr->isTypeDependent() || SizeExpr->isValueDependent())
    return Context.getDependentVectorType(CurType, SizeExpr, AttrLoc,
                                               VectorType::GenericVector);

  Optional<llvm::APSInt> VecSize = SizeExpr->getIntegerConstantExpr(Context);
  if (!VecSize) {
    Diag(AttrLoc, diag::err_attribute_argument_type)
        << "vector_size" << AANT_ArgumentIntegerConstant
        << SizeExpr->getSourceRange();
    return QualType();
  }

  if (CurType->isDependentType())
    return Context.getDependentVectorType(CurType, SizeExpr, AttrLoc,
                                               VectorType::GenericVector);

  // vecSize is specified in bytes - convert to bits.
  if (!VecSize->isIntN(61)) {
    // Bit size will overflow uint64.
    Diag(AttrLoc, diag::err_attribute_size_too_large)
        << SizeExpr->getSourceRange() << "vector";
    return QualType();
  }
  uint64_t VectorSizeBits = VecSize->getZExtValue() * 8;
  unsigned TypeSize = static_cast<unsigned>(Context.getTypeSize(CurType));

  if (VectorSizeBits == 0) {
    Diag(AttrLoc, diag::err_attribute_zero_size)
        << SizeExpr->getSourceRange() << "vector";
    return QualType();
  }

  if (VectorSizeBits % TypeSize) {
    Diag(AttrLoc, diag::err_attribute_invalid_size)
        << SizeExpr->getSourceRange();
    return QualType();
  }

  if (VectorSizeBits / TypeSize > std::numeric_limits<uint32_t>::max()) {
    Diag(AttrLoc, diag::err_attribute_size_too_large)
        << SizeExpr->getSourceRange() << "vector";
    return QualType();
  }

  return Context.getVectorType(CurType, VectorSizeBits / TypeSize,
                               VectorType::GenericVector);
}

/// Build an ext-vector type.
///
/// Run the required checks for the extended vector type.
QualType Sema::BuildExtVectorType(QualType T, Expr *ArraySize,
                                  SourceLocation AttrLoc) {
  // Unlike gcc's vector_size attribute, we do not allow vectors to be defined
  // in conjunction with complex types (pointers, arrays, functions, etc.).
  //
  // Additionally, OpenCL prohibits vectors of booleans (they're considered a
  // reserved data type under OpenCL v2.0 s6.1.4), we don't support selects
  // on bitvectors, and we have no well-defined ABI for bitvectors, so vectors
  // of bool aren't allowed.
  if ((!T->isDependentType() && !T->isIntegerType() &&
       !T->isRealFloatingType()) ||
      T->isBooleanType()) {
    Diag(AttrLoc, diag::err_attribute_invalid_vector_type) << T;
    return QualType();
  }

  if (!ArraySize->isTypeDependent() && !ArraySize->isValueDependent()) {
    Optional<llvm::APSInt> vecSize = ArraySize->getIntegerConstantExpr(Context);
    if (!vecSize) {
      Diag(AttrLoc, diag::err_attribute_argument_type)
        << "ext_vector_type" << AANT_ArgumentIntegerConstant
        << ArraySize->getSourceRange();
      return QualType();
    }

    if (!vecSize->isIntN(32)) {
      Diag(AttrLoc, diag::err_attribute_size_too_large)
          << ArraySize->getSourceRange() << "vector";
      return QualType();
    }
    // Unlike gcc's vector_size attribute, the size is specified as the
    // number of elements, not the number of bytes.
    unsigned vectorSize = static_cast<unsigned>(vecSize->getZExtValue());

    if (vectorSize == 0) {
      Diag(AttrLoc, diag::err_attribute_zero_size)
          << ArraySize->getSourceRange() << "vector";
      return QualType();
    }

    return Context.getExtVectorType(T, vectorSize);
  }

  return Context.getDependentSizedExtVectorType(T, ArraySize, AttrLoc);
}

QualType Sema::BuildMatrixType(QualType ElementTy, Expr *NumRows, Expr *NumCols,
                               SourceLocation AttrLoc) {
  assert(Context.getLangOpts().MatrixTypes &&
         "Should never build a matrix type when it is disabled");

  // Check element type, if it is not dependent.
  if (!ElementTy->isDependentType() &&
      !MatrixType::isValidElementType(ElementTy)) {
    Diag(AttrLoc, diag::err_attribute_invalid_matrix_type) << ElementTy;
    return QualType();
  }

  if (NumRows->isTypeDependent() || NumCols->isTypeDependent() ||
      NumRows->isValueDependent() || NumCols->isValueDependent())
    return Context.getDependentSizedMatrixType(ElementTy, NumRows, NumCols,
                                               AttrLoc);

  Optional<llvm::APSInt> ValueRows = NumRows->getIntegerConstantExpr(Context);
  Optional<llvm::APSInt> ValueColumns =
      NumCols->getIntegerConstantExpr(Context);

  auto const RowRange = NumRows->getSourceRange();
  auto const ColRange = NumCols->getSourceRange();

  // Both are row and column expressions are invalid.
  if (!ValueRows && !ValueColumns) {
    Diag(AttrLoc, diag::err_attribute_argument_type)
        << "matrix_type" << AANT_ArgumentIntegerConstant << RowRange
        << ColRange;
    return QualType();
  }

  // Only the row expression is invalid.
  if (!ValueRows) {
    Diag(AttrLoc, diag::err_attribute_argument_type)
        << "matrix_type" << AANT_ArgumentIntegerConstant << RowRange;
    return QualType();
  }

  // Only the column expression is invalid.
  if (!ValueColumns) {
    Diag(AttrLoc, diag::err_attribute_argument_type)
        << "matrix_type" << AANT_ArgumentIntegerConstant << ColRange;
    return QualType();
  }

  // Check the matrix dimensions.
  unsigned MatrixRows = static_cast<unsigned>(ValueRows->getZExtValue());
  unsigned MatrixColumns = static_cast<unsigned>(ValueColumns->getZExtValue());
  if (MatrixRows == 0 && MatrixColumns == 0) {
    Diag(AttrLoc, diag::err_attribute_zero_size)
        << "matrix" << RowRange << ColRange;
    return QualType();
  }
  if (MatrixRows == 0) {
    Diag(AttrLoc, diag::err_attribute_zero_size) << "matrix" << RowRange;
    return QualType();
  }
  if (MatrixColumns == 0) {
    Diag(AttrLoc, diag::err_attribute_zero_size) << "matrix" << ColRange;
    return QualType();
  }
  if (!ConstantMatrixType::isDimensionValid(MatrixRows)) {
    Diag(AttrLoc, diag::err_attribute_size_too_large)
        << RowRange << "matrix row";
    return QualType();
  }
  if (!ConstantMatrixType::isDimensionValid(MatrixColumns)) {
    Diag(AttrLoc, diag::err_attribute_size_too_large)
        << ColRange << "matrix column";
    return QualType();
  }
  return Context.getConstantMatrixType(ElementTy, MatrixRows, MatrixColumns);
}

bool Sema::CheckFunctionReturnType(QualType T, SourceLocation Loc) {
  if (T->isArrayType() || T->isFunctionType()) {
    Diag(Loc, diag::err_func_returning_array_function)
      << T->isFunctionType() << T;
    return true;
  }

  // Functions cannot return half FP.
  if (T->isHalfType() && !getLangOpts().HalfArgsAndReturns) {
    Diag(Loc, diag::err_parameters_retval_cannot_have_fp16_type) << 1 <<
      FixItHint::CreateInsertion(Loc, "*");
    return true;
  }

  // Methods cannot return interface types. All ObjC objects are
  // passed by reference.
  if (T->isObjCObjectType()) {
    Diag(Loc, diag::err_object_cannot_be_passed_returned_by_value)
        << 0 << T << FixItHint::CreateInsertion(Loc, "*");
    return true;
  }

  if (T.hasNonTrivialToPrimitiveDestructCUnion() ||
      T.hasNonTrivialToPrimitiveCopyCUnion())
    checkNonTrivialCUnion(T, Loc, NTCUC_FunctionReturn,
                          NTCUK_Destruct|NTCUK_Copy);

  // C++2a [dcl.fct]p12:
  //   A volatile-qualified return type is deprecated
  if (T.isVolatileQualified() && getLangOpts().CPlusPlus20)
    Diag(Loc, diag::warn_deprecated_volatile_return) << T;

  return false;
}

/// Check the extended parameter information.  Most of the necessary
/// checking should occur when applying the parameter attribute; the
/// only other checks required are positional restrictions.
static void checkExtParameterInfos(Sema &S, ArrayRef<QualType> paramTypes,
                    const FunctionProtoType::ExtProtoInfo &EPI,
                    llvm::function_ref<SourceLocation(unsigned)> getParamLoc) {
  assert(EPI.ExtParameterInfos && "shouldn't get here without param infos");

  bool hasCheckedSwiftCall = false;
  auto checkForSwiftCC = [&](unsigned paramIndex) {
    // Only do this once.
    if (hasCheckedSwiftCall) return;
    hasCheckedSwiftCall = true;
    if (EPI.ExtInfo.getCC() == CC_Swift) return;
    S.Diag(getParamLoc(paramIndex), diag::err_swift_param_attr_not_swiftcall)
      << getParameterABISpelling(EPI.ExtParameterInfos[paramIndex].getABI());
  };

  for (size_t paramIndex = 0, numParams = paramTypes.size();
          paramIndex != numParams; ++paramIndex) {
    switch (EPI.ExtParameterInfos[paramIndex].getABI()) {
    // Nothing interesting to check for orindary-ABI parameters.
    case ParameterABI::Ordinary:
      continue;

    // swift_indirect_result parameters must be a prefix of the function
    // arguments.
    case ParameterABI::SwiftIndirectResult:
      checkForSwiftCC(paramIndex);
      if (paramIndex != 0 &&
          EPI.ExtParameterInfos[paramIndex - 1].getABI()
            != ParameterABI::SwiftIndirectResult) {
        S.Diag(getParamLoc(paramIndex),
               diag::err_swift_indirect_result_not_first);
      }
      continue;

    case ParameterABI::SwiftContext:
      checkForSwiftCC(paramIndex);
      continue;

    // swift_error parameters must be preceded by a swift_context parameter.
    case ParameterABI::SwiftErrorResult:
      checkForSwiftCC(paramIndex);
      if (paramIndex == 0 ||
          EPI.ExtParameterInfos[paramIndex - 1].getABI() !=
              ParameterABI::SwiftContext) {
        S.Diag(getParamLoc(paramIndex),
               diag::err_swift_error_result_not_after_swift_context);
      }
      continue;
    }
    llvm_unreachable("bad ABI kind");
  }
}

QualType Sema::BuildFunctionType(QualType T,
                                 MutableArrayRef<QualType> ParamTypes,
                                 SourceLocation Loc, DeclarationName Entity,
                                 const FunctionProtoType::ExtProtoInfo &EPI) {
  bool Invalid = false;

  Invalid |= CheckFunctionReturnType(T, Loc);

  for (unsigned Idx = 0, Cnt = ParamTypes.size(); Idx < Cnt; ++Idx) {
    // FIXME: Loc is too inprecise here, should use proper locations for args.
    QualType ParamType = Context.getAdjustedParameterType(ParamTypes[Idx]);
    if (ParamType->isVoidType()) {
      Diag(Loc, diag::err_param_with_void_type);
      Invalid = true;
    } else if (ParamType->isHalfType() && !getLangOpts().HalfArgsAndReturns) {
      // Disallow half FP arguments.
      Diag(Loc, diag::err_parameters_retval_cannot_have_fp16_type) << 0 <<
        FixItHint::CreateInsertion(Loc, "*");
      Invalid = true;
    }

    // C++2a [dcl.fct]p4:
    //   A parameter with volatile-qualified type is deprecated
    if (ParamType.isVolatileQualified() && getLangOpts().CPlusPlus20)
      Diag(Loc, diag::warn_deprecated_volatile_param) << ParamType;

    ParamTypes[Idx] = ParamType;
  }

  if (EPI.ExtParameterInfos) {
    checkExtParameterInfos(*this, ParamTypes, EPI,
                           [=](unsigned i) { return Loc; });
  }

  if (EPI.ExtInfo.getProducesResult()) {
    // This is just a warning, so we can't fail to build if we see it.
    checkNSReturnsRetainedReturnType(Loc, T);
  }

  if (Invalid)
    return QualType();

  return Context.getFunctionType(T, ParamTypes, EPI);
}

/// Build a member pointer type \c T Class::*.
///
/// \param T the type to which the member pointer refers.
/// \param Class the class type into which the member pointer points.
/// \param Loc the location where this type begins
/// \param Entity the name of the entity that will have this member pointer type
///
/// \returns a member pointer type, if successful, or a NULL type if there was
/// an error.
QualType Sema::BuildMemberPointerType(QualType T, QualType Class,
                                      SourceLocation Loc,
                                      DeclarationName Entity) {
  // Verify that we're not building a pointer to pointer to function with
  // exception specification.
  if (CheckDistantExceptionSpec(T)) {
    Diag(Loc, diag::err_distant_exception_spec);
    return QualType();
  }

  // C++ 8.3.3p3: A pointer to member shall not point to ... a member
  //   with reference type, or "cv void."
  if (T->isReferenceType()) {
    Diag(Loc, diag::err_illegal_decl_mempointer_to_reference)
      << getPrintableNameForEntity(Entity) << T;
    return QualType();
  }

  if (T->isVoidType()) {
    Diag(Loc, diag::err_illegal_decl_mempointer_to_void)
      << getPrintableNameForEntity(Entity);
    return QualType();
  }

  if (!Class->isDependentType() && !Class->isRecordType()) {
    Diag(Loc, diag::err_mempointer_in_nonclass_type) << Class;
    return QualType();
  }

  if (T->isFunctionType() && getLangOpts().OpenCL &&
      !getOpenCLOptions().isAvailableOption("__cl_clang_function_pointers",
                                            getLangOpts())) {
    Diag(Loc, diag::err_opencl_function_pointer) << /*pointer*/ 0;
    return QualType();
  }

  // Adjust the default free function calling convention to the default method
  // calling convention.
  bool IsCtorOrDtor =
      (Entity.getNameKind() == DeclarationName::CXXConstructorName) ||
      (Entity.getNameKind() == DeclarationName::CXXDestructorName);
  if (T->isFunctionType())
    adjustMemberFunctionCC(T, /*IsStatic=*/false, IsCtorOrDtor, Loc);

  return Context.getMemberPointerType(T, Class.getTypePtr());
}

/// Build a block pointer type.
///
/// \param T The type to which we'll be building a block pointer.
///
/// \param Loc The source location, used for diagnostics.
///
/// \param Entity The name of the entity that involves the block pointer
/// type, if known.
///
/// \returns A suitable block pointer type, if there are no
/// errors. Otherwise, returns a NULL type.
QualType Sema::BuildBlockPointerType(QualType T,
                                     SourceLocation Loc,
                                     DeclarationName Entity) {
  if (!T->isFunctionType()) {
    Diag(Loc, diag::err_nonfunction_block_type);
    return QualType();
  }

  if (checkQualifiedFunction(*this, T, Loc, QFK_BlockPointer))
    return QualType();

  if (getLangOpts().OpenCL)
    T = deduceOpenCLPointeeAddrSpace(*this, T);

  return Context.getBlockPointerType(T);
}

QualType Sema::GetTypeFromParser(ParsedType Ty, TypeSourceInfo **TInfo) {
  QualType QT = Ty.get();
  if (QT.isNull()) {
    if (TInfo) *TInfo = nullptr;
    return QualType();
  }

  TypeSourceInfo *DI = nullptr;
  if (const LocInfoType *LIT = dyn_cast<LocInfoType>(QT)) {
    QT = LIT->getType();
    DI = LIT->getTypeSourceInfo();
  }

  if (TInfo) *TInfo = DI;
  return QT;
}

static void transferARCOwnershipToDeclaratorChunk(TypeProcessingState &state,
                                            Qualifiers::ObjCLifetime ownership,
                                            unsigned chunkIndex);

/// Given that this is the declaration of a parameter under ARC,
/// attempt to infer attributes and such for pointer-to-whatever
/// types.
static void inferARCWriteback(TypeProcessingState &state,
                              QualType &declSpecType) {
  Sema &S = state.getSema();
  Declarator &declarator = state.getDeclarator();

  // TODO: should we care about decl qualifiers?

  // Check whether the declarator has the expected form.  We walk
  // from the inside out in order to make the block logic work.
  unsigned outermostPointerIndex = 0;
  bool isBlockPointer = false;
  unsigned numPointers = 0;
  for (unsigned i = 0, e = declarator.getNumTypeObjects(); i != e; ++i) {
    unsigned chunkIndex = i;
    DeclaratorChunk &chunk = declarator.getTypeObject(chunkIndex);
    switch (chunk.Kind) {
    case DeclaratorChunk::Paren:
      // Ignore parens.
      break;

    case DeclaratorChunk::Reference:
    case DeclaratorChunk::Pointer:
      // Count the number of pointers.  Treat references
      // interchangeably as pointers; if they're mis-ordered, normal
      // type building will discover that.
      outermostPointerIndex = chunkIndex;
      numPointers++;
      break;

    case DeclaratorChunk::BlockPointer:
      // If we have a pointer to block pointer, that's an acceptable
      // indirect reference; anything else is not an application of
      // the rules.
      if (numPointers != 1) return;
      numPointers++;
      outermostPointerIndex = chunkIndex;
      isBlockPointer = true;

      // We don't care about pointer structure in return values here.
      goto done;

    case DeclaratorChunk::Array: // suppress if written (id[])?
    case DeclaratorChunk::Function:
    case DeclaratorChunk::MemberPointer:
    case DeclaratorChunk::Pipe:
      return;
    }
  }
 done:

  // If we have *one* pointer, then we want to throw the qualifier on
  // the declaration-specifiers, which means that it needs to be a
  // retainable object type.
  if (numPointers == 1) {
    // If it's not a retainable object type, the rule doesn't apply.
    if (!declSpecType->isObjCRetainableType()) return;

    // If it already has lifetime, don't do anything.
    if (declSpecType.getObjCLifetime()) return;

    // Otherwise, modify the type in-place.
    Qualifiers qs;

    if (declSpecType->isObjCARCImplicitlyUnretainedType())
      qs.addObjCLifetime(Qualifiers::OCL_ExplicitNone);
    else
      qs.addObjCLifetime(Qualifiers::OCL_Autoreleasing);
    declSpecType = S.Context.getQualifiedType(declSpecType, qs);

  // If we have *two* pointers, then we want to throw the qualifier on
  // the outermost pointer.
  } else if (numPointers == 2) {
    // If we don't have a block pointer, we need to check whether the
    // declaration-specifiers gave us something that will turn into a
    // retainable object pointer after we slap the first pointer on it.
    if (!isBlockPointer && !declSpecType->isObjCObjectType())
      return;

    // Look for an explicit lifetime attribute there.
    DeclaratorChunk &chunk = declarator.getTypeObject(outermostPointerIndex);
    if (chunk.Kind != DeclaratorChunk::Pointer &&
        chunk.Kind != DeclaratorChunk::BlockPointer)
      return;
    for (const ParsedAttr &AL : chunk.getAttrs())
      if (AL.getKind() == ParsedAttr::AT_ObjCOwnership)
        return;

    transferARCOwnershipToDeclaratorChunk(state, Qualifiers::OCL_Autoreleasing,
                                          outermostPointerIndex);

  // Any other number of pointers/references does not trigger the rule.
  } else return;

  // TODO: mark whether we did this inference?
}

void Sema::diagnoseIgnoredQualifiers(unsigned DiagID, unsigned Quals,
                                     SourceLocation FallbackLoc,
                                     SourceLocation ConstQualLoc,
                                     SourceLocation VolatileQualLoc,
                                     SourceLocation RestrictQualLoc,
                                     SourceLocation AtomicQualLoc,
                                     SourceLocation UnalignedQualLoc) {
  if (!Quals)
    return;

  struct Qual {
    const char *Name;
    unsigned Mask;
    SourceLocation Loc;
  } const QualKinds[5] = {
    { "const", DeclSpec::TQ_const, ConstQualLoc },
    { "volatile", DeclSpec::TQ_volatile, VolatileQualLoc },
    { "restrict", DeclSpec::TQ_restrict, RestrictQualLoc },
    { "__unaligned", DeclSpec::TQ_unaligned, UnalignedQualLoc },
    { "_Atomic", DeclSpec::TQ_atomic, AtomicQualLoc }
  };

  SmallString<32> QualStr;
  unsigned NumQuals = 0;
  SourceLocation Loc;
  FixItHint FixIts[5];

  // Build a string naming the redundant qualifiers.
  for (auto &E : QualKinds) {
    if (Quals & E.Mask) {
      if (!QualStr.empty()) QualStr += ' ';
      QualStr += E.Name;

      // If we have a location for the qualifier, offer a fixit.
      SourceLocation QualLoc = E.Loc;
      if (QualLoc.isValid()) {
        FixIts[NumQuals] = FixItHint::CreateRemoval(QualLoc);
        if (Loc.isInvalid() ||
            getSourceManager().isBeforeInTranslationUnit(QualLoc, Loc))
          Loc = QualLoc;
      }

      ++NumQuals;
    }
  }

  Diag(Loc.isInvalid() ? FallbackLoc : Loc, DiagID)
    << QualStr << NumQuals << FixIts[0] << FixIts[1] << FixIts[2] << FixIts[3];
}

// Diagnose pointless type qualifiers on the return type of a function.
static void diagnoseRedundantReturnTypeQualifiers(Sema &S, QualType RetTy,
                                                  Declarator &D,
                                                  unsigned FunctionChunkIndex) {
  const DeclaratorChunk::FunctionTypeInfo &FTI =
      D.getTypeObject(FunctionChunkIndex).Fun;
  if (FTI.hasTrailingReturnType()) {
    S.diagnoseIgnoredQualifiers(diag::warn_qual_return_type,
                                RetTy.getLocalCVRQualifiers(),
                                FTI.getTrailingReturnTypeLoc());
    return;
  }

  for (unsigned OuterChunkIndex = FunctionChunkIndex + 1,
                End = D.getNumTypeObjects();
       OuterChunkIndex != End; ++OuterChunkIndex) {
    DeclaratorChunk &OuterChunk = D.getTypeObject(OuterChunkIndex);
    switch (OuterChunk.Kind) {
    case DeclaratorChunk::Paren:
      continue;

    case DeclaratorChunk::Pointer: {
      DeclaratorChunk::PointerTypeInfo &PTI = OuterChunk.Ptr;
      S.diagnoseIgnoredQualifiers(
          diag::warn_qual_return_type,
          PTI.TypeQuals,
          SourceLocation(),
          PTI.ConstQualLoc,
          PTI.VolatileQualLoc,
          PTI.RestrictQualLoc,
          PTI.AtomicQualLoc,
          PTI.UnalignedQualLoc);
      return;
    }

    case DeclaratorChunk::Function:
    case DeclaratorChunk::BlockPointer:
    case DeclaratorChunk::Reference:
    case DeclaratorChunk::Array:
    case DeclaratorChunk::MemberPointer:
    case DeclaratorChunk::Pipe:
      // FIXME: We can't currently provide an accurate source location and a
      // fix-it hint for these.
      unsigned AtomicQual = RetTy->isAtomicType() ? DeclSpec::TQ_atomic : 0;
      S.diagnoseIgnoredQualifiers(diag::warn_qual_return_type,
                                  RetTy.getCVRQualifiers() | AtomicQual,
                                  D.getIdentifierLoc());
      return;
    }

    llvm_unreachable("unknown declarator chunk kind");
  }

  // If the qualifiers come from a conversion function type, don't diagnose
  // them -- they're not necessarily redundant, since such a conversion
  // operator can be explicitly called as "x.operator const int()".
  if (D.getName().getKind() == UnqualifiedIdKind::IK_ConversionFunctionId)
    return;

  // Just parens all the way out to the decl specifiers. Diagnose any qualifiers
  // which are present there.
  S.diagnoseIgnoredQualifiers(diag::warn_qual_return_type,
                              D.getDeclSpec().getTypeQualifiers(),
                              D.getIdentifierLoc(),
                              D.getDeclSpec().getConstSpecLoc(),
                              D.getDeclSpec().getVolatileSpecLoc(),
                              D.getDeclSpec().getRestrictSpecLoc(),
                              D.getDeclSpec().getAtomicSpecLoc(),
                              D.getDeclSpec().getUnalignedSpecLoc());
}

static std::pair<QualType, TypeSourceInfo *>
InventTemplateParameter(TypeProcessingState &state, QualType T,
                        TypeSourceInfo *TrailingTSI, AutoType *Auto,
                        InventedTemplateParameterInfo &Info) {
  Sema &S = state.getSema();
  Declarator &D = state.getDeclarator();

  const unsigned TemplateParameterDepth = Info.AutoTemplateParameterDepth;
  const unsigned AutoParameterPosition = Info.TemplateParams.size();
  const bool IsParameterPack = D.hasEllipsis();

  // If auto is mentioned in a lambda parameter or abbreviated function
  // template context, convert it to a template parameter type.

  // Create the TemplateTypeParmDecl here to retrieve the corresponding
  // template parameter type. Template parameters are temporarily added
  // to the TU until the associated TemplateDecl is created.
  TemplateTypeParmDecl *InventedTemplateParam =
      TemplateTypeParmDecl::Create(
          S.Context, S.Context.getTranslationUnitDecl(),
          /*KeyLoc=*/D.getDeclSpec().getTypeSpecTypeLoc(),
          /*NameLoc=*/D.getIdentifierLoc(),
          TemplateParameterDepth, AutoParameterPosition,
          S.InventAbbreviatedTemplateParameterTypeName(
              D.getIdentifier(), AutoParameterPosition), false,
          IsParameterPack, /*HasTypeConstraint=*/Auto->isConstrained());
  InventedTemplateParam->setImplicit();
  Info.TemplateParams.push_back(InventedTemplateParam);

  // Attach type constraints to the new parameter.
  if (Auto->isConstrained()) {
    if (TrailingTSI) {
      // The 'auto' appears in a trailing return type we've already built;
      // extract its type constraints to attach to the template parameter.
      AutoTypeLoc AutoLoc = TrailingTSI->getTypeLoc().getContainedAutoTypeLoc();
      TemplateArgumentListInfo TAL(AutoLoc.getLAngleLoc(), AutoLoc.getRAngleLoc());
      for (unsigned Idx = 0; Idx < AutoLoc.getNumArgs(); ++Idx)
        TAL.addArgument(AutoLoc.getArgLoc(Idx));

      S.AttachTypeConstraint(AutoLoc.getNestedNameSpecifierLoc(),
                             AutoLoc.getConceptNameInfo(),
                             AutoLoc.getNamedConcept(),
                             AutoLoc.hasExplicitTemplateArgs() ? &TAL : nullptr,
                             InventedTemplateParam, D.getEllipsisLoc());
    } else {
      // The 'auto' appears in the decl-specifiers; we've not finished forming
      // TypeSourceInfo for it yet.
      TemplateIdAnnotation *TemplateId = D.getDeclSpec().getRepAsTemplateId();
      TemplateArgumentListInfo TemplateArgsInfo;
      if (TemplateId->LAngleLoc.isValid()) {
        ASTTemplateArgsPtr TemplateArgsPtr(TemplateId->getTemplateArgs(),
                                           TemplateId->NumArgs);
        S.translateTemplateArguments(TemplateArgsPtr, TemplateArgsInfo);
      }
      S.AttachTypeConstraint(
          D.getDeclSpec().getTypeSpecScope().getWithLocInContext(S.Context),
          DeclarationNameInfo(DeclarationName(TemplateId->Name),
                              TemplateId->TemplateNameLoc),
          cast<ConceptDecl>(TemplateId->Template.get().getAsTemplateDecl()),
          TemplateId->LAngleLoc.isValid() ? &TemplateArgsInfo : nullptr,
          InventedTemplateParam, D.getEllipsisLoc());
    }
  }

  // Replace the 'auto' in the function parameter with this invented
  // template type parameter.
  // FIXME: Retain some type sugar to indicate that this was written
  //  as 'auto'?
  QualType Replacement(InventedTemplateParam->getTypeForDecl(), 0);
  QualType NewT = state.ReplaceAutoType(T, Replacement);
  TypeSourceInfo *NewTSI =
      TrailingTSI ? S.ReplaceAutoTypeSourceInfo(TrailingTSI, Replacement)
                  : nullptr;
  return {NewT, NewTSI};
}

static TypeSourceInfo *
GetTypeSourceInfoForDeclarator(TypeProcessingState &State,
                               QualType T, TypeSourceInfo *ReturnTypeInfo);

static QualType GetDeclSpecTypeForDeclarator(TypeProcessingState &state,
                                             TypeSourceInfo *&ReturnTypeInfo) {
  Sema &SemaRef = state.getSema();
  Declarator &D = state.getDeclarator();
  QualType T;
  ReturnTypeInfo = nullptr;

  // The TagDecl owned by the DeclSpec.
  TagDecl *OwnedTagDecl = nullptr;

  switch (D.getName().getKind()) {
  case UnqualifiedIdKind::IK_ImplicitSelfParam:
  case UnqualifiedIdKind::IK_OperatorFunctionId:
  case UnqualifiedIdKind::IK_Identifier:
  case UnqualifiedIdKind::IK_LiteralOperatorId:
  case UnqualifiedIdKind::IK_TemplateId:
    T = ConvertDeclSpecToType(state);

    if (!D.isInvalidType() && D.getDeclSpec().isTypeSpecOwned()) {
      OwnedTagDecl = cast<TagDecl>(D.getDeclSpec().getRepAsDecl());
      // Owned declaration is embedded in declarator.
      OwnedTagDecl->setEmbeddedInDeclarator(true);
    }
    break;

  case UnqualifiedIdKind::IK_ConstructorName:
  case UnqualifiedIdKind::IK_ConstructorTemplateId:
  case UnqualifiedIdKind::IK_DestructorName:
    // Constructors and destructors don't have return types. Use
    // "void" instead.
    T = SemaRef.Context.VoidTy;
    processTypeAttrs(state, T, TAL_DeclSpec,
                     D.getMutableDeclSpec().getAttributes());
    break;

  case UnqualifiedIdKind::IK_DeductionGuideName:
    // Deduction guides have a trailing return type and no type in their
    // decl-specifier sequence. Use a placeholder return type for now.
    T = SemaRef.Context.DependentTy;
    break;

  case UnqualifiedIdKind::IK_ConversionFunctionId:
    // The result type of a conversion function is the type that it
    // converts to.
    T = SemaRef.GetTypeFromParser(D.getName().ConversionFunctionId,
                                  &ReturnTypeInfo);
    break;
  }

  if (!D.getAttributes().empty())
    distributeTypeAttrsFromDeclarator(state, T);

  // Find the deduced type in this type. Look in the trailing return type if we
  // have one, otherwise in the DeclSpec type.
  // FIXME: The standard wording doesn't currently describe this.
  DeducedType *Deduced = T->getContainedDeducedType();
  bool DeducedIsTrailingReturnType = false;
  if (Deduced && isa<AutoType>(Deduced) && D.hasTrailingReturnType()) {
    QualType T = SemaRef.GetTypeFromParser(D.getTrailingReturnType());
    Deduced = T.isNull() ? nullptr : T->getContainedDeducedType();
    DeducedIsTrailingReturnType = true;
  }

  // C++11 [dcl.spec.auto]p5: reject 'auto' if it is not in an allowed context.
  if (Deduced) {
    AutoType *Auto = dyn_cast<AutoType>(Deduced);
    int Error = -1;

    // Is this a 'auto' or 'decltype(auto)' type (as opposed to __auto_type or
    // class template argument deduction)?
    bool IsCXXAutoType =
        (Auto && Auto->getKeyword() != AutoTypeKeyword::GNUAutoType);
    bool IsDeducedReturnType = false;

    switch (D.getContext()) {
    case DeclaratorContext::LambdaExpr:
      // Declared return type of a lambda-declarator is implicit and is always
      // 'auto'.
      break;
    case DeclaratorContext::ObjCParameter:
    case DeclaratorContext::ObjCResult:
      Error = 0;
      break;
    case DeclaratorContext::RequiresExpr:
      Error = 22;
      break;
    case DeclaratorContext::Prototype:
    case DeclaratorContext::LambdaExprParameter: {
      InventedTemplateParameterInfo *Info = nullptr;
      if (D.getContext() == DeclaratorContext::Prototype) {
        // With concepts we allow 'auto' in function parameters.
        if (!SemaRef.getLangOpts().CPlusPlus20 || !Auto ||
            Auto->getKeyword() != AutoTypeKeyword::Auto) {
          Error = 0;
          break;
        } else if (!SemaRef.getCurScope()->isFunctionDeclarationScope()) {
          Error = 21;
          break;
        }

        Info = &SemaRef.InventedParameterInfos.back();
      } else {
        // In C++14, generic lambdas allow 'auto' in their parameters.
        if (!SemaRef.getLangOpts().CPlusPlus14 || !Auto ||
            Auto->getKeyword() != AutoTypeKeyword::Auto) {
          Error = 16;
          break;
        }
        Info = SemaRef.getCurLambda();
        assert(Info && "No LambdaScopeInfo on the stack!");
      }

      // We'll deal with inventing template parameters for 'auto' in trailing
      // return types when we pick up the trailing return type when processing
      // the function chunk.
      if (!DeducedIsTrailingReturnType)
        T = InventTemplateParameter(state, T, nullptr, Auto, *Info).first;
      break;
    }
    case DeclaratorContext::Member: {
      if (D.getDeclSpec().getStorageClassSpec() == DeclSpec::SCS_static ||
          D.isFunctionDeclarator())
        break;
      bool Cxx = SemaRef.getLangOpts().CPlusPlus;
      if (isa<ObjCContainerDecl>(SemaRef.CurContext)) {
        Error = 6; // Interface member.
      } else {
        switch (cast<TagDecl>(SemaRef.CurContext)->getTagKind()) {
        case TTK_Enum: llvm_unreachable("unhandled tag kind");
        case TTK_Struct: Error = Cxx ? 1 : 2; /* Struct member */ break;
        case TTK_Union:  Error = Cxx ? 3 : 4; /* Union member */ break;
        case TTK_Class:  Error = 5; /* Class member */ break;
        case TTK_Interface: Error = 6; /* Interface member */ break;
        }
      }
      if (D.getDeclSpec().isFriendSpecified())
        Error = 20; // Friend type
      break;
    }
    case DeclaratorContext::CXXCatch:
    case DeclaratorContext::ObjCCatch:
      Error = 7; // Exception declaration
      break;
    case DeclaratorContext::TemplateParam:
      if (isa<DeducedTemplateSpecializationType>(Deduced) &&
          !SemaRef.getLangOpts().CPlusPlus20)
        Error = 19; // Template parameter (until C++20)
      else if (!SemaRef.getLangOpts().CPlusPlus17)
        Error = 8; // Template parameter (until C++17)
      break;
    case DeclaratorContext::BlockLiteral:
      Error = 9; // Block literal
      break;
    case DeclaratorContext::TemplateArg:
      // Within a template argument list, a deduced template specialization
      // type will be reinterpreted as a template template argument.
      if (isa<DeducedTemplateSpecializationType>(Deduced) &&
          !D.getNumTypeObjects() &&
          D.getDeclSpec().getParsedSpecifiers() == DeclSpec::PQ_TypeSpecifier)
        break;
      LLVM_FALLTHROUGH;
    case DeclaratorContext::TemplateTypeArg:
      Error = 10; // Template type argument
      break;
    case DeclaratorContext::AliasDecl:
    case DeclaratorContext::AliasTemplate:
      Error = 12; // Type alias
      break;
    case DeclaratorContext::TrailingReturn:
    case DeclaratorContext::TrailingReturnVar:
      if (!SemaRef.getLangOpts().CPlusPlus14 || !IsCXXAutoType)
        Error = 13; // Function return type
      IsDeducedReturnType = true;
      break;
    case DeclaratorContext::ConversionId:
      if (!SemaRef.getLangOpts().CPlusPlus14 || !IsCXXAutoType)
        Error = 14; // conversion-type-id
      IsDeducedReturnType = true;
      break;
    case DeclaratorContext::FunctionalCast:
      if (isa<DeducedTemplateSpecializationType>(Deduced))
        break;
      LLVM_FALLTHROUGH;
    case DeclaratorContext::TypeName:
      Error = 15; // Generic
      break;
    case DeclaratorContext::File:
    case DeclaratorContext::Block:
    case DeclaratorContext::ForInit:
    case DeclaratorContext::SelectionInit:
    case DeclaratorContext::Condition:
      // FIXME: P0091R3 (erroneously) does not permit class template argument
      // deduction in conditions, for-init-statements, and other declarations
      // that are not simple-declarations.
      break;
    case DeclaratorContext::CXXNew:
      // FIXME: P0091R3 does not permit class template argument deduction here,
      // but we follow GCC and allow it anyway.
      if (!IsCXXAutoType && !isa<DeducedTemplateSpecializationType>(Deduced))
        Error = 17; // 'new' type
      break;
    case DeclaratorContext::KNRTypeList:
      Error = 18; // K&R function parameter
      break;
    }

    if (D.getDeclSpec().getStorageClassSpec() == DeclSpec::SCS_typedef)
      Error = 11;

    // In Objective-C it is an error to use 'auto' on a function declarator
    // (and everywhere for '__auto_type').
    if (D.isFunctionDeclarator() &&
        (!SemaRef.getLangOpts().CPlusPlus11 || !IsCXXAutoType))
      Error = 13;

    SourceRange AutoRange = D.getDeclSpec().getTypeSpecTypeLoc();
    if (D.getName().getKind() == UnqualifiedIdKind::IK_ConversionFunctionId)
      AutoRange = D.getName().getSourceRange();

    if (Error != -1) {
      unsigned Kind;
      if (Auto) {
        switch (Auto->getKeyword()) {
        case AutoTypeKeyword::Auto: Kind = 0; break;
        case AutoTypeKeyword::DecltypeAuto: Kind = 1; break;
        case AutoTypeKeyword::GNUAutoType: Kind = 2; break;
        }
      } else {
        assert(isa<DeducedTemplateSpecializationType>(Deduced) &&
               "unknown auto type");
        Kind = 3;
      }

      auto *DTST = dyn_cast<DeducedTemplateSpecializationType>(Deduced);
      TemplateName TN = DTST ? DTST->getTemplateName() : TemplateName();

      SemaRef.Diag(AutoRange.getBegin(), diag::err_auto_not_allowed)
        << Kind << Error << (int)SemaRef.getTemplateNameKindForDiagnostics(TN)
        << QualType(Deduced, 0) << AutoRange;
      if (auto *TD = TN.getAsTemplateDecl())
        SemaRef.Diag(TD->getLocation(), diag::note_template_decl_here);

      T = SemaRef.Context.IntTy;
      D.setInvalidType(true);
    } else if (Auto && D.getContext() != DeclaratorContext::LambdaExpr) {
      // If there was a trailing return type, we already got
      // warn_cxx98_compat_trailing_return_type in the parser.
      SemaRef.Diag(AutoRange.getBegin(),
                   D.getContext() == DeclaratorContext::LambdaExprParameter
                       ? diag::warn_cxx11_compat_generic_lambda
                   : IsDeducedReturnType
                       ? diag::warn_cxx11_compat_deduced_return_type
                       : diag::warn_cxx98_compat_auto_type_specifier)
          << AutoRange;
    }
  }

  if (SemaRef.getLangOpts().CPlusPlus &&
      OwnedTagDecl && OwnedTagDecl->isCompleteDefinition()) {
    // Check the contexts where C++ forbids the declaration of a new class
    // or enumeration in a type-specifier-seq.
    unsigned DiagID = 0;
    switch (D.getContext()) {
    case DeclaratorContext::TrailingReturn:
    case DeclaratorContext::TrailingReturnVar:
      // Class and enumeration definitions are syntactically not allowed in
      // trailing return types.
      llvm_unreachable("parser should not have allowed this");
      break;
    case DeclaratorContext::File:
    case DeclaratorContext::Member:
    case DeclaratorContext::Block:
    case DeclaratorContext::ForInit:
    case DeclaratorContext::SelectionInit:
    case DeclaratorContext::BlockLiteral:
    case DeclaratorContext::LambdaExpr:
      // C++11 [dcl.type]p3:
      //   A type-specifier-seq shall not define a class or enumeration unless
      //   it appears in the type-id of an alias-declaration (7.1.3) that is not
      //   the declaration of a template-declaration.
    case DeclaratorContext::AliasDecl:
      break;
    case DeclaratorContext::AliasTemplate:
      DiagID = diag::err_type_defined_in_alias_template;
      break;
    case DeclaratorContext::TypeName:
    case DeclaratorContext::FunctionalCast:
    case DeclaratorContext::ConversionId:
    case DeclaratorContext::TemplateParam:
    case DeclaratorContext::CXXNew:
    case DeclaratorContext::CXXCatch:
    case DeclaratorContext::ObjCCatch:
    case DeclaratorContext::TemplateArg:
    case DeclaratorContext::TemplateTypeArg:
      DiagID = diag::err_type_defined_in_type_specifier;
      break;
    case DeclaratorContext::Prototype:
    case DeclaratorContext::LambdaExprParameter:
    case DeclaratorContext::ObjCParameter:
    case DeclaratorContext::ObjCResult:
    case DeclaratorContext::KNRTypeList:
    case DeclaratorContext::RequiresExpr:
      // C++ [dcl.fct]p6:
      //   Types shall not be defined in return or parameter types.
      DiagID = diag::err_type_defined_in_param_type;
      break;
    case DeclaratorContext::Condition:
      // C++ 6.4p2:
      // The type-specifier-seq shall not contain typedef and shall not declare
      // a new class or enumeration.
      DiagID = diag::err_type_defined_in_condition;
      break;
    }

    if (DiagID != 0) {
      SemaRef.Diag(OwnedTagDecl->getLocation(), DiagID)
          << SemaRef.Context.getTypeDeclType(OwnedTagDecl);
      D.setInvalidType(true);
    }
  }

  assert(!T.isNull() && "This function should not return a null type");
  return T;
}

/// Produce an appropriate diagnostic for an ambiguity between a function
/// declarator and a C++ direct-initializer.
static void warnAboutAmbiguousFunction(Sema &S, Declarator &D,
                                       DeclaratorChunk &DeclType, QualType RT) {
  const DeclaratorChunk::FunctionTypeInfo &FTI = DeclType.Fun;
  assert(FTI.isAmbiguous && "no direct-initializer / function ambiguity");

  // If the return type is void there is no ambiguity.
  if (RT->isVoidType())
    return;

  // An initializer for a non-class type can have at most one argument.
  if (!RT->isRecordType() && FTI.NumParams > 1)
    return;

  // An initializer for a reference must have exactly one argument.
  if (RT->isReferenceType() && FTI.NumParams != 1)
    return;

  // Only warn if this declarator is declaring a function at block scope, and
  // doesn't have a storage class (such as 'extern') specified.
  if (!D.isFunctionDeclarator() ||
      D.getFunctionDefinitionKind() != FunctionDefinitionKind::Declaration ||
      !S.CurContext->isFunctionOrMethod() ||
      D.getDeclSpec().getStorageClassSpec() != DeclSpec::SCS_unspecified)
    return;

  // Inside a condition, a direct initializer is not permitted. We allow one to
  // be parsed in order to give better diagnostics in condition parsing.
  if (D.getContext() == DeclaratorContext::Condition)
    return;

  SourceRange ParenRange(DeclType.Loc, DeclType.EndLoc);

  S.Diag(DeclType.Loc,
         FTI.NumParams ? diag::warn_parens_disambiguated_as_function_declaration
                       : diag::warn_empty_parens_are_function_decl)
      << ParenRange;

  // If the declaration looks like:
  //   T var1,
  //   f();
  // and name lookup finds a function named 'f', then the ',' was
  // probably intended to be a ';'.
  if (!D.isFirstDeclarator() && D.getIdentifier()) {
    FullSourceLoc Comma(D.getCommaLoc(), S.SourceMgr);
    FullSourceLoc Name(D.getIdentifierLoc(), S.SourceMgr);
    if (Comma.getFileID() != Name.getFileID() ||
        Comma.getSpellingLineNumber() != Name.getSpellingLineNumber()) {
      LookupResult Result(S, D.getIdentifier(), SourceLocation(),
                          Sema::LookupOrdinaryName);
      if (S.LookupName(Result, S.getCurScope()))
        S.Diag(D.getCommaLoc(), diag::note_empty_parens_function_call)
          << FixItHint::CreateReplacement(D.getCommaLoc(), ";")
          << D.getIdentifier();
      Result.suppressDiagnostics();
    }
  }

  if (FTI.NumParams > 0) {
    // For a declaration with parameters, eg. "T var(T());", suggest adding
    // parens around the first parameter to turn the declaration into a
    // variable declaration.
    SourceRange Range = FTI.Params[0].Param->getSourceRange();
    SourceLocation B = Range.getBegin();
    SourceLocation E = S.getLocForEndOfToken(Range.getEnd());
    // FIXME: Maybe we should suggest adding braces instead of parens
    // in C++11 for classes that don't have an initializer_list constructor.
    S.Diag(B, diag::note_additional_parens_for_variable_declaration)
      << FixItHint::CreateInsertion(B, "(")
      << FixItHint::CreateInsertion(E, ")");
  } else {
    // For a declaration without parameters, eg. "T var();", suggest replacing
    // the parens with an initializer to turn the declaration into a variable
    // declaration.
    const CXXRecordDecl *RD = RT->getAsCXXRecordDecl();

    // Empty parens mean value-initialization, and no parens mean
    // default initialization. These are equivalent if the default
    // constructor is user-provided or if zero-initialization is a
    // no-op.
    if (RD && RD->hasDefinition() &&
        (RD->isEmpty() || RD->hasUserProvidedDefaultConstructor()))
      S.Diag(DeclType.Loc, diag::note_empty_parens_default_ctor)
        << FixItHint::CreateRemoval(ParenRange);
    else {
      std::string Init =
          S.getFixItZeroInitializerForType(RT, ParenRange.getBegin());
      if (Init.empty() && S.LangOpts.CPlusPlus11)
        Init = "{}";
      if (!Init.empty())
        S.Diag(DeclType.Loc, diag::note_empty_parens_zero_initialize)
          << FixItHint::CreateReplacement(ParenRange, Init);
    }
  }
}

/// Produce an appropriate diagnostic for a declarator with top-level
/// parentheses.
static void warnAboutRedundantParens(Sema &S, Declarator &D, QualType T) {
  DeclaratorChunk &Paren = D.getTypeObject(D.getNumTypeObjects() - 1);
  assert(Paren.Kind == DeclaratorChunk::Paren &&
         "do not have redundant top-level parentheses");

  // This is a syntactic check; we're not interested in cases that arise
  // during template instantiation.
  if (S.inTemplateInstantiation())
    return;

  // Check whether this could be intended to be a construction of a temporary
  // object in C++ via a function-style cast.
  bool CouldBeTemporaryObject =
      S.getLangOpts().CPlusPlus && D.isExpressionContext() &&
      !D.isInvalidType() && D.getIdentifier() &&
      D.getDeclSpec().getParsedSpecifiers() == DeclSpec::PQ_TypeSpecifier &&
      (T->isRecordType() || T->isDependentType()) &&
      D.getDeclSpec().getTypeQualifiers() == 0 && D.isFirstDeclarator();

  bool StartsWithDeclaratorId = true;
  for (auto &C : D.type_objects()) {
    switch (C.Kind) {
    case DeclaratorChunk::Paren:
      if (&C == &Paren)
        continue;
      LLVM_FALLTHROUGH;
    case DeclaratorChunk::Pointer:
      StartsWithDeclaratorId = false;
      continue;

    case DeclaratorChunk::Array:
      if (!C.Arr.NumElts)
        CouldBeTemporaryObject = false;
      continue;

    case DeclaratorChunk::Reference:
      // FIXME: Suppress the warning here if there is no initializer; we're
      // going to give an error anyway.
      // We assume that something like 'T (&x) = y;' is highly likely to not
      // be intended to be a temporary object.
      CouldBeTemporaryObject = false;
      StartsWithDeclaratorId = false;
      continue;

    case DeclaratorChunk::Function:
      // In a new-type-id, function chunks require parentheses.
      if (D.getContext() == DeclaratorContext::CXXNew)
        return;
      // FIXME: "A(f())" deserves a vexing-parse warning, not just a
      // redundant-parens warning, but we don't know whether the function
      // chunk was syntactically valid as an expression here.
      CouldBeTemporaryObject = false;
      continue;

    case DeclaratorChunk::BlockPointer:
    case DeclaratorChunk::MemberPointer:
    case DeclaratorChunk::Pipe:
      // These cannot appear in expressions.
      CouldBeTemporaryObject = false;
      StartsWithDeclaratorId = false;
      continue;
    }
  }

  // FIXME: If there is an initializer, assume that this is not intended to be
  // a construction of a temporary object.

  // Check whether the name has already been declared; if not, this is not a
  // function-style cast.
  if (CouldBeTemporaryObject) {
    LookupResult Result(S, D.getIdentifier(), SourceLocation(),
                        Sema::LookupOrdinaryName);
    if (!S.LookupName(Result, S.getCurScope()))
      CouldBeTemporaryObject = false;
    Result.suppressDiagnostics();
  }

  SourceRange ParenRange(Paren.Loc, Paren.EndLoc);

  if (!CouldBeTemporaryObject) {
    // If we have A (::B), the parentheses affect the meaning of the program.
    // Suppress the warning in that case. Don't bother looking at the DeclSpec
    // here: even (e.g.) "int ::x" is visually ambiguous even though it's
    // formally unambiguous.
    if (StartsWithDeclaratorId && D.getCXXScopeSpec().isValid()) {
      for (NestedNameSpecifier *NNS = D.getCXXScopeSpec().getScopeRep(); NNS;
           NNS = NNS->getPrefix()) {
        if (NNS->getKind() == NestedNameSpecifier::Global)
          return;
      }
    }

    S.Diag(Paren.Loc, diag::warn_redundant_parens_around_declarator)
        << ParenRange << FixItHint::CreateRemoval(Paren.Loc)
        << FixItHint::CreateRemoval(Paren.EndLoc);
    return;
  }

  S.Diag(Paren.Loc, diag::warn_parens_disambiguated_as_variable_declaration)
      << ParenRange << D.getIdentifier();
  auto *RD = T->getAsCXXRecordDecl();
  if (!RD || !RD->hasDefinition() || RD->hasNonTrivialDestructor())
    S.Diag(Paren.Loc, diag::note_raii_guard_add_name)
        << FixItHint::CreateInsertion(Paren.Loc, " varname") << T
        << D.getIdentifier();
  // FIXME: A cast to void is probably a better suggestion in cases where it's
  // valid (when there is no initializer and we're not in a condition).
  S.Diag(D.getBeginLoc(), diag::note_function_style_cast_add_parentheses)
      << FixItHint::CreateInsertion(D.getBeginLoc(), "(")
      << FixItHint::CreateInsertion(S.getLocForEndOfToken(D.getEndLoc()), ")");
  S.Diag(Paren.Loc, diag::note_remove_parens_for_variable_declaration)
      << FixItHint::CreateRemoval(Paren.Loc)
      << FixItHint::CreateRemoval(Paren.EndLoc);
}

/// Helper for figuring out the default CC for a function declarator type.  If
/// this is the outermost chunk, then we can determine the CC from the
/// declarator context.  If not, then this could be either a member function
/// type or normal function type.
static CallingConv getCCForDeclaratorChunk(
    Sema &S, Declarator &D, const ParsedAttributesView &AttrList,
    const DeclaratorChunk::FunctionTypeInfo &FTI, unsigned ChunkIndex) {
  assert(D.getTypeObject(ChunkIndex).Kind == DeclaratorChunk::Function);

  // Check for an explicit CC attribute.
  for (const ParsedAttr &AL : AttrList) {
    switch (AL.getKind()) {
    CALLING_CONV_ATTRS_CASELIST : {
      // Ignore attributes that don't validate or can't apply to the
      // function type.  We'll diagnose the failure to apply them in
      // handleFunctionTypeAttr.
      CallingConv CC;
      if (!S.CheckCallingConvAttr(AL, CC) &&
          (!FTI.isVariadic || supportsVariadicCall(CC))) {
        return CC;
      }
      break;
    }

    default:
      break;
    }
  }

  bool IsCXXInstanceMethod = false;

  if (S.getLangOpts().CPlusPlus) {
    // Look inwards through parentheses to see if this chunk will form a
    // member pointer type or if we're the declarator.  Any type attributes
    // between here and there will override the CC we choose here.
    unsigned I = ChunkIndex;
    bool FoundNonParen = false;
    while (I && !FoundNonParen) {
      --I;
      if (D.getTypeObject(I).Kind != DeclaratorChunk::Paren)
        FoundNonParen = true;
    }

    if (FoundNonParen) {
      // If we're not the declarator, we're a regular function type unless we're
      // in a member pointer.
      IsCXXInstanceMethod =
          D.getTypeObject(I).Kind == DeclaratorChunk::MemberPointer;
    } else if (D.getContext() == DeclaratorContext::LambdaExpr) {
      // This can only be a call operator for a lambda, which is an instance
      // method.
      IsCXXInstanceMethod = true;
    } else {
      // We're the innermost decl chunk, so must be a function declarator.
      assert(D.isFunctionDeclarator());

      // If we're inside a record, we're declaring a method, but it could be
      // explicitly or implicitly static.
      IsCXXInstanceMethod =
          D.isFirstDeclarationOfMember() &&
          D.getDeclSpec().getStorageClassSpec() != DeclSpec::SCS_typedef &&
          !D.isStaticMember();
    }
  }

  CallingConv CC = S.Context.getDefaultCallingConvention(FTI.isVariadic,
                                                         IsCXXInstanceMethod);

  // Attribute AT_OpenCLKernel affects the calling convention for SPIR
  // and AMDGPU targets, hence it cannot be treated as a calling
  // convention attribute. This is the simplest place to infer
  // calling convention for OpenCL kernels.
  if (S.getLangOpts().OpenCL) {
    for (const ParsedAttr &AL : D.getDeclSpec().getAttributes()) {
      if (AL.getKind() == ParsedAttr::AT_OpenCLKernel) {
        CC = CC_OpenCLKernel;
        break;
      }
    }
  }

  return CC;
}

namespace {
  /// A simple notion of pointer kinds, which matches up with the various
  /// pointer declarators.
  enum class SimplePointerKind {
    Pointer,
    BlockPointer,
    MemberPointer,
    Array,
  };
} // end anonymous namespace

IdentifierInfo *Sema::getNullabilityKeyword(NullabilityKind nullability) {
  switch (nullability) {
  case NullabilityKind::NonNull:
    if (!Ident__Nonnull)
      Ident__Nonnull = PP.getIdentifierInfo("_Nonnull");
    return Ident__Nonnull;

  case NullabilityKind::Nullable:
    if (!Ident__Nullable)
      Ident__Nullable = PP.getIdentifierInfo("_Nullable");
    return Ident__Nullable;

  case NullabilityKind::NullableResult:
    if (!Ident__Nullable_result)
      Ident__Nullable_result = PP.getIdentifierInfo("_Nullable_result");
    return Ident__Nullable_result;

  case NullabilityKind::Unspecified:
    if (!Ident__Null_unspecified)
      Ident__Null_unspecified = PP.getIdentifierInfo("_Null_unspecified");
    return Ident__Null_unspecified;
  }
  llvm_unreachable("Unknown nullability kind.");
}

/// Retrieve the identifier "NSError".
IdentifierInfo *Sema::getNSErrorIdent() {
  if (!Ident_NSError)
    Ident_NSError = PP.getIdentifierInfo("NSError");

  return Ident_NSError;
}

/// Check whether there is a nullability attribute of any kind in the given
/// attribute list.
static bool hasNullabilityAttr(const ParsedAttributesView &attrs) {
  for (const ParsedAttr &AL : attrs) {
    if (AL.getKind() == ParsedAttr::AT_TypeNonNull ||
        AL.getKind() == ParsedAttr::AT_TypeNullable ||
        AL.getKind() == ParsedAttr::AT_TypeNullableResult ||
        AL.getKind() == ParsedAttr::AT_TypeNullUnspecified)
      return true;
  }

  return false;
}

namespace {
  /// Describes the kind of a pointer a declarator describes.
  enum class PointerDeclaratorKind {
    // Not a pointer.
    NonPointer,
    // Single-level pointer.
    SingleLevelPointer,
    // Multi-level pointer (of any pointer kind).
    MultiLevelPointer,
    // CFFooRef*
    MaybePointerToCFRef,
    // CFErrorRef*
    CFErrorRefPointer,
    // NSError**
    NSErrorPointerPointer,
  };

  /// Describes a declarator chunk wrapping a pointer that marks inference as
  /// unexpected.
  // These values must be kept in sync with diagnostics.
  enum class PointerWrappingDeclaratorKind {
    /// Pointer is top-level.
    None = -1,
    /// Pointer is an array element.
    Array = 0,
    /// Pointer is the referent type of a C++ reference.
    Reference = 1
  };
} // end anonymous namespace

/// Classify the given declarator, whose type-specified is \c type, based on
/// what kind of pointer it refers to.
///
/// This is used to determine the default nullability.
static PointerDeclaratorKind
classifyPointerDeclarator(Sema &S, QualType type, Declarator &declarator,
                          PointerWrappingDeclaratorKind &wrappingKind) {
  unsigned numNormalPointers = 0;

  // For any dependent type, we consider it a non-pointer.
  if (type->isDependentType())
    return PointerDeclaratorKind::NonPointer;

  // Look through the declarator chunks to identify pointers.
  for (unsigned i = 0, n = declarator.getNumTypeObjects(); i != n; ++i) {
    DeclaratorChunk &chunk = declarator.getTypeObject(i);
    switch (chunk.Kind) {
    case DeclaratorChunk::Array:
      if (numNormalPointers == 0)
        wrappingKind = PointerWrappingDeclaratorKind::Array;
      break;

    case DeclaratorChunk::Function:
    case DeclaratorChunk::Pipe:
      break;

    case DeclaratorChunk::BlockPointer:
    case DeclaratorChunk::MemberPointer:
      return numNormalPointers > 0 ? PointerDeclaratorKind::MultiLevelPointer
                                   : PointerDeclaratorKind::SingleLevelPointer;

    case DeclaratorChunk::Paren:
      break;

    case DeclaratorChunk::Reference:
      if (numNormalPointers == 0)
        wrappingKind = PointerWrappingDeclaratorKind::Reference;
      break;

    case DeclaratorChunk::Pointer:
      ++numNormalPointers;
      if (numNormalPointers > 2)
        return PointerDeclaratorKind::MultiLevelPointer;
      break;
    }
  }

  // Then, dig into the type specifier itself.
  unsigned numTypeSpecifierPointers = 0;
  do {
    // Decompose normal pointers.
    if (auto ptrType = type->getAs<PointerType>()) {
      ++numNormalPointers;

      if (numNormalPointers > 2)
        return PointerDeclaratorKind::MultiLevelPointer;

      type = ptrType->getPointeeType();
      ++numTypeSpecifierPointers;
      continue;
    }

    // Decompose block pointers.
    if (type->getAs<BlockPointerType>()) {
      return numNormalPointers > 0 ? PointerDeclaratorKind::MultiLevelPointer
                                   : PointerDeclaratorKind::SingleLevelPointer;
    }

    // Decompose member pointers.
    if (type->getAs<MemberPointerType>()) {
      return numNormalPointers > 0 ? PointerDeclaratorKind::MultiLevelPointer
                                   : PointerDeclaratorKind::SingleLevelPointer;
    }

    // Look at Objective-C object pointers.
    if (auto objcObjectPtr = type->getAs<ObjCObjectPointerType>()) {
      ++numNormalPointers;
      ++numTypeSpecifierPointers;

      // If this is NSError**, report that.
      if (auto objcClassDecl = objcObjectPtr->getInterfaceDecl()) {
        if (objcClassDecl->getIdentifier() == S.getNSErrorIdent() &&
            numNormalPointers == 2 && numTypeSpecifierPointers < 2) {
          return PointerDeclaratorKind::NSErrorPointerPointer;
        }
      }

      break;
    }

    // Look at Objective-C class types.
    if (auto objcClass = type->getAs<ObjCInterfaceType>()) {
      if (objcClass->getInterface()->getIdentifier() == S.getNSErrorIdent()) {
        if (numNormalPointers == 2 && numTypeSpecifierPointers < 2)
          return PointerDeclaratorKind::NSErrorPointerPointer;
      }

      break;
    }

    // If at this point we haven't seen a pointer, we won't see one.
    if (numNormalPointers == 0)
      return PointerDeclaratorKind::NonPointer;

    if (auto recordType = type->getAs<RecordType>()) {
      RecordDecl *recordDecl = recordType->getDecl();

      // If this is CFErrorRef*, report it as such.
      if (numNormalPointers == 2 && numTypeSpecifierPointers < 2 &&
          S.isCFError(recordDecl)) {
        return PointerDeclaratorKind::CFErrorRefPointer;
      }
      break;
    }

    break;
  } while (true);

  switch (numNormalPointers) {
  case 0:
    return PointerDeclaratorKind::NonPointer;

  case 1:
    return PointerDeclaratorKind::SingleLevelPointer;

  case 2:
    return PointerDeclaratorKind::MaybePointerToCFRef;

  default:
    return PointerDeclaratorKind::MultiLevelPointer;
  }
}

bool Sema::isCFError(RecordDecl *RD) {
  // If we already know about CFError, test it directly.
  if (CFError)
    return CFError == RD;

  // Check whether this is CFError, which we identify based on its bridge to
  // NSError. CFErrorRef used to be declared with "objc_bridge" but is now
  // declared with "objc_bridge_mutable", so look for either one of the two
  // attributes.
  if (RD->getTagKind() == TTK_Struct) {
    IdentifierInfo *bridgedType = nullptr;
    if (auto bridgeAttr = RD->getAttr<ObjCBridgeAttr>())
      bridgedType = bridgeAttr->getBridgedType();
    else if (auto bridgeAttr = RD->getAttr<ObjCBridgeMutableAttr>())
      bridgedType = bridgeAttr->getBridgedType();

    if (bridgedType == getNSErrorIdent()) {
      CFError = RD;
      return true;
    }
  }

  return false;
}

static FileID getNullabilityCompletenessCheckFileID(Sema &S,
                                                    SourceLocation loc) {
  // If we're anywhere in a function, method, or closure context, don't perform
  // completeness checks.
  for (DeclContext *ctx = S.CurContext; ctx; ctx = ctx->getParent()) {
    if (ctx->isFunctionOrMethod())
      return FileID();

    if (ctx->isFileContext())
      break;
  }

  // We only care about the expansion location.
  loc = S.SourceMgr.getExpansionLoc(loc);
  FileID file = S.SourceMgr.getFileID(loc);
  if (file.isInvalid())
    return FileID();

  // Retrieve file information.
  bool invalid = false;
  const SrcMgr::SLocEntry &sloc = S.SourceMgr.getSLocEntry(file, &invalid);
  if (invalid || !sloc.isFile())
    return FileID();

  // We don't want to perform completeness checks on the main file or in
  // system headers.
  const SrcMgr::FileInfo &fileInfo = sloc.getFile();
  if (fileInfo.getIncludeLoc().isInvalid())
    return FileID();
  if (fileInfo.getFileCharacteristic() != SrcMgr::C_User &&
      S.Diags.getSuppressSystemWarnings()) {
    return FileID();
  }

  return file;
}

/// Creates a fix-it to insert a C-style nullability keyword at \p pointerLoc,
/// taking into account whitespace before and after.
template <typename DiagBuilderT>
static void fixItNullability(Sema &S, DiagBuilderT &Diag,
                             SourceLocation PointerLoc,
                             NullabilityKind Nullability) {
  assert(PointerLoc.isValid());
  if (PointerLoc.isMacroID())
    return;

  SourceLocation FixItLoc = S.getLocForEndOfToken(PointerLoc);
  if (!FixItLoc.isValid() || FixItLoc == PointerLoc)
    return;

  const char *NextChar = S.SourceMgr.getCharacterData(FixItLoc);
  if (!NextChar)
    return;

  SmallString<32> InsertionTextBuf{" "};
  InsertionTextBuf += getNullabilitySpelling(Nullability);
  InsertionTextBuf += " ";
  StringRef InsertionText = InsertionTextBuf.str();

  if (isWhitespace(*NextChar)) {
    InsertionText = InsertionText.drop_back();
  } else if (NextChar[-1] == '[') {
    if (NextChar[0] == ']')
      InsertionText = InsertionText.drop_back().drop_front();
    else
      InsertionText = InsertionText.drop_front();
  } else if (!isIdentifierBody(NextChar[0], /*allow dollar*/true) &&
             !isIdentifierBody(NextChar[-1], /*allow dollar*/true)) {
    InsertionText = InsertionText.drop_back().drop_front();
  }

  Diag << FixItHint::CreateInsertion(FixItLoc, InsertionText);
}

static void emitNullabilityConsistencyWarning(Sema &S,
                                              SimplePointerKind PointerKind,
                                              SourceLocation PointerLoc,
                                              SourceLocation PointerEndLoc) {
  assert(PointerLoc.isValid());

  if (PointerKind == SimplePointerKind::Array) {
    S.Diag(PointerLoc, diag::warn_nullability_missing_array);
  } else {
    S.Diag(PointerLoc, diag::warn_nullability_missing)
      << static_cast<unsigned>(PointerKind);
  }

  auto FixItLoc = PointerEndLoc.isValid() ? PointerEndLoc : PointerLoc;
  if (FixItLoc.isMacroID())
    return;

  auto addFixIt = [&](NullabilityKind Nullability) {
    auto Diag = S.Diag(FixItLoc, diag::note_nullability_fix_it);
    Diag << static_cast<unsigned>(Nullability);
    Diag << static_cast<unsigned>(PointerKind);
    fixItNullability(S, Diag, FixItLoc, Nullability);
  };
  addFixIt(NullabilityKind::Nullable);
  addFixIt(NullabilityKind::NonNull);
}

/// Complains about missing nullability if the file containing \p pointerLoc
/// has other uses of nullability (either the keywords or the \c assume_nonnull
/// pragma).
///
/// If the file has \e not seen other uses of nullability, this particular
/// pointer is saved for possible later diagnosis. See recordNullabilitySeen().
static void
checkNullabilityConsistency(Sema &S, SimplePointerKind pointerKind,
                            SourceLocation pointerLoc,
                            SourceLocation pointerEndLoc = SourceLocation()) {
  // Determine which file we're performing consistency checking for.
  FileID file = getNullabilityCompletenessCheckFileID(S, pointerLoc);
  if (file.isInvalid())
    return;

  // If we haven't seen any type nullability in this file, we won't warn now
  // about anything.
  FileNullability &fileNullability = S.NullabilityMap[file];
  if (!fileNullability.SawTypeNullability) {
    // If this is the first pointer declarator in the file, and the appropriate
    // warning is on, record it in case we need to diagnose it retroactively.
    diag::kind diagKind;
    if (pointerKind == SimplePointerKind::Array)
      diagKind = diag::warn_nullability_missing_array;
    else
      diagKind = diag::warn_nullability_missing;

    if (fileNullability.PointerLoc.isInvalid() &&
        !S.Context.getDiagnostics().isIgnored(diagKind, pointerLoc)) {
      fileNullability.PointerLoc = pointerLoc;
      fileNullability.PointerEndLoc = pointerEndLoc;
      fileNullability.PointerKind = static_cast<unsigned>(pointerKind);
    }

    return;
  }

  // Complain about missing nullability.
  emitNullabilityConsistencyWarning(S, pointerKind, pointerLoc, pointerEndLoc);
}

/// Marks that a nullability feature has been used in the file containing
/// \p loc.
///
/// If this file already had pointer types in it that were missing nullability,
/// the first such instance is retroactively diagnosed.
///
/// \sa checkNullabilityConsistency
static void recordNullabilitySeen(Sema &S, SourceLocation loc) {
  FileID file = getNullabilityCompletenessCheckFileID(S, loc);
  if (file.isInvalid())
    return;

  FileNullability &fileNullability = S.NullabilityMap[file];
  if (fileNullability.SawTypeNullability)
    return;
  fileNullability.SawTypeNullability = true;

  // If we haven't seen any type nullability before, now we have. Retroactively
  // diagnose the first unannotated pointer, if there was one.
  if (fileNullability.PointerLoc.isInvalid())
    return;

  auto kind = static_cast<SimplePointerKind>(fileNullability.PointerKind);
  emitNullabilityConsistencyWarning(S, kind, fileNullability.PointerLoc,
                                    fileNullability.PointerEndLoc);
}

/// Returns true if any of the declarator chunks before \p endIndex include a
/// level of indirection: array, pointer, reference, or pointer-to-member.
///
/// Because declarator chunks are stored in outer-to-inner order, testing
/// every chunk before \p endIndex is testing all chunks that embed the current
/// chunk as part of their type.
///
/// It is legal to pass the result of Declarator::getNumTypeObjects() as the
/// end index, in which case all chunks are tested.
static bool hasOuterPointerLikeChunk(const Declarator &D, unsigned endIndex) {
  unsigned i = endIndex;
  while (i != 0) {
    // Walk outwards along the declarator chunks.
    --i;
    const DeclaratorChunk &DC = D.getTypeObject(i);
    switch (DC.Kind) {
    case DeclaratorChunk::Paren:
      break;
    case DeclaratorChunk::Array:
    case DeclaratorChunk::Pointer:
    case DeclaratorChunk::Reference:
    case DeclaratorChunk::MemberPointer:
      return true;
    case DeclaratorChunk::Function:
    case DeclaratorChunk::BlockPointer:
    case DeclaratorChunk::Pipe:
      // These are invalid anyway, so just ignore.
      break;
    }
  }
  return false;
}

static bool IsNoDerefableChunk(DeclaratorChunk Chunk) {
  return (Chunk.Kind == DeclaratorChunk::Pointer ||
          Chunk.Kind == DeclaratorChunk::Array);
}

template<typename AttrT>
static AttrT *createSimpleAttr(ASTContext &Ctx, ParsedAttr &AL) {
  AL.setUsedAsTypeAttr();
  return ::new (Ctx) AttrT(Ctx, AL);
}

static Attr *createNullabilityAttr(ASTContext &Ctx, ParsedAttr &Attr,
                                   NullabilityKind NK) {
  switch (NK) {
  case NullabilityKind::NonNull:
    return createSimpleAttr<TypeNonNullAttr>(Ctx, Attr);

  case NullabilityKind::Nullable:
    return createSimpleAttr<TypeNullableAttr>(Ctx, Attr);

  case NullabilityKind::NullableResult:
    return createSimpleAttr<TypeNullableResultAttr>(Ctx, Attr);

  case NullabilityKind::Unspecified:
    return createSimpleAttr<TypeNullUnspecifiedAttr>(Ctx, Attr);
  }
  llvm_unreachable("unknown NullabilityKind");
}

// Diagnose whether this is a case with the multiple addr spaces.
// Returns true if this is an invalid case.
// ISO/IEC TR 18037 S5.3 (amending C99 6.7.3): "No type shall be qualified
// by qualifiers for two or more different address spaces."
static bool DiagnoseMultipleAddrSpaceAttributes(Sema &S, LangAS ASOld,
                                                LangAS ASNew,
                                                SourceLocation AttrLoc) {
  if (ASOld != LangAS::Default) {
    if (ASOld != ASNew) {
      S.Diag(AttrLoc, diag::err_attribute_address_multiple_qualifiers);
      return true;
    }
    // Emit a warning if they are identical; it's likely unintended.
    S.Diag(AttrLoc,
           diag::warn_attribute_address_multiple_identical_qualifiers);
  }
  return false;
}

static TypeSourceInfo *GetFullTypeForDeclarator(TypeProcessingState &state,
                                                QualType declSpecType,
                                                TypeSourceInfo *TInfo) {
  // The TypeSourceInfo that this function returns will not be a null type.
  // If there is an error, this function will fill in a dummy type as fallback.
  QualType T = declSpecType;
  Declarator &D = state.getDeclarator();
  Sema &S = state.getSema();
  ASTContext &Context = S.Context;
  const LangOptions &LangOpts = S.getLangOpts();

  // The name we're declaring, if any.
  DeclarationName Name;
  if (D.getIdentifier())
    Name = D.getIdentifier();

  // Does this declaration declare a typedef-name?
  bool IsTypedefName =
      D.getDeclSpec().getStorageClassSpec() == DeclSpec::SCS_typedef ||
      D.getContext() == DeclaratorContext::AliasDecl ||
      D.getContext() == DeclaratorContext::AliasTemplate;

  // Does T refer to a function type with a cv-qualifier or a ref-qualifier?
  bool IsQualifiedFunction = T->isFunctionProtoType() &&
      (!T->castAs<FunctionProtoType>()->getMethodQuals().empty() ||
       T->castAs<FunctionProtoType>()->getRefQualifier() != RQ_None);

  // If T is 'decltype(auto)', the only declarators we can have are parens
  // and at most one function declarator if this is a function declaration.
  // If T is a deduced class template specialization type, we can have no
  // declarator chunks at all.
  if (auto *DT = T->getAs<DeducedType>()) {
    const AutoType *AT = T->getAs<AutoType>();
    bool IsClassTemplateDeduction = isa<DeducedTemplateSpecializationType>(DT);
    if ((AT && AT->isDecltypeAuto()) || IsClassTemplateDeduction) {
      for (unsigned I = 0, E = D.getNumTypeObjects(); I != E; ++I) {
        unsigned Index = E - I - 1;
        DeclaratorChunk &DeclChunk = D.getTypeObject(Index);
        unsigned DiagId = IsClassTemplateDeduction
                              ? diag::err_deduced_class_template_compound_type
                              : diag::err_decltype_auto_compound_type;
        unsigned DiagKind = 0;
        switch (DeclChunk.Kind) {
        case DeclaratorChunk::Paren:
          // FIXME: Rejecting this is a little silly.
          if (IsClassTemplateDeduction) {
            DiagKind = 4;
            break;
          }
          continue;
        case DeclaratorChunk::Function: {
          if (IsClassTemplateDeduction) {
            DiagKind = 3;
            break;
          }
          unsigned FnIndex;
          if (D.isFunctionDeclarationContext() &&
              D.isFunctionDeclarator(FnIndex) && FnIndex == Index)
            continue;
          DiagId = diag::err_decltype_auto_function_declarator_not_declaration;
          break;
        }
        case DeclaratorChunk::Pointer:
        case DeclaratorChunk::BlockPointer:
        case DeclaratorChunk::MemberPointer:
          DiagKind = 0;
          break;
        case DeclaratorChunk::Reference:
          DiagKind = 1;
          break;
        case DeclaratorChunk::Array:
          DiagKind = 2;
          break;
        case DeclaratorChunk::Pipe:
          break;
        }

        S.Diag(DeclChunk.Loc, DiagId) << DiagKind;
        D.setInvalidType(true);
        break;
      }
    }
  }

  // Determine whether we should infer _Nonnull on pointer types.
  Optional<NullabilityKind> inferNullability;
  bool inferNullabilityCS = false;
  bool inferNullabilityInnerOnly = false;
  bool inferNullabilityInnerOnlyComplete = false;

  // Are we in an assume-nonnull region?
  bool inAssumeNonNullRegion = false;
  SourceLocation assumeNonNullLoc = S.PP.getPragmaAssumeNonNullLoc();
  if (assumeNonNullLoc.isValid()) {
    inAssumeNonNullRegion = true;
    recordNullabilitySeen(S, assumeNonNullLoc);
  }

  // Whether to complain about missing nullability specifiers or not.
  enum {
    /// Never complain.
    CAMN_No,
    /// Complain on the inner pointers (but not the outermost
    /// pointer).
    CAMN_InnerPointers,
    /// Complain about any pointers that don't have nullability
    /// specified or inferred.
    CAMN_Yes
  } complainAboutMissingNullability = CAMN_No;
  unsigned NumPointersRemaining = 0;
  auto complainAboutInferringWithinChunk = PointerWrappingDeclaratorKind::None;

  if (IsTypedefName) {
    // For typedefs, we do not infer any nullability (the default),
    // and we only complain about missing nullability specifiers on
    // inner pointers.
    complainAboutMissingNullability = CAMN_InnerPointers;

    if (T->canHaveNullability(/*ResultIfUnknown*/false) &&
        !T->getNullability(S.Context)) {
      // Note that we allow but don't require nullability on dependent types.
      ++NumPointersRemaining;
    }

    for (unsigned i = 0, n = D.getNumTypeObjects(); i != n; ++i) {
      DeclaratorChunk &chunk = D.getTypeObject(i);
      switch (chunk.Kind) {
      case DeclaratorChunk::Array:
      case DeclaratorChunk::Function:
      case DeclaratorChunk::Pipe:
        break;

      case DeclaratorChunk::BlockPointer:
      case DeclaratorChunk::MemberPointer:
        ++NumPointersRemaining;
        break;

      case DeclaratorChunk::Paren:
      case DeclaratorChunk::Reference:
        continue;

      case DeclaratorChunk::Pointer:
        ++NumPointersRemaining;
        continue;
      }
    }
  } else {
    bool isFunctionOrMethod = false;
    switch (auto context = state.getDeclarator().getContext()) {
    case DeclaratorContext::ObjCParameter:
    case DeclaratorContext::ObjCResult:
    case DeclaratorContext::Prototype:
    case DeclaratorContext::TrailingReturn:
    case DeclaratorContext::TrailingReturnVar:
      isFunctionOrMethod = true;
      LLVM_FALLTHROUGH;

    case DeclaratorContext::Member:
      if (state.getDeclarator().isObjCIvar() && !isFunctionOrMethod) {
        complainAboutMissingNullability = CAMN_No;
        break;
      }

      // Weak properties are inferred to be nullable.
      if (state.getDeclarator().isObjCWeakProperty() && inAssumeNonNullRegion) {
        inferNullability = NullabilityKind::Nullable;
        break;
      }

      LLVM_FALLTHROUGH;

    case DeclaratorContext::File:
    case DeclaratorContext::KNRTypeList: {
      complainAboutMissingNullability = CAMN_Yes;

      // Nullability inference depends on the type and declarator.
      auto wrappingKind = PointerWrappingDeclaratorKind::None;
      switch (classifyPointerDeclarator(S, T, D, wrappingKind)) {
      case PointerDeclaratorKind::NonPointer:
      case PointerDeclaratorKind::MultiLevelPointer:
        // Cannot infer nullability.
        break;

      case PointerDeclaratorKind::SingleLevelPointer:
        // Infer _Nonnull if we are in an assumes-nonnull region.
        if (inAssumeNonNullRegion) {
          complainAboutInferringWithinChunk = wrappingKind;
          inferNullability = NullabilityKind::NonNull;
          inferNullabilityCS = (context == DeclaratorContext::ObjCParameter ||
                                context == DeclaratorContext::ObjCResult);
        }
        break;

      case PointerDeclaratorKind::CFErrorRefPointer:
      case PointerDeclaratorKind::NSErrorPointerPointer:
        // Within a function or method signature, infer _Nullable at both
        // levels.
        if (isFunctionOrMethod && inAssumeNonNullRegion)
          inferNullability = NullabilityKind::Nullable;
        break;

      case PointerDeclaratorKind::MaybePointerToCFRef:
        if (isFunctionOrMethod) {
          // On pointer-to-pointer parameters marked cf_returns_retained or
          // cf_returns_not_retained, if the outer pointer is explicit then
          // infer the inner pointer as _Nullable.
          auto hasCFReturnsAttr =
              [](const ParsedAttributesView &AttrList) -> bool {
            return AttrList.hasAttribute(ParsedAttr::AT_CFReturnsRetained) ||
                   AttrList.hasAttribute(ParsedAttr::AT_CFReturnsNotRetained);
          };
          if (const auto *InnermostChunk = D.getInnermostNonParenChunk()) {
            if (hasCFReturnsAttr(D.getAttributes()) ||
                hasCFReturnsAttr(InnermostChunk->getAttrs()) ||
                hasCFReturnsAttr(D.getDeclSpec().getAttributes())) {
              inferNullability = NullabilityKind::Nullable;
              inferNullabilityInnerOnly = true;
            }
          }
        }
        break;
      }
      break;
    }

    case DeclaratorContext::ConversionId:
      complainAboutMissingNullability = CAMN_Yes;
      break;

    case DeclaratorContext::AliasDecl:
    case DeclaratorContext::AliasTemplate:
    case DeclaratorContext::Block:
    case DeclaratorContext::BlockLiteral:
    case DeclaratorContext::Condition:
    case DeclaratorContext::CXXCatch:
    case DeclaratorContext::CXXNew:
    case DeclaratorContext::ForInit:
    case DeclaratorContext::SelectionInit:
    case DeclaratorContext::LambdaExpr:
    case DeclaratorContext::LambdaExprParameter:
    case DeclaratorContext::ObjCCatch:
    case DeclaratorContext::TemplateParam:
    case DeclaratorContext::TemplateArg:
    case DeclaratorContext::TemplateTypeArg:
    case DeclaratorContext::TypeName:
    case DeclaratorContext::FunctionalCast:
    case DeclaratorContext::RequiresExpr:
      // Don't infer in these contexts.
      break;
    }
  }

  // Local function that returns true if its argument looks like a va_list.
  auto isVaList = [&S](QualType T) -> bool {
    auto *typedefTy = T->getAs<TypedefType>();
    if (!typedefTy)
      return false;
    TypedefDecl *vaListTypedef = S.Context.getBuiltinVaListDecl();
    do {
      if (typedefTy->getDecl() == vaListTypedef)
        return true;
      if (auto *name = typedefTy->getDecl()->getIdentifier())
        if (name->isStr("va_list"))
          return true;
      typedefTy = typedefTy->desugar()->getAs<TypedefType>();
    } while (typedefTy);
    return false;
  };

  // Local function that checks the nullability for a given pointer declarator.
  // Returns true if _Nonnull was inferred.
  auto inferPointerNullability =
      [&](SimplePointerKind pointerKind, SourceLocation pointerLoc,
          SourceLocation pointerEndLoc,
          ParsedAttributesView &attrs, AttributePool &Pool) -> ParsedAttr * {
    // We've seen a pointer.
    if (NumPointersRemaining > 0)
      --NumPointersRemaining;

    // If a nullability attribute is present, there's nothing to do.
    if (hasNullabilityAttr(attrs))
      return nullptr;

    // If we're supposed to infer nullability, do so now.
    if (inferNullability && !inferNullabilityInnerOnlyComplete) {
      ParsedAttr::Syntax syntax = inferNullabilityCS
                                      ? ParsedAttr::AS_ContextSensitiveKeyword
                                      : ParsedAttr::AS_Keyword;
      ParsedAttr *nullabilityAttr = Pool.create(
          S.getNullabilityKeyword(*inferNullability), SourceRange(pointerLoc),
          nullptr, SourceLocation(), nullptr, 0, syntax);

      attrs.addAtEnd(nullabilityAttr);

      if (inferNullabilityCS) {
        state.getDeclarator().getMutableDeclSpec().getObjCQualifiers()
          ->setObjCDeclQualifier(ObjCDeclSpec::DQ_CSNullability);
      }

      if (pointerLoc.isValid() &&
          complainAboutInferringWithinChunk !=
            PointerWrappingDeclaratorKind::None) {
        auto Diag =
            S.Diag(pointerLoc, diag::warn_nullability_inferred_on_nested_type);
        Diag << static_cast<int>(complainAboutInferringWithinChunk);
        fixItNullability(S, Diag, pointerLoc, NullabilityKind::NonNull);
      }

      if (inferNullabilityInnerOnly)
        inferNullabilityInnerOnlyComplete = true;
      return nullabilityAttr;
    }

    // If we're supposed to complain about missing nullability, do so
    // now if it's truly missing.
    switch (complainAboutMissingNullability) {
    case CAMN_No:
      break;

    case CAMN_InnerPointers:
      if (NumPointersRemaining == 0)
        break;
      LLVM_FALLTHROUGH;

    case CAMN_Yes:
      checkNullabilityConsistency(S, pointerKind, pointerLoc, pointerEndLoc);
    }
    return nullptr;
  };

  // If the type itself could have nullability but does not, infer pointer
  // nullability and perform consistency checking.
  if (S.CodeSynthesisContexts.empty()) {
    if (T->canHaveNullability(/*ResultIfUnknown*/false) &&
        !T->getNullability(S.Context)) {
      if (isVaList(T)) {
        // Record that we've seen a pointer, but do nothing else.
        if (NumPointersRemaining > 0)
          --NumPointersRemaining;
      } else {
        SimplePointerKind pointerKind = SimplePointerKind::Pointer;
        if (T->isBlockPointerType())
          pointerKind = SimplePointerKind::BlockPointer;
        else if (T->isMemberPointerType())
          pointerKind = SimplePointerKind::MemberPointer;

        if (auto *attr = inferPointerNullability(
                pointerKind, D.getDeclSpec().getTypeSpecTypeLoc(),
                D.getDeclSpec().getEndLoc(),
                D.getMutableDeclSpec().getAttributes(),
                D.getMutableDeclSpec().getAttributePool())) {
          T = state.getAttributedType(
              createNullabilityAttr(Context, *attr, *inferNullability), T, T);
        }
      }
    }

    if (complainAboutMissingNullability == CAMN_Yes &&
        T->isArrayType() && !T->getNullability(S.Context) && !isVaList(T) &&
        D.isPrototypeContext() &&
        !hasOuterPointerLikeChunk(D, D.getNumTypeObjects())) {
      checkNullabilityConsistency(S, SimplePointerKind::Array,
                                  D.getDeclSpec().getTypeSpecTypeLoc());
    }
  }

  bool ExpectNoDerefChunk =
      state.getCurrentAttributes().hasAttribute(ParsedAttr::AT_NoDeref);

  // Walk the DeclTypeInfo, building the recursive type as we go.
  // DeclTypeInfos are ordered from the identifier out, which is
  // opposite of what we want :).
  for (unsigned i = 0, e = D.getNumTypeObjects(); i != e; ++i) {
    unsigned chunkIndex = e - i - 1;
    state.setCurrentChunkIndex(chunkIndex);
    DeclaratorChunk &DeclType = D.getTypeObject(chunkIndex);
    IsQualifiedFunction &= DeclType.Kind == DeclaratorChunk::Paren;
    switch (DeclType.Kind) {
    case DeclaratorChunk::Paren:
      if (i == 0)
        warnAboutRedundantParens(S, D, T);
      T = S.BuildParenType(T);
      break;
    case DeclaratorChunk::BlockPointer:
      // If blocks are disabled, emit an error.
      if (!LangOpts.Blocks)
        S.Diag(DeclType.Loc, diag::err_blocks_disable) << LangOpts.OpenCL;

      // Handle pointer nullability.
      inferPointerNullability(SimplePointerKind::BlockPointer, DeclType.Loc,
                              DeclType.EndLoc, DeclType.getAttrs(),
                              state.getDeclarator().getAttributePool());

      T = S.BuildBlockPointerType(T, D.getIdentifierLoc(), Name);
      if (DeclType.Cls.TypeQuals || LangOpts.OpenCL) {
        // OpenCL v2.0, s6.12.5 - Block variable declarations are implicitly
        // qualified with const.
        if (LangOpts.OpenCL)
          DeclType.Cls.TypeQuals |= DeclSpec::TQ_const;
        T = S.BuildQualifiedType(T, DeclType.Loc, DeclType.Cls.TypeQuals);
      }
      break;
    case DeclaratorChunk::Pointer:
      // Verify that we're not building a pointer to pointer to function with
      // exception specification.
      if (LangOpts.CPlusPlus && S.CheckDistantExceptionSpec(T)) {
        S.Diag(D.getIdentifierLoc(), diag::err_distant_exception_spec);
        D.setInvalidType(true);
        // Build the type anyway.
      }

      // Handle pointer nullability
      inferPointerNullability(SimplePointerKind::Pointer, DeclType.Loc,
                              DeclType.EndLoc, DeclType.getAttrs(),
                              state.getDeclarator().getAttributePool());

      if (LangOpts.ObjC && T->getAs<ObjCObjectType>()) {
        T = Context.getObjCObjectPointerType(T);
        if (DeclType.Ptr.TypeQuals)
          T = S.BuildQualifiedType(T, DeclType.Loc, DeclType.Ptr.TypeQuals);
        break;
      }

      // OpenCL v2.0 s6.9b - Pointer to image/sampler cannot be used.
      // OpenCL v2.0 s6.13.16.1 - Pointer to pipe cannot be used.
      // OpenCL v2.0 s6.12.5 - Pointers to Blocks are not allowed.
      if (LangOpts.OpenCL || LangOpts.SYCLIsDevice) {
        if (T->isImageType() || T->isSamplerT() || T->isPipeType() ||
            T->isBlockPointerType()) {
          S.Diag(D.getIdentifierLoc(), diag::err_opencl_pointer_to_type) << T;
          D.setInvalidType(true);
        }
      }

      T = S.BuildPointerType(T, DeclType.Loc, Name);
      if (DeclType.Ptr.TypeQuals)
        T = S.BuildQualifiedType(T, DeclType.Loc, DeclType.Ptr.TypeQuals);
      break;
    case DeclaratorChunk::Reference: {
      // Verify that we're not building a reference to pointer to function with
      // exception specification.
      if (LangOpts.CPlusPlus && S.CheckDistantExceptionSpec(T)) {
        S.Diag(D.getIdentifierLoc(), diag::err_distant_exception_spec);
        D.setInvalidType(true);
        // Build the type anyway.
      }
      T = S.BuildReferenceType(T, DeclType.Ref.LValueRef, DeclType.Loc, Name);

      if (DeclType.Ref.HasRestrict)
        T = S.BuildQualifiedType(T, DeclType.Loc, Qualifiers::Restrict);
      break;
    }
    case DeclaratorChunk::Array: {
      // Verify that we're not building an array of pointers to function with
      // exception specification.
      if (LangOpts.CPlusPlus && S.CheckDistantExceptionSpec(T)) {
        S.Diag(D.getIdentifierLoc(), diag::err_distant_exception_spec);
        D.setInvalidType(true);
        // Build the type anyway.
      }
      DeclaratorChunk::ArrayTypeInfo &ATI = DeclType.Arr;
      Expr *ArraySize = static_cast<Expr*>(ATI.NumElts);
      ArrayType::ArraySizeModifier ASM;
      if (ATI.isStar)
        ASM = ArrayType::Star;
      else if (ATI.hasStatic)
        ASM = ArrayType::Static;
      else
        ASM = ArrayType::Normal;
      if (ASM == ArrayType::Star && !D.isPrototypeContext()) {
        // FIXME: This check isn't quite right: it allows star in prototypes
        // for function definitions, and disallows some edge cases detailed
        // in http://gcc.gnu.org/ml/gcc-patches/2009-02/msg00133.html
        S.Diag(DeclType.Loc, diag::err_array_star_outside_prototype);
        ASM = ArrayType::Normal;
        D.setInvalidType(true);
      }

      // C99 6.7.5.2p1: The optional type qualifiers and the keyword static
      // shall appear only in a declaration of a function parameter with an
      // array type, ...
      if (ASM == ArrayType::Static || ATI.TypeQuals) {
        if (!(D.isPrototypeContext() ||
              D.getContext() == DeclaratorContext::KNRTypeList)) {
          S.Diag(DeclType.Loc, diag::err_array_static_outside_prototype) <<
              (ASM == ArrayType::Static ? "'static'" : "type qualifier");
          // Remove the 'static' and the type qualifiers.
          if (ASM == ArrayType::Static)
            ASM = ArrayType::Normal;
          ATI.TypeQuals = 0;
          D.setInvalidType(true);
        }

        // C99 6.7.5.2p1: ... and then only in the outermost array type
        // derivation.
        if (hasOuterPointerLikeChunk(D, chunkIndex)) {
          S.Diag(DeclType.Loc, diag::err_array_static_not_outermost) <<
            (ASM == ArrayType::Static ? "'static'" : "type qualifier");
          if (ASM == ArrayType::Static)
            ASM = ArrayType::Normal;
          ATI.TypeQuals = 0;
          D.setInvalidType(true);
        }
      }
      const AutoType *AT = T->getContainedAutoType();
      // Allow arrays of auto if we are a generic lambda parameter.
      // i.e. [](auto (&array)[5]) { return array[0]; }; OK
      if (AT && D.getContext() != DeclaratorContext::LambdaExprParameter) {
        // We've already diagnosed this for decltype(auto).
        if (!AT->isDecltypeAuto())
          S.Diag(DeclType.Loc, diag::err_illegal_decl_array_of_auto)
              << getPrintableNameForEntity(Name) << T;
        T = QualType();
        break;
      }

      // Array parameters can be marked nullable as well, although it's not
      // necessary if they're marked 'static'.
      if (complainAboutMissingNullability == CAMN_Yes &&
          !hasNullabilityAttr(DeclType.getAttrs()) &&
          ASM != ArrayType::Static &&
          D.isPrototypeContext() &&
          !hasOuterPointerLikeChunk(D, chunkIndex)) {
        checkNullabilityConsistency(S, SimplePointerKind::Array, DeclType.Loc);
      }

      T = S.BuildArrayType(T, ASM, ArraySize, ATI.TypeQuals,
                           SourceRange(DeclType.Loc, DeclType.EndLoc), Name);
      break;
    }
    case DeclaratorChunk::Function: {
      // If the function declarator has a prototype (i.e. it is not () and
      // does not have a K&R-style identifier list), then the arguments are part
      // of the type, otherwise the argument list is ().
      DeclaratorChunk::FunctionTypeInfo &FTI = DeclType.Fun;
      IsQualifiedFunction =
          FTI.hasMethodTypeQualifiers() || FTI.hasRefQualifier();

      // Check for auto functions and trailing return type and adjust the
      // return type accordingly.
      if (!D.isInvalidType()) {
        // trailing-return-type is only required if we're declaring a function,
        // and not, for instance, a pointer to a function.
        if (D.getDeclSpec().hasAutoTypeSpec() &&
            !FTI.hasTrailingReturnType() && chunkIndex == 0) {
          if (!S.getLangOpts().CPlusPlus14) {
            S.Diag(D.getDeclSpec().getTypeSpecTypeLoc(),
                   D.getDeclSpec().getTypeSpecType() == DeclSpec::TST_auto
                       ? diag::err_auto_missing_trailing_return
                       : diag::err_deduced_return_type);
            T = Context.IntTy;
            D.setInvalidType(true);
          } else {
            S.Diag(D.getDeclSpec().getTypeSpecTypeLoc(),
                   diag::warn_cxx11_compat_deduced_return_type);
          }
        } else if (FTI.hasTrailingReturnType()) {
          // T must be exactly 'auto' at this point. See CWG issue 681.
          if (isa<ParenType>(T)) {
            S.Diag(D.getBeginLoc(), diag::err_trailing_return_in_parens)
                << T << D.getSourceRange();
            D.setInvalidType(true);
          } else if (D.getName().getKind() ==
                     UnqualifiedIdKind::IK_DeductionGuideName) {
            if (T != Context.DependentTy) {
              S.Diag(D.getDeclSpec().getBeginLoc(),
                     diag::err_deduction_guide_with_complex_decl)
                  << D.getSourceRange();
              D.setInvalidType(true);
            }
          } else if (D.getContext() != DeclaratorContext::LambdaExpr &&
                     (T.hasQualifiers() || !isa<AutoType>(T) ||
                      cast<AutoType>(T)->getKeyword() !=
                          AutoTypeKeyword::Auto ||
                      cast<AutoType>(T)->isConstrained())) {
            S.Diag(D.getDeclSpec().getTypeSpecTypeLoc(),
                   diag::err_trailing_return_without_auto)
                << T << D.getDeclSpec().getSourceRange();
            D.setInvalidType(true);
          }
          T = S.GetTypeFromParser(FTI.getTrailingReturnType(), &TInfo);
          if (T.isNull()) {
            // An error occurred parsing the trailing return type.
            T = Context.IntTy;
            D.setInvalidType(true);
          } else if (AutoType *Auto = T->getContainedAutoType()) {
            // If the trailing return type contains an `auto`, we may need to
            // invent a template parameter for it, for cases like
            // `auto f() -> C auto` or `[](auto (*p) -> auto) {}`.
            InventedTemplateParameterInfo *InventedParamInfo = nullptr;
            if (D.getContext() == DeclaratorContext::Prototype)
              InventedParamInfo = &S.InventedParameterInfos.back();
            else if (D.getContext() == DeclaratorContext::LambdaExprParameter)
              InventedParamInfo = S.getCurLambda();
            if (InventedParamInfo) {
              std::tie(T, TInfo) = InventTemplateParameter(
                  state, T, TInfo, Auto, *InventedParamInfo);
            }
          }
        } else {
          // This function type is not the type of the entity being declared,
          // so checking the 'auto' is not the responsibility of this chunk.
        }
      }

      // C99 6.7.5.3p1: The return type may not be a function or array type.
      // For conversion functions, we'll diagnose this particular error later.
      if (!D.isInvalidType() && (T->isArrayType() || T->isFunctionType()) &&
          (D.getName().getKind() !=
           UnqualifiedIdKind::IK_ConversionFunctionId)) {
        unsigned diagID = diag::err_func_returning_array_function;
        // Last processing chunk in block context means this function chunk
        // represents the block.
        if (chunkIndex == 0 &&
            D.getContext() == DeclaratorContext::BlockLiteral)
          diagID = diag::err_block_returning_array_function;
        S.Diag(DeclType.Loc, diagID) << T->isFunctionType() << T;
        T = Context.IntTy;
        D.setInvalidType(true);
      }

      // Do not allow returning half FP value.
      // FIXME: This really should be in BuildFunctionType.
      if (T->isHalfType()) {
        if (S.getLangOpts().OpenCL) {
          if (!S.getOpenCLOptions().isAvailableOption("cl_khr_fp16",
                                                      S.getLangOpts())) {
            S.Diag(D.getIdentifierLoc(), diag::err_opencl_invalid_return)
                << T << 0 /*pointer hint*/;
            D.setInvalidType(true);
          }
        } else if (!S.getLangOpts().HalfArgsAndReturns) {
          S.Diag(D.getIdentifierLoc(),
            diag::err_parameters_retval_cannot_have_fp16_type) << 1;
          D.setInvalidType(true);
        }
      }

      if (LangOpts.OpenCL) {
        // OpenCL v2.0 s6.12.5 - A pipe cannot be the return value of a
        // function. Disrespect this for SYCL.
        if (T->isPipeType()) {
          S.Diag(D.getIdentifierLoc(), diag::err_opencl_invalid_return)
              << T << 1 /*hint off*/;
          D.setInvalidType(true);
        }
      }

      if (LangOpts.OpenCL || LangOpts.SYCLIsDevice) {
        // OpenCL v2.0 s6.12.5 - A block cannot be the return value of a
        // function.
        if (!T->isSampledImageType() &&
            (T->isBlockPointerType() || T->isImageType() || T->isSamplerT())) {
          S.Diag(D.getIdentifierLoc(), diag::err_opencl_invalid_return)
              << T << 1 /*hint off*/;
          D.setInvalidType(true);
        }
        // OpenCL doesn't support variadic functions and blocks
        // (s6.9.e and s6.12.5 OpenCL v2.0) except for printf.
        // We also allow here any toolchain reserved identifiers.
        if (FTI.isVariadic &&
<<<<<<< HEAD
            !LangOpts.SYCLIsDevice &&
            !S.getOpenCLOptions().isEnabled("__cl_clang_variadic_functions") &&
=======
            !S.getOpenCLOptions().isAvailableOption(
                "__cl_clang_variadic_functions", S.getLangOpts()) &&
>>>>>>> 840643bb
            !(D.getIdentifier() &&
              ((D.getIdentifier()->getName() == "printf" &&
                (LangOpts.OpenCLCPlusPlus || LangOpts.OpenCLVersion >= 120)) ||
               D.getIdentifier()->getName().startswith("__")))) {
          S.Diag(D.getIdentifierLoc(), diag::err_opencl_variadic_function);
          D.setInvalidType(true);
        }
      }

      // Methods cannot return interface types. All ObjC objects are
      // passed by reference.
      if (T->isObjCObjectType()) {
        SourceLocation DiagLoc, FixitLoc;
        if (TInfo) {
          DiagLoc = TInfo->getTypeLoc().getBeginLoc();
          FixitLoc = S.getLocForEndOfToken(TInfo->getTypeLoc().getEndLoc());
        } else {
          DiagLoc = D.getDeclSpec().getTypeSpecTypeLoc();
          FixitLoc = S.getLocForEndOfToken(D.getDeclSpec().getEndLoc());
        }
        S.Diag(DiagLoc, diag::err_object_cannot_be_passed_returned_by_value)
          << 0 << T
          << FixItHint::CreateInsertion(FixitLoc, "*");

        T = Context.getObjCObjectPointerType(T);
        if (TInfo) {
          TypeLocBuilder TLB;
          TLB.pushFullCopy(TInfo->getTypeLoc());
          ObjCObjectPointerTypeLoc TLoc = TLB.push<ObjCObjectPointerTypeLoc>(T);
          TLoc.setStarLoc(FixitLoc);
          TInfo = TLB.getTypeSourceInfo(Context, T);
        }

        D.setInvalidType(true);
      }

      // cv-qualifiers on return types are pointless except when the type is a
      // class type in C++.
      if ((T.getCVRQualifiers() || T->isAtomicType()) &&
          !(S.getLangOpts().CPlusPlus &&
            (T->isDependentType() || T->isRecordType()))) {
        if (T->isVoidType() && !S.getLangOpts().CPlusPlus &&
            D.getFunctionDefinitionKind() ==
                FunctionDefinitionKind::Definition) {
          // [6.9.1/3] qualified void return is invalid on a C
          // function definition.  Apparently ok on declarations and
          // in C++ though (!)
          S.Diag(DeclType.Loc, diag::err_func_returning_qualified_void) << T;
        } else
          diagnoseRedundantReturnTypeQualifiers(S, T, D, chunkIndex);

        // C++2a [dcl.fct]p12:
        //   A volatile-qualified return type is deprecated
        if (T.isVolatileQualified() && S.getLangOpts().CPlusPlus20)
          S.Diag(DeclType.Loc, diag::warn_deprecated_volatile_return) << T;
      }

      // Objective-C ARC ownership qualifiers are ignored on the function
      // return type (by type canonicalization). Complain if this attribute
      // was written here.
      if (T.getQualifiers().hasObjCLifetime()) {
        SourceLocation AttrLoc;
        if (chunkIndex + 1 < D.getNumTypeObjects()) {
          DeclaratorChunk ReturnTypeChunk = D.getTypeObject(chunkIndex + 1);
          for (const ParsedAttr &AL : ReturnTypeChunk.getAttrs()) {
            if (AL.getKind() == ParsedAttr::AT_ObjCOwnership) {
              AttrLoc = AL.getLoc();
              break;
            }
          }
        }
        if (AttrLoc.isInvalid()) {
          for (const ParsedAttr &AL : D.getDeclSpec().getAttributes()) {
            if (AL.getKind() == ParsedAttr::AT_ObjCOwnership) {
              AttrLoc = AL.getLoc();
              break;
            }
          }
        }

        if (AttrLoc.isValid()) {
          // The ownership attributes are almost always written via
          // the predefined
          // __strong/__weak/__autoreleasing/__unsafe_unretained.
          if (AttrLoc.isMacroID())
            AttrLoc =
                S.SourceMgr.getImmediateExpansionRange(AttrLoc).getBegin();

          S.Diag(AttrLoc, diag::warn_arc_lifetime_result_type)
            << T.getQualifiers().getObjCLifetime();
        }
      }

      if (LangOpts.CPlusPlus && D.getDeclSpec().hasTagDefinition()) {
        // C++ [dcl.fct]p6:
        //   Types shall not be defined in return or parameter types.
        TagDecl *Tag = cast<TagDecl>(D.getDeclSpec().getRepAsDecl());
        S.Diag(Tag->getLocation(), diag::err_type_defined_in_result_type)
          << Context.getTypeDeclType(Tag);
      }

      // Exception specs are not allowed in typedefs. Complain, but add it
      // anyway.
      if (IsTypedefName && FTI.getExceptionSpecType() && !LangOpts.CPlusPlus17)
        S.Diag(FTI.getExceptionSpecLocBeg(),
               diag::err_exception_spec_in_typedef)
            << (D.getContext() == DeclaratorContext::AliasDecl ||
                D.getContext() == DeclaratorContext::AliasTemplate);

      // If we see "T var();" or "T var(T());" at block scope, it is probably
      // an attempt to initialize a variable, not a function declaration.
      if (FTI.isAmbiguous)
        warnAboutAmbiguousFunction(S, D, DeclType, T);

      FunctionType::ExtInfo EI(
          getCCForDeclaratorChunk(S, D, DeclType.getAttrs(), FTI, chunkIndex));

      if (!FTI.NumParams && !FTI.isVariadic && !LangOpts.CPlusPlus &&
          !LangOpts.OpenCL && !LangOpts.SYCLIsDevice) {
        // Simple void foo(), where the incoming T is the result type.
        T = Context.getFunctionNoProtoType(T, EI);
      } else {
        // We allow a zero-parameter variadic function in C if the
        // function is marked with the "overloadable" attribute. Scan
        // for this attribute now.
        if (!FTI.NumParams && FTI.isVariadic && !LangOpts.CPlusPlus)
          if (!D.getAttributes().hasAttribute(ParsedAttr::AT_Overloadable))
            S.Diag(FTI.getEllipsisLoc(), diag::err_ellipsis_first_param);

        if (FTI.NumParams && FTI.Params[0].Param == nullptr) {
          // C99 6.7.5.3p3: Reject int(x,y,z) when it's not a function
          // definition.
          S.Diag(FTI.Params[0].IdentLoc,
                 diag::err_ident_list_in_fn_declaration);
          D.setInvalidType(true);
          // Recover by creating a K&R-style function type.
          T = Context.getFunctionNoProtoType(T, EI);
          break;
        }

        FunctionProtoType::ExtProtoInfo EPI;
        EPI.ExtInfo = EI;
        EPI.Variadic = FTI.isVariadic;
        EPI.EllipsisLoc = FTI.getEllipsisLoc();
        EPI.HasTrailingReturn = FTI.hasTrailingReturnType();
        EPI.TypeQuals.addCVRUQualifiers(
            FTI.MethodQualifiers ? FTI.MethodQualifiers->getTypeQualifiers()
                                 : 0);
        EPI.RefQualifier = !FTI.hasRefQualifier()? RQ_None
                    : FTI.RefQualifierIsLValueRef? RQ_LValue
                    : RQ_RValue;

        // Otherwise, we have a function with a parameter list that is
        // potentially variadic.
        SmallVector<QualType, 16> ParamTys;
        ParamTys.reserve(FTI.NumParams);

        SmallVector<FunctionProtoType::ExtParameterInfo, 16>
          ExtParameterInfos(FTI.NumParams);
        bool HasAnyInterestingExtParameterInfos = false;

        for (unsigned i = 0, e = FTI.NumParams; i != e; ++i) {
          ParmVarDecl *Param = cast<ParmVarDecl>(FTI.Params[i].Param);
          QualType ParamTy = Param->getType();
          assert(!ParamTy.isNull() && "Couldn't parse type?");

          // Look for 'void'.  void is allowed only as a single parameter to a
          // function with no other parameters (C99 6.7.5.3p10).  We record
          // int(void) as a FunctionProtoType with an empty parameter list.
          if (ParamTy->isVoidType()) {
            // If this is something like 'float(int, void)', reject it.  'void'
            // is an incomplete type (C99 6.2.5p19) and function decls cannot
            // have parameters of incomplete type.
            if (FTI.NumParams != 1 || FTI.isVariadic) {
              S.Diag(FTI.Params[i].IdentLoc, diag::err_void_only_param);
              ParamTy = Context.IntTy;
              Param->setType(ParamTy);
            } else if (FTI.Params[i].Ident) {
              // Reject, but continue to parse 'int(void abc)'.
              S.Diag(FTI.Params[i].IdentLoc, diag::err_param_with_void_type);
              ParamTy = Context.IntTy;
              Param->setType(ParamTy);
            } else {
              // Reject, but continue to parse 'float(const void)'.
              if (ParamTy.hasQualifiers())
                S.Diag(DeclType.Loc, diag::err_void_param_qualified);

              // Do not add 'void' to the list.
              break;
            }
          } else if (ParamTy->isHalfType()) {
            // Disallow half FP parameters.
            // FIXME: This really should be in BuildFunctionType.
            if (S.getLangOpts().OpenCL) {
              if (!S.getOpenCLOptions().isAvailableOption("cl_khr_fp16",
                                                          S.getLangOpts())) {
                S.Diag(Param->getLocation(), diag::err_opencl_invalid_param)
                    << ParamTy << 0;
                D.setInvalidType();
                Param->setInvalidDecl();
              }
            } else if (!S.getLangOpts().HalfArgsAndReturns) {
              S.Diag(Param->getLocation(),
                diag::err_parameters_retval_cannot_have_fp16_type) << 0;
              D.setInvalidType();
            }
          } else if (!FTI.hasPrototype) {
            if (ParamTy->isPromotableIntegerType()) {
              ParamTy = Context.getPromotedIntegerType(ParamTy);
              Param->setKNRPromoted(true);
            } else if (const BuiltinType* BTy = ParamTy->getAs<BuiltinType>()) {
              if (BTy->getKind() == BuiltinType::Float) {
                ParamTy = Context.DoubleTy;
                Param->setKNRPromoted(true);
              }
            }
          } else if (S.getLangOpts().OpenCL && ParamTy->isBlockPointerType()) {
            // OpenCL 2.0 s6.12.5: A block cannot be a parameter of a function.
            S.Diag(Param->getLocation(), diag::err_opencl_invalid_param)
                << ParamTy << 1 /*hint off*/;
            D.setInvalidType();
          }

          if (LangOpts.ObjCAutoRefCount && Param->hasAttr<NSConsumedAttr>()) {
            ExtParameterInfos[i] = ExtParameterInfos[i].withIsConsumed(true);
            HasAnyInterestingExtParameterInfos = true;
          }

          if (auto attr = Param->getAttr<ParameterABIAttr>()) {
            ExtParameterInfos[i] =
              ExtParameterInfos[i].withABI(attr->getABI());
            HasAnyInterestingExtParameterInfos = true;
          }

          if (Param->hasAttr<PassObjectSizeAttr>()) {
            ExtParameterInfos[i] = ExtParameterInfos[i].withHasPassObjectSize();
            HasAnyInterestingExtParameterInfos = true;
          }

          if (Param->hasAttr<NoEscapeAttr>()) {
            ExtParameterInfos[i] = ExtParameterInfos[i].withIsNoEscape(true);
            HasAnyInterestingExtParameterInfos = true;
          }

          ParamTys.push_back(ParamTy);
        }

        if (HasAnyInterestingExtParameterInfos) {
          EPI.ExtParameterInfos = ExtParameterInfos.data();
          checkExtParameterInfos(S, ParamTys, EPI,
              [&](unsigned i) { return FTI.Params[i].Param->getLocation(); });
        }

        SmallVector<QualType, 4> Exceptions;
        SmallVector<ParsedType, 2> DynamicExceptions;
        SmallVector<SourceRange, 2> DynamicExceptionRanges;
        Expr *NoexceptExpr = nullptr;

        if (FTI.getExceptionSpecType() == EST_Dynamic) {
          // FIXME: It's rather inefficient to have to split into two vectors
          // here.
          unsigned N = FTI.getNumExceptions();
          DynamicExceptions.reserve(N);
          DynamicExceptionRanges.reserve(N);
          for (unsigned I = 0; I != N; ++I) {
            DynamicExceptions.push_back(FTI.Exceptions[I].Ty);
            DynamicExceptionRanges.push_back(FTI.Exceptions[I].Range);
          }
        } else if (isComputedNoexcept(FTI.getExceptionSpecType())) {
          NoexceptExpr = FTI.NoexceptExpr;
        }

        S.checkExceptionSpecification(D.isFunctionDeclarationContext(),
                                      FTI.getExceptionSpecType(),
                                      DynamicExceptions,
                                      DynamicExceptionRanges,
                                      NoexceptExpr,
                                      Exceptions,
                                      EPI.ExceptionSpec);

        // FIXME: Set address space from attrs for C++ mode here.
        // OpenCLCPlusPlus: A class member function has an address space.
        auto IsClassMember = [&]() {
          return (!state.getDeclarator().getCXXScopeSpec().isEmpty() &&
                  state.getDeclarator()
                          .getCXXScopeSpec()
                          .getScopeRep()
                          ->getKind() == NestedNameSpecifier::TypeSpec) ||
                 state.getDeclarator().getContext() ==
                     DeclaratorContext::Member ||
                 state.getDeclarator().getContext() ==
                     DeclaratorContext::LambdaExpr;
        };

        if (state.getSema().getLangOpts().OpenCLCPlusPlus && IsClassMember()) {
          LangAS ASIdx = LangAS::Default;
          // Take address space attr if any and mark as invalid to avoid adding
          // them later while creating QualType.
          if (FTI.MethodQualifiers)
            for (ParsedAttr &attr : FTI.MethodQualifiers->getAttributes()) {
              LangAS ASIdxNew = attr.asOpenCLLangAS();
              if (DiagnoseMultipleAddrSpaceAttributes(S, ASIdx, ASIdxNew,
                                                      attr.getLoc()))
                D.setInvalidType(true);
              else
                ASIdx = ASIdxNew;
            }
          // If a class member function's address space is not set, set it to
          // __generic.
          LangAS AS =
              (ASIdx == LangAS::Default ? S.getDefaultCXXMethodAddrSpace()
                                        : ASIdx);
          EPI.TypeQuals.addAddressSpace(AS);
        }
        T = Context.getFunctionType(T, ParamTys, EPI);
      }
      break;
    }
    case DeclaratorChunk::MemberPointer: {
      // The scope spec must refer to a class, or be dependent.
      CXXScopeSpec &SS = DeclType.Mem.Scope();
      QualType ClsType;

      // Handle pointer nullability.
      inferPointerNullability(SimplePointerKind::MemberPointer, DeclType.Loc,
                              DeclType.EndLoc, DeclType.getAttrs(),
                              state.getDeclarator().getAttributePool());

      if (SS.isInvalid()) {
        // Avoid emitting extra errors if we already errored on the scope.
        D.setInvalidType(true);
      } else if (S.isDependentScopeSpecifier(SS) ||
                 dyn_cast_or_null<CXXRecordDecl>(S.computeDeclContext(SS))) {
        NestedNameSpecifier *NNS = SS.getScopeRep();
        NestedNameSpecifier *NNSPrefix = NNS->getPrefix();
        switch (NNS->getKind()) {
        case NestedNameSpecifier::Identifier:
          ClsType = Context.getDependentNameType(ETK_None, NNSPrefix,
                                                 NNS->getAsIdentifier());
          break;

        case NestedNameSpecifier::Namespace:
        case NestedNameSpecifier::NamespaceAlias:
        case NestedNameSpecifier::Global:
        case NestedNameSpecifier::Super:
          llvm_unreachable("Nested-name-specifier must name a type");

        case NestedNameSpecifier::TypeSpec:
        case NestedNameSpecifier::TypeSpecWithTemplate:
          ClsType = QualType(NNS->getAsType(), 0);
          // Note: if the NNS has a prefix and ClsType is a nondependent
          // TemplateSpecializationType, then the NNS prefix is NOT included
          // in ClsType; hence we wrap ClsType into an ElaboratedType.
          // NOTE: in particular, no wrap occurs if ClsType already is an
          // Elaborated, DependentName, or DependentTemplateSpecialization.
          if (NNSPrefix && isa<TemplateSpecializationType>(NNS->getAsType()))
            ClsType = Context.getElaboratedType(ETK_None, NNSPrefix, ClsType);
          break;
        }
      } else {
        S.Diag(DeclType.Mem.Scope().getBeginLoc(),
             diag::err_illegal_decl_mempointer_in_nonclass)
          << (D.getIdentifier() ? D.getIdentifier()->getName() : "type name")
          << DeclType.Mem.Scope().getRange();
        D.setInvalidType(true);
      }

      if (!ClsType.isNull())
        T = S.BuildMemberPointerType(T, ClsType, DeclType.Loc,
                                     D.getIdentifier());
      if (T.isNull()) {
        T = Context.IntTy;
        D.setInvalidType(true);
      } else if (DeclType.Mem.TypeQuals) {
        T = S.BuildQualifiedType(T, DeclType.Loc, DeclType.Mem.TypeQuals);
      }
      break;
    }

    case DeclaratorChunk::Pipe: {
      T = S.BuildReadPipeType(T, DeclType.Loc);
      processTypeAttrs(state, T, TAL_DeclSpec,
                       D.getMutableDeclSpec().getAttributes());
      break;
    }
    }

    if (T.isNull()) {
      D.setInvalidType(true);
      T = Context.IntTy;
    }

    // See if there are any attributes on this declarator chunk.
    processTypeAttrs(state, T, TAL_DeclChunk, DeclType.getAttrs());

    if (DeclType.Kind != DeclaratorChunk::Paren) {
      if (ExpectNoDerefChunk && !IsNoDerefableChunk(DeclType))
        S.Diag(DeclType.Loc, diag::warn_noderef_on_non_pointer_or_array);

      ExpectNoDerefChunk = state.didParseNoDeref();
    }
  }

  if (ExpectNoDerefChunk)
    S.Diag(state.getDeclarator().getBeginLoc(),
           diag::warn_noderef_on_non_pointer_or_array);

  // GNU warning -Wstrict-prototypes
  //   Warn if a function declaration is without a prototype.
  //   This warning is issued for all kinds of unprototyped function
  //   declarations (i.e. function type typedef, function pointer etc.)
  //   C99 6.7.5.3p14:
  //   The empty list in a function declarator that is not part of a definition
  //   of that function specifies that no information about the number or types
  //   of the parameters is supplied.
  if (!LangOpts.CPlusPlus &&
      D.getFunctionDefinitionKind() == FunctionDefinitionKind::Declaration) {
    bool IsBlock = false;
    for (const DeclaratorChunk &DeclType : D.type_objects()) {
      switch (DeclType.Kind) {
      case DeclaratorChunk::BlockPointer:
        IsBlock = true;
        break;
      case DeclaratorChunk::Function: {
        const DeclaratorChunk::FunctionTypeInfo &FTI = DeclType.Fun;
        // We supress the warning when there's no LParen location, as this
        // indicates the declaration was an implicit declaration, which gets
        // warned about separately via -Wimplicit-function-declaration.
        if (FTI.NumParams == 0 && !FTI.isVariadic && FTI.getLParenLoc().isValid())
          S.Diag(DeclType.Loc, diag::warn_strict_prototypes)
              << IsBlock
              << FixItHint::CreateInsertion(FTI.getRParenLoc(), "void");
        IsBlock = false;
        break;
      }
      default:
        break;
      }
    }
  }

  assert(!T.isNull() && "T must not be null after this point");

  if (LangOpts.CPlusPlus && T->isFunctionType()) {
    const FunctionProtoType *FnTy = T->getAs<FunctionProtoType>();
    assert(FnTy && "Why oh why is there not a FunctionProtoType here?");

    // C++ 8.3.5p4:
    //   A cv-qualifier-seq shall only be part of the function type
    //   for a nonstatic member function, the function type to which a pointer
    //   to member refers, or the top-level function type of a function typedef
    //   declaration.
    //
    // Core issue 547 also allows cv-qualifiers on function types that are
    // top-level template type arguments.
    enum { NonMember, Member, DeductionGuide } Kind = NonMember;
    if (D.getName().getKind() == UnqualifiedIdKind::IK_DeductionGuideName)
      Kind = DeductionGuide;
    else if (!D.getCXXScopeSpec().isSet()) {
      if ((D.getContext() == DeclaratorContext::Member ||
           D.getContext() == DeclaratorContext::LambdaExpr) &&
          !D.getDeclSpec().isFriendSpecified())
        Kind = Member;
    } else {
      DeclContext *DC = S.computeDeclContext(D.getCXXScopeSpec());
      if (!DC || DC->isRecord())
        Kind = Member;
    }

    // C++11 [dcl.fct]p6 (w/DR1417):
    // An attempt to specify a function type with a cv-qualifier-seq or a
    // ref-qualifier (including by typedef-name) is ill-formed unless it is:
    //  - the function type for a non-static member function,
    //  - the function type to which a pointer to member refers,
    //  - the top-level function type of a function typedef declaration or
    //    alias-declaration,
    //  - the type-id in the default argument of a type-parameter, or
    //  - the type-id of a template-argument for a type-parameter
    //
    // FIXME: Checking this here is insufficient. We accept-invalid on:
    //
    //   template<typename T> struct S { void f(T); };
    //   S<int() const> s;
    //
    // ... for instance.
    if (IsQualifiedFunction &&
        !(Kind == Member &&
          D.getDeclSpec().getStorageClassSpec() != DeclSpec::SCS_static) &&
        !IsTypedefName && D.getContext() != DeclaratorContext::TemplateArg &&
        D.getContext() != DeclaratorContext::TemplateTypeArg) {
      SourceLocation Loc = D.getBeginLoc();
      SourceRange RemovalRange;
      unsigned I;
      if (D.isFunctionDeclarator(I)) {
        SmallVector<SourceLocation, 4> RemovalLocs;
        const DeclaratorChunk &Chunk = D.getTypeObject(I);
        assert(Chunk.Kind == DeclaratorChunk::Function);

        if (Chunk.Fun.hasRefQualifier())
          RemovalLocs.push_back(Chunk.Fun.getRefQualifierLoc());

        if (Chunk.Fun.hasMethodTypeQualifiers())
          Chunk.Fun.MethodQualifiers->forEachQualifier(
              [&](DeclSpec::TQ TypeQual, StringRef QualName,
                  SourceLocation SL) { RemovalLocs.push_back(SL); });

        if (!RemovalLocs.empty()) {
          llvm::sort(RemovalLocs,
                     BeforeThanCompare<SourceLocation>(S.getSourceManager()));
          RemovalRange = SourceRange(RemovalLocs.front(), RemovalLocs.back());
          Loc = RemovalLocs.front();
        }
      }

      S.Diag(Loc, diag::err_invalid_qualified_function_type)
        << Kind << D.isFunctionDeclarator() << T
        << getFunctionQualifiersAsString(FnTy)
        << FixItHint::CreateRemoval(RemovalRange);

      // Strip the cv-qualifiers and ref-qualifiers from the type.
      FunctionProtoType::ExtProtoInfo EPI = FnTy->getExtProtoInfo();
      EPI.TypeQuals.removeCVRQualifiers();
      EPI.RefQualifier = RQ_None;

      T = Context.getFunctionType(FnTy->getReturnType(), FnTy->getParamTypes(),
                                  EPI);
      // Rebuild any parens around the identifier in the function type.
      for (unsigned i = 0, e = D.getNumTypeObjects(); i != e; ++i) {
        if (D.getTypeObject(i).Kind != DeclaratorChunk::Paren)
          break;
        T = S.BuildParenType(T);
      }
    }
  }

  // Apply any undistributed attributes from the declarator.
  processTypeAttrs(state, T, TAL_DeclName, D.getAttributes());

  // Diagnose any ignored type attributes.
  state.diagnoseIgnoredTypeAttrs(T);

  // C++0x [dcl.constexpr]p9:
  //  A constexpr specifier used in an object declaration declares the object
  //  as const.
  if (D.getDeclSpec().getConstexprSpecifier() == ConstexprSpecKind::Constexpr &&
      T->isObjectType())
    T.addConst();

  // C++2a [dcl.fct]p4:
  //   A parameter with volatile-qualified type is deprecated
  if (T.isVolatileQualified() && S.getLangOpts().CPlusPlus20 &&
      (D.getContext() == DeclaratorContext::Prototype ||
       D.getContext() == DeclaratorContext::LambdaExprParameter))
    S.Diag(D.getIdentifierLoc(), diag::warn_deprecated_volatile_param) << T;

  // If there was an ellipsis in the declarator, the declaration declares a
  // parameter pack whose type may be a pack expansion type.
  if (D.hasEllipsis()) {
    // C++0x [dcl.fct]p13:
    //   A declarator-id or abstract-declarator containing an ellipsis shall
    //   only be used in a parameter-declaration. Such a parameter-declaration
    //   is a parameter pack (14.5.3). [...]
    switch (D.getContext()) {
    case DeclaratorContext::Prototype:
    case DeclaratorContext::LambdaExprParameter:
    case DeclaratorContext::RequiresExpr:
      // C++0x [dcl.fct]p13:
      //   [...] When it is part of a parameter-declaration-clause, the
      //   parameter pack is a function parameter pack (14.5.3). The type T
      //   of the declarator-id of the function parameter pack shall contain
      //   a template parameter pack; each template parameter pack in T is
      //   expanded by the function parameter pack.
      //
      // We represent function parameter packs as function parameters whose
      // type is a pack expansion.
      if (!T->containsUnexpandedParameterPack() &&
          (!LangOpts.CPlusPlus20 || !T->getContainedAutoType())) {
        S.Diag(D.getEllipsisLoc(),
             diag::err_function_parameter_pack_without_parameter_packs)
          << T <<  D.getSourceRange();
        D.setEllipsisLoc(SourceLocation());
      } else {
        T = Context.getPackExpansionType(T, None, /*ExpectPackInType=*/false);
      }
      break;
    case DeclaratorContext::TemplateParam:
      // C++0x [temp.param]p15:
      //   If a template-parameter is a [...] is a parameter-declaration that
      //   declares a parameter pack (8.3.5), then the template-parameter is a
      //   template parameter pack (14.5.3).
      //
      // Note: core issue 778 clarifies that, if there are any unexpanded
      // parameter packs in the type of the non-type template parameter, then
      // it expands those parameter packs.
      if (T->containsUnexpandedParameterPack())
        T = Context.getPackExpansionType(T, None);
      else
        S.Diag(D.getEllipsisLoc(),
               LangOpts.CPlusPlus11
                 ? diag::warn_cxx98_compat_variadic_templates
                 : diag::ext_variadic_templates);
      break;

    case DeclaratorContext::File:
    case DeclaratorContext::KNRTypeList:
    case DeclaratorContext::ObjCParameter: // FIXME: special diagnostic here?
    case DeclaratorContext::ObjCResult:    // FIXME: special diagnostic here?
    case DeclaratorContext::TypeName:
    case DeclaratorContext::FunctionalCast:
    case DeclaratorContext::CXXNew:
    case DeclaratorContext::AliasDecl:
    case DeclaratorContext::AliasTemplate:
    case DeclaratorContext::Member:
    case DeclaratorContext::Block:
    case DeclaratorContext::ForInit:
    case DeclaratorContext::SelectionInit:
    case DeclaratorContext::Condition:
    case DeclaratorContext::CXXCatch:
    case DeclaratorContext::ObjCCatch:
    case DeclaratorContext::BlockLiteral:
    case DeclaratorContext::LambdaExpr:
    case DeclaratorContext::ConversionId:
    case DeclaratorContext::TrailingReturn:
    case DeclaratorContext::TrailingReturnVar:
    case DeclaratorContext::TemplateArg:
    case DeclaratorContext::TemplateTypeArg:
      // FIXME: We may want to allow parameter packs in block-literal contexts
      // in the future.
      S.Diag(D.getEllipsisLoc(),
             diag::err_ellipsis_in_declarator_not_parameter);
      D.setEllipsisLoc(SourceLocation());
      break;
    }
  }

  assert(!T.isNull() && "T must not be null at the end of this function");
  if (D.isInvalidType())
    return Context.getTrivialTypeSourceInfo(T);

  return GetTypeSourceInfoForDeclarator(state, T, TInfo);
}

/// GetTypeForDeclarator - Convert the type for the specified
/// declarator to Type instances.
///
/// The result of this call will never be null, but the associated
/// type may be a null type if there's an unrecoverable error.
TypeSourceInfo *Sema::GetTypeForDeclarator(Declarator &D, Scope *S) {
  // Determine the type of the declarator. Not all forms of declarator
  // have a type.

  TypeProcessingState state(*this, D);

  TypeSourceInfo *ReturnTypeInfo = nullptr;
  QualType T = GetDeclSpecTypeForDeclarator(state, ReturnTypeInfo);
  if (D.isPrototypeContext() && getLangOpts().ObjCAutoRefCount)
    inferARCWriteback(state, T);

  return GetFullTypeForDeclarator(state, T, ReturnTypeInfo);
}

static void transferARCOwnershipToDeclSpec(Sema &S,
                                           QualType &declSpecTy,
                                           Qualifiers::ObjCLifetime ownership) {
  if (declSpecTy->isObjCRetainableType() &&
      declSpecTy.getObjCLifetime() == Qualifiers::OCL_None) {
    Qualifiers qs;
    qs.addObjCLifetime(ownership);
    declSpecTy = S.Context.getQualifiedType(declSpecTy, qs);
  }
}

static void transferARCOwnershipToDeclaratorChunk(TypeProcessingState &state,
                                            Qualifiers::ObjCLifetime ownership,
                                            unsigned chunkIndex) {
  Sema &S = state.getSema();
  Declarator &D = state.getDeclarator();

  // Look for an explicit lifetime attribute.
  DeclaratorChunk &chunk = D.getTypeObject(chunkIndex);
  if (chunk.getAttrs().hasAttribute(ParsedAttr::AT_ObjCOwnership))
    return;

  const char *attrStr = nullptr;
  switch (ownership) {
  case Qualifiers::OCL_None: llvm_unreachable("no ownership!");
  case Qualifiers::OCL_ExplicitNone: attrStr = "none"; break;
  case Qualifiers::OCL_Strong: attrStr = "strong"; break;
  case Qualifiers::OCL_Weak: attrStr = "weak"; break;
  case Qualifiers::OCL_Autoreleasing: attrStr = "autoreleasing"; break;
  }

  IdentifierLoc *Arg = new (S.Context) IdentifierLoc;
  Arg->Ident = &S.Context.Idents.get(attrStr);
  Arg->Loc = SourceLocation();

  ArgsUnion Args(Arg);

  // If there wasn't one, add one (with an invalid source location
  // so that we don't make an AttributedType for it).
  ParsedAttr *attr = D.getAttributePool().create(
      &S.Context.Idents.get("objc_ownership"), SourceLocation(),
      /*scope*/ nullptr, SourceLocation(),
      /*args*/ &Args, 1, ParsedAttr::AS_GNU);
  chunk.getAttrs().addAtEnd(attr);
  // TODO: mark whether we did this inference?
}

/// Used for transferring ownership in casts resulting in l-values.
static void transferARCOwnership(TypeProcessingState &state,
                                 QualType &declSpecTy,
                                 Qualifiers::ObjCLifetime ownership) {
  Sema &S = state.getSema();
  Declarator &D = state.getDeclarator();

  int inner = -1;
  bool hasIndirection = false;
  for (unsigned i = 0, e = D.getNumTypeObjects(); i != e; ++i) {
    DeclaratorChunk &chunk = D.getTypeObject(i);
    switch (chunk.Kind) {
    case DeclaratorChunk::Paren:
      // Ignore parens.
      break;

    case DeclaratorChunk::Array:
    case DeclaratorChunk::Reference:
    case DeclaratorChunk::Pointer:
      if (inner != -1)
        hasIndirection = true;
      inner = i;
      break;

    case DeclaratorChunk::BlockPointer:
      if (inner != -1)
        transferARCOwnershipToDeclaratorChunk(state, ownership, i);
      return;

    case DeclaratorChunk::Function:
    case DeclaratorChunk::MemberPointer:
    case DeclaratorChunk::Pipe:
      return;
    }
  }

  if (inner == -1)
    return;

  DeclaratorChunk &chunk = D.getTypeObject(inner);
  if (chunk.Kind == DeclaratorChunk::Pointer) {
    if (declSpecTy->isObjCRetainableType())
      return transferARCOwnershipToDeclSpec(S, declSpecTy, ownership);
    if (declSpecTy->isObjCObjectType() && hasIndirection)
      return transferARCOwnershipToDeclaratorChunk(state, ownership, inner);
  } else {
    assert(chunk.Kind == DeclaratorChunk::Array ||
           chunk.Kind == DeclaratorChunk::Reference);
    return transferARCOwnershipToDeclSpec(S, declSpecTy, ownership);
  }
}

TypeSourceInfo *Sema::GetTypeForDeclaratorCast(Declarator &D, QualType FromTy) {
  TypeProcessingState state(*this, D);

  TypeSourceInfo *ReturnTypeInfo = nullptr;
  QualType declSpecTy = GetDeclSpecTypeForDeclarator(state, ReturnTypeInfo);

  if (getLangOpts().ObjC) {
    Qualifiers::ObjCLifetime ownership = Context.getInnerObjCOwnership(FromTy);
    if (ownership != Qualifiers::OCL_None)
      transferARCOwnership(state, declSpecTy, ownership);
  }

  return GetFullTypeForDeclarator(state, declSpecTy, ReturnTypeInfo);
}

static void fillAttributedTypeLoc(AttributedTypeLoc TL,
                                  TypeProcessingState &State) {
  TL.setAttr(State.takeAttrForAttributedType(TL.getTypePtr()));
}

namespace {
  class TypeSpecLocFiller : public TypeLocVisitor<TypeSpecLocFiller> {
    Sema &SemaRef;
    ASTContext &Context;
    TypeProcessingState &State;
    const DeclSpec &DS;

  public:
    TypeSpecLocFiller(Sema &S, ASTContext &Context, TypeProcessingState &State,
                      const DeclSpec &DS)
        : SemaRef(S), Context(Context), State(State), DS(DS) {}

    void VisitAttributedTypeLoc(AttributedTypeLoc TL) {
      Visit(TL.getModifiedLoc());
      fillAttributedTypeLoc(TL, State);
    }
    void VisitMacroQualifiedTypeLoc(MacroQualifiedTypeLoc TL) {
      Visit(TL.getInnerLoc());
      TL.setExpansionLoc(
          State.getExpansionLocForMacroQualifiedType(TL.getTypePtr()));
    }
    void VisitQualifiedTypeLoc(QualifiedTypeLoc TL) {
      Visit(TL.getUnqualifiedLoc());
    }
    void VisitTypedefTypeLoc(TypedefTypeLoc TL) {
      TL.setNameLoc(DS.getTypeSpecTypeLoc());
    }
    void VisitObjCInterfaceTypeLoc(ObjCInterfaceTypeLoc TL) {
      TL.setNameLoc(DS.getTypeSpecTypeLoc());
      // FIXME. We should have DS.getTypeSpecTypeEndLoc(). But, it requires
      // addition field. What we have is good enough for dispay of location
      // of 'fixit' on interface name.
      TL.setNameEndLoc(DS.getEndLoc());
    }
    void VisitObjCObjectTypeLoc(ObjCObjectTypeLoc TL) {
      TypeSourceInfo *RepTInfo = nullptr;
      Sema::GetTypeFromParser(DS.getRepAsType(), &RepTInfo);
      TL.copy(RepTInfo->getTypeLoc());
    }
    void VisitObjCObjectPointerTypeLoc(ObjCObjectPointerTypeLoc TL) {
      TypeSourceInfo *RepTInfo = nullptr;
      Sema::GetTypeFromParser(DS.getRepAsType(), &RepTInfo);
      TL.copy(RepTInfo->getTypeLoc());
    }
    void VisitTemplateSpecializationTypeLoc(TemplateSpecializationTypeLoc TL) {
      TypeSourceInfo *TInfo = nullptr;
      Sema::GetTypeFromParser(DS.getRepAsType(), &TInfo);

      // If we got no declarator info from previous Sema routines,
      // just fill with the typespec loc.
      if (!TInfo) {
        TL.initialize(Context, DS.getTypeSpecTypeNameLoc());
        return;
      }

      TypeLoc OldTL = TInfo->getTypeLoc();
      if (TInfo->getType()->getAs<ElaboratedType>()) {
        ElaboratedTypeLoc ElabTL = OldTL.castAs<ElaboratedTypeLoc>();
        TemplateSpecializationTypeLoc NamedTL = ElabTL.getNamedTypeLoc()
            .castAs<TemplateSpecializationTypeLoc>();
        TL.copy(NamedTL);
      } else {
        TL.copy(OldTL.castAs<TemplateSpecializationTypeLoc>());
        assert(TL.getRAngleLoc() == OldTL.castAs<TemplateSpecializationTypeLoc>().getRAngleLoc());
      }

    }
    void VisitTypeOfExprTypeLoc(TypeOfExprTypeLoc TL) {
      assert(DS.getTypeSpecType() == DeclSpec::TST_typeofExpr);
      TL.setTypeofLoc(DS.getTypeSpecTypeLoc());
      TL.setParensRange(DS.getTypeofParensRange());
    }
    void VisitTypeOfTypeLoc(TypeOfTypeLoc TL) {
      assert(DS.getTypeSpecType() == DeclSpec::TST_typeofType);
      TL.setTypeofLoc(DS.getTypeSpecTypeLoc());
      TL.setParensRange(DS.getTypeofParensRange());
      assert(DS.getRepAsType());
      TypeSourceInfo *TInfo = nullptr;
      Sema::GetTypeFromParser(DS.getRepAsType(), &TInfo);
      TL.setUnderlyingTInfo(TInfo);
    }
    void VisitUnaryTransformTypeLoc(UnaryTransformTypeLoc TL) {
      // FIXME: This holds only because we only have one unary transform.
      assert(DS.getTypeSpecType() == DeclSpec::TST_underlyingType);
      TL.setKWLoc(DS.getTypeSpecTypeLoc());
      TL.setParensRange(DS.getTypeofParensRange());
      assert(DS.getRepAsType());
      TypeSourceInfo *TInfo = nullptr;
      Sema::GetTypeFromParser(DS.getRepAsType(), &TInfo);
      TL.setUnderlyingTInfo(TInfo);
    }
    void VisitBuiltinTypeLoc(BuiltinTypeLoc TL) {
      // By default, use the source location of the type specifier.
      TL.setBuiltinLoc(DS.getTypeSpecTypeLoc());
      if (TL.needsExtraLocalData()) {
        // Set info for the written builtin specifiers.
        TL.getWrittenBuiltinSpecs() = DS.getWrittenBuiltinSpecs();
        // Try to have a meaningful source location.
        if (TL.getWrittenSignSpec() != TypeSpecifierSign::Unspecified)
          TL.expandBuiltinRange(DS.getTypeSpecSignLoc());
        if (TL.getWrittenWidthSpec() != TypeSpecifierWidth::Unspecified)
          TL.expandBuiltinRange(DS.getTypeSpecWidthRange());
      }
    }
    void VisitElaboratedTypeLoc(ElaboratedTypeLoc TL) {
      ElaboratedTypeKeyword Keyword
        = TypeWithKeyword::getKeywordForTypeSpec(DS.getTypeSpecType());
      if (DS.getTypeSpecType() == TST_typename) {
        TypeSourceInfo *TInfo = nullptr;
        Sema::GetTypeFromParser(DS.getRepAsType(), &TInfo);
        if (TInfo) {
          TL.copy(TInfo->getTypeLoc().castAs<ElaboratedTypeLoc>());
          return;
        }
      }
      TL.setElaboratedKeywordLoc(Keyword != ETK_None
                                 ? DS.getTypeSpecTypeLoc()
                                 : SourceLocation());
      const CXXScopeSpec& SS = DS.getTypeSpecScope();
      TL.setQualifierLoc(SS.getWithLocInContext(Context));
      Visit(TL.getNextTypeLoc().getUnqualifiedLoc());
    }
    void VisitDependentNameTypeLoc(DependentNameTypeLoc TL) {
      assert(DS.getTypeSpecType() == TST_typename);
      TypeSourceInfo *TInfo = nullptr;
      Sema::GetTypeFromParser(DS.getRepAsType(), &TInfo);
      assert(TInfo);
      TL.copy(TInfo->getTypeLoc().castAs<DependentNameTypeLoc>());
    }
    void VisitDependentTemplateSpecializationTypeLoc(
                                 DependentTemplateSpecializationTypeLoc TL) {
      assert(DS.getTypeSpecType() == TST_typename);
      TypeSourceInfo *TInfo = nullptr;
      Sema::GetTypeFromParser(DS.getRepAsType(), &TInfo);
      assert(TInfo);
      TL.copy(
          TInfo->getTypeLoc().castAs<DependentTemplateSpecializationTypeLoc>());
    }
    void VisitAutoTypeLoc(AutoTypeLoc TL) {
      assert(DS.getTypeSpecType() == TST_auto ||
             DS.getTypeSpecType() == TST_decltype_auto ||
             DS.getTypeSpecType() == TST_auto_type ||
             DS.getTypeSpecType() == TST_unspecified);
      TL.setNameLoc(DS.getTypeSpecTypeLoc());
      if (!DS.isConstrainedAuto())
        return;
      TemplateIdAnnotation *TemplateId = DS.getRepAsTemplateId();
      if (DS.getTypeSpecScope().isNotEmpty())
        TL.setNestedNameSpecifierLoc(
            DS.getTypeSpecScope().getWithLocInContext(Context));
      else
        TL.setNestedNameSpecifierLoc(NestedNameSpecifierLoc());
      TL.setTemplateKWLoc(TemplateId->TemplateKWLoc);
      TL.setConceptNameLoc(TemplateId->TemplateNameLoc);
      TL.setFoundDecl(nullptr);
      TL.setLAngleLoc(TemplateId->LAngleLoc);
      TL.setRAngleLoc(TemplateId->RAngleLoc);
      if (TemplateId->NumArgs == 0)
        return;
      TemplateArgumentListInfo TemplateArgsInfo;
      ASTTemplateArgsPtr TemplateArgsPtr(TemplateId->getTemplateArgs(),
                                         TemplateId->NumArgs);
      SemaRef.translateTemplateArguments(TemplateArgsPtr, TemplateArgsInfo);
      for (unsigned I = 0; I < TemplateId->NumArgs; ++I)
        TL.setArgLocInfo(I, TemplateArgsInfo.arguments()[I].getLocInfo());
    }
    void VisitTagTypeLoc(TagTypeLoc TL) {
      TL.setNameLoc(DS.getTypeSpecTypeNameLoc());
    }
    void VisitAtomicTypeLoc(AtomicTypeLoc TL) {
      // An AtomicTypeLoc can come from either an _Atomic(...) type specifier
      // or an _Atomic qualifier.
      if (DS.getTypeSpecType() == DeclSpec::TST_atomic) {
        TL.setKWLoc(DS.getTypeSpecTypeLoc());
        TL.setParensRange(DS.getTypeofParensRange());

        TypeSourceInfo *TInfo = nullptr;
        Sema::GetTypeFromParser(DS.getRepAsType(), &TInfo);
        assert(TInfo);
        TL.getValueLoc().initializeFullCopy(TInfo->getTypeLoc());
      } else {
        TL.setKWLoc(DS.getAtomicSpecLoc());
        // No parens, to indicate this was spelled as an _Atomic qualifier.
        TL.setParensRange(SourceRange());
        Visit(TL.getValueLoc());
      }
    }

    void VisitPipeTypeLoc(PipeTypeLoc TL) {
      TL.setKWLoc(DS.getTypeSpecTypeLoc());

      TypeSourceInfo *TInfo = nullptr;
      Sema::GetTypeFromParser(DS.getRepAsType(), &TInfo);
      TL.getValueLoc().initializeFullCopy(TInfo->getTypeLoc());
    }

    void VisitExtIntTypeLoc(ExtIntTypeLoc TL) {
      TL.setNameLoc(DS.getTypeSpecTypeLoc());
    }

    void VisitDependentExtIntTypeLoc(DependentExtIntTypeLoc TL) {
      TL.setNameLoc(DS.getTypeSpecTypeLoc());
    }

    void VisitTypeLoc(TypeLoc TL) {
      // FIXME: add other typespec types and change this to an assert.
      TL.initialize(Context, DS.getTypeSpecTypeLoc());
    }
  };

  class DeclaratorLocFiller : public TypeLocVisitor<DeclaratorLocFiller> {
    ASTContext &Context;
    TypeProcessingState &State;
    const DeclaratorChunk &Chunk;

  public:
    DeclaratorLocFiller(ASTContext &Context, TypeProcessingState &State,
                        const DeclaratorChunk &Chunk)
        : Context(Context), State(State), Chunk(Chunk) {}

    void VisitQualifiedTypeLoc(QualifiedTypeLoc TL) {
      llvm_unreachable("qualified type locs not expected here!");
    }
    void VisitDecayedTypeLoc(DecayedTypeLoc TL) {
      llvm_unreachable("decayed type locs not expected here!");
    }

    void VisitAttributedTypeLoc(AttributedTypeLoc TL) {
      fillAttributedTypeLoc(TL, State);
    }
    void VisitAdjustedTypeLoc(AdjustedTypeLoc TL) {
      // nothing
    }
    void VisitBlockPointerTypeLoc(BlockPointerTypeLoc TL) {
      assert(Chunk.Kind == DeclaratorChunk::BlockPointer);
      TL.setCaretLoc(Chunk.Loc);
    }
    void VisitPointerTypeLoc(PointerTypeLoc TL) {
      assert(Chunk.Kind == DeclaratorChunk::Pointer);
      TL.setStarLoc(Chunk.Loc);
    }
    void VisitObjCObjectPointerTypeLoc(ObjCObjectPointerTypeLoc TL) {
      assert(Chunk.Kind == DeclaratorChunk::Pointer);
      TL.setStarLoc(Chunk.Loc);
    }
    void VisitMemberPointerTypeLoc(MemberPointerTypeLoc TL) {
      assert(Chunk.Kind == DeclaratorChunk::MemberPointer);
      const CXXScopeSpec& SS = Chunk.Mem.Scope();
      NestedNameSpecifierLoc NNSLoc = SS.getWithLocInContext(Context);

      const Type* ClsTy = TL.getClass();
      QualType ClsQT = QualType(ClsTy, 0);
      TypeSourceInfo *ClsTInfo = Context.CreateTypeSourceInfo(ClsQT, 0);
      // Now copy source location info into the type loc component.
      TypeLoc ClsTL = ClsTInfo->getTypeLoc();
      switch (NNSLoc.getNestedNameSpecifier()->getKind()) {
      case NestedNameSpecifier::Identifier:
        assert(isa<DependentNameType>(ClsTy) && "Unexpected TypeLoc");
        {
          DependentNameTypeLoc DNTLoc = ClsTL.castAs<DependentNameTypeLoc>();
          DNTLoc.setElaboratedKeywordLoc(SourceLocation());
          DNTLoc.setQualifierLoc(NNSLoc.getPrefix());
          DNTLoc.setNameLoc(NNSLoc.getLocalBeginLoc());
        }
        break;

      case NestedNameSpecifier::TypeSpec:
      case NestedNameSpecifier::TypeSpecWithTemplate:
        if (isa<ElaboratedType>(ClsTy)) {
          ElaboratedTypeLoc ETLoc = ClsTL.castAs<ElaboratedTypeLoc>();
          ETLoc.setElaboratedKeywordLoc(SourceLocation());
          ETLoc.setQualifierLoc(NNSLoc.getPrefix());
          TypeLoc NamedTL = ETLoc.getNamedTypeLoc();
          NamedTL.initializeFullCopy(NNSLoc.getTypeLoc());
        } else {
          ClsTL.initializeFullCopy(NNSLoc.getTypeLoc());
        }
        break;

      case NestedNameSpecifier::Namespace:
      case NestedNameSpecifier::NamespaceAlias:
      case NestedNameSpecifier::Global:
      case NestedNameSpecifier::Super:
        llvm_unreachable("Nested-name-specifier must name a type");
      }

      // Finally fill in MemberPointerLocInfo fields.
      TL.setStarLoc(Chunk.Mem.StarLoc);
      TL.setClassTInfo(ClsTInfo);
    }
    void VisitLValueReferenceTypeLoc(LValueReferenceTypeLoc TL) {
      assert(Chunk.Kind == DeclaratorChunk::Reference);
      // 'Amp' is misleading: this might have been originally
      /// spelled with AmpAmp.
      TL.setAmpLoc(Chunk.Loc);
    }
    void VisitRValueReferenceTypeLoc(RValueReferenceTypeLoc TL) {
      assert(Chunk.Kind == DeclaratorChunk::Reference);
      assert(!Chunk.Ref.LValueRef);
      TL.setAmpAmpLoc(Chunk.Loc);
    }
    void VisitArrayTypeLoc(ArrayTypeLoc TL) {
      assert(Chunk.Kind == DeclaratorChunk::Array);
      TL.setLBracketLoc(Chunk.Loc);
      TL.setRBracketLoc(Chunk.EndLoc);
      TL.setSizeExpr(static_cast<Expr*>(Chunk.Arr.NumElts));
    }
    void VisitFunctionTypeLoc(FunctionTypeLoc TL) {
      assert(Chunk.Kind == DeclaratorChunk::Function);
      TL.setLocalRangeBegin(Chunk.Loc);
      TL.setLocalRangeEnd(Chunk.EndLoc);

      const DeclaratorChunk::FunctionTypeInfo &FTI = Chunk.Fun;
      TL.setLParenLoc(FTI.getLParenLoc());
      TL.setRParenLoc(FTI.getRParenLoc());
      for (unsigned i = 0, e = TL.getNumParams(), tpi = 0; i != e; ++i) {
        ParmVarDecl *Param = cast<ParmVarDecl>(FTI.Params[i].Param);
        TL.setParam(tpi++, Param);
      }
      TL.setExceptionSpecRange(FTI.getExceptionSpecRange());
    }
    void VisitParenTypeLoc(ParenTypeLoc TL) {
      assert(Chunk.Kind == DeclaratorChunk::Paren);
      TL.setLParenLoc(Chunk.Loc);
      TL.setRParenLoc(Chunk.EndLoc);
    }
    void VisitPipeTypeLoc(PipeTypeLoc TL) {
      assert(Chunk.Kind == DeclaratorChunk::Pipe);
      TL.setKWLoc(Chunk.Loc);
    }
    void VisitExtIntTypeLoc(ExtIntTypeLoc TL) {
      TL.setNameLoc(Chunk.Loc);
    }
    void VisitMacroQualifiedTypeLoc(MacroQualifiedTypeLoc TL) {
      TL.setExpansionLoc(Chunk.Loc);
    }
    void VisitVectorTypeLoc(VectorTypeLoc TL) { TL.setNameLoc(Chunk.Loc); }
    void VisitDependentVectorTypeLoc(DependentVectorTypeLoc TL) {
      TL.setNameLoc(Chunk.Loc);
    }
    void VisitExtVectorTypeLoc(ExtVectorTypeLoc TL) {
      TL.setNameLoc(Chunk.Loc);
    }
    void
    VisitDependentSizedExtVectorTypeLoc(DependentSizedExtVectorTypeLoc TL) {
      TL.setNameLoc(Chunk.Loc);
    }

    void VisitTypeLoc(TypeLoc TL) {
      llvm_unreachable("unsupported TypeLoc kind in declarator!");
    }
  };
} // end anonymous namespace

static void fillAtomicQualLoc(AtomicTypeLoc ATL, const DeclaratorChunk &Chunk) {
  SourceLocation Loc;
  switch (Chunk.Kind) {
  case DeclaratorChunk::Function:
  case DeclaratorChunk::Array:
  case DeclaratorChunk::Paren:
  case DeclaratorChunk::Pipe:
    llvm_unreachable("cannot be _Atomic qualified");

  case DeclaratorChunk::Pointer:
    Loc = Chunk.Ptr.AtomicQualLoc;
    break;

  case DeclaratorChunk::BlockPointer:
  case DeclaratorChunk::Reference:
  case DeclaratorChunk::MemberPointer:
    // FIXME: Provide a source location for the _Atomic keyword.
    break;
  }

  ATL.setKWLoc(Loc);
  ATL.setParensRange(SourceRange());
}

static void
fillDependentAddressSpaceTypeLoc(DependentAddressSpaceTypeLoc DASTL,
                                 const ParsedAttributesView &Attrs) {
  for (const ParsedAttr &AL : Attrs) {
    if (AL.getKind() == ParsedAttr::AT_AddressSpace) {
      DASTL.setAttrNameLoc(AL.getLoc());
      DASTL.setAttrExprOperand(AL.getArgAsExpr(0));
      DASTL.setAttrOperandParensRange(SourceRange());
      return;
    }
  }

  llvm_unreachable(
      "no address_space attribute found at the expected location!");
}

static void fillMatrixTypeLoc(MatrixTypeLoc MTL,
                              const ParsedAttributesView &Attrs) {
  for (const ParsedAttr &AL : Attrs) {
    if (AL.getKind() == ParsedAttr::AT_MatrixType) {
      MTL.setAttrNameLoc(AL.getLoc());
      MTL.setAttrRowOperand(AL.getArgAsExpr(0));
      MTL.setAttrColumnOperand(AL.getArgAsExpr(1));
      MTL.setAttrOperandParensRange(SourceRange());
      return;
    }
  }

  llvm_unreachable("no matrix_type attribute found at the expected location!");
}

/// Create and instantiate a TypeSourceInfo with type source information.
///
/// \param T QualType referring to the type as written in source code.
///
/// \param ReturnTypeInfo For declarators whose return type does not show
/// up in the normal place in the declaration specifiers (such as a C++
/// conversion function), this pointer will refer to a type source information
/// for that return type.
static TypeSourceInfo *
GetTypeSourceInfoForDeclarator(TypeProcessingState &State,
                               QualType T, TypeSourceInfo *ReturnTypeInfo) {
  Sema &S = State.getSema();
  Declarator &D = State.getDeclarator();

  TypeSourceInfo *TInfo = S.Context.CreateTypeSourceInfo(T);
  UnqualTypeLoc CurrTL = TInfo->getTypeLoc().getUnqualifiedLoc();

  // Handle parameter packs whose type is a pack expansion.
  if (isa<PackExpansionType>(T)) {
    CurrTL.castAs<PackExpansionTypeLoc>().setEllipsisLoc(D.getEllipsisLoc());
    CurrTL = CurrTL.getNextTypeLoc().getUnqualifiedLoc();
  }

  for (unsigned i = 0, e = D.getNumTypeObjects(); i != e; ++i) {
    // An AtomicTypeLoc might be produced by an atomic qualifier in this
    // declarator chunk.
    if (AtomicTypeLoc ATL = CurrTL.getAs<AtomicTypeLoc>()) {
      fillAtomicQualLoc(ATL, D.getTypeObject(i));
      CurrTL = ATL.getValueLoc().getUnqualifiedLoc();
    }

    while (MacroQualifiedTypeLoc TL = CurrTL.getAs<MacroQualifiedTypeLoc>()) {
      TL.setExpansionLoc(
          State.getExpansionLocForMacroQualifiedType(TL.getTypePtr()));
      CurrTL = TL.getNextTypeLoc().getUnqualifiedLoc();
    }

    while (AttributedTypeLoc TL = CurrTL.getAs<AttributedTypeLoc>()) {
      fillAttributedTypeLoc(TL, State);
      CurrTL = TL.getNextTypeLoc().getUnqualifiedLoc();
    }

    while (DependentAddressSpaceTypeLoc TL =
               CurrTL.getAs<DependentAddressSpaceTypeLoc>()) {
      fillDependentAddressSpaceTypeLoc(TL, D.getTypeObject(i).getAttrs());
      CurrTL = TL.getPointeeTypeLoc().getUnqualifiedLoc();
    }

    if (MatrixTypeLoc TL = CurrTL.getAs<MatrixTypeLoc>())
      fillMatrixTypeLoc(TL, D.getTypeObject(i).getAttrs());

    // FIXME: Ordering here?
    while (AdjustedTypeLoc TL = CurrTL.getAs<AdjustedTypeLoc>())
      CurrTL = TL.getNextTypeLoc().getUnqualifiedLoc();

    DeclaratorLocFiller(S.Context, State, D.getTypeObject(i)).Visit(CurrTL);
    CurrTL = CurrTL.getNextTypeLoc().getUnqualifiedLoc();
  }

  // If we have different source information for the return type, use
  // that.  This really only applies to C++ conversion functions.
  if (ReturnTypeInfo) {
    TypeLoc TL = ReturnTypeInfo->getTypeLoc();
    assert(TL.getFullDataSize() == CurrTL.getFullDataSize());
    memcpy(CurrTL.getOpaqueData(), TL.getOpaqueData(), TL.getFullDataSize());
  } else {
    TypeSpecLocFiller(S, S.Context, State, D.getDeclSpec()).Visit(CurrTL);
  }

  return TInfo;
}

/// Create a LocInfoType to hold the given QualType and TypeSourceInfo.
ParsedType Sema::CreateParsedType(QualType T, TypeSourceInfo *TInfo) {
  // FIXME: LocInfoTypes are "transient", only needed for passing to/from Parser
  // and Sema during declaration parsing. Try deallocating/caching them when
  // it's appropriate, instead of allocating them and keeping them around.
  LocInfoType *LocT = (LocInfoType*)BumpAlloc.Allocate(sizeof(LocInfoType),
                                                       TypeAlignment);
  new (LocT) LocInfoType(T, TInfo);
  assert(LocT->getTypeClass() != T->getTypeClass() &&
         "LocInfoType's TypeClass conflicts with an existing Type class");
  return ParsedType::make(QualType(LocT, 0));
}

void LocInfoType::getAsStringInternal(std::string &Str,
                                      const PrintingPolicy &Policy) const {
  llvm_unreachable("LocInfoType leaked into the type system; an opaque TypeTy*"
         " was used directly instead of getting the QualType through"
         " GetTypeFromParser");
}

TypeResult Sema::ActOnTypeName(Scope *S, Declarator &D) {
  // C99 6.7.6: Type names have no identifier.  This is already validated by
  // the parser.
  assert(D.getIdentifier() == nullptr &&
         "Type name should have no identifier!");

  TypeSourceInfo *TInfo = GetTypeForDeclarator(D, S);
  QualType T = TInfo->getType();
  if (D.isInvalidType())
    return true;

  // Make sure there are no unused decl attributes on the declarator.
  // We don't want to do this for ObjC parameters because we're going
  // to apply them to the actual parameter declaration.
  // Likewise, we don't want to do this for alias declarations, because
  // we are actually going to build a declaration from this eventually.
  if (D.getContext() != DeclaratorContext::ObjCParameter &&
      D.getContext() != DeclaratorContext::AliasDecl &&
      D.getContext() != DeclaratorContext::AliasTemplate)
    checkUnusedDeclAttributes(D);

  if (getLangOpts().CPlusPlus) {
    // Check that there are no default arguments (C++ only).
    CheckExtraCXXDefaultArguments(D);
  }

  return CreateParsedType(T, TInfo);
}

ParsedType Sema::ActOnObjCInstanceType(SourceLocation Loc) {
  QualType T = Context.getObjCInstanceType();
  TypeSourceInfo *TInfo = Context.getTrivialTypeSourceInfo(T, Loc);
  return CreateParsedType(T, TInfo);
}

//===----------------------------------------------------------------------===//
// Type Attribute Processing
//===----------------------------------------------------------------------===//

/// Build an AddressSpace index from a constant expression and diagnose any
/// errors related to invalid address_spaces. Returns true on successfully
/// building an AddressSpace index.
static bool BuildAddressSpaceIndex(Sema &S, LangAS &ASIdx,
                                   const Expr *AddrSpace,
                                   SourceLocation AttrLoc) {
  if (!AddrSpace->isValueDependent()) {
    Optional<llvm::APSInt> OptAddrSpace =
        AddrSpace->getIntegerConstantExpr(S.Context);
    if (!OptAddrSpace) {
      S.Diag(AttrLoc, diag::err_attribute_argument_type)
          << "'address_space'" << AANT_ArgumentIntegerConstant
          << AddrSpace->getSourceRange();
      return false;
    }
    llvm::APSInt &addrSpace = *OptAddrSpace;

    // Bounds checking.
    if (addrSpace.isSigned()) {
      if (addrSpace.isNegative()) {
        S.Diag(AttrLoc, diag::err_attribute_address_space_negative)
            << AddrSpace->getSourceRange();
        return false;
      }
      addrSpace.setIsSigned(false);
    }

    llvm::APSInt max(addrSpace.getBitWidth());
    max =
        Qualifiers::MaxAddressSpace - (unsigned)LangAS::FirstTargetAddressSpace;
    if (addrSpace > max) {
      S.Diag(AttrLoc, diag::err_attribute_address_space_too_high)
          << (unsigned)max.getZExtValue() << AddrSpace->getSourceRange();
      return false;
    }

    ASIdx =
        getLangASFromTargetAS(static_cast<unsigned>(addrSpace.getZExtValue()));
    return true;
  }

  // Default value for DependentAddressSpaceTypes
  ASIdx = LangAS::Default;
  return true;
}

/// BuildAddressSpaceAttr - Builds a DependentAddressSpaceType if an expression
/// is uninstantiated. If instantiated it will apply the appropriate address
/// space to the type. This function allows dependent template variables to be
/// used in conjunction with the address_space attribute
QualType Sema::BuildAddressSpaceAttr(QualType &T, LangAS ASIdx, Expr *AddrSpace,
                                     SourceLocation AttrLoc) {
  if (!AddrSpace->isValueDependent()) {
    if (DiagnoseMultipleAddrSpaceAttributes(*this, T.getAddressSpace(), ASIdx,
                                            AttrLoc))
      return QualType();

    return Context.getAddrSpaceQualType(T, ASIdx);
  }

  // A check with similar intentions as checking if a type already has an
  // address space except for on a dependent types, basically if the
  // current type is already a DependentAddressSpaceType then its already
  // lined up to have another address space on it and we can't have
  // multiple address spaces on the one pointer indirection
  if (T->getAs<DependentAddressSpaceType>()) {
    Diag(AttrLoc, diag::err_attribute_address_multiple_qualifiers);
    return QualType();
  }

  return Context.getDependentAddressSpaceType(T, AddrSpace, AttrLoc);
}

QualType Sema::BuildAddressSpaceAttr(QualType &T, Expr *AddrSpace,
                                     SourceLocation AttrLoc) {
  LangAS ASIdx;
  if (!BuildAddressSpaceIndex(*this, ASIdx, AddrSpace, AttrLoc))
    return QualType();
  return BuildAddressSpaceAttr(T, ASIdx, AddrSpace, AttrLoc);
}

/// HandleAddressSpaceTypeAttribute - Process an address_space attribute on the
/// specified type.  The attribute contains 1 argument, the id of the address
/// space for the type.
static void HandleAddressSpaceTypeAttribute(QualType &Type,
                                            const ParsedAttr &Attr,
                                            TypeProcessingState &State) {
  Sema &S = State.getSema();

  // ISO/IEC TR 18037 S5.3 (amending C99 6.7.3): "A function type shall not be
  // qualified by an address-space qualifier."
  if (Type->isFunctionType()) {
    S.Diag(Attr.getLoc(), diag::err_attribute_address_function_type);
    Attr.setInvalid();
    return;
  }

  LangAS ASIdx;
  if (Attr.getKind() == ParsedAttr::AT_AddressSpace) {

    // Check the attribute arguments.
    if (Attr.getNumArgs() != 1) {
      S.Diag(Attr.getLoc(), diag::err_attribute_wrong_number_arguments) << Attr
                                                                        << 1;
      Attr.setInvalid();
      return;
    }

    Expr *ASArgExpr = static_cast<Expr *>(Attr.getArgAsExpr(0));
    LangAS ASIdx;
    if (!BuildAddressSpaceIndex(S, ASIdx, ASArgExpr, Attr.getLoc())) {
      Attr.setInvalid();
      return;
    }

    ASTContext &Ctx = S.Context;
    auto *ASAttr =
        ::new (Ctx) AddressSpaceAttr(Ctx, Attr, static_cast<unsigned>(ASIdx));

    // If the expression is not value dependent (not templated), then we can
    // apply the address space qualifiers just to the equivalent type.
    // Otherwise, we make an AttributedType with the modified and equivalent
    // type the same, and wrap it in a DependentAddressSpaceType. When this
    // dependent type is resolved, the qualifier is added to the equivalent type
    // later.
    QualType T;
    if (!ASArgExpr->isValueDependent()) {
      QualType EquivType =
          S.BuildAddressSpaceAttr(Type, ASIdx, ASArgExpr, Attr.getLoc());
      if (EquivType.isNull()) {
        Attr.setInvalid();
        return;
      }
      T = State.getAttributedType(ASAttr, Type, EquivType);
    } else {
      T = State.getAttributedType(ASAttr, Type, Type);
      T = S.BuildAddressSpaceAttr(T, ASIdx, ASArgExpr, Attr.getLoc());
    }

    if (!T.isNull())
      Type = T;
    else
      Attr.setInvalid();
  } else {
    // The keyword-based type attributes imply which address space to use.
    ASIdx = Attr.asOpenCLLangAS();
    if (ASIdx == LangAS::Default)
      llvm_unreachable("Invalid address space");

    if (DiagnoseMultipleAddrSpaceAttributes(S, Type.getAddressSpace(), ASIdx,
                                            Attr.getLoc())) {
      Attr.setInvalid();
      return;
    }

    Type = S.Context.getAddrSpaceQualType(Type, ASIdx);
  }
}

static void HandleSYCLFPGAPipeAttribute(QualType &Type, const ParsedAttr &Attr,
                                        TypeProcessingState &State) {
  Sema &S = State.getSema();
  ASTContext &Ctx = S.Context;

  // Check the attribute arguments.
  if (Attr.getNumArgs() != 1) {
    S.Diag(Attr.getLoc(), diag::err_attribute_wrong_number_arguments)
        << Attr << 1;
    Attr.setInvalid();
    return;
  }

  if (!Attr.isArgExpr(0)) {
    S.Diag(Attr.getLoc(), diag::err_attribute_argument_type)
        << Attr << AANT_ArgumentString;
    Attr.setInvalid();
    return;
  }

  StringRef Str;
  if (auto *SL = dyn_cast<StringLiteral>(Attr.getArgAsExpr(0))) {
    Str = SL->getString();
  } else {
    S.Diag(Attr.getLoc(), diag::err_attribute_argument_type)
        << Attr << AANT_ArgumentString;
    Attr.setInvalid();
    return;
  }

  bool isReadOnlyPipe;
  if (Str == "write_only")
    isReadOnlyPipe = false;
  else if (Str == "read_only")
    isReadOnlyPipe = true;
  else {
    S.Diag(Attr.getLoc(), diag::err_pipe_attribute_arg_not_allowed) << Str;
    Attr.setInvalid();
    return;
  }

  auto *PipeAttr = ::new (Ctx) SYCLFPGAPipeAttr(Ctx, Attr, Str);

  // Apply pipe qualifiers just to the equivalent type, as the expression is not
  // value dependent (not templated).
  QualType EquivType = isReadOnlyPipe
                           ? S.BuildReadPipeType(Type, Attr.getLoc())
                           : S.BuildWritePipeType(Type, Attr.getLoc());
  if (EquivType.isNull()) {
    Attr.setInvalid();
    return;
  }

  QualType T = State.getAttributedType(PipeAttr, Type, EquivType);
  if (!T.isNull())
    Type = T;
  else
    Attr.setInvalid();
}

/// handleObjCOwnershipTypeAttr - Process an objc_ownership
/// attribute on the specified type.
///
/// Returns 'true' if the attribute was handled.
static bool handleObjCOwnershipTypeAttr(TypeProcessingState &state,
                                        ParsedAttr &attr, QualType &type) {
  bool NonObjCPointer = false;

  if (!type->isDependentType() && !type->isUndeducedType()) {
    if (const PointerType *ptr = type->getAs<PointerType>()) {
      QualType pointee = ptr->getPointeeType();
      if (pointee->isObjCRetainableType() || pointee->isPointerType())
        return false;
      // It is important not to lose the source info that there was an attribute
      // applied to non-objc pointer. We will create an attributed type but
      // its type will be the same as the original type.
      NonObjCPointer = true;
    } else if (!type->isObjCRetainableType()) {
      return false;
    }

    // Don't accept an ownership attribute in the declspec if it would
    // just be the return type of a block pointer.
    if (state.isProcessingDeclSpec()) {
      Declarator &D = state.getDeclarator();
      if (maybeMovePastReturnType(D, D.getNumTypeObjects(),
                                  /*onlyBlockPointers=*/true))
        return false;
    }
  }

  Sema &S = state.getSema();
  SourceLocation AttrLoc = attr.getLoc();
  if (AttrLoc.isMacroID())
    AttrLoc =
        S.getSourceManager().getImmediateExpansionRange(AttrLoc).getBegin();

  if (!attr.isArgIdent(0)) {
    S.Diag(AttrLoc, diag::err_attribute_argument_type) << attr
                                                       << AANT_ArgumentString;
    attr.setInvalid();
    return true;
  }

  IdentifierInfo *II = attr.getArgAsIdent(0)->Ident;
  Qualifiers::ObjCLifetime lifetime;
  if (II->isStr("none"))
    lifetime = Qualifiers::OCL_ExplicitNone;
  else if (II->isStr("strong"))
    lifetime = Qualifiers::OCL_Strong;
  else if (II->isStr("weak"))
    lifetime = Qualifiers::OCL_Weak;
  else if (II->isStr("autoreleasing"))
    lifetime = Qualifiers::OCL_Autoreleasing;
  else {
    S.Diag(AttrLoc, diag::warn_attribute_type_not_supported) << attr << II;
    attr.setInvalid();
    return true;
  }

  // Just ignore lifetime attributes other than __weak and __unsafe_unretained
  // outside of ARC mode.
  if (!S.getLangOpts().ObjCAutoRefCount &&
      lifetime != Qualifiers::OCL_Weak &&
      lifetime != Qualifiers::OCL_ExplicitNone) {
    return true;
  }

  SplitQualType underlyingType = type.split();

  // Check for redundant/conflicting ownership qualifiers.
  if (Qualifiers::ObjCLifetime previousLifetime
        = type.getQualifiers().getObjCLifetime()) {
    // If it's written directly, that's an error.
    if (S.Context.hasDirectOwnershipQualifier(type)) {
      S.Diag(AttrLoc, diag::err_attr_objc_ownership_redundant)
        << type;
      return true;
    }

    // Otherwise, if the qualifiers actually conflict, pull sugar off
    // and remove the ObjCLifetime qualifiers.
    if (previousLifetime != lifetime) {
      // It's possible to have multiple local ObjCLifetime qualifiers. We
      // can't stop after we reach a type that is directly qualified.
      const Type *prevTy = nullptr;
      while (!prevTy || prevTy != underlyingType.Ty) {
        prevTy = underlyingType.Ty;
        underlyingType = underlyingType.getSingleStepDesugaredType();
      }
      underlyingType.Quals.removeObjCLifetime();
    }
  }

  underlyingType.Quals.addObjCLifetime(lifetime);

  if (NonObjCPointer) {
    StringRef name = attr.getAttrName()->getName();
    switch (lifetime) {
    case Qualifiers::OCL_None:
    case Qualifiers::OCL_ExplicitNone:
      break;
    case Qualifiers::OCL_Strong: name = "__strong"; break;
    case Qualifiers::OCL_Weak: name = "__weak"; break;
    case Qualifiers::OCL_Autoreleasing: name = "__autoreleasing"; break;
    }
    S.Diag(AttrLoc, diag::warn_type_attribute_wrong_type) << name
      << TDS_ObjCObjOrBlock << type;
  }

  // Don't actually add the __unsafe_unretained qualifier in non-ARC files,
  // because having both 'T' and '__unsafe_unretained T' exist in the type
  // system causes unfortunate widespread consistency problems.  (For example,
  // they're not considered compatible types, and we mangle them identicially
  // as template arguments.)  These problems are all individually fixable,
  // but it's easier to just not add the qualifier and instead sniff it out
  // in specific places using isObjCInertUnsafeUnretainedType().
  //
  // Doing this does means we miss some trivial consistency checks that
  // would've triggered in ARC, but that's better than trying to solve all
  // the coexistence problems with __unsafe_unretained.
  if (!S.getLangOpts().ObjCAutoRefCount &&
      lifetime == Qualifiers::OCL_ExplicitNone) {
    type = state.getAttributedType(
        createSimpleAttr<ObjCInertUnsafeUnretainedAttr>(S.Context, attr),
        type, type);
    return true;
  }

  QualType origType = type;
  if (!NonObjCPointer)
    type = S.Context.getQualifiedType(underlyingType);

  // If we have a valid source location for the attribute, use an
  // AttributedType instead.
  if (AttrLoc.isValid()) {
    type = state.getAttributedType(::new (S.Context)
                                       ObjCOwnershipAttr(S.Context, attr, II),
                                   origType, type);
  }

  auto diagnoseOrDelay = [](Sema &S, SourceLocation loc,
                            unsigned diagnostic, QualType type) {
    if (S.DelayedDiagnostics.shouldDelayDiagnostics()) {
      S.DelayedDiagnostics.add(
          sema::DelayedDiagnostic::makeForbiddenType(
              S.getSourceManager().getExpansionLoc(loc),
              diagnostic, type, /*ignored*/ 0));
    } else {
      S.Diag(loc, diagnostic);
    }
  };

  // Sometimes, __weak isn't allowed.
  if (lifetime == Qualifiers::OCL_Weak &&
      !S.getLangOpts().ObjCWeak && !NonObjCPointer) {

    // Use a specialized diagnostic if the runtime just doesn't support them.
    unsigned diagnostic =
      (S.getLangOpts().ObjCWeakRuntime ? diag::err_arc_weak_disabled
                                       : diag::err_arc_weak_no_runtime);

    // In any case, delay the diagnostic until we know what we're parsing.
    diagnoseOrDelay(S, AttrLoc, diagnostic, type);

    attr.setInvalid();
    return true;
  }

  // Forbid __weak for class objects marked as
  // objc_arc_weak_reference_unavailable
  if (lifetime == Qualifiers::OCL_Weak) {
    if (const ObjCObjectPointerType *ObjT =
          type->getAs<ObjCObjectPointerType>()) {
      if (ObjCInterfaceDecl *Class = ObjT->getInterfaceDecl()) {
        if (Class->isArcWeakrefUnavailable()) {
          S.Diag(AttrLoc, diag::err_arc_unsupported_weak_class);
          S.Diag(ObjT->getInterfaceDecl()->getLocation(),
                 diag::note_class_declared);
        }
      }
    }
  }

  return true;
}

/// handleObjCGCTypeAttr - Process the __attribute__((objc_gc)) type
/// attribute on the specified type.  Returns true to indicate that
/// the attribute was handled, false to indicate that the type does
/// not permit the attribute.
static bool handleObjCGCTypeAttr(TypeProcessingState &state, ParsedAttr &attr,
                                 QualType &type) {
  Sema &S = state.getSema();

  // Delay if this isn't some kind of pointer.
  if (!type->isPointerType() &&
      !type->isObjCObjectPointerType() &&
      !type->isBlockPointerType())
    return false;

  if (type.getObjCGCAttr() != Qualifiers::GCNone) {
    S.Diag(attr.getLoc(), diag::err_attribute_multiple_objc_gc);
    attr.setInvalid();
    return true;
  }

  // Check the attribute arguments.
  if (!attr.isArgIdent(0)) {
    S.Diag(attr.getLoc(), diag::err_attribute_argument_type)
        << attr << AANT_ArgumentString;
    attr.setInvalid();
    return true;
  }
  Qualifiers::GC GCAttr;
  if (attr.getNumArgs() > 1) {
    S.Diag(attr.getLoc(), diag::err_attribute_wrong_number_arguments) << attr
                                                                      << 1;
    attr.setInvalid();
    return true;
  }

  IdentifierInfo *II = attr.getArgAsIdent(0)->Ident;
  if (II->isStr("weak"))
    GCAttr = Qualifiers::Weak;
  else if (II->isStr("strong"))
    GCAttr = Qualifiers::Strong;
  else {
    S.Diag(attr.getLoc(), diag::warn_attribute_type_not_supported)
        << attr << II;
    attr.setInvalid();
    return true;
  }

  QualType origType = type;
  type = S.Context.getObjCGCQualType(origType, GCAttr);

  // Make an attributed type to preserve the source information.
  if (attr.getLoc().isValid())
    type = state.getAttributedType(
        ::new (S.Context) ObjCGCAttr(S.Context, attr, II), origType, type);

  return true;
}

namespace {
  /// A helper class to unwrap a type down to a function for the
  /// purposes of applying attributes there.
  ///
  /// Use:
  ///   FunctionTypeUnwrapper unwrapped(SemaRef, T);
  ///   if (unwrapped.isFunctionType()) {
  ///     const FunctionType *fn = unwrapped.get();
  ///     // change fn somehow
  ///     T = unwrapped.wrap(fn);
  ///   }
  struct FunctionTypeUnwrapper {
    enum WrapKind {
      Desugar,
      Attributed,
      Parens,
      Array,
      Pointer,
      BlockPointer,
      Reference,
      MemberPointer,
      MacroQualified,
    };

    QualType Original;
    const FunctionType *Fn;
    SmallVector<unsigned char /*WrapKind*/, 8> Stack;

    FunctionTypeUnwrapper(Sema &S, QualType T) : Original(T) {
      while (true) {
        const Type *Ty = T.getTypePtr();
        if (isa<FunctionType>(Ty)) {
          Fn = cast<FunctionType>(Ty);
          return;
        } else if (isa<ParenType>(Ty)) {
          T = cast<ParenType>(Ty)->getInnerType();
          Stack.push_back(Parens);
        } else if (isa<ConstantArrayType>(Ty) || isa<VariableArrayType>(Ty) ||
                   isa<IncompleteArrayType>(Ty)) {
          T = cast<ArrayType>(Ty)->getElementType();
          Stack.push_back(Array);
        } else if (isa<PointerType>(Ty)) {
          T = cast<PointerType>(Ty)->getPointeeType();
          Stack.push_back(Pointer);
        } else if (isa<BlockPointerType>(Ty)) {
          T = cast<BlockPointerType>(Ty)->getPointeeType();
          Stack.push_back(BlockPointer);
        } else if (isa<MemberPointerType>(Ty)) {
          T = cast<MemberPointerType>(Ty)->getPointeeType();
          Stack.push_back(MemberPointer);
        } else if (isa<ReferenceType>(Ty)) {
          T = cast<ReferenceType>(Ty)->getPointeeType();
          Stack.push_back(Reference);
        } else if (isa<AttributedType>(Ty)) {
          T = cast<AttributedType>(Ty)->getEquivalentType();
          Stack.push_back(Attributed);
        } else if (isa<MacroQualifiedType>(Ty)) {
          T = cast<MacroQualifiedType>(Ty)->getUnderlyingType();
          Stack.push_back(MacroQualified);
        } else {
          const Type *DTy = Ty->getUnqualifiedDesugaredType();
          if (Ty == DTy) {
            Fn = nullptr;
            return;
          }

          T = QualType(DTy, 0);
          Stack.push_back(Desugar);
        }
      }
    }

    bool isFunctionType() const { return (Fn != nullptr); }
    const FunctionType *get() const { return Fn; }

    QualType wrap(Sema &S, const FunctionType *New) {
      // If T wasn't modified from the unwrapped type, do nothing.
      if (New == get()) return Original;

      Fn = New;
      return wrap(S.Context, Original, 0);
    }

  private:
    QualType wrap(ASTContext &C, QualType Old, unsigned I) {
      if (I == Stack.size())
        return C.getQualifiedType(Fn, Old.getQualifiers());

      // Build up the inner type, applying the qualifiers from the old
      // type to the new type.
      SplitQualType SplitOld = Old.split();

      // As a special case, tail-recurse if there are no qualifiers.
      if (SplitOld.Quals.empty())
        return wrap(C, SplitOld.Ty, I);
      return C.getQualifiedType(wrap(C, SplitOld.Ty, I), SplitOld.Quals);
    }

    QualType wrap(ASTContext &C, const Type *Old, unsigned I) {
      if (I == Stack.size()) return QualType(Fn, 0);

      switch (static_cast<WrapKind>(Stack[I++])) {
      case Desugar:
        // This is the point at which we potentially lose source
        // information.
        return wrap(C, Old->getUnqualifiedDesugaredType(), I);

      case Attributed:
        return wrap(C, cast<AttributedType>(Old)->getEquivalentType(), I);

      case Parens: {
        QualType New = wrap(C, cast<ParenType>(Old)->getInnerType(), I);
        return C.getParenType(New);
      }

      case MacroQualified:
        return wrap(C, cast<MacroQualifiedType>(Old)->getUnderlyingType(), I);

      case Array: {
        if (const auto *CAT = dyn_cast<ConstantArrayType>(Old)) {
          QualType New = wrap(C, CAT->getElementType(), I);
          return C.getConstantArrayType(New, CAT->getSize(), CAT->getSizeExpr(),
                                        CAT->getSizeModifier(),
                                        CAT->getIndexTypeCVRQualifiers());
        }

        if (const auto *VAT = dyn_cast<VariableArrayType>(Old)) {
          QualType New = wrap(C, VAT->getElementType(), I);
          return C.getVariableArrayType(
              New, VAT->getSizeExpr(), VAT->getSizeModifier(),
              VAT->getIndexTypeCVRQualifiers(), VAT->getBracketsRange());
        }

        const auto *IAT = cast<IncompleteArrayType>(Old);
        QualType New = wrap(C, IAT->getElementType(), I);
        return C.getIncompleteArrayType(New, IAT->getSizeModifier(),
                                        IAT->getIndexTypeCVRQualifiers());
      }

      case Pointer: {
        QualType New = wrap(C, cast<PointerType>(Old)->getPointeeType(), I);
        return C.getPointerType(New);
      }

      case BlockPointer: {
        QualType New = wrap(C, cast<BlockPointerType>(Old)->getPointeeType(),I);
        return C.getBlockPointerType(New);
      }

      case MemberPointer: {
        const MemberPointerType *OldMPT = cast<MemberPointerType>(Old);
        QualType New = wrap(C, OldMPT->getPointeeType(), I);
        return C.getMemberPointerType(New, OldMPT->getClass());
      }

      case Reference: {
        const ReferenceType *OldRef = cast<ReferenceType>(Old);
        QualType New = wrap(C, OldRef->getPointeeType(), I);
        if (isa<LValueReferenceType>(OldRef))
          return C.getLValueReferenceType(New, OldRef->isSpelledAsLValue());
        else
          return C.getRValueReferenceType(New);
      }
      }

      llvm_unreachable("unknown wrapping kind");
    }
  };
} // end anonymous namespace

static bool handleMSPointerTypeQualifierAttr(TypeProcessingState &State,
                                             ParsedAttr &PAttr, QualType &Type) {
  Sema &S = State.getSema();

  Attr *A;
  switch (PAttr.getKind()) {
  default: llvm_unreachable("Unknown attribute kind");
  case ParsedAttr::AT_Ptr32:
    A = createSimpleAttr<Ptr32Attr>(S.Context, PAttr);
    break;
  case ParsedAttr::AT_Ptr64:
    A = createSimpleAttr<Ptr64Attr>(S.Context, PAttr);
    break;
  case ParsedAttr::AT_SPtr:
    A = createSimpleAttr<SPtrAttr>(S.Context, PAttr);
    break;
  case ParsedAttr::AT_UPtr:
    A = createSimpleAttr<UPtrAttr>(S.Context, PAttr);
    break;
  }

  std::bitset<attr::LastAttr> Attrs;
  attr::Kind NewAttrKind = A->getKind();
  QualType Desugared = Type;
  const AttributedType *AT = dyn_cast<AttributedType>(Type);
  while (AT) {
    Attrs[AT->getAttrKind()] = true;
    Desugared = AT->getModifiedType();
    AT = dyn_cast<AttributedType>(Desugared);
  }

  // You cannot specify duplicate type attributes, so if the attribute has
  // already been applied, flag it.
  if (Attrs[NewAttrKind]) {
    S.Diag(PAttr.getLoc(), diag::warn_duplicate_attribute_exact) << PAttr;
    return true;
  }
  Attrs[NewAttrKind] = true;

  // You cannot have both __sptr and __uptr on the same type, nor can you
  // have __ptr32 and __ptr64.
  if (Attrs[attr::Ptr32] && Attrs[attr::Ptr64]) {
    S.Diag(PAttr.getLoc(), diag::err_attributes_are_not_compatible)
        << "'__ptr32'"
        << "'__ptr64'";
    return true;
  } else if (Attrs[attr::SPtr] && Attrs[attr::UPtr]) {
    S.Diag(PAttr.getLoc(), diag::err_attributes_are_not_compatible)
        << "'__sptr'"
        << "'__uptr'";
    return true;
  }

  // Pointer type qualifiers can only operate on pointer types, but not
  // pointer-to-member types.
  //
  // FIXME: Should we really be disallowing this attribute if there is any
  // type sugar between it and the pointer (other than attributes)? Eg, this
  // disallows the attribute on a parenthesized pointer.
  // And if so, should we really allow *any* type attribute?
  if (!isa<PointerType>(Desugared)) {
    if (Type->isMemberPointerType())
      S.Diag(PAttr.getLoc(), diag::err_attribute_no_member_pointers) << PAttr;
    else
      S.Diag(PAttr.getLoc(), diag::err_attribute_pointers_only) << PAttr << 0;
    return true;
  }

  // Add address space to type based on its attributes.
  LangAS ASIdx = LangAS::Default;
  uint64_t PtrWidth = S.Context.getTargetInfo().getPointerWidth(0);
  if (PtrWidth == 32) {
    if (Attrs[attr::Ptr64])
      ASIdx = LangAS::ptr64;
    else if (Attrs[attr::UPtr])
      ASIdx = LangAS::ptr32_uptr;
  } else if (PtrWidth == 64 && Attrs[attr::Ptr32]) {
    if (Attrs[attr::UPtr])
      ASIdx = LangAS::ptr32_uptr;
    else
      ASIdx = LangAS::ptr32_sptr;
  }

  QualType Pointee = Type->getPointeeType();
  if (ASIdx != LangAS::Default)
    Pointee = S.Context.getAddrSpaceQualType(
        S.Context.removeAddrSpaceQualType(Pointee), ASIdx);
  Type = State.getAttributedType(A, Type, S.Context.getPointerType(Pointee));
  return false;
}

/// Map a nullability attribute kind to a nullability kind.
static NullabilityKind mapNullabilityAttrKind(ParsedAttr::Kind kind) {
  switch (kind) {
  case ParsedAttr::AT_TypeNonNull:
    return NullabilityKind::NonNull;

  case ParsedAttr::AT_TypeNullable:
    return NullabilityKind::Nullable;

  case ParsedAttr::AT_TypeNullableResult:
    return NullabilityKind::NullableResult;

  case ParsedAttr::AT_TypeNullUnspecified:
    return NullabilityKind::Unspecified;

  default:
    llvm_unreachable("not a nullability attribute kind");
  }
}

/// Applies a nullability type specifier to the given type, if possible.
///
/// \param state The type processing state.
///
/// \param type The type to which the nullability specifier will be
/// added. On success, this type will be updated appropriately.
///
/// \param attr The attribute as written on the type.
///
/// \param allowOnArrayType Whether to accept nullability specifiers on an
/// array type (e.g., because it will decay to a pointer).
///
/// \returns true if a problem has been diagnosed, false on success.
static bool checkNullabilityTypeSpecifier(TypeProcessingState &state,
                                          QualType &type,
                                          ParsedAttr &attr,
                                          bool allowOnArrayType) {
  Sema &S = state.getSema();

  NullabilityKind nullability = mapNullabilityAttrKind(attr.getKind());
  SourceLocation nullabilityLoc = attr.getLoc();
  bool isContextSensitive = attr.isContextSensitiveKeywordAttribute();

  recordNullabilitySeen(S, nullabilityLoc);

  // Check for existing nullability attributes on the type.
  QualType desugared = type;
  while (auto attributed = dyn_cast<AttributedType>(desugared.getTypePtr())) {
    // Check whether there is already a null
    if (auto existingNullability = attributed->getImmediateNullability()) {
      // Duplicated nullability.
      if (nullability == *existingNullability) {
        S.Diag(nullabilityLoc, diag::warn_nullability_duplicate)
          << DiagNullabilityKind(nullability, isContextSensitive)
          << FixItHint::CreateRemoval(nullabilityLoc);

        break;
      }

      // Conflicting nullability.
      S.Diag(nullabilityLoc, diag::err_nullability_conflicting)
        << DiagNullabilityKind(nullability, isContextSensitive)
        << DiagNullabilityKind(*existingNullability, false);
      return true;
    }

    desugared = attributed->getModifiedType();
  }

  // If there is already a different nullability specifier, complain.
  // This (unlike the code above) looks through typedefs that might
  // have nullability specifiers on them, which means we cannot
  // provide a useful Fix-It.
  if (auto existingNullability = desugared->getNullability(S.Context)) {
    if (nullability != *existingNullability) {
      S.Diag(nullabilityLoc, diag::err_nullability_conflicting)
        << DiagNullabilityKind(nullability, isContextSensitive)
        << DiagNullabilityKind(*existingNullability, false);

      // Try to find the typedef with the existing nullability specifier.
      if (auto typedefType = desugared->getAs<TypedefType>()) {
        TypedefNameDecl *typedefDecl = typedefType->getDecl();
        QualType underlyingType = typedefDecl->getUnderlyingType();
        if (auto typedefNullability
              = AttributedType::stripOuterNullability(underlyingType)) {
          if (*typedefNullability == *existingNullability) {
            S.Diag(typedefDecl->getLocation(), diag::note_nullability_here)
              << DiagNullabilityKind(*existingNullability, false);
          }
        }
      }

      return true;
    }
  }

  // If this definitely isn't a pointer type, reject the specifier.
  if (!desugared->canHaveNullability() &&
      !(allowOnArrayType && desugared->isArrayType())) {
    S.Diag(nullabilityLoc, diag::err_nullability_nonpointer)
      << DiagNullabilityKind(nullability, isContextSensitive) << type;
    return true;
  }

  // For the context-sensitive keywords/Objective-C property
  // attributes, require that the type be a single-level pointer.
  if (isContextSensitive) {
    // Make sure that the pointee isn't itself a pointer type.
    const Type *pointeeType = nullptr;
    if (desugared->isArrayType())
      pointeeType = desugared->getArrayElementTypeNoTypeQual();
    else if (desugared->isAnyPointerType())
      pointeeType = desugared->getPointeeType().getTypePtr();

    if (pointeeType && (pointeeType->isAnyPointerType() ||
                        pointeeType->isObjCObjectPointerType() ||
                        pointeeType->isMemberPointerType())) {
      S.Diag(nullabilityLoc, diag::err_nullability_cs_multilevel)
        << DiagNullabilityKind(nullability, true)
        << type;
      S.Diag(nullabilityLoc, diag::note_nullability_type_specifier)
        << DiagNullabilityKind(nullability, false)
        << type
        << FixItHint::CreateReplacement(nullabilityLoc,
                                        getNullabilitySpelling(nullability));
      return true;
    }
  }

  // Form the attributed type.
  type = state.getAttributedType(
      createNullabilityAttr(S.Context, attr, nullability), type, type);
  return false;
}

/// Check the application of the Objective-C '__kindof' qualifier to
/// the given type.
static bool checkObjCKindOfType(TypeProcessingState &state, QualType &type,
                                ParsedAttr &attr) {
  Sema &S = state.getSema();

  if (isa<ObjCTypeParamType>(type)) {
    // Build the attributed type to record where __kindof occurred.
    type = state.getAttributedType(
        createSimpleAttr<ObjCKindOfAttr>(S.Context, attr), type, type);
    return false;
  }

  // Find out if it's an Objective-C object or object pointer type;
  const ObjCObjectPointerType *ptrType = type->getAs<ObjCObjectPointerType>();
  const ObjCObjectType *objType = ptrType ? ptrType->getObjectType()
                                          : type->getAs<ObjCObjectType>();

  // If not, we can't apply __kindof.
  if (!objType) {
    // FIXME: Handle dependent types that aren't yet object types.
    S.Diag(attr.getLoc(), diag::err_objc_kindof_nonobject)
      << type;
    return true;
  }

  // Rebuild the "equivalent" type, which pushes __kindof down into
  // the object type.
  // There is no need to apply kindof on an unqualified id type.
  QualType equivType = S.Context.getObjCObjectType(
      objType->getBaseType(), objType->getTypeArgsAsWritten(),
      objType->getProtocols(),
      /*isKindOf=*/objType->isObjCUnqualifiedId() ? false : true);

  // If we started with an object pointer type, rebuild it.
  if (ptrType) {
    equivType = S.Context.getObjCObjectPointerType(equivType);
    if (auto nullability = type->getNullability(S.Context)) {
      // We create a nullability attribute from the __kindof attribute.
      // Make sure that will make sense.
      assert(attr.getAttributeSpellingListIndex() == 0 &&
             "multiple spellings for __kindof?");
      Attr *A = createNullabilityAttr(S.Context, attr, *nullability);
      A->setImplicit(true);
      equivType = state.getAttributedType(A, equivType, equivType);
    }
  }

  // Build the attributed type to record where __kindof occurred.
  type = state.getAttributedType(
      createSimpleAttr<ObjCKindOfAttr>(S.Context, attr), type, equivType);
  return false;
}

/// Distribute a nullability type attribute that cannot be applied to
/// the type specifier to a pointer, block pointer, or member pointer
/// declarator, complaining if necessary.
///
/// \returns true if the nullability annotation was distributed, false
/// otherwise.
static bool distributeNullabilityTypeAttr(TypeProcessingState &state,
                                          QualType type, ParsedAttr &attr) {
  Declarator &declarator = state.getDeclarator();

  /// Attempt to move the attribute to the specified chunk.
  auto moveToChunk = [&](DeclaratorChunk &chunk, bool inFunction) -> bool {
    // If there is already a nullability attribute there, don't add
    // one.
    if (hasNullabilityAttr(chunk.getAttrs()))
      return false;

    // Complain about the nullability qualifier being in the wrong
    // place.
    enum {
      PK_Pointer,
      PK_BlockPointer,
      PK_MemberPointer,
      PK_FunctionPointer,
      PK_MemberFunctionPointer,
    } pointerKind
      = chunk.Kind == DeclaratorChunk::Pointer ? (inFunction ? PK_FunctionPointer
                                                             : PK_Pointer)
        : chunk.Kind == DeclaratorChunk::BlockPointer ? PK_BlockPointer
        : inFunction? PK_MemberFunctionPointer : PK_MemberPointer;

    auto diag = state.getSema().Diag(attr.getLoc(),
                                     diag::warn_nullability_declspec)
      << DiagNullabilityKind(mapNullabilityAttrKind(attr.getKind()),
                             attr.isContextSensitiveKeywordAttribute())
      << type
      << static_cast<unsigned>(pointerKind);

    // FIXME: MemberPointer chunks don't carry the location of the *.
    if (chunk.Kind != DeclaratorChunk::MemberPointer) {
      diag << FixItHint::CreateRemoval(attr.getLoc())
           << FixItHint::CreateInsertion(
                  state.getSema().getPreprocessor().getLocForEndOfToken(
                      chunk.Loc),
                  " " + attr.getAttrName()->getName().str() + " ");
    }

    moveAttrFromListToList(attr, state.getCurrentAttributes(),
                           chunk.getAttrs());
    return true;
  };

  // Move it to the outermost pointer, member pointer, or block
  // pointer declarator.
  for (unsigned i = state.getCurrentChunkIndex(); i != 0; --i) {
    DeclaratorChunk &chunk = declarator.getTypeObject(i-1);
    switch (chunk.Kind) {
    case DeclaratorChunk::Pointer:
    case DeclaratorChunk::BlockPointer:
    case DeclaratorChunk::MemberPointer:
      return moveToChunk(chunk, false);

    case DeclaratorChunk::Paren:
    case DeclaratorChunk::Array:
      continue;

    case DeclaratorChunk::Function:
      // Try to move past the return type to a function/block/member
      // function pointer.
      if (DeclaratorChunk *dest = maybeMovePastReturnType(
                                    declarator, i,
                                    /*onlyBlockPointers=*/false)) {
        return moveToChunk(*dest, true);
      }

      return false;

    // Don't walk through these.
    case DeclaratorChunk::Reference:
    case DeclaratorChunk::Pipe:
      return false;
    }
  }

  return false;
}

static Attr *getCCTypeAttr(ASTContext &Ctx, ParsedAttr &Attr) {
  assert(!Attr.isInvalid());
  switch (Attr.getKind()) {
  default:
    llvm_unreachable("not a calling convention attribute");
  case ParsedAttr::AT_CDecl:
    return createSimpleAttr<CDeclAttr>(Ctx, Attr);
  case ParsedAttr::AT_FastCall:
    return createSimpleAttr<FastCallAttr>(Ctx, Attr);
  case ParsedAttr::AT_StdCall:
    return createSimpleAttr<StdCallAttr>(Ctx, Attr);
  case ParsedAttr::AT_ThisCall:
    return createSimpleAttr<ThisCallAttr>(Ctx, Attr);
  case ParsedAttr::AT_RegCall:
    return createSimpleAttr<RegCallAttr>(Ctx, Attr);
  case ParsedAttr::AT_Pascal:
    return createSimpleAttr<PascalAttr>(Ctx, Attr);
  case ParsedAttr::AT_SwiftCall:
    return createSimpleAttr<SwiftCallAttr>(Ctx, Attr);
  case ParsedAttr::AT_VectorCall:
    return createSimpleAttr<VectorCallAttr>(Ctx, Attr);
  case ParsedAttr::AT_AArch64VectorPcs:
    return createSimpleAttr<AArch64VectorPcsAttr>(Ctx, Attr);
  case ParsedAttr::AT_Pcs: {
    // The attribute may have had a fixit applied where we treated an
    // identifier as a string literal.  The contents of the string are valid,
    // but the form may not be.
    StringRef Str;
    if (Attr.isArgExpr(0))
      Str = cast<StringLiteral>(Attr.getArgAsExpr(0))->getString();
    else
      Str = Attr.getArgAsIdent(0)->Ident->getName();
    PcsAttr::PCSType Type;
    if (!PcsAttr::ConvertStrToPCSType(Str, Type))
      llvm_unreachable("already validated the attribute");
    return ::new (Ctx) PcsAttr(Ctx, Attr, Type);
  }
  case ParsedAttr::AT_IntelOclBicc:
    return createSimpleAttr<IntelOclBiccAttr>(Ctx, Attr);
  case ParsedAttr::AT_MSABI:
    return createSimpleAttr<MSABIAttr>(Ctx, Attr);
  case ParsedAttr::AT_SysVABI:
    return createSimpleAttr<SysVABIAttr>(Ctx, Attr);
  case ParsedAttr::AT_PreserveMost:
    return createSimpleAttr<PreserveMostAttr>(Ctx, Attr);
  case ParsedAttr::AT_PreserveAll:
    return createSimpleAttr<PreserveAllAttr>(Ctx, Attr);
  }
  llvm_unreachable("unexpected attribute kind!");
}

/// Process an individual function attribute.  Returns true to
/// indicate that the attribute was handled, false if it wasn't.
static bool handleFunctionTypeAttr(TypeProcessingState &state, ParsedAttr &attr,
                                   QualType &type) {
  Sema &S = state.getSema();

  FunctionTypeUnwrapper unwrapped(S, type);

  if (attr.getKind() == ParsedAttr::AT_NoReturn) {
    if (S.CheckAttrNoArgs(attr))
      return true;

    // Delay if this is not a function type.
    if (!unwrapped.isFunctionType())
      return false;

    // Otherwise we can process right away.
    FunctionType::ExtInfo EI = unwrapped.get()->getExtInfo().withNoReturn(true);
    type = unwrapped.wrap(S, S.Context.adjustFunctionType(unwrapped.get(), EI));
    return true;
  }

  if (attr.getKind() == ParsedAttr::AT_CmseNSCall) {
    // Delay if this is not a function type.
    if (!unwrapped.isFunctionType())
      return false;

    // Ignore if we don't have CMSE enabled.
    if (!S.getLangOpts().Cmse) {
      S.Diag(attr.getLoc(), diag::warn_attribute_ignored) << attr;
      attr.setInvalid();
      return true;
    }

    // Otherwise we can process right away.
    FunctionType::ExtInfo EI =
        unwrapped.get()->getExtInfo().withCmseNSCall(true);
    type = unwrapped.wrap(S, S.Context.adjustFunctionType(unwrapped.get(), EI));
    return true;
  }

  // ns_returns_retained is not always a type attribute, but if we got
  // here, we're treating it as one right now.
  if (attr.getKind() == ParsedAttr::AT_NSReturnsRetained) {
    if (attr.getNumArgs()) return true;

    // Delay if this is not a function type.
    if (!unwrapped.isFunctionType())
      return false;

    // Check whether the return type is reasonable.
    if (S.checkNSReturnsRetainedReturnType(attr.getLoc(),
                                           unwrapped.get()->getReturnType()))
      return true;

    // Only actually change the underlying type in ARC builds.
    QualType origType = type;
    if (state.getSema().getLangOpts().ObjCAutoRefCount) {
      FunctionType::ExtInfo EI
        = unwrapped.get()->getExtInfo().withProducesResult(true);
      type = unwrapped.wrap(S, S.Context.adjustFunctionType(unwrapped.get(), EI));
    }
    type = state.getAttributedType(
        createSimpleAttr<NSReturnsRetainedAttr>(S.Context, attr),
        origType, type);
    return true;
  }

  if (attr.getKind() == ParsedAttr::AT_AnyX86NoCallerSavedRegisters) {
    if (S.CheckAttrTarget(attr) || S.CheckAttrNoArgs(attr))
      return true;

    // Delay if this is not a function type.
    if (!unwrapped.isFunctionType())
      return false;

    FunctionType::ExtInfo EI =
        unwrapped.get()->getExtInfo().withNoCallerSavedRegs(true);
    type = unwrapped.wrap(S, S.Context.adjustFunctionType(unwrapped.get(), EI));
    return true;
  }

  if (attr.getKind() == ParsedAttr::AT_AnyX86NoCfCheck) {
    if (!S.getLangOpts().CFProtectionBranch) {
      S.Diag(attr.getLoc(), diag::warn_nocf_check_attribute_ignored);
      attr.setInvalid();
      return true;
    }

    if (S.CheckAttrTarget(attr) || S.CheckAttrNoArgs(attr))
      return true;

    // If this is not a function type, warning will be asserted by subject
    // check.
    if (!unwrapped.isFunctionType())
      return true;

    FunctionType::ExtInfo EI =
      unwrapped.get()->getExtInfo().withNoCfCheck(true);
    type = unwrapped.wrap(S, S.Context.adjustFunctionType(unwrapped.get(), EI));
    return true;
  }

  if (attr.getKind() == ParsedAttr::AT_Regparm) {
    unsigned value;
    if (S.CheckRegparmAttr(attr, value))
      return true;

    // Delay if this is not a function type.
    if (!unwrapped.isFunctionType())
      return false;

    // Diagnose regparm with fastcall.
    const FunctionType *fn = unwrapped.get();
    CallingConv CC = fn->getCallConv();
    if (CC == CC_X86FastCall) {
      S.Diag(attr.getLoc(), diag::err_attributes_are_not_compatible)
        << FunctionType::getNameForCallConv(CC)
        << "regparm";
      attr.setInvalid();
      return true;
    }

    FunctionType::ExtInfo EI =
      unwrapped.get()->getExtInfo().withRegParm(value);
    type = unwrapped.wrap(S, S.Context.adjustFunctionType(unwrapped.get(), EI));
    return true;
  }

  if (attr.getKind() == ParsedAttr::AT_NoThrow) {
    // Delay if this is not a function type.
    if (!unwrapped.isFunctionType())
      return false;

    if (S.CheckAttrNoArgs(attr)) {
      attr.setInvalid();
      return true;
    }

    // Otherwise we can process right away.
    auto *Proto = unwrapped.get()->castAs<FunctionProtoType>();

    // MSVC ignores nothrow if it is in conflict with an explicit exception
    // specification.
    if (Proto->hasExceptionSpec()) {
      switch (Proto->getExceptionSpecType()) {
      case EST_None:
        llvm_unreachable("This doesn't have an exception spec!");

      case EST_DynamicNone:
      case EST_BasicNoexcept:
      case EST_NoexceptTrue:
      case EST_NoThrow:
        // Exception spec doesn't conflict with nothrow, so don't warn.
        LLVM_FALLTHROUGH;
      case EST_Unparsed:
      case EST_Uninstantiated:
      case EST_DependentNoexcept:
      case EST_Unevaluated:
        // We don't have enough information to properly determine if there is a
        // conflict, so suppress the warning.
        break;
      case EST_Dynamic:
      case EST_MSAny:
      case EST_NoexceptFalse:
        S.Diag(attr.getLoc(), diag::warn_nothrow_attribute_ignored);
        break;
      }
      return true;
    }

    type = unwrapped.wrap(
        S, S.Context
               .getFunctionTypeWithExceptionSpec(
                   QualType{Proto, 0},
                   FunctionProtoType::ExceptionSpecInfo{EST_NoThrow})
               ->getAs<FunctionType>());
    return true;
  }

  // Delay if the type didn't work out to a function.
  if (!unwrapped.isFunctionType()) return false;

  // Otherwise, a calling convention.
  CallingConv CC;
  if (S.CheckCallingConvAttr(attr, CC))
    return true;

  const FunctionType *fn = unwrapped.get();
  CallingConv CCOld = fn->getCallConv();
  Attr *CCAttr = getCCTypeAttr(S.Context, attr);

  if (CCOld != CC) {
    // Error out on when there's already an attribute on the type
    // and the CCs don't match.
    if (S.getCallingConvAttributedType(type)) {
      S.Diag(attr.getLoc(), diag::err_attributes_are_not_compatible)
        << FunctionType::getNameForCallConv(CC)
        << FunctionType::getNameForCallConv(CCOld);
      attr.setInvalid();
      return true;
    }
  }

  // Diagnose use of variadic functions with calling conventions that
  // don't support them (e.g. because they're callee-cleanup).
  // We delay warning about this on unprototyped function declarations
  // until after redeclaration checking, just in case we pick up a
  // prototype that way.  And apparently we also "delay" warning about
  // unprototyped function types in general, despite not necessarily having
  // much ability to diagnose it later.
  if (!supportsVariadicCall(CC)) {
    const FunctionProtoType *FnP = dyn_cast<FunctionProtoType>(fn);
    // Disable these diagnostics for SYCL
    if (FnP && FnP->isVariadic() && !S.getLangOpts().SYCLIsDevice) {
      // stdcall and fastcall are ignored with a warning for GCC and MS
      // compatibility.
      if (CC == CC_X86StdCall || CC == CC_X86FastCall)
        return S.Diag(attr.getLoc(), diag::warn_cconv_unsupported)
               << FunctionType::getNameForCallConv(CC)
               << (int)Sema::CallingConventionIgnoredReason::VariadicFunction;

      attr.setInvalid();
      return S.Diag(attr.getLoc(), diag::err_cconv_varargs)
             << FunctionType::getNameForCallConv(CC);
    }
  }

  // Also diagnose fastcall with regparm.
  if (CC == CC_X86FastCall && fn->getHasRegParm()) {
    S.Diag(attr.getLoc(), diag::err_attributes_are_not_compatible)
        << "regparm" << FunctionType::getNameForCallConv(CC_X86FastCall);
    attr.setInvalid();
    return true;
  }

  // Modify the CC from the wrapped function type, wrap it all back, and then
  // wrap the whole thing in an AttributedType as written.  The modified type
  // might have a different CC if we ignored the attribute.
  QualType Equivalent;
  if (CCOld == CC) {
    Equivalent = type;
  } else {
    auto EI = unwrapped.get()->getExtInfo().withCallingConv(CC);
    Equivalent =
      unwrapped.wrap(S, S.Context.adjustFunctionType(unwrapped.get(), EI));
  }
  type = state.getAttributedType(CCAttr, type, Equivalent);
  return true;
}

bool Sema::hasExplicitCallingConv(QualType T) {
  const AttributedType *AT;

  // Stop if we'd be stripping off a typedef sugar node to reach the
  // AttributedType.
  while ((AT = T->getAs<AttributedType>()) &&
         AT->getAs<TypedefType>() == T->getAs<TypedefType>()) {
    if (AT->isCallingConv())
      return true;
    T = AT->getModifiedType();
  }
  return false;
}

void Sema::adjustMemberFunctionCC(QualType &T, bool IsStatic, bool IsCtorOrDtor,
                                  SourceLocation Loc) {
  FunctionTypeUnwrapper Unwrapped(*this, T);
  const FunctionType *FT = Unwrapped.get();
  bool IsVariadic = (isa<FunctionProtoType>(FT) &&
                     cast<FunctionProtoType>(FT)->isVariadic());
  CallingConv CurCC = FT->getCallConv();
  CallingConv ToCC = Context.getDefaultCallingConvention(IsVariadic, !IsStatic);

  if (CurCC == ToCC)
    return;

  // MS compiler ignores explicit calling convention attributes on structors. We
  // should do the same.
  if (Context.getTargetInfo().getCXXABI().isMicrosoft() && IsCtorOrDtor) {
    // Issue a warning on ignored calling convention -- except of __stdcall.
    // Again, this is what MS compiler does.
    if (CurCC != CC_X86StdCall)
      Diag(Loc, diag::warn_cconv_unsupported)
          << FunctionType::getNameForCallConv(CurCC)
          << (int)Sema::CallingConventionIgnoredReason::ConstructorDestructor;
  // Default adjustment.
  } else {
    // Only adjust types with the default convention.  For example, on Windows
    // we should adjust a __cdecl type to __thiscall for instance methods, and a
    // __thiscall type to __cdecl for static methods.
    CallingConv DefaultCC =
        Context.getDefaultCallingConvention(IsVariadic, IsStatic);

    if (CurCC != DefaultCC || DefaultCC == ToCC)
      return;

    if (hasExplicitCallingConv(T))
      return;
  }

  FT = Context.adjustFunctionType(FT, FT->getExtInfo().withCallingConv(ToCC));
  QualType Wrapped = Unwrapped.wrap(*this, FT);
  T = Context.getAdjustedType(T, Wrapped);
}

/// HandleVectorSizeAttribute - this attribute is only applicable to integral
/// and float scalars, although arrays, pointers, and function return values are
/// allowed in conjunction with this construct. Aggregates with this attribute
/// are invalid, even if they are of the same size as a corresponding scalar.
/// The raw attribute should contain precisely 1 argument, the vector size for
/// the variable, measured in bytes. If curType and rawAttr are well formed,
/// this routine will return a new vector type.
static void HandleVectorSizeAttr(QualType &CurType, const ParsedAttr &Attr,
                                 Sema &S) {
  // Check the attribute arguments.
  if (Attr.getNumArgs() != 1) {
    S.Diag(Attr.getLoc(), diag::err_attribute_wrong_number_arguments) << Attr
                                                                      << 1;
    Attr.setInvalid();
    return;
  }

  Expr *SizeExpr = Attr.getArgAsExpr(0);
  QualType T = S.BuildVectorType(CurType, SizeExpr, Attr.getLoc());
  if (!T.isNull())
    CurType = T;
  else
    Attr.setInvalid();
}

/// Process the OpenCL-like ext_vector_type attribute when it occurs on
/// a type.
static void HandleExtVectorTypeAttr(QualType &CurType, const ParsedAttr &Attr,
                                    Sema &S) {
  // check the attribute arguments.
  if (Attr.getNumArgs() != 1) {
    S.Diag(Attr.getLoc(), diag::err_attribute_wrong_number_arguments) << Attr
                                                                      << 1;
    return;
  }

  Expr *SizeExpr = Attr.getArgAsExpr(0);
  QualType T = S.BuildExtVectorType(CurType, SizeExpr, Attr.getLoc());
  if (!T.isNull())
    CurType = T;
}

static bool isPermittedNeonBaseType(QualType &Ty,
                                    VectorType::VectorKind VecKind, Sema &S) {
  const BuiltinType *BTy = Ty->getAs<BuiltinType>();
  if (!BTy)
    return false;

  llvm::Triple Triple = S.Context.getTargetInfo().getTriple();

  // Signed poly is mathematically wrong, but has been baked into some ABIs by
  // now.
  bool IsPolyUnsigned = Triple.getArch() == llvm::Triple::aarch64 ||
                        Triple.getArch() == llvm::Triple::aarch64_32 ||
                        Triple.getArch() == llvm::Triple::aarch64_be;
  if (VecKind == VectorType::NeonPolyVector) {
    if (IsPolyUnsigned) {
      // AArch64 polynomial vectors are unsigned.
      return BTy->getKind() == BuiltinType::UChar ||
             BTy->getKind() == BuiltinType::UShort ||
             BTy->getKind() == BuiltinType::ULong ||
             BTy->getKind() == BuiltinType::ULongLong;
    } else {
      // AArch32 polynomial vectors are signed.
      return BTy->getKind() == BuiltinType::SChar ||
             BTy->getKind() == BuiltinType::Short ||
             BTy->getKind() == BuiltinType::LongLong;
    }
  }

  // Non-polynomial vector types: the usual suspects are allowed, as well as
  // float64_t on AArch64.
  if ((Triple.isArch64Bit() || Triple.getArch() == llvm::Triple::aarch64_32) &&
      BTy->getKind() == BuiltinType::Double)
    return true;

  return BTy->getKind() == BuiltinType::SChar ||
         BTy->getKind() == BuiltinType::UChar ||
         BTy->getKind() == BuiltinType::Short ||
         BTy->getKind() == BuiltinType::UShort ||
         BTy->getKind() == BuiltinType::Int ||
         BTy->getKind() == BuiltinType::UInt ||
         BTy->getKind() == BuiltinType::Long ||
         BTy->getKind() == BuiltinType::ULong ||
         BTy->getKind() == BuiltinType::LongLong ||
         BTy->getKind() == BuiltinType::ULongLong ||
         BTy->getKind() == BuiltinType::Float ||
         BTy->getKind() == BuiltinType::Half ||
         BTy->getKind() == BuiltinType::BFloat16;
}

static bool verifyValidIntegerConstantExpr(Sema &S, const ParsedAttr &Attr,
                                           llvm::APSInt &Result) {
  const auto *AttrExpr = Attr.getArgAsExpr(0);
  if (!AttrExpr->isTypeDependent() && !AttrExpr->isValueDependent()) {
    if (Optional<llvm::APSInt> Res =
            AttrExpr->getIntegerConstantExpr(S.Context)) {
      Result = *Res;
      return true;
    }
  }
  S.Diag(Attr.getLoc(), diag::err_attribute_argument_type)
      << Attr << AANT_ArgumentIntegerConstant << AttrExpr->getSourceRange();
  Attr.setInvalid();
  return false;
}

/// HandleNeonVectorTypeAttr - The "neon_vector_type" and
/// "neon_polyvector_type" attributes are used to create vector types that
/// are mangled according to ARM's ABI.  Otherwise, these types are identical
/// to those created with the "vector_size" attribute.  Unlike "vector_size"
/// the argument to these Neon attributes is the number of vector elements,
/// not the vector size in bytes.  The vector width and element type must
/// match one of the standard Neon vector types.
static void HandleNeonVectorTypeAttr(QualType &CurType, const ParsedAttr &Attr,
                                     Sema &S, VectorType::VectorKind VecKind) {
  // Target must have NEON (or MVE, whose vectors are similar enough
  // not to need a separate attribute)
  if (!S.Context.getTargetInfo().hasFeature("neon") &&
      !S.Context.getTargetInfo().hasFeature("mve")) {
    S.Diag(Attr.getLoc(), diag::err_attribute_unsupported)
        << Attr << "'neon' or 'mve'";
    Attr.setInvalid();
    return;
  }
  // Check the attribute arguments.
  if (Attr.getNumArgs() != 1) {
    S.Diag(Attr.getLoc(), diag::err_attribute_wrong_number_arguments) << Attr
                                                                      << 1;
    Attr.setInvalid();
    return;
  }
  // The number of elements must be an ICE.
  llvm::APSInt numEltsInt(32);
  if (!verifyValidIntegerConstantExpr(S, Attr, numEltsInt))
    return;

  // Only certain element types are supported for Neon vectors.
  if (!isPermittedNeonBaseType(CurType, VecKind, S)) {
    S.Diag(Attr.getLoc(), diag::err_attribute_invalid_vector_type) << CurType;
    Attr.setInvalid();
    return;
  }

  // The total size of the vector must be 64 or 128 bits.
  unsigned typeSize = static_cast<unsigned>(S.Context.getTypeSize(CurType));
  unsigned numElts = static_cast<unsigned>(numEltsInt.getZExtValue());
  unsigned vecSize = typeSize * numElts;
  if (vecSize != 64 && vecSize != 128) {
    S.Diag(Attr.getLoc(), diag::err_attribute_bad_neon_vector_size) << CurType;
    Attr.setInvalid();
    return;
  }

  CurType = S.Context.getVectorType(CurType, numElts, VecKind);
}

/// HandleArmSveVectorBitsTypeAttr - The "arm_sve_vector_bits" attribute is
/// used to create fixed-length versions of sizeless SVE types defined by
/// the ACLE, such as svint32_t and svbool_t.
static void HandleArmSveVectorBitsTypeAttr(QualType &CurType, ParsedAttr &Attr,
                                           Sema &S) {
  // Target must have SVE.
  if (!S.Context.getTargetInfo().hasFeature("sve")) {
    S.Diag(Attr.getLoc(), diag::err_attribute_unsupported) << Attr << "'sve'";
    Attr.setInvalid();
    return;
  }

  // Attribute is unsupported if '-msve-vector-bits=<bits>' isn't specified.
  if (!S.getLangOpts().ArmSveVectorBits) {
    S.Diag(Attr.getLoc(), diag::err_attribute_arm_feature_sve_bits_unsupported)
        << Attr;
    Attr.setInvalid();
    return;
  }

  // Check the attribute arguments.
  if (Attr.getNumArgs() != 1) {
    S.Diag(Attr.getLoc(), diag::err_attribute_wrong_number_arguments)
        << Attr << 1;
    Attr.setInvalid();
    return;
  }

  // The vector size must be an integer constant expression.
  llvm::APSInt SveVectorSizeInBits(32);
  if (!verifyValidIntegerConstantExpr(S, Attr, SveVectorSizeInBits))
    return;

  unsigned VecSize = static_cast<unsigned>(SveVectorSizeInBits.getZExtValue());

  // The attribute vector size must match -msve-vector-bits.
  if (VecSize != S.getLangOpts().ArmSveVectorBits) {
    S.Diag(Attr.getLoc(), diag::err_attribute_bad_sve_vector_size)
        << VecSize << S.getLangOpts().ArmSveVectorBits;
    Attr.setInvalid();
    return;
  }

  // Attribute can only be attached to a single SVE vector or predicate type.
  if (!CurType->isVLSTBuiltinType()) {
    S.Diag(Attr.getLoc(), diag::err_attribute_invalid_sve_type)
        << Attr << CurType;
    Attr.setInvalid();
    return;
  }

  const auto *BT = CurType->castAs<BuiltinType>();

  QualType EltType = CurType->getSveEltType(S.Context);
  unsigned TypeSize = S.Context.getTypeSize(EltType);
  VectorType::VectorKind VecKind = VectorType::SveFixedLengthDataVector;
  if (BT->getKind() == BuiltinType::SveBool) {
    // Predicates are represented as i8.
    VecSize /= S.Context.getCharWidth() * S.Context.getCharWidth();
    VecKind = VectorType::SveFixedLengthPredicateVector;
  } else
    VecSize /= TypeSize;
  CurType = S.Context.getVectorType(EltType, VecSize, VecKind);
}

static void HandleArmMveStrictPolymorphismAttr(TypeProcessingState &State,
                                               QualType &CurType,
                                               ParsedAttr &Attr) {
  const VectorType *VT = dyn_cast<VectorType>(CurType);
  if (!VT || VT->getVectorKind() != VectorType::NeonVector) {
    State.getSema().Diag(Attr.getLoc(),
                         diag::err_attribute_arm_mve_polymorphism);
    Attr.setInvalid();
    return;
  }

  CurType =
      State.getAttributedType(createSimpleAttr<ArmMveStrictPolymorphismAttr>(
                                  State.getSema().Context, Attr),
                              CurType, CurType);
}

/// Handle OpenCL Access Qualifier Attribute.
static void HandleOpenCLAccessAttr(QualType &CurType, const ParsedAttr &Attr,
                                   Sema &S) {
  // OpenCL v2.0 s6.6 - Access qualifier can be used only for image and pipe type.
  if (!(CurType->isImageType() || CurType->isPipeType())) {
    S.Diag(Attr.getLoc(), diag::err_opencl_invalid_access_qualifier);
    Attr.setInvalid();
    return;
  }

  if (const TypedefType* TypedefTy = CurType->getAs<TypedefType>()) {
    QualType BaseTy = TypedefTy->desugar();

    std::string PrevAccessQual;
    if (BaseTy->isPipeType()) {
      if (TypedefTy->getDecl()->hasAttr<OpenCLAccessAttr>()) {
        OpenCLAccessAttr *Attr =
            TypedefTy->getDecl()->getAttr<OpenCLAccessAttr>();
        PrevAccessQual = Attr->getSpelling();
      } else {
        PrevAccessQual = "read_only";
      }
    } else if (const BuiltinType* ImgType = BaseTy->getAs<BuiltinType>()) {

      switch (ImgType->getKind()) {
        #define IMAGE_TYPE(ImgType, Id, SingletonId, Access, Suffix) \
      case BuiltinType::Id:                                          \
        PrevAccessQual = #Access;                                    \
        break;
        #include "clang/Basic/OpenCLImageTypes.def"
      default:
        llvm_unreachable("Unable to find corresponding image type.");
      }
    } else {
      llvm_unreachable("unexpected type");
    }
    StringRef AttrName = Attr.getAttrName()->getName();
    if (PrevAccessQual == AttrName.ltrim("_")) {
      // Duplicated qualifiers
      S.Diag(Attr.getLoc(), diag::warn_duplicate_declspec)
         << AttrName << Attr.getRange();
    } else {
      // Contradicting qualifiers
      S.Diag(Attr.getLoc(), diag::err_opencl_multiple_access_qualifiers);
    }

    S.Diag(TypedefTy->getDecl()->getBeginLoc(),
           diag::note_opencl_typedef_access_qualifier) << PrevAccessQual;
  } else if (CurType->isPipeType()) {
    if (Attr.getSemanticSpelling() == OpenCLAccessAttr::Keyword_write_only) {
      QualType ElemType = CurType->castAs<PipeType>()->getElementType();
      CurType = S.Context.getWritePipeType(ElemType);
    }
  }
}

/// HandleMatrixTypeAttr - "matrix_type" attribute, like ext_vector_type
static void HandleMatrixTypeAttr(QualType &CurType, const ParsedAttr &Attr,
                                 Sema &S) {
  if (!S.getLangOpts().MatrixTypes) {
    S.Diag(Attr.getLoc(), diag::err_builtin_matrix_disabled);
    return;
  }

  if (Attr.getNumArgs() != 2) {
    S.Diag(Attr.getLoc(), diag::err_attribute_wrong_number_arguments)
        << Attr << 2;
    return;
  }

  Expr *RowsExpr = Attr.getArgAsExpr(0);
  Expr *ColsExpr = Attr.getArgAsExpr(1);
  QualType T = S.BuildMatrixType(CurType, RowsExpr, ColsExpr, Attr.getLoc());
  if (!T.isNull())
    CurType = T;
}

static void HandleLifetimeBoundAttr(TypeProcessingState &State,
                                    QualType &CurType,
                                    ParsedAttr &Attr) {
  if (State.getDeclarator().isDeclarationOfFunction()) {
    CurType = State.getAttributedType(
        createSimpleAttr<LifetimeBoundAttr>(State.getSema().Context, Attr),
        CurType, CurType);
  } else {
    Attr.diagnoseAppertainsTo(State.getSema(), nullptr);
  }
}

static bool isAddressSpaceKind(const ParsedAttr &attr) {
  auto attrKind = attr.getKind();

  return attrKind == ParsedAttr::AT_AddressSpace ||
         attrKind == ParsedAttr::AT_OpenCLPrivateAddressSpace ||
         attrKind == ParsedAttr::AT_OpenCLGlobalAddressSpace ||
         attrKind == ParsedAttr::AT_OpenCLGlobalDeviceAddressSpace ||
         attrKind == ParsedAttr::AT_OpenCLGlobalHostAddressSpace ||
         attrKind == ParsedAttr::AT_OpenCLLocalAddressSpace ||
         attrKind == ParsedAttr::AT_OpenCLConstantAddressSpace ||
         attrKind == ParsedAttr::AT_OpenCLGenericAddressSpace;
}

static void processTypeAttrs(TypeProcessingState &state, QualType &type,
                             TypeAttrLocation TAL,
                             ParsedAttributesView &attrs) {
  // Scan through and apply attributes to this type where it makes sense.  Some
  // attributes (such as __address_space__, __vector_size__, etc) apply to the
  // type, but others can be present in the type specifiers even though they
  // apply to the decl.  Here we apply type attributes and ignore the rest.

  // This loop modifies the list pretty frequently, but we still need to make
  // sure we visit every element once. Copy the attributes list, and iterate
  // over that.
  ParsedAttributesView AttrsCopy{attrs};

  state.setParsedNoDeref(false);

  for (ParsedAttr &attr : AttrsCopy) {

    // Skip attributes that were marked to be invalid.
    if (attr.isInvalid())
      continue;

    if (attr.isCXX11Attribute()) {
      // [[gnu::...]] attributes are treated as declaration attributes, so may
      // not appertain to a DeclaratorChunk. If we handle them as type
      // attributes, accept them in that position and diagnose the GCC
      // incompatibility.
      if (attr.isGNUScope()) {
        bool IsTypeAttr = attr.isTypeAttr();
        if (TAL == TAL_DeclChunk) {
          state.getSema().Diag(attr.getLoc(),
                               IsTypeAttr
                                   ? diag::warn_gcc_ignores_type_attr
                                   : diag::warn_cxx11_gnu_attribute_on_type)
              << attr;
          if (!IsTypeAttr)
            continue;
        }
      } else if (TAL != TAL_DeclChunk && !isAddressSpaceKind(attr)) {
        // Otherwise, only consider type processing for a C++11 attribute if
        // it's actually been applied to a type.
        // We also allow C++11 address_space and
        // OpenCL language address space attributes to pass through.
        continue;
      }
    }

    // If this is an attribute we can handle, do so now,
    // otherwise, add it to the FnAttrs list for rechaining.
    switch (attr.getKind()) {
    default:
      // A C++11 attribute on a declarator chunk must appertain to a type.
      if (attr.isCXX11Attribute() && TAL == TAL_DeclChunk &&
          (!state.isProcessingLambdaExpr() || !attr.isAllowedOnLambdas())) {
        state.getSema().Diag(attr.getLoc(), diag::err_attribute_not_type_attr)
            << attr;
        attr.setUsedAsTypeAttr();
      }
      break;

    case ParsedAttr::UnknownAttribute:
      if (attr.isCXX11Attribute() && TAL == TAL_DeclChunk)
        state.getSema().Diag(attr.getLoc(),
                             diag::warn_unknown_attribute_ignored)
            << attr << attr.getRange();
      break;

    case ParsedAttr::IgnoredAttribute:
      break;

    case ParsedAttr::AT_MayAlias:
      // FIXME: This attribute needs to actually be handled, but if we ignore
      // it it breaks large amounts of Linux software.
      attr.setUsedAsTypeAttr();
      break;
    case ParsedAttr::AT_OpenCLPrivateAddressSpace:
    case ParsedAttr::AT_OpenCLGlobalAddressSpace:
    case ParsedAttr::AT_OpenCLGlobalDeviceAddressSpace:
    case ParsedAttr::AT_OpenCLGlobalHostAddressSpace:
    case ParsedAttr::AT_OpenCLLocalAddressSpace:
    case ParsedAttr::AT_OpenCLConstantAddressSpace:
    case ParsedAttr::AT_OpenCLGenericAddressSpace:
    case ParsedAttr::AT_AddressSpace:
      HandleAddressSpaceTypeAttribute(type, attr, state);
      attr.setUsedAsTypeAttr();
      break;
    OBJC_POINTER_TYPE_ATTRS_CASELIST:
      if (!handleObjCPointerTypeAttr(state, attr, type))
        distributeObjCPointerTypeAttr(state, attr, type);
      attr.setUsedAsTypeAttr();
      break;
    case ParsedAttr::AT_VectorSize:
      HandleVectorSizeAttr(type, attr, state.getSema());
      attr.setUsedAsTypeAttr();
      break;
    case ParsedAttr::AT_ExtVectorType:
      HandleExtVectorTypeAttr(type, attr, state.getSema());
      attr.setUsedAsTypeAttr();
      break;
    case ParsedAttr::AT_NeonVectorType:
      HandleNeonVectorTypeAttr(type, attr, state.getSema(),
                               VectorType::NeonVector);
      attr.setUsedAsTypeAttr();
      break;
    case ParsedAttr::AT_NeonPolyVectorType:
      HandleNeonVectorTypeAttr(type, attr, state.getSema(),
                               VectorType::NeonPolyVector);
      attr.setUsedAsTypeAttr();
      break;
    case ParsedAttr::AT_ArmSveVectorBits:
      HandleArmSveVectorBitsTypeAttr(type, attr, state.getSema());
      attr.setUsedAsTypeAttr();
      break;
    case ParsedAttr::AT_ArmMveStrictPolymorphism: {
      HandleArmMveStrictPolymorphismAttr(state, type, attr);
      attr.setUsedAsTypeAttr();
      break;
    }
    case ParsedAttr::AT_OpenCLAccess:
      HandleOpenCLAccessAttr(type, attr, state.getSema());
      attr.setUsedAsTypeAttr();
      break;
    case ParsedAttr::AT_SYCLFPGAPipe:
      HandleSYCLFPGAPipeAttribute(type, attr, state);
      attr.setUsedAsTypeAttr();
      break;
    case ParsedAttr::AT_LifetimeBound:
      if (TAL == TAL_DeclChunk)
        HandleLifetimeBoundAttr(state, type, attr);
      break;

    case ParsedAttr::AT_NoDeref: {
      ASTContext &Ctx = state.getSema().Context;
      type = state.getAttributedType(createSimpleAttr<NoDerefAttr>(Ctx, attr),
                                     type, type);
      attr.setUsedAsTypeAttr();
      state.setParsedNoDeref(true);
      break;
    }

    case ParsedAttr::AT_MatrixType:
      HandleMatrixTypeAttr(type, attr, state.getSema());
      attr.setUsedAsTypeAttr();
      break;

    MS_TYPE_ATTRS_CASELIST:
      if (!handleMSPointerTypeQualifierAttr(state, attr, type))
        attr.setUsedAsTypeAttr();
      break;


    NULLABILITY_TYPE_ATTRS_CASELIST:
      // Either add nullability here or try to distribute it.  We
      // don't want to distribute the nullability specifier past any
      // dependent type, because that complicates the user model.
      if (type->canHaveNullability() || type->isDependentType() ||
          type->isArrayType() ||
          !distributeNullabilityTypeAttr(state, type, attr)) {
        unsigned endIndex;
        if (TAL == TAL_DeclChunk)
          endIndex = state.getCurrentChunkIndex();
        else
          endIndex = state.getDeclarator().getNumTypeObjects();
        bool allowOnArrayType =
            state.getDeclarator().isPrototypeContext() &&
            !hasOuterPointerLikeChunk(state.getDeclarator(), endIndex);
        if (checkNullabilityTypeSpecifier(
              state,
              type,
              attr,
              allowOnArrayType)) {
          attr.setInvalid();
        }

        attr.setUsedAsTypeAttr();
      }
      break;

    case ParsedAttr::AT_ObjCKindOf:
      // '__kindof' must be part of the decl-specifiers.
      switch (TAL) {
      case TAL_DeclSpec:
        break;

      case TAL_DeclChunk:
      case TAL_DeclName:
        state.getSema().Diag(attr.getLoc(),
                             diag::err_objc_kindof_wrong_position)
            << FixItHint::CreateRemoval(attr.getLoc())
            << FixItHint::CreateInsertion(
                   state.getDeclarator().getDeclSpec().getBeginLoc(),
                   "__kindof ");
        break;
      }

      // Apply it regardless.
      if (checkObjCKindOfType(state, type, attr))
        attr.setInvalid();
      break;

    case ParsedAttr::AT_NoThrow:
    // Exception Specifications aren't generally supported in C mode throughout
    // clang, so revert to attribute-based handling for C.
      if (!state.getSema().getLangOpts().CPlusPlus)
        break;
      LLVM_FALLTHROUGH;
    FUNCTION_TYPE_ATTRS_CASELIST:
      attr.setUsedAsTypeAttr();

      // Never process function type attributes as part of the
      // declaration-specifiers.
      if (TAL == TAL_DeclSpec)
        distributeFunctionTypeAttrFromDeclSpec(state, attr, type);

      // Otherwise, handle the possible delays.
      else if (!handleFunctionTypeAttr(state, attr, type))
        distributeFunctionTypeAttr(state, attr, type);
      break;
    case ParsedAttr::AT_AcquireHandle: {
      if (!type->isFunctionType())
        return;

      if (attr.getNumArgs() != 1) {
        state.getSema().Diag(attr.getLoc(),
                             diag::err_attribute_wrong_number_arguments)
            << attr << 1;
        attr.setInvalid();
        return;
      }

      StringRef HandleType;
      if (!state.getSema().checkStringLiteralArgumentAttr(attr, 0, HandleType))
        return;
      type = state.getAttributedType(
          AcquireHandleAttr::Create(state.getSema().Context, HandleType, attr),
          type, type);
      attr.setUsedAsTypeAttr();
      break;
    }
    }

    // Handle attributes that are defined in a macro. We do not want this to be
    // applied to ObjC builtin attributes.
    if (isa<AttributedType>(type) && attr.hasMacroIdentifier() &&
        !type.getQualifiers().hasObjCLifetime() &&
        !type.getQualifiers().hasObjCGCAttr() &&
        attr.getKind() != ParsedAttr::AT_ObjCGC &&
        attr.getKind() != ParsedAttr::AT_ObjCOwnership) {
      const IdentifierInfo *MacroII = attr.getMacroIdentifier();
      type = state.getSema().Context.getMacroQualifiedType(type, MacroII);
      state.setExpansionLocForMacroQualifiedType(
          cast<MacroQualifiedType>(type.getTypePtr()),
          attr.getMacroExpansionLoc());
    }
  }

  if (!state.getSema().getLangOpts().OpenCL ||
      type.getAddressSpace() != LangAS::Default)
    return;
}

void Sema::completeExprArrayBound(Expr *E) {
  if (DeclRefExpr *DRE = dyn_cast<DeclRefExpr>(E->IgnoreParens())) {
    if (VarDecl *Var = dyn_cast<VarDecl>(DRE->getDecl())) {
      if (isTemplateInstantiation(Var->getTemplateSpecializationKind())) {
        auto *Def = Var->getDefinition();
        if (!Def) {
          SourceLocation PointOfInstantiation = E->getExprLoc();
          runWithSufficientStackSpace(PointOfInstantiation, [&] {
            InstantiateVariableDefinition(PointOfInstantiation, Var);
          });
          Def = Var->getDefinition();

          // If we don't already have a point of instantiation, and we managed
          // to instantiate a definition, this is the point of instantiation.
          // Otherwise, we don't request an end-of-TU instantiation, so this is
          // not a point of instantiation.
          // FIXME: Is this really the right behavior?
          if (Var->getPointOfInstantiation().isInvalid() && Def) {
            assert(Var->getTemplateSpecializationKind() ==
                       TSK_ImplicitInstantiation &&
                   "explicit instantiation with no point of instantiation");
            Var->setTemplateSpecializationKind(
                Var->getTemplateSpecializationKind(), PointOfInstantiation);
          }
        }

        // Update the type to the definition's type both here and within the
        // expression.
        if (Def) {
          DRE->setDecl(Def);
          QualType T = Def->getType();
          DRE->setType(T);
          // FIXME: Update the type on all intervening expressions.
          E->setType(T);
        }

        // We still go on to try to complete the type independently, as it
        // may also require instantiations or diagnostics if it remains
        // incomplete.
      }
    }
  }
}

QualType Sema::getCompletedType(Expr *E) {
  // Incomplete array types may be completed by the initializer attached to
  // their definitions. For static data members of class templates and for
  // variable templates, we need to instantiate the definition to get this
  // initializer and complete the type.
  if (E->getType()->isIncompleteArrayType())
    completeExprArrayBound(E);

  // FIXME: Are there other cases which require instantiating something other
  // than the type to complete the type of an expression?

  return E->getType();
}

/// Ensure that the type of the given expression is complete.
///
/// This routine checks whether the expression \p E has a complete type. If the
/// expression refers to an instantiable construct, that instantiation is
/// performed as needed to complete its type. Furthermore
/// Sema::RequireCompleteType is called for the expression's type (or in the
/// case of a reference type, the referred-to type).
///
/// \param E The expression whose type is required to be complete.
/// \param Kind Selects which completeness rules should be applied.
/// \param Diagnoser The object that will emit a diagnostic if the type is
/// incomplete.
///
/// \returns \c true if the type of \p E is incomplete and diagnosed, \c false
/// otherwise.
bool Sema::RequireCompleteExprType(Expr *E, CompleteTypeKind Kind,
                                   TypeDiagnoser &Diagnoser) {
  return RequireCompleteType(E->getExprLoc(), getCompletedType(E), Kind,
                             Diagnoser);
}

bool Sema::RequireCompleteExprType(Expr *E, unsigned DiagID) {
  BoundTypeDiagnoser<> Diagnoser(DiagID);
  return RequireCompleteExprType(E, CompleteTypeKind::Default, Diagnoser);
}

/// Ensure that the type T is a complete type.
///
/// This routine checks whether the type @p T is complete in any
/// context where a complete type is required. If @p T is a complete
/// type, returns false. If @p T is a class template specialization,
/// this routine then attempts to perform class template
/// instantiation. If instantiation fails, or if @p T is incomplete
/// and cannot be completed, issues the diagnostic @p diag (giving it
/// the type @p T) and returns true.
///
/// @param Loc  The location in the source that the incomplete type
/// diagnostic should refer to.
///
/// @param T  The type that this routine is examining for completeness.
///
/// @param Kind Selects which completeness rules should be applied.
///
/// @returns @c true if @p T is incomplete and a diagnostic was emitted,
/// @c false otherwise.
bool Sema::RequireCompleteType(SourceLocation Loc, QualType T,
                               CompleteTypeKind Kind,
                               TypeDiagnoser &Diagnoser) {
  if (RequireCompleteTypeImpl(Loc, T, Kind, &Diagnoser))
    return true;
  if (const TagType *Tag = T->getAs<TagType>()) {
    if (!Tag->getDecl()->isCompleteDefinitionRequired()) {
      Tag->getDecl()->setCompleteDefinitionRequired();
      Consumer.HandleTagDeclRequiredDefinition(Tag->getDecl());
    }
  }
  return false;
}

bool Sema::hasStructuralCompatLayout(Decl *D, Decl *Suggested) {
  llvm::DenseSet<std::pair<Decl *, Decl *>> NonEquivalentDecls;
  if (!Suggested)
    return false;

  // FIXME: Add a specific mode for C11 6.2.7/1 in StructuralEquivalenceContext
  // and isolate from other C++ specific checks.
  StructuralEquivalenceContext Ctx(
      D->getASTContext(), Suggested->getASTContext(), NonEquivalentDecls,
      StructuralEquivalenceKind::Default,
      false /*StrictTypeSpelling*/, true /*Complain*/,
      true /*ErrorOnTagTypeMismatch*/);
  return Ctx.IsEquivalent(D, Suggested);
}

/// Determine whether there is any declaration of \p D that was ever a
///        definition (perhaps before module merging) and is currently visible.
/// \param D The definition of the entity.
/// \param Suggested Filled in with the declaration that should be made visible
///        in order to provide a definition of this entity.
/// \param OnlyNeedComplete If \c true, we only need the type to be complete,
///        not defined. This only matters for enums with a fixed underlying
///        type, since in all other cases, a type is complete if and only if it
///        is defined.
bool Sema::hasVisibleDefinition(NamedDecl *D, NamedDecl **Suggested,
                                bool OnlyNeedComplete) {
  // Easy case: if we don't have modules, all declarations are visible.
  if (!getLangOpts().Modules && !getLangOpts().ModulesLocalVisibility)
    return true;

  // If this definition was instantiated from a template, map back to the
  // pattern from which it was instantiated.
  if (isa<TagDecl>(D) && cast<TagDecl>(D)->isBeingDefined()) {
    // We're in the middle of defining it; this definition should be treated
    // as visible.
    return true;
  } else if (auto *RD = dyn_cast<CXXRecordDecl>(D)) {
    if (auto *Pattern = RD->getTemplateInstantiationPattern())
      RD = Pattern;
    D = RD->getDefinition();
  } else if (auto *ED = dyn_cast<EnumDecl>(D)) {
    if (auto *Pattern = ED->getTemplateInstantiationPattern())
      ED = Pattern;
    if (OnlyNeedComplete && (ED->isFixed() || getLangOpts().MSVCCompat)) {
      // If the enum has a fixed underlying type, it may have been forward
      // declared. In -fms-compatibility, `enum Foo;` will also forward declare
      // the enum and assign it the underlying type of `int`. Since we're only
      // looking for a complete type (not a definition), any visible declaration
      // of it will do.
      *Suggested = nullptr;
      for (auto *Redecl : ED->redecls()) {
        if (isVisible(Redecl))
          return true;
        if (Redecl->isThisDeclarationADefinition() ||
            (Redecl->isCanonicalDecl() && !*Suggested))
          *Suggested = Redecl;
      }
      return false;
    }
    D = ED->getDefinition();
  } else if (auto *FD = dyn_cast<FunctionDecl>(D)) {
    if (auto *Pattern = FD->getTemplateInstantiationPattern())
      FD = Pattern;
    D = FD->getDefinition();
  } else if (auto *VD = dyn_cast<VarDecl>(D)) {
    if (auto *Pattern = VD->getTemplateInstantiationPattern())
      VD = Pattern;
    D = VD->getDefinition();
  }
  assert(D && "missing definition for pattern of instantiated definition");

  *Suggested = D;

  auto DefinitionIsVisible = [&] {
    // The (primary) definition might be in a visible module.
    if (isVisible(D))
      return true;

    // A visible module might have a merged definition instead.
    if (D->isModulePrivate() ? hasMergedDefinitionInCurrentModule(D)
                             : hasVisibleMergedDefinition(D)) {
      if (CodeSynthesisContexts.empty() &&
          !getLangOpts().ModulesLocalVisibility) {
        // Cache the fact that this definition is implicitly visible because
        // there is a visible merged definition.
        D->setVisibleDespiteOwningModule();
      }
      return true;
    }

    return false;
  };

  if (DefinitionIsVisible())
    return true;

  // The external source may have additional definitions of this entity that are
  // visible, so complete the redeclaration chain now and ask again.
  if (auto *Source = Context.getExternalSource()) {
    Source->CompleteRedeclChain(D);
    return DefinitionIsVisible();
  }

  return false;
}

/// Locks in the inheritance model for the given class and all of its bases.
static void assignInheritanceModel(Sema &S, CXXRecordDecl *RD) {
  RD = RD->getMostRecentNonInjectedDecl();
  if (!RD->hasAttr<MSInheritanceAttr>()) {
    MSInheritanceModel IM;
    bool BestCase = false;
    switch (S.MSPointerToMemberRepresentationMethod) {
    case LangOptions::PPTMK_BestCase:
      BestCase = true;
      IM = RD->calculateInheritanceModel();
      break;
    case LangOptions::PPTMK_FullGeneralitySingleInheritance:
      IM = MSInheritanceModel::Single;
      break;
    case LangOptions::PPTMK_FullGeneralityMultipleInheritance:
      IM = MSInheritanceModel::Multiple;
      break;
    case LangOptions::PPTMK_FullGeneralityVirtualInheritance:
      IM = MSInheritanceModel::Unspecified;
      break;
    }

    SourceRange Loc = S.ImplicitMSInheritanceAttrLoc.isValid()
                          ? S.ImplicitMSInheritanceAttrLoc
                          : RD->getSourceRange();
    RD->addAttr(MSInheritanceAttr::CreateImplicit(
        S.getASTContext(), BestCase, Loc, AttributeCommonInfo::AS_Microsoft,
        MSInheritanceAttr::Spelling(IM)));
    S.Consumer.AssignInheritanceModel(RD);
  }
}

/// The implementation of RequireCompleteType
bool Sema::RequireCompleteTypeImpl(SourceLocation Loc, QualType T,
                                   CompleteTypeKind Kind,
                                   TypeDiagnoser *Diagnoser) {
  // FIXME: Add this assertion to make sure we always get instantiation points.
  //  assert(!Loc.isInvalid() && "Invalid location in RequireCompleteType");
  // FIXME: Add this assertion to help us flush out problems with
  // checking for dependent types and type-dependent expressions.
  //
  //  assert(!T->isDependentType() &&
  //         "Can't ask whether a dependent type is complete");

  if (const MemberPointerType *MPTy = T->getAs<MemberPointerType>()) {
    if (!MPTy->getClass()->isDependentType()) {
      if (getLangOpts().CompleteMemberPointers &&
          !MPTy->getClass()->getAsCXXRecordDecl()->isBeingDefined() &&
          RequireCompleteType(Loc, QualType(MPTy->getClass(), 0), Kind,
                              diag::err_memptr_incomplete))
        return true;

      // We lock in the inheritance model once somebody has asked us to ensure
      // that a pointer-to-member type is complete.
      if (Context.getTargetInfo().getCXXABI().isMicrosoft()) {
        (void)isCompleteType(Loc, QualType(MPTy->getClass(), 0));
        assignInheritanceModel(*this, MPTy->getMostRecentCXXRecordDecl());
      }
    }
  }

  NamedDecl *Def = nullptr;
  bool AcceptSizeless = (Kind == CompleteTypeKind::AcceptSizeless);
  bool Incomplete = (T->isIncompleteType(&Def) ||
                     (!AcceptSizeless && T->isSizelessBuiltinType()));

  // Check that any necessary explicit specializations are visible. For an
  // enum, we just need the declaration, so don't check this.
  if (Def && !isa<EnumDecl>(Def))
    checkSpecializationVisibility(Loc, Def);

  // If we have a complete type, we're done.
  if (!Incomplete) {
    // If we know about the definition but it is not visible, complain.
    NamedDecl *SuggestedDef = nullptr;
    if (Def &&
        !hasVisibleDefinition(Def, &SuggestedDef, /*OnlyNeedComplete*/true)) {
      // If the user is going to see an error here, recover by making the
      // definition visible.
      bool TreatAsComplete = Diagnoser && !isSFINAEContext();
      if (Diagnoser && SuggestedDef)
        diagnoseMissingImport(Loc, SuggestedDef, MissingImportKind::Definition,
                              /*Recover*/TreatAsComplete);
      return !TreatAsComplete;
    } else if (Def && !TemplateInstCallbacks.empty()) {
      CodeSynthesisContext TempInst;
      TempInst.Kind = CodeSynthesisContext::Memoization;
      TempInst.Template = Def;
      TempInst.Entity = Def;
      TempInst.PointOfInstantiation = Loc;
      atTemplateBegin(TemplateInstCallbacks, *this, TempInst);
      atTemplateEnd(TemplateInstCallbacks, *this, TempInst);
    }

    return false;
  }

  TagDecl *Tag = dyn_cast_or_null<TagDecl>(Def);
  ObjCInterfaceDecl *IFace = dyn_cast_or_null<ObjCInterfaceDecl>(Def);

  // Give the external source a chance to provide a definition of the type.
  // This is kept separate from completing the redeclaration chain so that
  // external sources such as LLDB can avoid synthesizing a type definition
  // unless it's actually needed.
  if (Tag || IFace) {
    // Avoid diagnosing invalid decls as incomplete.
    if (Def->isInvalidDecl())
      return true;

    // Give the external AST source a chance to complete the type.
    if (auto *Source = Context.getExternalSource()) {
      if (Tag && Tag->hasExternalLexicalStorage())
          Source->CompleteType(Tag);
      if (IFace && IFace->hasExternalLexicalStorage())
          Source->CompleteType(IFace);
      // If the external source completed the type, go through the motions
      // again to ensure we're allowed to use the completed type.
      if (!T->isIncompleteType())
        return RequireCompleteTypeImpl(Loc, T, Kind, Diagnoser);
    }
  }

  // If we have a class template specialization or a class member of a
  // class template specialization, or an array with known size of such,
  // try to instantiate it.
  if (auto *RD = dyn_cast_or_null<CXXRecordDecl>(Tag)) {
    bool Instantiated = false;
    bool Diagnosed = false;
    if (RD->isDependentContext()) {
      // Don't try to instantiate a dependent class (eg, a member template of
      // an instantiated class template specialization).
      // FIXME: Can this ever happen?
    } else if (auto *ClassTemplateSpec =
            dyn_cast<ClassTemplateSpecializationDecl>(RD)) {
      if (ClassTemplateSpec->getSpecializationKind() == TSK_Undeclared) {
        runWithSufficientStackSpace(Loc, [&] {
          Diagnosed = InstantiateClassTemplateSpecialization(
              Loc, ClassTemplateSpec, TSK_ImplicitInstantiation,
              /*Complain=*/Diagnoser);
        });
        Instantiated = true;
      }
    } else {
      CXXRecordDecl *Pattern = RD->getInstantiatedFromMemberClass();
      if (!RD->isBeingDefined() && Pattern) {
        MemberSpecializationInfo *MSI = RD->getMemberSpecializationInfo();
        assert(MSI && "Missing member specialization information?");
        // This record was instantiated from a class within a template.
        if (MSI->getTemplateSpecializationKind() !=
            TSK_ExplicitSpecialization) {
          runWithSufficientStackSpace(Loc, [&] {
            Diagnosed = InstantiateClass(Loc, RD, Pattern,
                                         getTemplateInstantiationArgs(RD),
                                         TSK_ImplicitInstantiation,
                                         /*Complain=*/Diagnoser);
          });
          Instantiated = true;
        }
      }
    }

    if (Instantiated) {
      // Instantiate* might have already complained that the template is not
      // defined, if we asked it to.
      if (Diagnoser && Diagnosed)
        return true;
      // If we instantiated a definition, check that it's usable, even if
      // instantiation produced an error, so that repeated calls to this
      // function give consistent answers.
      if (!T->isIncompleteType())
        return RequireCompleteTypeImpl(Loc, T, Kind, Diagnoser);
    }
  }

  // FIXME: If we didn't instantiate a definition because of an explicit
  // specialization declaration, check that it's visible.

  if (!Diagnoser)
    return true;

  Diagnoser->diagnose(*this, Loc, T);

  // If the type was a forward declaration of a class/struct/union
  // type, produce a note.
  if (Tag && !Tag->isInvalidDecl() && !Tag->getLocation().isInvalid())
    Diag(Tag->getLocation(),
         Tag->isBeingDefined() ? diag::note_type_being_defined
                               : diag::note_forward_declaration)
      << Context.getTagDeclType(Tag);

  // If the Objective-C class was a forward declaration, produce a note.
  if (IFace && !IFace->isInvalidDecl() && !IFace->getLocation().isInvalid())
    Diag(IFace->getLocation(), diag::note_forward_class);

  // If we have external information that we can use to suggest a fix,
  // produce a note.
  if (ExternalSource)
    ExternalSource->MaybeDiagnoseMissingCompleteType(Loc, T);

  return true;
}

bool Sema::RequireCompleteType(SourceLocation Loc, QualType T,
                               CompleteTypeKind Kind, unsigned DiagID) {
  BoundTypeDiagnoser<> Diagnoser(DiagID);
  return RequireCompleteType(Loc, T, Kind, Diagnoser);
}

/// Get diagnostic %select index for tag kind for
/// literal type diagnostic message.
/// WARNING: Indexes apply to particular diagnostics only!
///
/// \returns diagnostic %select index.
static unsigned getLiteralDiagFromTagKind(TagTypeKind Tag) {
  switch (Tag) {
  case TTK_Struct: return 0;
  case TTK_Interface: return 1;
  case TTK_Class:  return 2;
  default: llvm_unreachable("Invalid tag kind for literal type diagnostic!");
  }
}

/// Ensure that the type T is a literal type.
///
/// This routine checks whether the type @p T is a literal type. If @p T is an
/// incomplete type, an attempt is made to complete it. If @p T is a literal
/// type, or @p AllowIncompleteType is true and @p T is an incomplete type,
/// returns false. Otherwise, this routine issues the diagnostic @p PD (giving
/// it the type @p T), along with notes explaining why the type is not a
/// literal type, and returns true.
///
/// @param Loc  The location in the source that the non-literal type
/// diagnostic should refer to.
///
/// @param T  The type that this routine is examining for literalness.
///
/// @param Diagnoser Emits a diagnostic if T is not a literal type.
///
/// @returns @c true if @p T is not a literal type and a diagnostic was emitted,
/// @c false otherwise.
bool Sema::RequireLiteralType(SourceLocation Loc, QualType T,
                              TypeDiagnoser &Diagnoser) {
  assert(!T->isDependentType() && "type should not be dependent");

  QualType ElemType = Context.getBaseElementType(T);
  if ((isCompleteType(Loc, ElemType) || ElemType->isVoidType()) &&
      T->isLiteralType(Context))
    return false;

  Diagnoser.diagnose(*this, Loc, T);

  if (T->isVariableArrayType())
    return true;

  const RecordType *RT = ElemType->getAs<RecordType>();
  if (!RT)
    return true;

  const CXXRecordDecl *RD = cast<CXXRecordDecl>(RT->getDecl());

  // A partially-defined class type can't be a literal type, because a literal
  // class type must have a trivial destructor (which can't be checked until
  // the class definition is complete).
  if (RequireCompleteType(Loc, ElemType, diag::note_non_literal_incomplete, T))
    return true;

  // [expr.prim.lambda]p3:
  //   This class type is [not] a literal type.
  if (RD->isLambda() && !getLangOpts().CPlusPlus17) {
    Diag(RD->getLocation(), diag::note_non_literal_lambda);
    return true;
  }

  // If the class has virtual base classes, then it's not an aggregate, and
  // cannot have any constexpr constructors or a trivial default constructor,
  // so is non-literal. This is better to diagnose than the resulting absence
  // of constexpr constructors.
  if (RD->getNumVBases()) {
    Diag(RD->getLocation(), diag::note_non_literal_virtual_base)
      << getLiteralDiagFromTagKind(RD->getTagKind()) << RD->getNumVBases();
    for (const auto &I : RD->vbases())
      Diag(I.getBeginLoc(), diag::note_constexpr_virtual_base_here)
          << I.getSourceRange();
  } else if (!RD->isAggregate() && !RD->hasConstexprNonCopyMoveConstructor() &&
             !RD->hasTrivialDefaultConstructor()) {
    Diag(RD->getLocation(), diag::note_non_literal_no_constexpr_ctors) << RD;
  } else if (RD->hasNonLiteralTypeFieldsOrBases()) {
    for (const auto &I : RD->bases()) {
      if (!I.getType()->isLiteralType(Context)) {
        Diag(I.getBeginLoc(), diag::note_non_literal_base_class)
            << RD << I.getType() << I.getSourceRange();
        return true;
      }
    }
    for (const auto *I : RD->fields()) {
      if (!I->getType()->isLiteralType(Context) ||
          I->getType().isVolatileQualified()) {
        Diag(I->getLocation(), diag::note_non_literal_field)
          << RD << I << I->getType()
          << I->getType().isVolatileQualified();
        return true;
      }
    }
  } else if (getLangOpts().CPlusPlus20 ? !RD->hasConstexprDestructor()
                                       : !RD->hasTrivialDestructor()) {
    // All fields and bases are of literal types, so have trivial or constexpr
    // destructors. If this class's destructor is non-trivial / non-constexpr,
    // it must be user-declared.
    CXXDestructorDecl *Dtor = RD->getDestructor();
    assert(Dtor && "class has literal fields and bases but no dtor?");
    if (!Dtor)
      return true;

    if (getLangOpts().CPlusPlus20) {
      Diag(Dtor->getLocation(), diag::note_non_literal_non_constexpr_dtor)
          << RD;
    } else {
      Diag(Dtor->getLocation(), Dtor->isUserProvided()
                                    ? diag::note_non_literal_user_provided_dtor
                                    : diag::note_non_literal_nontrivial_dtor)
          << RD;
      if (!Dtor->isUserProvided())
        SpecialMemberIsTrivial(Dtor, CXXDestructor, TAH_IgnoreTrivialABI,
                               /*Diagnose*/ true);
    }
  }

  return true;
}

bool Sema::RequireLiteralType(SourceLocation Loc, QualType T, unsigned DiagID) {
  BoundTypeDiagnoser<> Diagnoser(DiagID);
  return RequireLiteralType(Loc, T, Diagnoser);
}

/// Retrieve a version of the type 'T' that is elaborated by Keyword, qualified
/// by the nested-name-specifier contained in SS, and that is (re)declared by
/// OwnedTagDecl, which is nullptr if this is not a (re)declaration.
QualType Sema::getElaboratedType(ElaboratedTypeKeyword Keyword,
                                 const CXXScopeSpec &SS, QualType T,
                                 TagDecl *OwnedTagDecl) {
  if (T.isNull())
    return T;
  NestedNameSpecifier *NNS;
  if (SS.isValid())
    NNS = SS.getScopeRep();
  else {
    if (Keyword == ETK_None)
      return T;
    NNS = nullptr;
  }
  return Context.getElaboratedType(Keyword, NNS, T, OwnedTagDecl);
}

QualType Sema::BuildTypeofExprType(Expr *E, SourceLocation Loc) {
  assert(!E->hasPlaceholderType() && "unexpected placeholder");

  if (!getLangOpts().CPlusPlus && E->refersToBitField())
    Diag(E->getExprLoc(), diag::err_sizeof_alignof_typeof_bitfield) << 2;

  if (!E->isTypeDependent()) {
    QualType T = E->getType();
    if (const TagType *TT = T->getAs<TagType>())
      DiagnoseUseOfDecl(TT->getDecl(), E->getExprLoc());
  }
  return Context.getTypeOfExprType(E);
}

/// getDecltypeForExpr - Given an expr, will return the decltype for
/// that expression, according to the rules in C++11
/// [dcl.type.simple]p4 and C++11 [expr.lambda.prim]p18.
static QualType getDecltypeForExpr(Sema &S, Expr *E) {
  if (E->isTypeDependent())
    return S.Context.DependentTy;

  // C++11 [dcl.type.simple]p4:
  //   The type denoted by decltype(e) is defined as follows:

  // C++20:
  //     - if E is an unparenthesized id-expression naming a non-type
  //       template-parameter (13.2), decltype(E) is the type of the
  //       template-parameter after performing any necessary type deduction
  // Note that this does not pick up the implicit 'const' for a template
  // parameter object. This rule makes no difference before C++20 so we apply
  // it unconditionally.
  if (const auto *SNTTPE = dyn_cast<SubstNonTypeTemplateParmExpr>(E))
    return SNTTPE->getParameterType(S.Context);

  //     - if e is an unparenthesized id-expression or an unparenthesized class
  //       member access (5.2.5), decltype(e) is the type of the entity named
  //       by e. If there is no such entity, or if e names a set of overloaded
  //       functions, the program is ill-formed;
  //
  // We apply the same rules for Objective-C ivar and property references.
  if (const DeclRefExpr *DRE = dyn_cast<DeclRefExpr>(E)) {
    const ValueDecl *VD = DRE->getDecl();
    if (auto *TPO = dyn_cast<TemplateParamObjectDecl>(VD))
      return TPO->getType().getUnqualifiedType();
    return VD->getType();
  } else if (const MemberExpr *ME = dyn_cast<MemberExpr>(E)) {
    if (const ValueDecl *VD = ME->getMemberDecl())
      if (isa<FieldDecl>(VD) || isa<VarDecl>(VD))
        return VD->getType();
  } else if (const ObjCIvarRefExpr *IR = dyn_cast<ObjCIvarRefExpr>(E)) {
    return IR->getDecl()->getType();
  } else if (const ObjCPropertyRefExpr *PR = dyn_cast<ObjCPropertyRefExpr>(E)) {
    if (PR->isExplicitProperty())
      return PR->getExplicitProperty()->getType();
  } else if (auto *PE = dyn_cast<PredefinedExpr>(E)) {
    return PE->getType();
  }

  // C++11 [expr.lambda.prim]p18:
  //   Every occurrence of decltype((x)) where x is a possibly
  //   parenthesized id-expression that names an entity of automatic
  //   storage duration is treated as if x were transformed into an
  //   access to a corresponding data member of the closure type that
  //   would have been declared if x were an odr-use of the denoted
  //   entity.
  using namespace sema;
  if (S.getCurLambda()) {
    if (isa<ParenExpr>(E)) {
      if (DeclRefExpr *DRE = dyn_cast<DeclRefExpr>(E->IgnoreParens())) {
        if (VarDecl *Var = dyn_cast<VarDecl>(DRE->getDecl())) {
          QualType T = S.getCapturedDeclRefType(Var, DRE->getLocation());
          if (!T.isNull())
            return S.Context.getLValueReferenceType(T);
        }
      }
    }
  }


  // C++11 [dcl.type.simple]p4:
  //   [...]
  QualType T = E->getType();
  switch (E->getValueKind()) {
  //     - otherwise, if e is an xvalue, decltype(e) is T&&, where T is the
  //       type of e;
  case VK_XValue: T = S.Context.getRValueReferenceType(T); break;
  //     - otherwise, if e is an lvalue, decltype(e) is T&, where T is the
  //       type of e;
  case VK_LValue: T = S.Context.getLValueReferenceType(T); break;
  //  - otherwise, decltype(e) is the type of e.
  case VK_RValue: break;
  }

  return T;
}

QualType Sema::BuildDecltypeType(Expr *E, SourceLocation Loc,
                                 bool AsUnevaluated) {
  assert(!E->hasPlaceholderType() && "unexpected placeholder");

  if (AsUnevaluated && CodeSynthesisContexts.empty() &&
      !E->isInstantiationDependent() && E->HasSideEffects(Context, false)) {
    // The expression operand for decltype is in an unevaluated expression
    // context, so side effects could result in unintended consequences.
    // Exclude instantiation-dependent expressions, because 'decltype' is often
    // used to build SFINAE gadgets.
    Diag(E->getExprLoc(), diag::warn_side_effects_unevaluated_context);
  }

  return Context.getDecltypeType(E, getDecltypeForExpr(*this, E));
}

QualType Sema::BuildUnaryTransformType(QualType BaseType,
                                       UnaryTransformType::UTTKind UKind,
                                       SourceLocation Loc) {
  switch (UKind) {
  case UnaryTransformType::EnumUnderlyingType:
    if (!BaseType->isDependentType() && !BaseType->isEnumeralType()) {
      Diag(Loc, diag::err_only_enums_have_underlying_types);
      return QualType();
    } else {
      QualType Underlying = BaseType;
      if (!BaseType->isDependentType()) {
        // The enum could be incomplete if we're parsing its definition or
        // recovering from an error.
        NamedDecl *FwdDecl = nullptr;
        if (BaseType->isIncompleteType(&FwdDecl)) {
          Diag(Loc, diag::err_underlying_type_of_incomplete_enum) << BaseType;
          Diag(FwdDecl->getLocation(), diag::note_forward_declaration) << FwdDecl;
          return QualType();
        }

        EnumDecl *ED = BaseType->castAs<EnumType>()->getDecl();
        assert(ED && "EnumType has no EnumDecl");

        DiagnoseUseOfDecl(ED, Loc);

        Underlying = ED->getIntegerType();
        assert(!Underlying.isNull());
      }
      return Context.getUnaryTransformType(BaseType, Underlying,
                                        UnaryTransformType::EnumUnderlyingType);
    }
  }
  llvm_unreachable("unknown unary transform type");
}

QualType Sema::BuildAtomicType(QualType T, SourceLocation Loc) {
  if (!T->isDependentType()) {
    // FIXME: It isn't entirely clear whether incomplete atomic types
    // are allowed or not; for simplicity, ban them for the moment.
    if (RequireCompleteType(Loc, T, diag::err_atomic_specifier_bad_type, 0))
      return QualType();

    int DisallowedKind = -1;
    if (T->isArrayType())
      DisallowedKind = 1;
    else if (T->isFunctionType())
      DisallowedKind = 2;
    else if (T->isReferenceType())
      DisallowedKind = 3;
    else if (T->isAtomicType())
      DisallowedKind = 4;
    else if (T.hasQualifiers())
      DisallowedKind = 5;
    else if (T->isSizelessType())
      DisallowedKind = 6;
    else if (!T.isTriviallyCopyableType(Context))
      // Some other non-trivially-copyable type (probably a C++ class)
      DisallowedKind = 7;
    else if (T->isExtIntType()) {
        DisallowedKind = 8;
    }

    if (DisallowedKind != -1) {
      Diag(Loc, diag::err_atomic_specifier_bad_type) << DisallowedKind << T;
      return QualType();
    }

    // FIXME: Do we need any handling for ARC here?
  }

  // Build the pointer type.
  return Context.getAtomicType(T);
}<|MERGE_RESOLUTION|>--- conflicted
+++ resolved
@@ -5054,13 +5054,9 @@
         // (s6.9.e and s6.12.5 OpenCL v2.0) except for printf.
         // We also allow here any toolchain reserved identifiers.
         if (FTI.isVariadic &&
-<<<<<<< HEAD
             !LangOpts.SYCLIsDevice &&
-            !S.getOpenCLOptions().isEnabled("__cl_clang_variadic_functions") &&
-=======
             !S.getOpenCLOptions().isAvailableOption(
                 "__cl_clang_variadic_functions", S.getLangOpts()) &&
->>>>>>> 840643bb
             !(D.getIdentifier() &&
               ((D.getIdentifier()->getName() == "printf" &&
                 (LangOpts.OpenCLCPlusPlus || LangOpts.OpenCLVersion >= 120)) ||
