//===- BasicValueFactory.cpp - Basic values for Path Sens analysis --------===//
//
// Part of the LLVM Project, under the Apache License v2.0 with LLVM Exceptions.
// See https://llvm.org/LICENSE.txt for license information.
// SPDX-License-Identifier: Apache-2.0 WITH LLVM-exception
//
//===----------------------------------------------------------------------===//
//
//  This file defines BasicValueFactory, a class that manages the lifetime
//  of APSInt objects and symbolic constraints used by ExprEngine
//  and related classes.
//
//===----------------------------------------------------------------------===//

#include "clang/StaticAnalyzer/Core/PathSensitive/BasicValueFactory.h"
#include "clang/StaticAnalyzer/Core/PathSensitive/APSIntType.h"
#include "clang/StaticAnalyzer/Core/PathSensitive/SVals.h"
#include "clang/StaticAnalyzer/Core/PathSensitive/Store.h"
#include "clang/StaticAnalyzer/Core/PathSensitive/StoreRef.h"
#include "llvm/ADT/APSInt.h"
#include "llvm/ADT/FoldingSet.h"
#include "llvm/ADT/ImmutableList.h"
#include "llvm/ADT/STLExtras.h"
#include "llvm/ADT/SmallPtrSet.h"
#include <cassert>
#include <cstdint>
#include <utility>

using namespace clang;
using namespace ento;

void CompoundValData::Profile(llvm::FoldingSetNodeID& ID, QualType T,
                              llvm::ImmutableList<SVal> L) {
  T.Profile(ID);
  ID.AddPointer(L.getInternalPointer());
}

void LazyCompoundValData::Profile(llvm::FoldingSetNodeID& ID,
                                  const StoreRef &store,
                                  const TypedValueRegion *region) {
  ID.AddPointer(store.getStore());
  ID.AddPointer(region);
}

void PointerToMemberData::Profile(
    llvm::FoldingSetNodeID &ID, const NamedDecl *D,
    llvm::ImmutableList<const CXXBaseSpecifier *> L) {
  ID.AddPointer(D);
  ID.AddPointer(L.getInternalPointer());
}

using SValData = std::pair<SVal, uintptr_t>;
using SValPair = std::pair<SVal, SVal>;

namespace llvm {

template<> struct FoldingSetTrait<SValData> {
  static inline void Profile(const SValData& X, llvm::FoldingSetNodeID& ID) {
    X.first.Profile(ID);
    ID.AddPointer( (void*) X.second);
  }
};

template<> struct FoldingSetTrait<SValPair> {
  static inline void Profile(const SValPair& X, llvm::FoldingSetNodeID& ID) {
    X.first.Profile(ID);
    X.second.Profile(ID);
  }
};

} // namespace llvm

using PersistentSValsTy =
    llvm::FoldingSet<llvm::FoldingSetNodeWrapper<SValData>>;

using PersistentSValPairsTy =
    llvm::FoldingSet<llvm::FoldingSetNodeWrapper<SValPair>>;

BasicValueFactory::~BasicValueFactory() {
  // Note that the dstor for the contents of APSIntSet will never be called,
  // so we iterate over the set and invoke the dstor for each APSInt.  This
  // frees an aux. memory allocated to represent very large constants.
  for (const auto &I : APSIntSet)
    I.getValue().~APSInt();

  delete (PersistentSValsTy*) PersistentSVals;
  delete (PersistentSValPairsTy*) PersistentSValPairs;
}

const llvm::APSInt& BasicValueFactory::getValue(const llvm::APSInt& X) {
  llvm::FoldingSetNodeID ID;
  void *InsertPos;

  using FoldNodeTy = llvm::FoldingSetNodeWrapper<llvm::APSInt>;

  X.Profile(ID);
  FoldNodeTy* P = APSIntSet.FindNodeOrInsertPos(ID, InsertPos);

  if (!P) {
<<<<<<< HEAD
    P = BPAlloc.Allocate<FoldNodeTy>();
    new (P) FoldNodeTy(X);
=======
    P = new (BPAlloc) FoldNodeTy(X);
>>>>>>> cd92bbcb
    APSIntSet.InsertNode(P, InsertPos);
  }

  return *P;
}

const llvm::APSInt& BasicValueFactory::getValue(const llvm::APInt& X,
                                                bool isUnsigned) {
  llvm::APSInt V(X, isUnsigned);
  return getValue(V);
}

const llvm::APSInt& BasicValueFactory::getValue(uint64_t X, unsigned BitWidth,
                                           bool isUnsigned) {
  llvm::APSInt V(BitWidth, isUnsigned);
  V = X;
  return getValue(V);
}

const llvm::APSInt& BasicValueFactory::getValue(uint64_t X, QualType T) {
  return getValue(getAPSIntType(T).getValue(X));
}

const CompoundValData*
BasicValueFactory::getCompoundValData(QualType T,
                                      llvm::ImmutableList<SVal> Vals) {
  llvm::FoldingSetNodeID ID;
  CompoundValData::Profile(ID, T, Vals);
  void *InsertPos;

  CompoundValData* D = CompoundValDataSet.FindNodeOrInsertPos(ID, InsertPos);

  if (!D) {
<<<<<<< HEAD
    D = BPAlloc.Allocate<CompoundValData>();
    new (D) CompoundValData(T, Vals);
=======
    D = new (BPAlloc) CompoundValData(T, Vals);
>>>>>>> cd92bbcb
    CompoundValDataSet.InsertNode(D, InsertPos);
  }

  return D;
}

const LazyCompoundValData*
BasicValueFactory::getLazyCompoundValData(const StoreRef &store,
                                          const TypedValueRegion *region) {
  llvm::FoldingSetNodeID ID;
  LazyCompoundValData::Profile(ID, store, region);
  void *InsertPos;

  LazyCompoundValData *D =
    LazyCompoundValDataSet.FindNodeOrInsertPos(ID, InsertPos);

  if (!D) {
<<<<<<< HEAD
    D = BPAlloc.Allocate<LazyCompoundValData>();
    new (D) LazyCompoundValData(store, region);
=======
    D = new (BPAlloc) LazyCompoundValData(store, region);
>>>>>>> cd92bbcb
    LazyCompoundValDataSet.InsertNode(D, InsertPos);
  }

  return D;
}

const PointerToMemberData *BasicValueFactory::getPointerToMemberData(
    const NamedDecl *ND, llvm::ImmutableList<const CXXBaseSpecifier *> L) {
  llvm::FoldingSetNodeID ID;
  PointerToMemberData::Profile(ID, ND, L);
  void *InsertPos;

  PointerToMemberData *D =
      PointerToMemberDataSet.FindNodeOrInsertPos(ID, InsertPos);

  if (!D) {
<<<<<<< HEAD
    D = BPAlloc.Allocate<PointerToMemberData>();
    new (D) PointerToMemberData(ND, L);
=======
    D = new (BPAlloc) PointerToMemberData(ND, L);
>>>>>>> cd92bbcb
    PointerToMemberDataSet.InsertNode(D, InsertPos);
  }

  return D;
}

LLVM_ATTRIBUTE_UNUSED bool hasNoRepeatedElements(
    llvm::ImmutableList<const CXXBaseSpecifier *> BaseSpecList) {
  llvm::SmallPtrSet<QualType, 16> BaseSpecSeen;
  for (const CXXBaseSpecifier *BaseSpec : BaseSpecList) {
    QualType BaseType = BaseSpec->getType();
    // Check whether inserted
    if (!BaseSpecSeen.insert(BaseType).second)
      return false;
  }
  return true;
}

const PointerToMemberData *BasicValueFactory::accumCXXBase(
    llvm::iterator_range<CastExpr::path_const_iterator> PathRange,
    const nonloc::PointerToMember &PTM, const CastKind &kind) {
  assert((kind == CK_DerivedToBaseMemberPointer ||
          kind == CK_BaseToDerivedMemberPointer ||
          kind == CK_ReinterpretMemberPointer) &&
         "accumCXXBase called with wrong CastKind");
  nonloc::PointerToMember::PTMDataType PTMDT = PTM.getPTMData();
  const NamedDecl *ND = nullptr;
  llvm::ImmutableList<const CXXBaseSpecifier *> BaseSpecList;

  if (PTMDT.isNull() || PTMDT.is<const NamedDecl *>()) {
    if (PTMDT.is<const NamedDecl *>())
      ND = PTMDT.get<const NamedDecl *>();

    BaseSpecList = CXXBaseListFactory.getEmptyList();
  } else {
    const PointerToMemberData *PTMD = PTMDT.get<const PointerToMemberData *>();
    ND = PTMD->getDeclaratorDecl();

    BaseSpecList = PTMD->getCXXBaseList();
  }

  assert(hasNoRepeatedElements(BaseSpecList) &&
         "CXXBaseSpecifier list of PointerToMemberData must not have repeated "
         "elements");

  if (kind == CK_DerivedToBaseMemberPointer) {
    // Here we pop off matching CXXBaseSpecifiers from BaseSpecList.
    // Because, CK_DerivedToBaseMemberPointer comes from a static_cast and
    // serves to remove a matching implicit cast. Note that static_cast's that
    // are no-ops do not count since they produce an empty PathRange, a nice
    // thing about Clang AST.

    // Now we know that there are no repetitions in BaseSpecList.
    // So, popping the first element from it corresponding to each element in
    // PathRange is equivalent to only including elements that are in
    // BaseSpecList but not it PathRange
    auto ReducedBaseSpecList = CXXBaseListFactory.getEmptyList();
    for (const CXXBaseSpecifier *BaseSpec : BaseSpecList) {
      auto IsSameAsBaseSpec = [&BaseSpec](const CXXBaseSpecifier *I) -> bool {
        return BaseSpec->getType() == I->getType();
      };
      if (llvm::none_of(PathRange, IsSameAsBaseSpec))
        ReducedBaseSpecList =
            CXXBaseListFactory.add(BaseSpec, ReducedBaseSpecList);
    }

    return getPointerToMemberData(ND, ReducedBaseSpecList);
  }
  // FIXME: Reinterpret casts on member-pointers are not handled properly by
  // this code
  for (const CXXBaseSpecifier *I : llvm::reverse(PathRange))
    BaseSpecList = prependCXXBase(I, BaseSpecList);
  return getPointerToMemberData(ND, BaseSpecList);
}

const llvm::APSInt*
BasicValueFactory::evalAPSInt(BinaryOperator::Opcode Op,
                             const llvm::APSInt& V1, const llvm::APSInt& V2) {
  switch (Op) {
    default:
      llvm_unreachable("Invalid Opcode.");

    case BO_Mul:
      return &getValue( V1 * V2 );

    case BO_Div:
      if (V2 == 0) // Avoid division by zero
        return nullptr;
      return &getValue( V1 / V2 );

    case BO_Rem:
      if (V2 == 0) // Avoid division by zero
        return nullptr;
      return &getValue( V1 % V2 );

    case BO_Add:
      return &getValue( V1 + V2 );

    case BO_Sub:
      return &getValue( V1 - V2 );

    case BO_Shl: {
      // FIXME: This logic should probably go higher up, where we can
      // test these conditions symbolically.

      if (V2.isSigned() && V2.isNegative())
        return nullptr;

      uint64_t Amt = V2.getZExtValue();

      if (Amt >= V1.getBitWidth())
        return nullptr;

      if (!Ctx.getLangOpts().CPlusPlus20) {
        if (V1.isSigned() && V1.isNegative())
          return nullptr;

        if (V1.isSigned() && Amt > V1.countl_zero())
          return nullptr;
      }

      return &getValue( V1.operator<<( (unsigned) Amt ));
    }

    case BO_Shr: {
      // FIXME: This logic should probably go higher up, where we can
      // test these conditions symbolically.

      if (V2.isSigned() && V2.isNegative())
        return nullptr;

      uint64_t Amt = V2.getZExtValue();

      if (Amt >= V1.getBitWidth())
        return nullptr;

      return &getValue( V1.operator>>( (unsigned) Amt ));
    }

    case BO_LT:
      return &getTruthValue( V1 < V2 );

    case BO_GT:
      return &getTruthValue( V1 > V2 );

    case BO_LE:
      return &getTruthValue( V1 <= V2 );

    case BO_GE:
      return &getTruthValue( V1 >= V2 );

    case BO_EQ:
      return &getTruthValue( V1 == V2 );

    case BO_NE:
      return &getTruthValue( V1 != V2 );

      // Note: LAnd, LOr, Comma are handled specially by higher-level logic.

    case BO_And:
      return &getValue( V1 & V2 );

    case BO_Or:
      return &getValue( V1 | V2 );

    case BO_Xor:
      return &getValue( V1 ^ V2 );
  }
}

const std::pair<SVal, uintptr_t>&
BasicValueFactory::getPersistentSValWithData(const SVal& V, uintptr_t Data) {
  // Lazily create the folding set.
  if (!PersistentSVals) PersistentSVals = new PersistentSValsTy();

  llvm::FoldingSetNodeID ID;
  void *InsertPos;
  V.Profile(ID);
  ID.AddPointer((void*) Data);

  PersistentSValsTy& Map = *((PersistentSValsTy*) PersistentSVals);

  using FoldNodeTy = llvm::FoldingSetNodeWrapper<SValData>;

  FoldNodeTy* P = Map.FindNodeOrInsertPos(ID, InsertPos);

  if (!P) {
<<<<<<< HEAD
    P = BPAlloc.Allocate<FoldNodeTy>();
    new (P) FoldNodeTy(std::make_pair(V, Data));
=======
    P = new (BPAlloc) FoldNodeTy(std::make_pair(V, Data));
>>>>>>> cd92bbcb
    Map.InsertNode(P, InsertPos);
  }

  return P->getValue();
}

const std::pair<SVal, SVal>&
BasicValueFactory::getPersistentSValPair(const SVal& V1, const SVal& V2) {
  // Lazily create the folding set.
  if (!PersistentSValPairs) PersistentSValPairs = new PersistentSValPairsTy();

  llvm::FoldingSetNodeID ID;
  void *InsertPos;
  V1.Profile(ID);
  V2.Profile(ID);

  PersistentSValPairsTy& Map = *((PersistentSValPairsTy*) PersistentSValPairs);

  using FoldNodeTy = llvm::FoldingSetNodeWrapper<SValPair>;

  FoldNodeTy* P = Map.FindNodeOrInsertPos(ID, InsertPos);

  if (!P) {
<<<<<<< HEAD
    P = BPAlloc.Allocate<FoldNodeTy>();
    new (P) FoldNodeTy(std::make_pair(V1, V2));
=======
    P = new (BPAlloc) FoldNodeTy(std::make_pair(V1, V2));
>>>>>>> cd92bbcb
    Map.InsertNode(P, InsertPos);
  }

  return P->getValue();
}

const SVal* BasicValueFactory::getPersistentSVal(SVal X) {
  return &getPersistentSValWithData(X, 0).first;
}<|MERGE_RESOLUTION|>--- conflicted
+++ resolved
@@ -97,12 +97,7 @@
   FoldNodeTy* P = APSIntSet.FindNodeOrInsertPos(ID, InsertPos);
 
   if (!P) {
-<<<<<<< HEAD
-    P = BPAlloc.Allocate<FoldNodeTy>();
-    new (P) FoldNodeTy(X);
-=======
     P = new (BPAlloc) FoldNodeTy(X);
->>>>>>> cd92bbcb
     APSIntSet.InsertNode(P, InsertPos);
   }
 
@@ -136,12 +131,7 @@
   CompoundValData* D = CompoundValDataSet.FindNodeOrInsertPos(ID, InsertPos);
 
   if (!D) {
-<<<<<<< HEAD
-    D = BPAlloc.Allocate<CompoundValData>();
-    new (D) CompoundValData(T, Vals);
-=======
     D = new (BPAlloc) CompoundValData(T, Vals);
->>>>>>> cd92bbcb
     CompoundValDataSet.InsertNode(D, InsertPos);
   }
 
@@ -159,12 +149,7 @@
     LazyCompoundValDataSet.FindNodeOrInsertPos(ID, InsertPos);
 
   if (!D) {
-<<<<<<< HEAD
-    D = BPAlloc.Allocate<LazyCompoundValData>();
-    new (D) LazyCompoundValData(store, region);
-=======
     D = new (BPAlloc) LazyCompoundValData(store, region);
->>>>>>> cd92bbcb
     LazyCompoundValDataSet.InsertNode(D, InsertPos);
   }
 
@@ -181,12 +166,7 @@
       PointerToMemberDataSet.FindNodeOrInsertPos(ID, InsertPos);
 
   if (!D) {
-<<<<<<< HEAD
-    D = BPAlloc.Allocate<PointerToMemberData>();
-    new (D) PointerToMemberData(ND, L);
-=======
     D = new (BPAlloc) PointerToMemberData(ND, L);
->>>>>>> cd92bbcb
     PointerToMemberDataSet.InsertNode(D, InsertPos);
   }
 
@@ -374,12 +354,7 @@
   FoldNodeTy* P = Map.FindNodeOrInsertPos(ID, InsertPos);
 
   if (!P) {
-<<<<<<< HEAD
-    P = BPAlloc.Allocate<FoldNodeTy>();
-    new (P) FoldNodeTy(std::make_pair(V, Data));
-=======
     P = new (BPAlloc) FoldNodeTy(std::make_pair(V, Data));
->>>>>>> cd92bbcb
     Map.InsertNode(P, InsertPos);
   }
 
@@ -403,12 +378,7 @@
   FoldNodeTy* P = Map.FindNodeOrInsertPos(ID, InsertPos);
 
   if (!P) {
-<<<<<<< HEAD
-    P = BPAlloc.Allocate<FoldNodeTy>();
-    new (P) FoldNodeTy(std::make_pair(V1, V2));
-=======
     P = new (BPAlloc) FoldNodeTy(std::make_pair(V1, V2));
->>>>>>> cd92bbcb
     Map.InsertNode(P, InsertPos);
   }
 
