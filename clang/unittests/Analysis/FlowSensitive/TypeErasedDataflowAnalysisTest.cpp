--- conflicted
+++ resolved
@@ -164,24 +164,12 @@
 
   static FunctionCallLattice initialElement() { return {}; }
 
-<<<<<<< HEAD
-  FunctionCallLattice transfer(const Stmt *S, const FunctionCallLattice &E,
-                               Environment &Env) {
-    FunctionCallLattice R = E;
-    if (auto *C = dyn_cast<CallExpr>(S)) {
-      if (auto *F = dyn_cast<FunctionDecl>(C->getCalleeDecl())) {
-        R.CalledFunctions.insert(F->getNameInfo().getAsString());
-      }
-    }
-    return R;
-=======
   void transfer(const Stmt *S, FunctionCallLattice &E, Environment &Env) {
     if (auto *C = dyn_cast<CallExpr>(S)) {
       if (auto *F = dyn_cast<FunctionDecl>(C->getCalleeDecl())) {
         E.CalledFunctions.insert(F->getNameInfo().getAsString());
       }
     }
->>>>>>> 1e8336c5
   }
 };
 
