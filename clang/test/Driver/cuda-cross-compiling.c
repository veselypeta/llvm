--- conflicted
+++ resolved
@@ -65,15 +65,9 @@
 // RUN: %clang --target=nvptx64-nvidia-cuda -### --cuda-path=%S/Inputs/CUDA/usr/local/cuda %s 2>&1 \
 // RUN:   | FileCheck -check-prefix=DEFAULT %s
 
-<<<<<<< HEAD
-//      DEFAULT: -cc1" "-triple" "nvptx64-nvidia-cuda" "-S" {{.*}} "-target-cpu" "sm_35" "-target-feature" "+ptx{{[0-9]+}}" {{.*}} "-o" "[[PTX:.+]].s"
-// DEFAULT-NEXT: ptxas{{.*}}"-m64" "-O3" "--gpu-name" "sm_35" "--output-file" "[[CUBIN:.+]].cubin" "[[PTX]].s" "-c"
-// DEFAULT-NEXT: nvlink{{.*}}"-o" "a.out" "-arch" "sm_35" {{.*}} "[[CUBIN]].cubin"
-=======
 //      DEFAULT: -cc1" "-triple" "nvptx64-nvidia-cuda" "-S" {{.*}} "-target-cpu" "sm_52" "-target-feature" "+ptx{{[0-9]+}}" {{.*}} "-o" "[[PTX:.+]].s"
-// DEFAULT-NEXT: ptxas{{.*}}"-m64" "-O0" "--gpu-name" "sm_52" "--output-file" "[[CUBIN:.+]].cubin" "[[PTX]].s" "-c"
+// DEFAULT-NEXT: ptxas{{.*}}"-m64" "-O3" "--gpu-name" "sm_52" "--output-file" "[[CUBIN:.+]].cubin" "[[PTX]].s" "-c"
 // DEFAULT-NEXT: nvlink{{.*}}"-o" "a.out" "-arch" "sm_52" {{.*}} "[[CUBIN]].cubin"
->>>>>>> ab202aa7
 
 //
 // Test to ensure that we enable handling global constructors in a freestanding
