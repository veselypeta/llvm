; FIXME: This test should use CHECK-NEXT to keep up-to-date.
; REQUIRES: x86-registered-target

; Validate ThinLTO post link pipeline at O2 and O3

; RUN: opt -thinlto-bc -o %t.o %s

; RUN: llvm-lto2 run -thinlto-distributed-indexes %t.o \
; RUN:   -o %t2.index \
; RUN:   -r=%t.o,main,px

; RUN: %clang -target x86_64-grtev4-linux-gnu \
; RUN:   -O2 -fexperimental-new-pass-manager -Xclang -fdebug-pass-manager \
; RUN:   -c -fthinlto-index=%t.o.thinlto.bc \
; RUN:   -o %t.native.o -x ir %t.o 2>&1 | FileCheck -check-prefixes=CHECK-O,CHECK-O2 %s --dump-input=fail

; RUN: %clang -target x86_64-grtev4-linux-gnu \
; RUN:   -O3 -fexperimental-new-pass-manager -Xclang -fdebug-pass-manager \
; RUN:   -c -fthinlto-index=%t.o.thinlto.bc \
; RUN:   -o %t.native.o -x ir %t.o 2>&1 | FileCheck -check-prefixes=CHECK-O,CHECK-O3 %s --dump-input=fail

; CHECK-O: Starting {{.*}}Module pass manager run.
; CHECK-O: Running pass: WholeProgramDevirtPass
; CHECK-O: Running analysis: InnerAnalysisManagerProxy
; CHECK-O: Running pass: LowerTypeTestsPass
; CHECK-O: Invalidating analysis: InnerAnalysisManagerProxy
; CHECK-O: Running pass: ForceFunctionAttrsPass
; CHECK-O: Running pass: PGOIndirectCallPromotion
; CHECK-O: Running analysis: ProfileSummaryAnalysis
; CHECK-O: Running analysis: InnerAnalysisManagerProxy
; CHECK-O: Running analysis: OptimizationRemarkEmitterAnalysis on main
; CHECK-O: Running pass: InferFunctionAttrsPass
; CHECK-O: Starting {{.*}}Function pass manager run.
; CHECK-O: Running pass: SimplifyCFGPass on main
; CHECK-O: Running analysis: TargetIRAnalysis on main
; CHECK-O: Running analysis: AssumptionAnalysis on main
; CHECK-O: Running pass: SROA on main
; CHECK-O: Running analysis: DominatorTreeAnalysis on main
; CHECK-O: Running pass: EarlyCSEPass on main
; CHECK-O: Running analysis: TargetLibraryAnalysis on main
; CHECK-O: Running pass: LowerExpectIntrinsicPass on main
; CHECK-O3: Running pass: CallSiteSplittingPass on main
; CHECK-O: Finished {{.*}}Function pass manager run.
; CHECK-O: Running pass: LowerTypeTestsPass
; CHECK-O: Running pass: IPSCCPPass
; CHECK-O: Running pass: CalledValuePropagationPass
; CHECK-O: Running pass: GlobalOptPass
; CHECK-O: Invalidating analysis: InnerAnalysisManagerProxy
; CHECK-O: Running analysis: InnerAnalysisManagerProxy
; CHECK-O: Running pass: PromotePass
; CHECK-O: Running analysis: DominatorTreeAnalysis on main
; CHECK-O: Running analysis: AssumptionAnalysis on main
; CHECK-O: Running pass: DeadArgumentEliminationPass
; CHECK-O: Starting {{.*}}Function pass manager run.
; CHECK-O: Running pass: InstCombinePass on main
; CHECK-O: Running analysis: TargetLibraryAnalysis on main
; CHECK-O: Running analysis: OptimizationRemarkEmitterAnalysis on main
; CHECK-O: Running analysis: TargetIRAnalysis on main
; CHECK-O: Running analysis: AAManager on main
; CHECK-O: Running analysis: BasicAA on main
; CHECK-O: Running analysis: ScopedNoAliasAA on main
; CHECK-O: Running analysis: TypeBasedAA on main
; CHECK-O: Running analysis: OuterAnalysisManagerProxy
; CHECK-O: Running pass: SimplifyCFGPass on main
; CHECK-O: Finished {{.*}}Function pass manager run.
; CHECK-O: Running pass: RequireAnalysisPass<{{.*}}GlobalsAA
; CHECK-O: Running analysis: GlobalsAA
; CHECK-O: Running analysis: CallGraphAnalysis
; CHECK-O: Running pass: RequireAnalysisPass<{{.*}}ProfileSummaryAnalysis
; CHECK-O: Running analysis: InnerAnalysisManagerProxy
; CHECK-O: Running analysis: LazyCallGraphAnalysis
; CHECK-O: Running analysis: FunctionAnalysisManagerCGSCCProxy on (main)
; CHECK-O: Running analysis: OuterAnalysisManagerProxy
; CHECK-O: Starting CGSCC pass manager run.
; CHECK-O: Running pass: InlinerPass on (main)
; CHECK-O: Running pass: PostOrderFunctionAttrsPass on (main)
; CHECK-O: Clearing all analysis results for: main
; CHECK-O3: Running pass: ArgumentPromotionPass on (main)
; CHECK-O3: Running analysis: TargetIRAnalysis on main
; CHECK-O: Starting {{.*}}Function pass manager run.
; CHECK-O: Running pass: SROA on main
; These next two can appear in any order since they are accessed as parameters
; on the same call to SROA::runImpl
; CHECK-O-DAG: Running analysis: DominatorTreeAnalysis on main
; CHECK-O-DAG: Running analysis: AssumptionAnalysis on main
; CHECK-O: Running pass: EarlyCSEPass on main
; CHECK-O: Running analysis: TargetLibraryAnalysis on main
; CHECK-O2: Running analysis: TargetIRAnalysis on main
; CHECK-O: Running analysis: MemorySSAAnalysis on main
; CHECK-O: Running analysis: AAManager on main
; CHECK-O: Running analysis: BasicAA on main
; CHECK-O: Running analysis: ScopedNoAliasAA on main
; CHECK-O: Running analysis: TypeBasedAA on main
; CHECK-O: Running analysis: OuterAnalysisManagerProxy
; CHECK-O: Running pass: SpeculativeExecutionPass on main
; CHECK-O: Running pass: JumpThreadingPass on main
; CHECK-O: Running analysis: LazyValueAnalysis on main
; CHECK-O: Running pass: CorrelatedValuePropagationPass on main
; CHECK-O: Invalidating analysis: LazyValueAnalysis on main
; CHECK-O: Running pass: SimplifyCFGPass on main
; CHECK-O3: Running pass: AggressiveInstCombinePass on main
; CHECK-O: Running pass: InstCombinePass on main
; CHECK-O: Running analysis: OptimizationRemarkEmitterAnalysis on main
; CHECK-O: Running pass: LibCallsShrinkWrapPass on main
; CHECK-O: Running pass: TailCallElimPass on main
; CHECK-O: Running pass: SimplifyCFGPass on main
; CHECK-O: Running pass: ReassociatePass on main
; CHECK-O: Running pass: RequireAnalysisPass<{{.*}}OptimizationRemarkEmitterAnalysis
; CHECK-O: Starting {{.*}}Function pass manager run.
; CHECK-O: Running pass: LoopSimplifyPass on main
; CHECK-O: Running analysis: LoopAnalysis on main
; CHECK-O: Running pass: LCSSAPass on main
; CHECK-O: Finished {{.*}}Function pass manager run.
; CHECK-O: Running pass: SimplifyCFGPass on main
; CHECK-O: Running pass: InstCombinePass on main
; CHECK-O: Starting {{.*}}Function pass manager run.
; CHECK-O: Running pass: LoopSimplifyPass on main
; CHECK-O: Running pass: LCSSAPass on main
; CHECK-O: Finished {{.*}}Function pass manager run.
; CHECK-O: Running pass: SROA on main
; CHECK-O: Running pass: MergedLoadStoreMotionPass on main
; CHECK-O: Running pass: GVN on main
; CHECK-O: Running analysis: MemoryDependenceAnalysis on main
; CHECK-O: Running analysis: PhiValuesAnalysis on main
; CHECK-O: Running pass: MemCpyOptPass on main
; CHECK-O: Running pass: SCCPPass on main
; CHECK-O: Running pass: BDCEPass on main
; CHECK-O: Running analysis: DemandedBitsAnalysis on main
; CHECK-O: Running pass: InstCombinePass on main
; CHECK-O: Running pass: JumpThreadingPass on main
; CHECK-O: Running pass: CorrelatedValuePropagationPass on main
; CHECK-O: Running pass: ADCEPass on main
; CHECK-O: Running analysis: PostDominatorTreeAnalysis on main
; CHECK-O: Running pass: DSEPass on main
; CHECK-O: Running analysis: PostDominatorTreeAnalysis on main
; CHECK-O: Starting {{.*}}Function pass manager run.
; CHECK-O: Running pass: LoopSimplifyPass on main
; CHECK-O: Running pass: LCSSAPass on main
; CHECK-O: Finished {{.*}}Function pass manager run.
<<<<<<< HEAD
; CHECK-O: Running pass: ADCEPass on main
=======
>>>>>>> a4eefe45
; CHECK-O: Running pass: SimplifyCFGPass on main
; CHECK-O: Running pass: InstCombinePass on main
; CHECK-O: Finished {{.*}}Function pass manager run.
; CHECK-O: Finished CGSCC pass manager run.
; CHECK-O: Invalidating analysis: DominatorTreeAnalysis on main
; CHECK-O: Invalidating analysis: BasicAA on main
; CHECK-O: Invalidating analysis: AAManager on main
; CHECK-O: Invalidating analysis: MemorySSAAnalysis on main
; CHECK-O: Invalidating analysis: LoopAnalysis on main
; CHECK-O: Invalidating analysis: PhiValuesAnalysis on main
; CHECK-O: Invalidating analysis: MemoryDependenceAnalysis on main
; CHECK-O: Invalidating analysis: DemandedBitsAnalysis on main
; CHECK-O: Invalidating analysis: PostDominatorTreeAnalysis on main
; CHECK-O: Invalidating analysis: CallGraphAnalysis
; CHECK-O: Running pass: GlobalOptPass
; CHECK-O: Running pass: GlobalDCEPass
; CHECK-O: Running pass: EliminateAvailableExternallyPass
; CHECK-O: Running pass: ReversePostOrderFunctionAttrsPass
; CHECK-O: Running analysis: CallGraphAnalysis
; CHECK-O: Running pass: RequireAnalysisPass<{{.*}}GlobalsAA
; CHECK-O: Starting {{.*}}Function pass manager run.
; CHECK-O: Running pass: Float2IntPass on main
; CHECK-O: Running pass: LowerConstantIntrinsicsPass on main
; CHECK-O: Starting {{.*}}Function pass manager run.
; CHECK-O: Running pass: LoopSimplifyPass on main
; CHECK-O: Running analysis: LoopAnalysis on main
; CHECK-O: Running pass: LCSSAPass on main
; CHECK-O: Finished {{.*}}Function pass manager run.
; CHECK-O: Running analysis: MemorySSAAnalysis on main
; CHECK-O: Running analysis: AAManager on main
; CHECK-O: Running analysis: BasicAA on main
; CHECK-O: Running analysis: ScalarEvolutionAnalysis on main
; CHECK-O: Running analysis: InnerAnalysisManagerProxy
; CHECK-O: Running pass: LoopRotatePass on Loop at depth 1 containing: %b
; CHECK-O: Running pass: LoopDistributePass on main
; CHECK-O: Running pass: InjectTLIMappings on main
; CHECK-O: Running pass: LoopVectorizePass on main
; CHECK-O: Running analysis: BlockFrequencyAnalysis on main
; CHECK-O: Running analysis: BranchProbabilityAnalysis on main
; CHECK-O: Running analysis: PostDominatorTreeAnalysis on main
; CHECK-O: Running analysis: DemandedBitsAnalysis on main
; CHECK-O: Running pass: LoopLoadEliminationPass on main
; CHECK-O: Running analysis: LoopAccessAnalysis on Loop at depth 1 containing: %b
; CHECK-O: Running pass: InstCombinePass on main
; CHECK-O: Running pass: SimplifyCFGPass on main
; CHECK-O: Running pass: SLPVectorizerPass on main
; CHECK-O: Running pass: VectorCombinePass on main
; CHECK-O: Running pass: InstCombinePass on main
; CHECK-O: Running pass: LoopUnrollPass on main
; CHECK-O: Running pass: WarnMissedTransformationsPass on main
; CHECK-O: Running pass: InstCombinePass on main
; CHECK-O: Running pass: RequireAnalysisPass<{{.*}}OptimizationRemarkEmitterAnalysis
; CHECK-O: Starting {{.*}}Function pass manager run.
; CHECK-O: Running pass: LoopSimplifyPass on main
; CHECK-O: Running pass: LCSSAPass on main
; CHECK-O: Finished {{.*}}Function pass manager run.
; CHECK-O: Running pass: LICMPass on Loop at depth 1 containing: %b
; CHECK-O: Running pass: AlignmentFromAssumptionsPass on main
; CHECK-O: Running pass: LoopSinkPass on main
; CHECK-O: Running pass: InstSimplifyPass on main
; CHECK-O: Running pass: DivRemPairsPass on main
; CHECK-O: Running pass: SimplifyCFGPass on main
; CHECK-O: Running pass: SpeculateAroundPHIsPass on main
; CHECK-O: Finished {{.*}}Function pass manager run.
; CHECK-O: Running pass: CGProfilePass
; CHECK-O: Running pass: GlobalDCEPass
; CHECK-O: Running pass: ConstantMergePass
; CHECK-O: Finished {{.*}}Module pass manager run.

target datalayout = "e-m:e-p270:32:32-p271:32:32-p272:64:64-i64:64-f80:128-n8:16:32:64-S128"
target triple = "x86_64-grtev4-linux-gnu"

define i32 @main() {
  br label %b
b:
  br label %b
  ret i32 0
}<|MERGE_RESOLUTION|>--- conflicted
+++ resolved
@@ -132,15 +132,10 @@
 ; CHECK-O: Running pass: ADCEPass on main
 ; CHECK-O: Running analysis: PostDominatorTreeAnalysis on main
 ; CHECK-O: Running pass: DSEPass on main
-; CHECK-O: Running analysis: PostDominatorTreeAnalysis on main
-; CHECK-O: Starting {{.*}}Function pass manager run.
-; CHECK-O: Running pass: LoopSimplifyPass on main
-; CHECK-O: Running pass: LCSSAPass on main
-; CHECK-O: Finished {{.*}}Function pass manager run.
-<<<<<<< HEAD
-; CHECK-O: Running pass: ADCEPass on main
-=======
->>>>>>> a4eefe45
+; CHECK-O: Starting {{.*}}Function pass manager run.
+; CHECK-O: Running pass: LoopSimplifyPass on main
+; CHECK-O: Running pass: LCSSAPass on main
+; CHECK-O: Finished {{.*}}Function pass manager run.
 ; CHECK-O: Running pass: SimplifyCFGPass on main
 ; CHECK-O: Running pass: InstCombinePass on main
 ; CHECK-O: Finished {{.*}}Function pass manager run.
