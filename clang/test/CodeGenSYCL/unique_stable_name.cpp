--- conflicted
+++ resolved
@@ -77,69 +77,35 @@
 
 int main() {
   not_kernel_single_task<class kernel2>(func<Derp>);
-<<<<<<< HEAD
-  // CHECK: call void @_Z22not_kernel_single_taskIZ4mainE7kernel2PFPKcvEEvT0_(i8* ()* noundef @_Z4funcI4DerpEDTu33__builtin_sycl_unique_stable_nameDtsrT_3strEEEv)
-=======
   // CHECK: call void @_Z22not_kernel_single_taskIZ4mainE7kernel2PFPKcvEEvT0_(i8* ()* @_Z4funcI4DerpEDTu33__builtin_sycl_unique_stable_nameDtsrT_3strEEEv)
->>>>>>> e9cae4f9
 
   auto l1 = []() { return 1; };
   auto l2 = [](decltype(l1) *l = nullptr) { return 2; };
   kernel_single_task<decltype(l2)>(l2);
   puts(__builtin_sycl_unique_stable_name(decltype(l2)));
   // CHECK: call void @_Z18kernel_single_taskIZ4mainEUlPZ4mainEUlvE_E_S2_EvT0_
-<<<<<<< HEAD
-  // CHECK: call void @puts(i8* noundef getelementptr inbounds ([[LAMBDA_K3_SIZE]], [[LAMBDA_K3_SIZE]]* @[[LAMBDA_KERNEL3]], i32 0, i32 0))
-=======
   // CHECK: call void @puts(i8* getelementptr inbounds ([[LAMBDA_K3_SIZE]], [[LAMBDA_K3_SIZE]]* @[[LAMBDA_KERNEL3]], i32 0, i32 0))
->>>>>>> e9cae4f9
 
   constexpr const char str[] = "lalala";
   static_assert(__builtin_strcmp(__builtin_sycl_unique_stable_name(decltype(str)), "_ZTSA7_Kc\0") == 0, "unexpected mangling");
 
   int i = 0;
   puts(__builtin_sycl_unique_stable_name(decltype(i++)));
-<<<<<<< HEAD
-  // CHECK: call void @puts(i8* noundef getelementptr inbounds ([[INT_SIZE]], [[INT_SIZE]]* @[[INT1]], i32 0, i32 0))
-=======
   // CHECK: call void @puts(i8* getelementptr inbounds ([[INT_SIZE]], [[INT_SIZE]]* @[[INT1]], i32 0, i32 0))
->>>>>>> e9cae4f9
 
   // FIXME: Ensure that j is incremented because VLAs are terrible.
   int j = 55;
   puts(__builtin_sycl_unique_stable_name(int[++j]));
-<<<<<<< HEAD
-  // CHECK: call void @puts(i8* noundef getelementptr inbounds ([[STRING_SIZE]], [[STRING_SIZE]]* @[[STRING]], i32 0, i32 0))
-
-  // CHECK: define internal void @_Z22not_kernel_single_taskIZ4mainE7kernel2PFPKcvEEvT0_
-  // CHECK: declare noundef i8* @_Z4funcI4DerpEDTu33__builtin_sycl_unique_stable_nameDtsrT_3strEEEv
-=======
   // CHECK: call void @puts(i8* getelementptr inbounds ([[STRING_SIZE]], [[STRING_SIZE]]* @[[STRING]], i32 0, i32 0))
 
   // CHECK: define internal void @_Z22not_kernel_single_taskIZ4mainE7kernel2PFPKcvEEvT0_
   // CHECK: declare i8* @_Z4funcI4DerpEDTu33__builtin_sycl_unique_stable_nameDtsrT_3strEEEv
->>>>>>> e9cae4f9
   // CHECK: define internal void @_Z18kernel_single_taskIZ4mainEUlPZ4mainEUlvE_E_S2_EvT0_
   // CHECK: define internal void @_Z18kernel_single_taskIZ4mainEUlvE0_S0_EvT0_
 
   unnamed_kernel_single_task(
       []() {
         puts(__builtin_sycl_unique_stable_name(int));
-<<<<<<< HEAD
-        // CHECK: call void @puts(i8* noundef getelementptr inbounds ([[INT_SIZE]], [[INT_SIZE]]* @[[INT2]], i32 0, i32 0))
-
-        auto x = []() {};
-        puts(__builtin_sycl_unique_stable_name(decltype(x)));
-        // CHECK: call void @puts(i8* noundef getelementptr inbounds ([[LAMBDA_X_SIZE]], [[LAMBDA_X_SIZE]]* @[[LAMBDA_X]], i32 0, i32 0))
-
-        DEF_IN_MACRO();
-        // CHECK: call void @puts(i8* noundef getelementptr inbounds ([[MACRO_SIZE]], [[MACRO_SIZE]]* @[[MACRO_X]], i32 0, i32 0))
-        // CHECK: call void @puts(i8* noundef getelementptr inbounds ([[MACRO_SIZE]], [[MACRO_SIZE]]* @[[MACRO_Y]], i32 0, i32 0))
-
-        MACRO_CALLS_MACRO();
-        // CHECK: call void @puts(i8* noundef getelementptr inbounds ([[MACRO_MACRO_SIZE]], [[MACRO_MACRO_SIZE]]* @[[MACRO_MACRO_X]], i32 0, i32 0))
-        // CHECK: call void @puts(i8* noundef getelementptr inbounds ([[MACRO_MACRO_SIZE]], [[MACRO_MACRO_SIZE]]* @[[MACRO_MACRO_Y]], i32 0, i32 0))
-=======
         // CHECK: call void @puts(i8* getelementptr inbounds ([[INT_SIZE]], [[INT_SIZE]]* @[[INT2]], i32 0, i32 0))
 
         auto x = []() {};
@@ -153,7 +119,6 @@
         MACRO_CALLS_MACRO();
         // CHECK: call void @puts(i8* getelementptr inbounds ([[MACRO_MACRO_SIZE]], [[MACRO_MACRO_SIZE]]* @[[MACRO_MACRO_X]], i32 0, i32 0))
         // CHECK: call void @puts(i8* getelementptr inbounds ([[MACRO_MACRO_SIZE]], [[MACRO_MACRO_SIZE]]* @[[MACRO_MACRO_Y]], i32 0, i32 0))
->>>>>>> e9cae4f9
 
         template_param<int>();
         // CHECK: call void @_Z14template_paramIiEvv
@@ -168,11 +133,7 @@
         // CHECK: call void @_Z28lambda_in_dependent_functionIZZ4mainENKUlvE0_clEvEUlvE_Evv
 
         lambda_no_dep<int, double>(3, 5.5);
-<<<<<<< HEAD
-        // CHECK: call void @_Z13lambda_no_depIidEvT_T0_(i32 noundef 3, double noundef 5.500000e+00)
-=======
         // CHECK: call void @_Z13lambda_no_depIidEvT_T0_(i32 3, double 5.500000e+00)
->>>>>>> e9cae4f9
 
         int a = 5;
         double b = 10.7;
@@ -187,27 +148,6 @@
 }
 
 // CHECK: define linkonce_odr void @_Z14template_paramIiEvv
-<<<<<<< HEAD
-// CHECK: call void @puts(i8* noundef getelementptr inbounds ([[INT_SIZE]], [[INT_SIZE]]* @[[INT3]], i32 0, i32 0))
-
-// CHECK: define internal void @_Z14template_paramIZZ4mainENKUlvE0_clEvEUlvE_Evv
-// CHECK: call void @puts(i8* noundef getelementptr inbounds ([[LAMBDA_SIZE]], [[LAMBDA_SIZE]]* @[[LAMBDA]], i32 0, i32 0))
-
-// CHECK: define linkonce_odr void @_Z28lambda_in_dependent_functionIiEvv
-// CHECK: call void @puts(i8* noundef getelementptr inbounds ([[DEP_INT_SIZE]], [[DEP_INT_SIZE]]* @[[LAMBDA_IN_DEP_INT]], i32 0, i32 0))
-
-// CHECK: define internal void @_Z28lambda_in_dependent_functionIZZ4mainENKUlvE0_clEvEUlvE_Evv
-// CHECK: call void @puts(i8* noundef getelementptr inbounds ([[DEP_LAMBDA_SIZE]], [[DEP_LAMBDA_SIZE]]* @[[LAMBDA_IN_DEP_X]], i32 0, i32 0))
-
-// CHECK: define linkonce_odr void @_Z13lambda_no_depIidEvT_T0_(i32 noundef %a, double noundef %b)
-// CHECK: call void @puts(i8* noundef getelementptr inbounds ([[NO_DEP_LAMBDA_SIZE]], [[NO_DEP_LAMBDA_SIZE]]* @[[LAMBDA_NO_DEP]], i32 0, i32 0))
-
-// CHECK: define internal void @_Z14lambda_two_depIZZ4mainENKUlvE0_clEvEUliE_ZZ4mainENKS0_clEvEUldE_Evv
-// CHECK: call void @puts(i8* noundef getelementptr inbounds ([[DEP_LAMBDA1_SIZE]], [[DEP_LAMBDA1_SIZE]]* @[[LAMBDA_TWO_DEP]], i32 0, i32 0))
-
-// CHECK: define internal void @_Z14lambda_two_depIZZ4mainENKUlvE0_clEvEUldE_ZZ4mainENKS0_clEvEUliE_Evv
-// CHECK: call void @puts(i8* noundef getelementptr inbounds ([[DEP_LAMBDA2_SIZE]], [[DEP_LAMBDA2_SIZE]]* @[[LAMBDA_TWO_DEP2]], i32 0, i32 0))
-=======
 // CHECK: call void @puts(i8* getelementptr inbounds ([[INT_SIZE]], [[INT_SIZE]]* @[[INT3]], i32 0, i32 0))
 
 // CHECK: define internal void @_Z14template_paramIZZ4mainENKUlvE0_clEvEUlvE_Evv
@@ -226,5 +166,4 @@
 // CHECK: call void @puts(i8* getelementptr inbounds ([[DEP_LAMBDA1_SIZE]], [[DEP_LAMBDA1_SIZE]]* @[[LAMBDA_TWO_DEP]], i32 0, i32 0))
 
 // CHECK: define internal void @_Z14lambda_two_depIZZ4mainENKUlvE0_clEvEUldE_ZZ4mainENKS0_clEvEUliE_Evv
-// CHECK: call void @puts(i8* getelementptr inbounds ([[DEP_LAMBDA2_SIZE]], [[DEP_LAMBDA2_SIZE]]* @[[LAMBDA_TWO_DEP2]], i32 0, i32 0))
->>>>>>> e9cae4f9
+// CHECK: call void @puts(i8* getelementptr inbounds ([[DEP_LAMBDA2_SIZE]], [[DEP_LAMBDA2_SIZE]]* @[[LAMBDA_TWO_DEP2]], i32 0, i32 0))