--- conflicted
+++ resolved
@@ -1,8 +1,4 @@
-<<<<<<< HEAD
-// RUN: %clang_cc1 -fsycl-is-device -no-enable-noundef-analysis -emit-llvm -triple spir64 -verify -emit-llvm %s -o - | FileCheck %s
-=======
 // RUN: %clang_cc1 -no-opaque-pointers -fsycl-is-device -emit-llvm -triple spir64 -verify -emit-llvm %s -o - | FileCheck %s
->>>>>>> 532dc62b
 
 // expected-no-diagnostics
 
