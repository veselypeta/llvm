// RUN: %clang_cc1 %s -fsyntax-only -ast-dump -fsycl -fsycl-is-device -triple spir64 -Wno-sycl-2017-compat -verify | FileCheck %s

#include "Inputs/sycl.hpp"
// expected-warning@+2 {{attribute 'intelfpga::scheduler_target_fmax_mhz' is deprecated}}
// expected-note@+1 {{did you mean to use 'intel::scheduler_target_fmax_mhz' instead?}}
[[intelfpga::scheduler_target_fmax_mhz(2)]] void
func() {}

[[intel::scheduler_target_fmax_mhz(12)]] void bar();
[[intel::scheduler_target_fmax_mhz(12)]] void bar() {} // OK

[[intel::scheduler_target_fmax_mhz(12)]] void baz();  // expected-note {{previous attribute is here}}
[[intel::scheduler_target_fmax_mhz(100)]] void baz(); // expected-warning {{attribute 'scheduler_target_fmax_mhz' is already applied with different parameters}}

template <int N>
[[intel::scheduler_target_fmax_mhz(N)]] void zoo() {}

int main() {
  // CHECK-LABEL:  FunctionDecl {{.*}}test_kernel1 'void ()'
  // CHECK:        SYCLIntelSchedulerTargetFmaxMhzAttr {{.*}}
  // CHECK-NEXT:   ConstantExpr {{.*}} 'int'
  // CHECK-NEXT:   value: Int 5
  // CHECK-NEXT:   IntegerLiteral {{.*}} 'int' 5
  // expected-warning@+3 {{attribute 'intelfpga::scheduler_target_fmax_mhz' is deprecated}}
  // expected-note@+2 {{did you mean to use 'intel::scheduler_target_fmax_mhz' instead?}}
  cl::sycl::kernel_single_task<class test_kernel1>(
      []() [[intelfpga::scheduler_target_fmax_mhz(5)]]{});

  // CHECK-LABEL:  FunctionDecl {{.*}}test_kernel2 'void ()'
  // CHECK:        SYCLIntelSchedulerTargetFmaxMhzAttr {{.*}}
  // CHECK-NEXT:   ConstantExpr {{.*}} 'int'
  // CHECK-NEXT:   value: Int 2
  // CHECK-NEXT:   IntegerLiteral {{.*}} 'int' 2
  cl::sycl::kernel_single_task<class test_kernel2>(
      []() { func(); });

  // CHECK-LABEL:  FunctionDecl {{.*}}test_kernel3 'void ()'
  // CHECK:        SYCLIntelSchedulerTargetFmaxMhzAttr {{.*}}
  // CHECK-NEXT:   ConstantExpr {{.*}} 'int'
  // CHECK-NEXT:   value: Int 75
  // CHECK-NEXT:   SubstNonTypeTemplateParmExpr {{.*}} 'int'
  // CHECK-NEXT:   NonTypeTemplateParmDecl {{.*}} referenced 'int' depth 0 index 0 N
  // CHECK-NEXT:   IntegerLiteral {{.*}} 'int' 75
  cl::sycl::kernel_single_task<class test_kernel3>(
      []() { zoo<75>(); });

  [[intel::scheduler_target_fmax_mhz(0)]] int Var = 0; // expected-error{{'scheduler_target_fmax_mhz' attribute only applies to functions}}

  cl::sycl::kernel_single_task<class test_kernel4>(
      []() [[intel::scheduler_target_fmax_mhz(1048577)]]{}); // OK

  cl::sycl::kernel_single_task<class test_kernel5>(
      []() [[intel::scheduler_target_fmax_mhz(-4)]]{}); // expected-error{{'scheduler_target_fmax_mhz' attribute requires a non-negative integral compile time constant expression}}

  cl::sycl::kernel_single_task<class test_kernel6>(
<<<<<<< HEAD
      []() [[intel::scheduler_target_fmax_mhz(1), intel::scheduler_target_fmax_mhz(2)]]{}); // expected-warning{{attribute 'scheduler_target_fmax_mhz' is already applied with different arguments}}
=======
      []() [[intel::scheduler_target_fmax_mhz(1),      // expected-note {{previous attribute is here}}
             intel::scheduler_target_fmax_mhz(2)]]{}); // expected-warning{{attribute 'scheduler_target_fmax_mhz' is already applied with different parameters}}
>>>>>>> 43ca44a1
}<|MERGE_RESOLUTION|>--- conflicted
+++ resolved
@@ -53,10 +53,6 @@
       []() [[intel::scheduler_target_fmax_mhz(-4)]]{}); // expected-error{{'scheduler_target_fmax_mhz' attribute requires a non-negative integral compile time constant expression}}
 
   cl::sycl::kernel_single_task<class test_kernel6>(
-<<<<<<< HEAD
-      []() [[intel::scheduler_target_fmax_mhz(1), intel::scheduler_target_fmax_mhz(2)]]{}); // expected-warning{{attribute 'scheduler_target_fmax_mhz' is already applied with different arguments}}
-=======
       []() [[intel::scheduler_target_fmax_mhz(1),      // expected-note {{previous attribute is here}}
-             intel::scheduler_target_fmax_mhz(2)]]{}); // expected-warning{{attribute 'scheduler_target_fmax_mhz' is already applied with different parameters}}
->>>>>>> 43ca44a1
+             intel::scheduler_target_fmax_mhz(2)]]{}); // expected-warning{{attribute 'scheduler_target_fmax_mhz' is already applied with different arguments}}
 }