//===-- clang-offload-wrapper/ClangOffloadWrapper.cpp -----------*- C++ -*-===//
//
// Part of the LLVM Project, under the Apache License v2.0 with LLVM Exceptions.
// See https://llvm.org/LICENSE.txt for license information.
// SPDX-License-Identifier: Apache-2.0 WITH LLVM-exception
//
//===----------------------------------------------------------------------===//
///
/// \file
/// Implementation of the offload wrapper tool. It takes offload target binaries
/// as input and creates wrapper bitcode file containing target binaries
/// packaged as data. Wrapper bitcode also includes initialization code which
/// registers target binaries in offloading runtime at program startup.
///
//===----------------------------------------------------------------------===//

#include "clang/Basic/Version.h"
#include "llvm/ADT/ArrayRef.h"
#include "llvm/ADT/SmallVector.h"
#include "llvm/ADT/Triple.h"
#include "llvm/ADT/Twine.h"
#include "llvm/BinaryFormat/ELF.h"
#include "llvm/Bitcode/BitcodeWriter.h"
#include "llvm/IR/Constants.h"
#include "llvm/IR/GlobalVariable.h"
#include "llvm/IR/IRBuilder.h"
#include "llvm/IR/LLVMContext.h"
#include "llvm/IR/Module.h"
#include "llvm/IR/PassManager.h"
#ifndef NDEBUG
#include "llvm/IR/Verifier.h"
#endif // NDEBUG
#include "llvm/Object/ELFObjectFile.h"
#include "llvm/Object/ObjectFile.h"
#include "llvm/Support/CommandLine.h"
#include "llvm/Support/EndianStream.h"
#include "llvm/Support/Errc.h"
#include "llvm/Support/Error.h"
#include "llvm/Support/ErrorOr.h"
#include "llvm/Support/Host.h"
#include "llvm/Support/LineIterator.h"
#include "llvm/Support/FileSystem.h"
#include "llvm/Support/MemoryBuffer.h"
#include "llvm/Support/Path.h"
#include "llvm/Support/Program.h"
#include "llvm/Support/PropertySetIO.h"
#include "llvm/Support/Signals.h"
#include "llvm/Support/SimpleTable.h"
#include "llvm/Support/ToolOutputFile.h"
#include "llvm/Support/VCSRevision.h"
#include "llvm/Support/WithColor.h"
#include "llvm/Support/raw_ostream.h"
#include "llvm/Transforms/Utils/ModuleUtils.h"
#include <cassert>
#include <cstddef>
#include <cstdint>
#include <fstream>
#include <iterator>
#include <memory>
#include <string>
#include <tuple>

#define OPENMP_OFFLOAD_IMAGE_VERSION "1.0"

using namespace llvm;
using namespace llvm::object;

// Fields in the binary descriptor which are made available to SYCL runtime
// by the offload wrapper. Must match across tools -
// clang/lib/Driver/Driver.cpp, sycl-post-link.cpp, ClangOffloadWrapper.cpp
static constexpr char COL_CODE[] = "Code";
static constexpr char COL_SYM[] = "Symbols";
static constexpr char COL_PROPS[] = "Properties";
static constexpr char COL_MANIFEST[] = "Manifest";

// Offload models supported by this tool. The support basically means mapping
// a string representation given at the command line to a value from this
// enum.
enum OffloadKind {
  Unknown = 0,
  Host,
  OpenMP,
  HIP,
  SYCL,
  First = Host,
  Last = SYCL
};

namespace llvm {
template <> struct DenseMapInfo<OffloadKind> {
  static inline OffloadKind getEmptyKey() {
    return static_cast<OffloadKind>(DenseMapInfo<unsigned>::getEmptyKey());
  }

  static inline OffloadKind getTombstoneKey() {
    return static_cast<OffloadKind>(DenseMapInfo<unsigned>::getTombstoneKey());
  }

  static unsigned getHashValue(const OffloadKind &Val) {
    return DenseMapInfo<unsigned>::getHashValue(static_cast<unsigned>(Val));
  }

  static bool isEqual(const OffloadKind &LHS, const OffloadKind &RHS) {
    return LHS == RHS;
  }
};
} // namespace llvm

static cl::opt<bool> Help("h", cl::desc("Alias for -help"), cl::Hidden);

// Mark all our options with this category, everything else (except for -version
// and -help) will be hidden.
static cl::OptionCategory
    ClangOffloadWrapperCategory("clang-offload-wrapper options");

static cl::opt<std::string> Output("o", cl::Required,
                                   cl::desc("Output filename"),
                                   cl::value_desc("filename"),
                                   cl::cat(ClangOffloadWrapperCategory));

static cl::opt<bool> Verbose("v", cl::desc("verbose output"),
                             cl::cat(ClangOffloadWrapperCategory));

static cl::list<std::string> Inputs(cl::Positional, cl::OneOrMore,
                                    cl::desc("<input files>"),
                                    cl::cat(ClangOffloadWrapperCategory));

// Binary image formats supported by this tool. The support basically means
// mapping string representation given at the command line to a value from this
// enum. No format checking is performed.
enum BinaryImageFormat {
  none,   // image kind is not determined
  native, // image kind is native
  // portable image kinds go next
  spirv, // SPIR-V
  llvmbc // LLVM bitcode
};

/// Sets offload kind.
static cl::list<OffloadKind> Kinds(
    "kind", cl::desc("offload kind:"), cl::OneOrMore,
    cl::values(clEnumValN(Unknown, "unknown", "unknown"),
               clEnumValN(Host, "host", "host"),
               clEnumValN(OpenMP, "openmp", "OpenMP"),
               clEnumValN(HIP, "hip", "HIP"), clEnumValN(SYCL, "sycl", "SYCL")),
    cl::cat(ClangOffloadWrapperCategory));

/// Sets binary image format.
static cl::list<BinaryImageFormat>
    Formats("format", cl::desc("device binary image formats:"), cl::ZeroOrMore,
            cl::values(clEnumVal(none, "not set"),
                       clEnumVal(native, "unknown or native"),
                       clEnumVal(spirv, "SPIRV binary"),
                       clEnumVal(llvmbc, "LLVMIR bitcode")),
            cl::cat(ClangOffloadWrapperCategory));

/// Sets offload target.
static cl::list<std::string> Targets("target", cl::ZeroOrMore,
                                     cl::desc("offload target triple"),
                                     cl::cat(ClangOffloadWrapperCategory),
                                     cl::cat(ClangOffloadWrapperCategory));

/// Sets compile options for device binary image.
static cl::list<std::string>
    CompileOptions("compile-opts", cl::ZeroOrMore,
                   cl::desc("compile options passed to the offload runtime"),
                   cl::cat(ClangOffloadWrapperCategory),
                   cl::cat(ClangOffloadWrapperCategory));

/// Sets link options for device binary image.
static cl::list<std::string>
    LinkOptions("link-opts", cl::ZeroOrMore,
                cl::desc("link options passed to the offload runtime"),
                cl::cat(ClangOffloadWrapperCategory),
                cl::cat(ClangOffloadWrapperCategory));

/// Sets the name of the file containing offload function entries
static cl::list<std::string> Entries(
    "entries", cl::ZeroOrMore,
    cl::desc("File listing all offload function entries, SYCL offload only"),
    cl::value_desc("filename"), cl::cat(ClangOffloadWrapperCategory));

/// Sets the name of the file containing arbitrary properties for current device
/// binary image
static cl::list<std::string> Properties(
    "properties", cl::ZeroOrMore,
    cl::desc("File listing device binary image properties, SYCL offload only"),
    cl::value_desc("filename"), cl::cat(ClangOffloadWrapperCategory));

/// Specifies the target triple of the host wrapper.
static cl::opt<std::string> Target(
    "host", cl::Optional,
    cl::desc("Target triple for the output module. If omitted, the host\n"
             "triple is used."),
    cl::value_desc("triple"), cl::cat(ClangOffloadWrapperCategory));

static cl::opt<bool> EmitRegFuncs("emit-reg-funcs", cl::NotHidden,
                                  cl::init(true), cl::Optional,
                                  cl::desc("Emit [un-]registration functions"),
                                  cl::cat(ClangOffloadWrapperCategory));

static cl::opt<std::string> DescriptorName(
    "desc-name", cl::Optional, cl::init("descriptor"),
    cl::desc(
        "Specifies offload descriptor symbol name: '.<offload kind>.<name>',\n"
        "and makes it globally visible"),
    cl::value_desc("name"), cl::cat(ClangOffloadWrapperCategory));

/// batch mode - all input files are grouped in file table files
static cl::opt<bool> BatchMode(
    "batch", cl::NotHidden, cl::init(false), cl::Optional,
    cl::desc("All input files are provided as cells in a file table file,\n"
             "other command-line input files are not allowed.\n"
             "Example input file table in batch mode:\n"
             "[Code|Symbols|Properties|Manifest]\n"
             "a_0.bc|a_0.sym|a_0.props|a_0.mnf\n"
             "a_1.bin|||"),
    cl::cat(ClangOffloadWrapperCategory));

static StringRef offloadKindToString(OffloadKind Kind) {
  switch (Kind) {
  case OffloadKind::Unknown:
    return "unknown";
  case OffloadKind::Host:
    return "host";
  case OffloadKind::OpenMP:
    return "openmp";
  case OffloadKind::HIP:
    return "hip";
  case OffloadKind::SYCL:
    return "sycl";
  }
  llvm_unreachable("bad offload kind");

  return "<ERROR>";
}

static StringRef formatToString(BinaryImageFormat Fmt) {
  switch (Fmt) {
  case BinaryImageFormat::none:
    return "none";
  case BinaryImageFormat::spirv:
    return "spirv";
  case BinaryImageFormat::llvmbc:
    return "llvmbc";
  case BinaryImageFormat::native:
    return "native";
  }
  llvm_unreachable("bad format");

  return "<ERROR>";
}

static cl::opt<bool> SaveTemps(
    "save-temps",
    cl::desc("Save temporary files that may be produced by the tool. "
             "This option forces print-out of the temporary files' names."),
    cl::Hidden);

static cl::opt<bool> AddOpenMPOffloadNotes(
    "add-omp-offload-notes",
    cl::desc("Add LLVMOMPOFFLOAD ELF notes to ELF device images."), cl::Hidden);

namespace {

struct OffloadKindToUint {
  using argument_type = OffloadKind;
  unsigned operator()(argument_type Kind) const {
    return static_cast<unsigned>(Kind);
  }
};

/// Implements binary image information collecting and wrapping it in a host
/// bitcode file.
class BinaryWrapper {
public:
  /// Represents a single image to wrap.
  class Image {
  public:
    Image(const llvm::StringRef File_, const llvm::StringRef Manif_,
          const llvm::StringRef Tgt_, BinaryImageFormat Fmt_,
          const llvm::StringRef CompileOpts_, const llvm::StringRef LinkOpts_,
          const llvm::StringRef EntriesFile_, const llvm::StringRef PropsFile_)
        : File(File_.str()), Manif(Manif_.str()), Tgt(Tgt_.str()), Fmt(Fmt_),
          CompileOpts(CompileOpts_.str()), LinkOpts(LinkOpts_.str()),
          EntriesFile(EntriesFile_.str()), PropsFile(PropsFile_.str()) {}

    /// Name of the file with actual contents
    const std::string File;
    /// Name of the manifest file
    const std::string Manif;
    /// Offload target architecture
    const std::string Tgt;
    /// Format
    const BinaryImageFormat Fmt;
    /// Compile options
    const std::string CompileOpts;
    /// Link options
    const std::string LinkOpts;
    /// File listing contained entries
    const std::string EntriesFile;
    /// File with properties
    const std::string PropsFile;

    friend raw_ostream &operator<<(raw_ostream &Out, const Image &Img);
  };

private:
  using SameKindPack = llvm::SmallVector<std::unique_ptr<Image>, 4>;

  LLVMContext C;
  Module M;

  StructType *EntryTy = nullptr;
  StructType *ImageTy = nullptr;
  StructType *DescTy = nullptr;

  // SYCL image and binary descriptor types have diverged from libomptarget
  // definitions, but presumably they will converge in future. So, these SYCL
  // specific types should be removed if/when this happens.
  StructType *SyclImageTy = nullptr;
  StructType *SyclDescTy = nullptr;
  StructType *SyclPropSetTy = nullptr;
  StructType *SyclPropTy = nullptr;

  /// Records all added device binary images per offload kind.
  llvm::DenseMap<OffloadKind, std::unique_ptr<SameKindPack>> Packs;
  /// Records all created memory buffers for safe auto-gc
  llvm::SmallVector<std::unique_ptr<MemoryBuffer>, 4> AutoGcBufs;

public:
  void addImage(const OffloadKind Kind, llvm::StringRef File,
                llvm::StringRef Manif, llvm::StringRef Tgt,
                const BinaryImageFormat Fmt, llvm::StringRef CompileOpts,
                llvm::StringRef LinkOpts, llvm::StringRef EntriesFile,
                llvm::StringRef PropsFile) {
    std::unique_ptr<SameKindPack> &Pack = Packs[Kind];
    if (!Pack)
      Pack.reset(new SameKindPack());
    Pack->emplace_back(std::make_unique<Image>(
        File, Manif, Tgt, Fmt, CompileOpts, LinkOpts, EntriesFile, PropsFile));
  }

  std::string ToolName;
  std::string ObjcopyPath;
  // Temporary file names that may be created during adding notes
  // to ELF offload images. Use -save-temps to keep them and also
  // see their names. A temporary file's name includes the name
  // of the original input ELF image, so you can easily match
  // them, if you have multiple inputs.
  std::vector<std::string> TempFiles;

private:
  IntegerType *getSizeTTy() {
    switch (M.getDataLayout().getPointerTypeSize(Type::getInt8PtrTy(C))) {
    case 4u:
      return Type::getInt32Ty(C);
    case 8u:
      return Type::getInt64Ty(C);
    }
    llvm_unreachable("unsupported pointer type size");
  }

  SmallVector<Constant *, 2> getSizetConstPair(size_t First, size_t Second) {
    return SmallVector<Constant *, 2>{ConstantInt::get(getSizeTTy(), First),
                                      ConstantInt::get(getSizeTTy(), Second)};
  }

  std::pair<Constant *, Constant *>
  addStructArrayToModule(ArrayRef<Constant *> ArrayData, Type *ElemTy) {

    auto *PtrTy = ElemTy->getPointerTo();

    if (ArrayData.size() == 0) {
      auto *NullPtr = Constant::getNullValue(PtrTy);
      return std::make_pair(NullPtr, NullPtr);
    }
    assert(ElemTy == ArrayData[0]->getType() && "elem type mismatch");
    auto *Arr =
        ConstantArray::get(ArrayType::get(ElemTy, ArrayData.size()), ArrayData);
    auto *ArrGlob = new GlobalVariable(M, Arr->getType(), true,
                                       GlobalVariable::InternalLinkage, Arr,
                                       "__sycl_offload_prop_sets_arr");
    if (Verbose)
      errs() << "  global added: " << ArrGlob->getName() << "\n";

    auto *ArrB = ConstantExpr::getGetElementPtr(
        ArrGlob->getValueType(), ArrGlob, getSizetConstPair(0u, 0u));
    auto *ArrE =
        ConstantExpr::getGetElementPtr(ArrGlob->getValueType(), ArrGlob,
                                       getSizetConstPair(0, ArrayData.size()));
    return std::pair<Constant *, Constant *>(ArrB, ArrE);
  }

  // struct __tgt_offload_entry {
  //   void *addr;
  //   char *name;
  //   size_t size;
  //   int32_t flags;
  //   int32_t reserved;
  // };
  StructType *getEntryTy() {
    if (!EntryTy)
      EntryTy = StructType::create("__tgt_offload_entry", Type::getInt8PtrTy(C),
                                   Type::getInt8PtrTy(C), getSizeTTy(),
                                   Type::getInt32Ty(C), Type::getInt32Ty(C));
    return EntryTy;
  }

  PointerType *getEntryPtrTy() { return PointerType::getUnqual(getEntryTy()); }

  // struct __tgt_device_image {
  //   void *ImageStart;
  //   void *ImageEnd;
  //   __tgt_offload_entry *EntriesBegin;
  //   __tgt_offload_entry *EntriesEnd;
  // };
  StructType *getDeviceImageTy() {
    if (!ImageTy)
      ImageTy = StructType::create("__tgt_device_image", Type::getInt8PtrTy(C),
                                   Type::getInt8PtrTy(C), getEntryPtrTy(),
                                   getEntryPtrTy());
    return ImageTy;
  }

  PointerType *getDeviceImagePtrTy() {
    return PointerType::getUnqual(getDeviceImageTy());
  }

  // struct __tgt_bin_desc {
  //   int32_t NumDeviceImages;
  //   __tgt_device_image *DeviceImages;
  //   __tgt_offload_entry *HostEntriesBegin;
  //   __tgt_offload_entry *HostEntriesEnd;
  // };
  StructType *getBinDescTy() {
    if (!DescTy)
      DescTy = StructType::create("__tgt_bin_desc", Type::getInt32Ty(C),
                                  getDeviceImagePtrTy(), getEntryPtrTy(),
                                  getEntryPtrTy());
    return DescTy;
  }

  PointerType *getBinDescPtrTy() {
    return PointerType::getUnqual(getBinDescTy());
  }

  // DeviceImageStructVersion change log:
  // -- version 2: updated to PI 1.2 binary image format
  const uint16_t DeviceImageStructVersion = 2;

  // typedef enum {
  //   PI_PROPERTY_TYPE_INT32,
  //   PI_PROPERTY_TYPE_STRING
  // } pi_property_type;
  //
  // struct _pi_device_binary_property_struct {
  //   char *Name;
  //   void *ValAddr;
  //   pi_property_type Type;
  //   uint64_t ValSize;
  // };

  StructType *getSyclPropTy() {
    if (!SyclPropTy) {
      SyclPropTy = StructType::create(
          {
              Type::getInt8PtrTy(C), // Name
              Type::getInt8PtrTy(C), // ValAddr
              Type::getInt32Ty(C),   // Type
              Type::getInt64Ty(C)    // ValSize
          },
          "_pi_device_binary_property_struct");
    }
    return SyclPropTy;
  }

  PointerType *getSyclPropPtrTy() {
    return PointerType::getUnqual(getSyclPropTy());
  }

  // struct _pi_device_binary_property_set_struct {
  //   char *Name;
  //   _pi_device_binary_property_struct* PropertiesBegin;
  //   _pi_device_binary_property_struct* PropertiesEnd;
  // };

  StructType *getSyclPropSetTy() {
    if (!SyclPropSetTy) {
      SyclPropSetTy = StructType::create(
          {
              Type::getInt8PtrTy(C), // Name
              getSyclPropPtrTy(),    // PropertiesBegin
              getSyclPropPtrTy()     // PropertiesEnd
          },
          "_pi_device_binary_property_set_struct");
    }
    return SyclPropSetTy;
  }

  PointerType *getSyclPropSetPtrTy() {
    return PointerType::getUnqual(getSyclPropSetTy());
  }

  // SYCL specific image descriptor type.
  //  struct __tgt_device_image {
  //    /// version of this structure - for backward compatibility;
  //    /// all modifications which change order/type/offsets of existing fields
  //    /// should increment the version.
  //    uint16_t Version;
  //    /// the kind of offload model the image employs.
  //    uint8_t OffloadKind;
  //    /// format of the image data - SPIRV, LLVMIR bitcode,...
  //    uint8_t Format;
  //    /// null-terminated string representation of the device's target
  //    /// architecture
  //    const char *DeviceTargetSpec;
  //    /// a null-terminated string; target- and compiler-specific options
  //    /// which are suggested to use to "compile" program at runtime
  //    const char *CompileOptions;
  //    /// a null-terminated string; target- and compiler-specific options
  //    /// which are suggested to use to "link" program at runtime
  //    const char *LinkOptions;
  //    /// Pointer to the manifest data start
  //    const unsigned char *ManifestStart;
  //    /// Pointer to the manifest data end
  //    const unsigned char *ManifestEnd;
  //    /// Pointer to the device binary image start
  //    void *ImageStart;
  //    /// Pointer to the device binary image end
  //    void *ImageEnd;
  //    /// the entry table
  //    __tgt_offload_entry *EntriesBegin;
  //    __tgt_offload_entry *EntriesEnd;
  //    _pi_device_binary_property_set_struct PropertySetBegin;
  //    _pi_device_binary_property_set_struct PropertySetEnd;
  //  };
  //

  StructType *getSyclDeviceImageTy() {
    if (!SyclImageTy) {
      SyclImageTy = StructType::create(
          {
              Type::getInt16Ty(C),   // Version
              Type::getInt8Ty(C),    // OffloadKind
              Type::getInt8Ty(C),    // Format
              Type::getInt8PtrTy(C), // DeviceTargetSpec
              Type::getInt8PtrTy(C), // CompileOptions
              Type::getInt8PtrTy(C), // LinkOptions
              Type::getInt8PtrTy(C), // ManifestStart
              Type::getInt8PtrTy(C), // ManifestEnd
              Type::getInt8PtrTy(C), // ImageStart
              Type::getInt8PtrTy(C), // ImageEnd
              getEntryPtrTy(),       // EntriesBegin
              getEntryPtrTy(),       // EntriesEnd
              getSyclPropSetPtrTy(), // PropertySetBegin
              getSyclPropSetPtrTy()  // PropertySetEnd
          },
          "__tgt_device_image");
    }
    return SyclImageTy;
  }

  PointerType *getSyclDeviceImagePtrTy() {
    return PointerType::getUnqual(getSyclDeviceImageTy());
  }

  const uint16_t BinDescStructVersion = 1;

  // SYCL specific binary descriptor type.
  // struct __tgt_bin_desc {
  //   /// version of this structure - for backward compatibility;
  //   /// all modifications which change order/type/offsets of existing fields
  //   /// should increment the version.
  //   uint16_t Version;
  //   uint16_t NumDeviceImages;
  //   __tgt_device_image *DeviceImages;
  //   /// the offload entry table
  //   __tgt_offload_entry *HostEntriesBegin;
  //   __tgt_offload_entry *HostEntriesEnd;
  // };
  StructType *getSyclBinDescTy() {
    if (!SyclDescTy) {
      SyclDescTy = StructType::create(
          {
              Type::getInt16Ty(C),       // Version
              Type::getInt16Ty(C),       // NumDeviceImages
              getSyclDeviceImagePtrTy(), // DeviceImages
              getEntryPtrTy(),           // HostEntriesBegin
              getEntryPtrTy()            // HostEntriesEnd
          },
          "__tgt_bin_desc");
    }
    return SyclDescTy;
  }

  PointerType *getSyclBinDescPtrTy() {
    return PointerType::getUnqual(getSyclBinDescTy());
  }

  Expected<MemoryBuffer *> loadFile(llvm::StringRef Name) {
    auto InputOrErr = MemoryBuffer::getFileOrSTDIN(Name);

    if (auto EC = InputOrErr.getError())
      return createFileError(Name, EC);

    AutoGcBufs.emplace_back(std::move(InputOrErr.get()));
    return AutoGcBufs.back().get();
  }

  // Adds a global readonly variable that is initialized by given data to the
  // module.
  GlobalVariable *addGlobalArrayVariable(const Twine &Name,
                                         ArrayRef<char> Initializer,
                                         const Twine &Section = "") {
    auto *Arr = ConstantDataArray::get(C, Initializer);
    auto *Var = new GlobalVariable(M, Arr->getType(), /*isConstant*/ true,
                                   GlobalVariable::InternalLinkage, Arr, Name);
    if (Verbose)
      errs() << "  global added: " << Var->getName() << "\n";
    Var->setUnnamedAddr(GlobalValue::UnnamedAddr::Global);

    SmallVector<char, 32u> NameBuf;
    auto SectionName = Section.toStringRef(NameBuf);
    if (!SectionName.empty())
      Var->setSection(SectionName);
    return Var;
  }

  // Adds given buffer as a global variable into the module and returns a pair
  // of pointers that point to the beginning and end of the variable.
  std::pair<Constant *, Constant *>
  addArrayToModule(ArrayRef<char> Buf, const Twine &Name,
                   const Twine &Section = "") {
    auto *Var = addGlobalArrayVariable(Name, Buf, Section);
    auto *ImageB = ConstantExpr::getGetElementPtr(Var->getValueType(), Var,
                                                  getSizetConstPair(0u, 0u));
    auto *ImageE = ConstantExpr::getGetElementPtr(
        Var->getValueType(), Var, getSizetConstPair(0u, Buf.size()));
    return std::make_pair(ImageB, ImageE);
  }

  // Adds given data buffer as constant byte array and returns a constant
  // pointer to it. The pointer type does not carry size information.
  Constant *addRawDataToModule(ArrayRef<char> Data, const Twine &Name) {
    auto *Var = addGlobalArrayVariable(Name, Data);
    auto *DataPtr = ConstantExpr::getGetElementPtr(Var->getValueType(), Var,
                                                   getSizetConstPair(0u, 0u));
    return DataPtr;
  }

  // Creates all necessary data objects for the given image and returns a pair
  // of pointers that point to the beginning and end of the global variable that
  // contains the image data.
  std::pair<Constant *, Constant *>
  addDeviceImageToModule(ArrayRef<char> Buf, const Twine &Name,
                         OffloadKind Kind, StringRef TargetTriple) {
    // Create global variable for the image data.
    return addArrayToModule(Buf, Name,
                            TargetTriple.empty()
                                ? ""
                                : "__CLANG_OFFLOAD_BUNDLE__" +
                                      offloadKindToString(Kind) + "-" +
                                      TargetTriple);
  }

  // Creates a global variable of const char* type and creates an
  // initializer that initializes it with given string (with added null
  // terminator). Returns a link-time constant pointer (constant expr) to that
  // variable.
  Constant *addStringToModule(StringRef Str, const Twine &Name) {
    auto *Arr = ConstantDataArray::getString(C, Str);
    auto *Var = new GlobalVariable(M, Arr->getType(), /*isConstant*/ true,
                                   GlobalVariable::InternalLinkage, Arr, Name);
    if (Verbose)
      errs() << "  global added: " << Var->getName() << "\n";
    Var->setUnnamedAddr(GlobalValue::UnnamedAddr::Global);
    auto *Zero = ConstantInt::get(getSizeTTy(), 0u);
    Constant *ZeroZero[] = {Zero, Zero};
    return ConstantExpr::getGetElementPtr(Var->getValueType(), Var, ZeroZero);
  }

  // Creates an array of __tgt_offload_entry that contains function info
  // for the given image. Returns a pair of pointers to the beginning and end
  // of the array, or a pair of nullptrs in case the entries file wasn't
  // specified.
  Expected<std::pair<Constant *, Constant *>>
  addSYCLOffloadEntriesToModule(StringRef EntriesFile) {
    if (EntriesFile.empty()) {
      auto *NullPtr = Constant::getNullValue(getEntryPtrTy());
      return std::pair<Constant *, Constant *>(NullPtr, NullPtr);
    }

    auto *Zero = ConstantInt::get(getSizeTTy(), 0u);
    auto *i32Zero = ConstantInt::get(Type::getInt32Ty(C), 0u);
    auto *NullPtr = Constant::getNullValue(Type::getInt8PtrTy(C));

    Expected<MemoryBuffer *> MBOrErr = loadFile(EntriesFile);
    if (!MBOrErr)
      return MBOrErr.takeError();
    MemoryBuffer *MB = *MBOrErr;

    std::vector<Constant *> EntriesInits;
    // Only the name field is used for SYCL now, others are for future OpenMP
    // compatibility and new SYCL features
    for (line_iterator LI(*MB); !LI.is_at_eof(); ++LI)
      EntriesInits.push_back(ConstantStruct::get(
          getEntryTy(), NullPtr,
          addStringToModule(*LI, "__sycl_offload_entry_name"), Zero, i32Zero,
          i32Zero));

    auto *Arr = ConstantArray::get(
        ArrayType::get(getEntryTy(), EntriesInits.size()), EntriesInits);
    auto *Entries = new GlobalVariable(M, Arr->getType(), true,
                                       GlobalVariable::InternalLinkage, Arr,
                                       "__sycl_offload_entries_arr");
    if (Verbose)
      errs() << "  global added: " << Entries->getName() << "\n";

    auto *EntriesB = ConstantExpr::getGetElementPtr(
        Entries->getValueType(), Entries, getSizetConstPair(0u, 0u));
    auto *EntriesE = ConstantExpr::getGetElementPtr(
        Entries->getValueType(), Entries,
        getSizetConstPair(0u, EntriesInits.size()));
    return std::pair<Constant *, Constant *>(EntriesB, EntriesE);
  }

  Expected<std::pair<Constant *, Constant *>>
  addSYCLPropertySetToModule(const llvm::util::PropertySet &PropSet) {
    std::vector<Constant *> PropInits;

    for (const auto &Prop : PropSet) {
      Constant *PropName = addStringToModule(Prop.first, "prop");
      Constant *PropValAddr = nullptr;
      Constant *PropType =
          ConstantInt::get(Type::getInt32Ty(C), Prop.second.getType());
      Constant *PropValSize = nullptr;

      switch (Prop.second.getType()) {
      case llvm::util::PropertyValue::UINT32: {
        // for known scalar types ValAddr is null, ValSize keeps the value
        PropValAddr = Constant::getNullValue(Type::getInt8PtrTy(C));
        PropValSize =
            ConstantInt::get(Type::getInt64Ty(C), Prop.second.asUint32());
        break;
      }
      case llvm::util::PropertyValue::BYTE_ARRAY: {
        const char *Ptr =
            reinterpret_cast<const char *>(Prop.second.asRawByteArray());
        uint64_t Size = Prop.second.getRawByteArraySize();
        PropValSize = ConstantInt::get(Type::getInt64Ty(C), Size);
        PropValAddr = addRawDataToModule(ArrayRef<char>(Ptr, Size), "prop_val");
        break;
      }
      default:
        llvm_unreachable_internal("unsupported property");
      }
      PropInits.push_back(ConstantStruct::get(
          getSyclPropTy(), PropName, PropValAddr, PropType, PropValSize));
    }
    return addStructArrayToModule(PropInits, getSyclPropTy());
  }

  // Given in-memory representaion of a set of property sets, inserts it into
  // the wrapper object file. In-object representation is given below.
  //
  // column is a contiguous area of the wrapper object file;
  // relative location of columns can be arbitrary
  //
  //                             _pi_device_binary_property_struct
  // _pi_device_binary_property_set_struct   |
  //                     |                   |
  //                     v                   v
  // ...             # ...                # ...
  // PropSetsBegin--># Name0        +----># Name_00
  // PropSetsEnd--+  # PropsBegin0--+     # ValAddr_00
  // ...          |  # PropseEnd0------+  # Type_00
  //              |  # Name1           |  # ValSize_00
  //              |  # PropsBegin1---+ |  # ...
  //              |  # PropseEnd1--+ | |  # Name_0n
  //              +-># ...         | | |  # ValAddr_0n
  //                 #             | | |  # Type_0n
  //                 #             | | |  # ValSize_0n
  //                 #             | | +-># ...
  //                 #             | |    # ...
  //                 #             | +---># Name_10
  //                 #             |      # ValAddr_10
  //                 #             |      # Type_10
  //                 #             |      # ValSize_10
  //                 #             |      # ...
  //                 #             |      # Name_1m
  //                 #             |      # ValAddr_1m
  //                 #             |      # Type_1m
  //                 #             |      # ValSize_1m
  //                 #             +-----># ...
  //                 #                    #
  // Returns a pair of pointers to the beginning and end of the property set
  // array, or a pair of nullptrs in case the properties file wasn't specified.
  Expected<std::pair<Constant *, Constant *>>
  tformSYCLPropertySetRegistryFileToIR(StringRef PropRegistryFile) {
    if (PropRegistryFile.empty()) {
      auto *NullPtr =
          Constant::getNullValue(getSyclPropSetTy()->getPointerTo());
      return std::pair<Constant *, Constant *>(NullPtr, NullPtr);
    }
    // load the property registry file
    Expected<MemoryBuffer *> MBOrErr = loadFile(PropRegistryFile);
    if (!MBOrErr)
      return MBOrErr.takeError();
    MemoryBuffer *MB = *MBOrErr;
    Expected<std::unique_ptr<llvm::util::PropertySetRegistry>> PropRegistryE =
        llvm::util::PropertySetRegistry::read(MB);
    if (!PropRegistryE)
      return PropRegistryE.takeError();
    auto &PropRegistry = PropRegistryE.get();
    std::vector<Constant *> PropSetsInits;

    // transform all property sets to IR and get the middle column image into
    // the PropSetsInits
    for (const auto &PropSet : *PropRegistry) {
      // create content in the rightmost column and get begin/end pointers
      Expected<std::pair<Constant *, Constant *>> Props =
          addSYCLPropertySetToModule(PropSet.second);
      if (!Props)
        return Props.takeError();
      // get the next the middle column element
      auto *Category = addStringToModule(PropSet.first, "SYCL_PropSetName");
      PropSetsInits.push_back(ConstantStruct::get(
          getSyclPropSetTy(), Category, Props.get().first, Props.get().second));
    }
    // now get content for the leftmost column - create the top-level
    // PropertySetsBegin/PropertySetsBegin entries and return pointers to them
    return addStructArrayToModule(PropSetsInits, getSyclPropSetTy());
  }

public:
    MemoryBuffer *addELFNotes(MemoryBuffer *Buf, StringRef OriginalFileName);

private:
  /// Creates binary descriptor for the given device images. Binary descriptor
  /// is an object that is passed to the offloading runtime at program startup
  /// and it describes all device images available in the executable or shared
  /// library. It is defined as follows
  ///
  /// __attribute__((visibility("hidden")))
  /// extern __tgt_offload_entry *__start_omp_offloading_entries;
  /// __attribute__((visibility("hidden")))
  /// extern __tgt_offload_entry *__stop_omp_offloading_entries;
  ///
  /// static const char Image0[] = { <Bufs.front() contents> };
  ///  ...
  /// static const char ImageN[] = { <Bufs.back() contents> };
  ///
  /// static const __tgt_device_image Images[] = {
  ///   {
  ///     Image0,                            /*ImageStart*/
  ///     Image0 + sizeof(Image0),           /*ImageEnd*/
  ///     __start_omp_offloading_entries,    /*EntriesBegin*/
  ///     __stop_omp_offloading_entries      /*EntriesEnd*/
  ///   },
  ///   ...
  ///   {
  ///     ImageN,                            /*ImageStart*/
  ///     ImageN + sizeof(ImageN),           /*ImageEnd*/
  ///     __start_omp_offloading_entries,    /*EntriesBegin*/
  ///     __stop_omp_offloading_entries      /*EntriesEnd*/
  ///   }
  /// };
  ///
  /// static const __tgt_bin_desc BinDesc = {
  ///   sizeof(Images) / sizeof(Images[0]),  /*NumDeviceImages*/
  ///   Images,                              /*DeviceImages*/
  ///   __start_omp_offloading_entries,      /*HostEntriesBegin*/
  ///   __stop_omp_offloading_entries        /*HostEntriesEnd*/
  /// };
  ///
  /// Global variable that represents BinDesc is returned.
  Expected<GlobalVariable *> createBinDesc(OffloadKind Kind,
                                           SameKindPack &Pack) {
    const std::string OffloadKindTag =
        (Twine(".") + offloadKindToString(Kind) + Twine("_offloading.")).str();

    Constant *EntriesB = nullptr, *EntriesE = nullptr;

    if (Kind != OffloadKind::SYCL) {
      // Create external begin/end symbols for the offload entries table.
      auto *EntriesStart = new GlobalVariable(
          M, getEntryTy(), /*isConstant*/ true, GlobalValue::ExternalLinkage,
          /*Initializer*/ nullptr, "__start_omp_offloading_entries");
      EntriesStart->setVisibility(GlobalValue::HiddenVisibility);
      auto *EntriesStop = new GlobalVariable(
          M, getEntryTy(), /*isConstant*/ true, GlobalValue::ExternalLinkage,
          /*Initializer*/ nullptr, "__stop_omp_offloading_entries");
      EntriesStop->setVisibility(GlobalValue::HiddenVisibility);

      // We assume that external begin/end symbols that we have created above
      // will be defined by the linker. But linker will do that only if linker
      // inputs have section with "omp_offloading_entries" name which is not
      // guaranteed. So, we just create dummy zero sized object in the offload
      // entries section to force linker to define those symbols.
      auto *DummyInit =
          ConstantAggregateZero::get(ArrayType::get(getEntryTy(), 0u));
      auto *DummyEntry = new GlobalVariable(
          M, DummyInit->getType(), true, GlobalVariable::ExternalLinkage,
          DummyInit, "__dummy.omp_offloading.entry");
      DummyEntry->setSection("omp_offloading_entries");
      DummyEntry->setVisibility(GlobalValue::HiddenVisibility);

      EntriesB = EntriesStart;
      EntriesE = EntriesStop;

      if (Verbose) {
        errs() << "  global added: " << EntriesStart->getName() << "\n";
        errs() << "  global added: " << EntriesStop->getName() << "\n";
      }
    } else {
      // Host entry table is not used in SYCL
      EntriesB = Constant::getNullValue(getEntryPtrTy());
      EntriesE = Constant::getNullValue(getEntryPtrTy());
    }

    auto *Zero = ConstantInt::get(getSizeTTy(), 0u);
    auto *NullPtr = Constant::getNullValue(Type::getInt8PtrTy(C));
    Constant *ZeroZero[] = {Zero, Zero};

    // Create initializer for the images array.
    SmallVector<Constant *, 4u> ImagesInits;
    unsigned ImgId = 0;

    for (const auto &ImgPtr : Pack) {
      const BinaryWrapper::Image &Img = *(ImgPtr.get());
      if (Verbose)
        errs() << "adding image: offload kind=" << offloadKindToString(Kind)
               << Img << "\n";
      auto *Fver =
          ConstantInt::get(Type::getInt16Ty(C), DeviceImageStructVersion);
      auto *Fknd = ConstantInt::get(Type::getInt8Ty(C), Kind);
      auto *Ffmt = ConstantInt::get(Type::getInt8Ty(C), Img.Fmt);
      auto *Ftgt = addStringToModule(
          Img.Tgt, Twine(OffloadKindTag) + Twine("target.") + Twine(ImgId));
      auto *Foptcompile = addStringToModule(
          Img.CompileOpts,
          Twine(OffloadKindTag) + Twine("opts.compile.") + Twine(ImgId));
      auto *Foptlink = addStringToModule(Img.LinkOpts, Twine(OffloadKindTag) +
                                                           Twine("opts.link.") +
                                                           Twine(ImgId));
      std::pair<Constant *, Constant *> FMnf;

      if (Img.Manif.empty()) {
        // no manifest - zero out the fields
        FMnf = std::make_pair(NullPtr, NullPtr);
      } else {
        Expected<MemoryBuffer *> MnfOrErr = loadFile(Img.Manif);
        if (!MnfOrErr)
          return MnfOrErr.takeError();
        MemoryBuffer *Mnf = *MnfOrErr;
        FMnf = addArrayToModule(
            makeArrayRef(Mnf->getBufferStart(), Mnf->getBufferSize()),
            Twine(OffloadKindTag) + Twine(ImgId) + Twine(".manifest"));
      }

      Expected<std::pair<Constant *, Constant *>> PropSets =
          tformSYCLPropertySetRegistryFileToIR(Img.PropsFile);
      if (!PropSets)
        return PropSets.takeError();

      if (Img.File.empty())
        return createStringError(errc::invalid_argument,
                                 "image file name missing");
      Expected<MemoryBuffer *> BinOrErr = loadFile(Img.File);
      if (!BinOrErr)
        return BinOrErr.takeError();
      MemoryBuffer *Bin = *BinOrErr;
      if (Img.File != "-" && Kind == OffloadKind::OpenMP) {
        // Adding ELF notes for STDIN is not supported yet.
        Bin = addELFNotes(Bin, Img.File);
      }
      std::pair<Constant *, Constant *> Fbin = addDeviceImageToModule(
          makeArrayRef(Bin->getBufferStart(), Bin->getBufferSize()),
          Twine(OffloadKindTag) + Twine(ImgId) + Twine(".data"), Kind, Img.Tgt);

      if (Kind == OffloadKind::SYCL) {
        // For SYCL image offload entries are defined here, by wrapper, so
        // those are created per image
        Expected<std::pair<Constant *, Constant *>> EntriesOrErr =
            addSYCLOffloadEntriesToModule(Img.EntriesFile);
        if (!EntriesOrErr)
          return EntriesOrErr.takeError();
        std::pair<Constant *, Constant *> ImageEntriesPtrs = *EntriesOrErr;
        ImagesInits.push_back(ConstantStruct::get(
            getSyclDeviceImageTy(), Fver, Fknd, Ffmt, Ftgt, Foptcompile,
            Foptlink, FMnf.first, FMnf.second, Fbin.first, Fbin.second,
            ImageEntriesPtrs.first, ImageEntriesPtrs.second,
            PropSets.get().first, PropSets.get().second));
      } else
        ImagesInits.push_back(ConstantStruct::get(
            getDeviceImageTy(), Fbin.first, Fbin.second, EntriesB, EntriesE));

      // Create an object that holds <address, size> pair for the device image
      // and put it into a .tgtimg section. This section can be used for finding
      // and extracting all device images from the fat binary after linking.
      Type *IntPtrTy = M.getDataLayout().getIntPtrType(C);
      auto *ImgInfoArr = ConstantArray::get(
          ArrayType::get(IntPtrTy, 2),
          {ConstantExpr::getPointerCast(Fbin.first, IntPtrTy),
           ConstantInt::get(IntPtrTy, Bin->getBufferSize())});
      auto *ImgInfoVar = new GlobalVariable(
          M, ImgInfoArr->getType(), /*isConstant*/ true,
          GlobalVariable::InternalLinkage, ImgInfoArr,
          Twine(OffloadKindTag) + Twine(ImgId) + Twine(".info"));
      ImgInfoVar->setAlignment(
          MaybeAlign(M.getDataLayout().getTypeStoreSize(IntPtrTy) * 2u));
      ImgInfoVar->setUnnamedAddr(GlobalValue::UnnamedAddr::Local);
      ImgInfoVar->setSection(".tgtimg");

      // Add image info to the used list to force it to be emitted to the
      // object.
      appendToUsed(M, ImgInfoVar);

      ImgId++;
    }

    // Then create images array.
    auto *ImagesData =
        Kind == OffloadKind::SYCL
            ? ConstantArray::get(
                  ArrayType::get(getSyclDeviceImageTy(), ImagesInits.size()),
                  ImagesInits)
            : ConstantArray::get(
                  ArrayType::get(getDeviceImageTy(), ImagesInits.size()),
                  ImagesInits);

    auto *Images =
        new GlobalVariable(M, ImagesData->getType(), /*isConstant*/ true,
                           GlobalValue::InternalLinkage, ImagesData,
                           Twine(OffloadKindTag) + "device_images");
    if (Verbose)
      errs() << "  global added: " << Images->getName() << "\n";
    Images->setUnnamedAddr(GlobalValue::UnnamedAddr::Global);

    auto *ImagesB = ConstantExpr::getGetElementPtr(Images->getValueType(),
                                                   Images, ZeroZero);

    // And finally create the binary descriptor object.
    auto *DescInit =
        Kind == OffloadKind::SYCL
            ? ConstantStruct::get(
                  getSyclBinDescTy(),
                  ConstantInt::get(Type::getInt16Ty(C), BinDescStructVersion),
                  ConstantInt::get(Type::getInt16Ty(C), ImagesInits.size()),
                  ImagesB, EntriesB, EntriesE)
            : ConstantStruct::get(
                  getBinDescTy(),
                  ConstantInt::get(Type::getInt32Ty(C), ImagesInits.size()),
                  ImagesB, EntriesB, EntriesE);

    GlobalValue::LinkageTypes Lnk = DescriptorName.getNumOccurrences() > 0
                                        ? GlobalValue::ExternalLinkage
                                        : GlobalValue::InternalLinkage;
    auto *Res = new GlobalVariable(
        M, DescInit->getType(), /*isConstant*/ true, Lnk, DescInit,
        Twine(OffloadKindTag) + Twine(DescriptorName));
    if (Verbose)
      errs() << "  global added: " << Res->getName() << "\n";
    return Res;
  }

  void createRegisterFunction(OffloadKind Kind, GlobalVariable *BinDesc) {
    auto *FuncTy = FunctionType::get(Type::getVoidTy(C), /*isVarArg*/ false);
    auto *Func =
        Function::Create(FuncTy, GlobalValue::InternalLinkage,
                         offloadKindToString(Kind) + ".descriptor_reg", &M);
    Func->setSection(".text.startup");

    // Get RegFuncName function declaration.
    auto *RegFuncTy = FunctionType::get(
        Type::getVoidTy(C),
        Kind == OffloadKind::SYCL ? getSyclBinDescPtrTy() : getBinDescPtrTy(),
        /*isVarArg=*/false);
    FunctionCallee RegFuncC =
        M.getOrInsertFunction(Kind == OffloadKind::SYCL ? "__sycl_register_lib"
                                                        : "__tgt_register_lib",
                              RegFuncTy);

    // Construct function body
    IRBuilder<> Builder(BasicBlock::Create(C, "entry", Func));
    Builder.CreateCall(RegFuncC, BinDesc);
    Builder.CreateRetVoid();

    // Add this function to constructors.
    // Set priority to 1 so that __tgt_register_lib is executed AFTER
    // __tgt_register_requires (we want to know what requirements have been
    // asked for before we load a libomptarget plugin so that by the time the
    // plugin is loaded it can report how many devices there are which can
    // satisfy these requirements).
    appendToGlobalCtors(M, Func, /*Priority*/ 1);
  }

  void createUnregisterFunction(OffloadKind Kind, GlobalVariable *BinDesc) {
    auto *FuncTy = FunctionType::get(Type::getVoidTy(C), /*isVarArg*/ false);
    auto *Func =
        Function::Create(FuncTy, GlobalValue::InternalLinkage,
                         offloadKindToString(Kind) + ".descriptor_unreg", &M);
    Func->setSection(".text.startup");

    // Get UnregFuncName function declaration.
    auto *UnRegFuncTy = FunctionType::get(
        Type::getVoidTy(C),
        Kind == OffloadKind::SYCL ? getSyclBinDescPtrTy() : getBinDescPtrTy(),
        /*isVarArg=*/false);
    FunctionCallee UnRegFuncC = M.getOrInsertFunction(
        Kind == OffloadKind::SYCL ? "__sycl_unregister_lib"
                                  : "__tgt_unregister_lib",
        UnRegFuncTy);

    // Construct function body
    IRBuilder<> Builder(BasicBlock::Create(C, "entry", Func));
    Builder.CreateCall(UnRegFuncC, BinDesc);
    Builder.CreateRetVoid();

    // Add this function to global destructors.
    // Match priority of __tgt_register_lib
    appendToGlobalDtors(M, Func, /*Priority*/ 1);
  }

public:
  BinaryWrapper(StringRef Target, StringRef ToolName)
      : M("offload.wrapper.object", C), ToolName(ToolName) {
    M.setTargetTriple(Target);
    // Look for llvm-objcopy in the same directory, from which
    // clang-offload-wrapper is invoked. This helps OpenMP offload
    // LIT tests.

    // This just needs to be some symbol in the binary; C++ doesn't
    // allow taking the address of ::main however.
    void *P = (void *)(intptr_t)&Help;
    std::string COWPath = sys::fs::getMainExecutable(ToolName.str().c_str(), P);
    if (!COWPath.empty()) {
      auto COWDir = sys::path::parent_path(COWPath);
      ErrorOr<std::string> ObjcopyPathOrErr =
          sys::findProgramByName("llvm-objcopy", {COWDir});
      if (ObjcopyPathOrErr) {
        ObjcopyPath = *ObjcopyPathOrErr;
        return;
      }

      // Otherwise, look through PATH environment.
    }

    ErrorOr<std::string> ObjcopyPathOrErr =
        sys::findProgramByName("llvm-objcopy");
    if (!ObjcopyPathOrErr) {
      WithColor::warning(errs(), ToolName)
          << "cannot find llvm-objcopy[.exe] in PATH; ELF notes cannot be "
             "added.\n";
      return;
    }

    ObjcopyPath = *ObjcopyPathOrErr;
  }

  ~BinaryWrapper() {
    if (TempFiles.empty())
      return;

    StringRef ToolNameRef(ToolName);
    auto warningOS = [ToolNameRef]() -> raw_ostream & {
      return WithColor::warning(errs(), ToolNameRef);
    };

    for (auto &F : TempFiles) {
      if (SaveTemps) {
        warningOS() << "keeping temporary file " << F << "\n";
        continue;
      }

      auto EC = sys::fs::remove(F, false);
      if (EC)
        warningOS() << "cannot remove temporary file " << F << ": "
                    << EC.message().c_str() << "\n";
    }
  }

  Expected<const Module *> wrap() {
    for (auto &X : Packs) {
      OffloadKind Kind = X.first;
      SameKindPack *Pack = X.second.get();
      Expected<GlobalVariable *> DescOrErr = createBinDesc(Kind, *Pack);
      if (!DescOrErr)
        return DescOrErr.takeError();

      if (EmitRegFuncs) {
        GlobalVariable *Desc = *DescOrErr;
        createRegisterFunction(Kind, Desc);
        createUnregisterFunction(Kind, Desc);
      }
    }
    return &M;
  }
};

  // The whole function body is misaligned just to simplify
  // conflict resolutions with llorg.
  MemoryBuffer *BinaryWrapper::addELFNotes(
      MemoryBuffer *Buf,
      StringRef OriginalFileName) {
    // Cannot add notes, if llvm-objcopy is not available.
    //
    // I did not find a clean way to add a new notes section into an existing
    // ELF file. llvm-objcopy seems to recreate a new ELF from scratch,
    // and we just try to use llvm-objcopy here.
    if (ObjcopyPath.empty())
      return Buf;

    StringRef ToolNameRef(ToolName);

    // Helpers to emit warnings.
    auto warningOS = [ToolNameRef]() -> raw_ostream & {
      return WithColor::warning(errs(), ToolNameRef);
    };
    auto handleErrorAsWarning = [&warningOS](Error E) {
      logAllUnhandledErrors(std::move(E), warningOS());
    };

    Expected<std::unique_ptr<ObjectFile>> BinOrErr =
        ObjectFile::createELFObjectFile(Buf->getMemBufferRef(),
                                        /*InitContent=*/false);
    if (Error E = BinOrErr.takeError()) {
      consumeError(std::move(E));
      // This warning is questionable, but let it be here,
      // assuming that most OpenMP offload models use ELF offload images.
      warningOS() << OriginalFileName
                  << " is not an ELF image, so notes cannot be added to it.\n";
      return Buf;
    }

    // If we fail to add the note section, we just pass through the original
    // ELF image for wrapping. At some point we should enforce the note section
    // and start emitting errors vs warnings.
    support::endianness Endianness;
    if (isa<ELF64LEObjectFile>(BinOrErr->get()) ||
        isa<ELF32LEObjectFile>(BinOrErr->get())) {
      Endianness = support::little;
    } else if (isa<ELF64BEObjectFile>(BinOrErr->get()) ||
               isa<ELF32BEObjectFile>(BinOrErr->get())) {
      Endianness = support::big;
    } else {
      warningOS() << OriginalFileName
                  << " is an ELF image of unrecognized format.\n";
      return Buf;
    }

    // Create temporary file for the data of a new SHT_NOTE section.
    // We fill it in with data and then pass to llvm-objcopy invocation
    // for reading.
    Twine NotesFileModel = OriginalFileName + Twine(".elfnotes.%%%%%%%.tmp");
    Expected<sys::fs::TempFile> NotesTemp =
        sys::fs::TempFile::create(NotesFileModel);
    if (Error E = NotesTemp.takeError()) {
      handleErrorAsWarning(createFileError(NotesFileModel, std::move(E)));
      return Buf;
    }
    TempFiles.push_back(NotesTemp->TmpName);

    // Create temporary file for the updated ELF image.
    // This is an empty file that we pass to llvm-objcopy invocation
    // for writing.
    Twine ELFFileModel = OriginalFileName + Twine(".elfwithnotes.%%%%%%%.tmp");
    Expected<sys::fs::TempFile> ELFTemp =
        sys::fs::TempFile::create(ELFFileModel);
    if (Error E = ELFTemp.takeError()) {
      handleErrorAsWarning(createFileError(ELFFileModel, std::move(E)));
      return Buf;
    }
    TempFiles.push_back(ELFTemp->TmpName);

    // Keep the new ELF image file to reserve the name for the future
    // llvm-objcopy invocation.
    std::string ELFTmpFileName = ELFTemp->TmpName;
    if (Error E = ELFTemp->keep(ELFTmpFileName)) {
      handleErrorAsWarning(createFileError(ELFTmpFileName, std::move(E)));
      return Buf;
    }

    // Write notes to the *elfnotes*.tmp file.
    raw_fd_ostream NotesOS(NotesTemp->FD, false);

    struct NoteTy {
      // Note name is a null-terminated "LLVMOMPOFFLOAD".
      std::string Name;
      // Note type defined in llvm/include/llvm/BinaryFormat/ELF.h.
      uint32_t Type = 0;
      // Each note has type-specific associated data.
      std::string Desc;

      NoteTy(std::string &&Name, uint32_t Type, std::string &&Desc)
          : Name(std::move(Name)), Type(Type), Desc(std::move(Desc)) {}
    };

    // So far we emit just three notes.
    SmallVector<NoteTy, 3> Notes;
    // Version of the offload image identifying the structure of the ELF image.
    // Version 1.0 does not have any specific requirements.
    // We may come up with some structure that has to be honored by all
    // offload implementations in future (e.g. to let libomptarget
    // get some information from the offload image).
    Notes.emplace_back("LLVMOMPOFFLOAD", ELF::NT_LLVM_OPENMP_OFFLOAD_VERSION,
                       OPENMP_OFFLOAD_IMAGE_VERSION);
    // This is a producer identification string. We are LLVM!
    Notes.emplace_back("LLVMOMPOFFLOAD", ELF::NT_LLVM_OPENMP_OFFLOAD_PRODUCER,
                       "LLVM");
    // This is a producer version. Use the same format that is used
    // by clang to report the LLVM version.
    Notes.emplace_back("LLVMOMPOFFLOAD",
                       ELF::NT_LLVM_OPENMP_OFFLOAD_PRODUCER_VERSION,
                       LLVM_VERSION_STRING
#ifdef LLVM_REVISION
                       " " LLVM_REVISION
#endif
    );

    // Return the amount of padding required for a blob of N bytes
    // to be aligned to Alignment bytes.
    auto getPadAmount = [](uint32_t N, uint32_t Alignment) -> uint32_t {
      uint32_t Mod = (N % Alignment);
      if (Mod == 0)
        return 0;
      return Alignment - Mod;
    };
    auto emitPadding = [&getPadAmount](raw_ostream &OS, uint32_t Size) {
      for (uint32_t I = 0; I < getPadAmount(Size, 4); ++I)
        OS << '\0';
    };

    // Put notes into the file.
    for (auto &N : Notes) {
      assert(!N.Name.empty() && "We should not create notes with empty names.");
      // Name must be null-terminated.
      if (N.Name.back() != '\0')
        N.Name += '\0';
      uint32_t NameSz = N.Name.size();
      uint32_t DescSz = N.Desc.size();
      // A note starts with three 4-byte values:
      //   NameSz
      //   DescSz
      //   Type
      // These three fields are endian-sensitive.
      support::endian::write<uint32_t>(NotesOS, NameSz, Endianness);
      support::endian::write<uint32_t>(NotesOS, DescSz, Endianness);
      support::endian::write<uint32_t>(NotesOS, N.Type, Endianness);
      // Next, we have a null-terminated Name padded to a 4-byte boundary.
      NotesOS << N.Name;
      emitPadding(NotesOS, NameSz);
      if (DescSz == 0)
        continue;
      // Finally, we have a descriptor, which is an arbitrary flow of bytes.
      NotesOS << N.Desc;
      emitPadding(NotesOS, DescSz);
    }
    NotesOS.flush();

    // Keep the notes file.
    std::string NotesTmpFileName = NotesTemp->TmpName;
    if (Error E = NotesTemp->keep(NotesTmpFileName)) {
      handleErrorAsWarning(createFileError(NotesTmpFileName, std::move(E)));
      return Buf;
    }

    // Run llvm-objcopy like this:
    //   llvm-objcopy --add-section=.note.openmp=<notes-tmp-file-name> \
    //       <orig-file-name> <elf-tmp-file-name>
    //
    // This will add a SHT_NOTE section on top of the original ELF.
    std::vector<StringRef> Args;
    Args.push_back(ObjcopyPath);
    std::string Option("--add-section=.note.openmp=" + NotesTmpFileName);
    Args.push_back(Option);
    Args.push_back(OriginalFileName);
    Args.push_back(ELFTmpFileName);
    bool ExecutionFailed = false;
    std::string ErrMsg;
    (void)sys::ExecuteAndWait(ObjcopyPath, Args,
                              /*Env=*/llvm::None, /*Redirects=*/{},
                              /*SecondsToWait=*/0,
                              /*MemoryLimit=*/0, &ErrMsg, &ExecutionFailed);

    if (ExecutionFailed) {
      warningOS() << ErrMsg << "\n";
      return Buf;
    }

    // Substitute the original ELF with new one.
    ErrorOr<std::unique_ptr<MemoryBuffer>> BufOrErr =
        MemoryBuffer::getFile(ELFTmpFileName);
    if (!BufOrErr) {
      handleErrorAsWarning(
          createFileError(ELFTmpFileName, BufOrErr.getError()));
      return Buf;
    }

    AutoGcBufs.emplace_back(std::move(*BufOrErr));
    return AutoGcBufs.back().get();
  }

llvm::raw_ostream &operator<<(llvm::raw_ostream &Out,
                              const BinaryWrapper::Image &Img) {
  Out << "\n{\n";
  Out << "  file     = " << Img.File << "\n";
  Out << "  manifest = " << (Img.Manif.empty() ? "-" : Img.Manif) << "\n";
  Out << "  format   = " << formatToString(Img.Fmt) << "\n";
  Out << "  target   = " << (Img.Tgt.empty() ? "-" : Img.Tgt) << "\n";
  Out << "  compile options  = "
      << (Img.CompileOpts.empty() ? "-" : Img.CompileOpts) << "\n";
  Out << "  link options     = " << (Img.LinkOpts.empty() ? "-" : Img.LinkOpts)
      << "\n";
  Out << "}\n";
  return Out;
}

// enable_if_t is available only starting with C++14
template <bool Cond, typename T = void>
using my_enable_if_t = typename std::enable_if<Cond, T>::type;

// Helper class to order elements of multiple cl::list option lists according to
// the sequence they occurred on the command line. Each cl::list defines a
// separate options "class" to identify which class current options belongs to.
// The ID of a class is simply the ordinal of its corresponding cl::list object
// as passed to the constructor. Typical usage:
//  do {
//    ID = ArgSeq.next();
//
//    switch (ID) {
//    case -1: // Done
//      break;
//    case 0: // An option from the cl::list which came first in the constructor
//      (*(ArgSeq.template get<0>())); // get the option value
//      break;
//    case 1: // An option from the cl::list which came second in the
//    constructor
//      (*(ArgSeq.template get<1>())); // get the option value
//      break;
//    ...
//    default:
//      llvm_unreachable("bad option class ID");
//    }
//  } while (ID != -1);
//
template <typename... Tys> class ListArgsSequencer {
private:
  /// The class ID of current option
  int Cur = -1;

  /// Class IDs of all options from all lists. Filled in the constructor.
  /// Can also be seen as a map from command line position to the option class
  /// ID. If there is no option participating in one of the sequenced lists at
  /// given position, then it is mapped to -1 marker value.
  std::unique_ptr<std::vector<int>> OptListIDs;

  using tuple_of_iters_t = std::tuple<typename Tys::iterator...>;

  template <size_t I>
  using iter_t = typename std::tuple_element<I, tuple_of_iters_t>::type;

  /// Tuple of all lists' iterators pointing to "previous" option value -
  /// before latest next() was called
  tuple_of_iters_t Prevs;

  /// Holds "current" iterators - after next()
  tuple_of_iters_t Iters;

public:
  /// The only constructor.
  /// Sz   - total number of options on the command line
  /// Args - the cl::list objects to sequence elements of
  ListArgsSequencer(size_t Sz, Tys &... Args)
      : Prevs(Args.end()...), Iters(Args.begin()...) {
    // make OptListIDs big enough to hold IDs of all options coming from the
    // command line and initialize all IDs to default class -1
    OptListIDs.reset(new std::vector<int>(Sz, -1));
    // map command line positions where sequenced options occur to appropriate
    // class IDs
    addLists<sizeof...(Tys) - 1, 0>(Args...);
  }

  ListArgsSequencer() = delete;

  /// Advances to the next option in the sequence. Returns the option class ID
  /// or -1 when all lists' elements have been iterated over.
  int next() {
    size_t Sz = OptListIDs->size();

    if ((Cur > 0) && (((size_t)Cur) >= Sz))
      return -1;
    while ((((size_t)++Cur) < Sz) && (cur() == -1))
      ;

    if (((size_t)Cur) < Sz)
      inc<sizeof...(Tys) - 1>();
    return ((size_t)Cur) >= Sz ? -1 : cur();
  }

  /// Retrieves the value of current option. ID must match is the option class
  /// returned by next(), otherwise compile error can happen or incorrect option
  /// value will be retrieved.
  template <int ID> decltype(std::get<ID>(Prevs)) get() {
    return std::get<ID>(Prevs);
  }

private:
  int cur() {
    assert(Cur >= 0 && ((size_t)Cur) < OptListIDs->size());
    return (*OptListIDs)[Cur];
  }

  template <int MAX, int ID, typename XTy, typename... XTys>
      my_enable_if_t < ID<MAX> addLists(XTy &Arg, XTys &... Args) {
    addListImpl<ID>(Arg);
    addLists<MAX, ID + 1>(Args...);
  }

  template <int MAX, int ID, typename XTy>
  my_enable_if_t<ID == MAX> addLists(XTy &Arg) {
    addListImpl<ID>(Arg);
  }

  /// Does the actual sequencing of options found in given list.
  template <int ID, typename T> void addListImpl(T &L) {
    // iterate via all occurences of an option of given list class
    for (auto It = L.begin(); It != L.end(); It++) {
      // calculate its sequential position in the command line
      unsigned Pos = L.getPosition(It - L.begin());
      assert((*OptListIDs)[Pos] == -1);
      // ... and fill the corresponding spot in the list with the class ID
      (*OptListIDs)[Pos] = ID;
    }
  }

  template <int N> void incImpl() {
    if (cur() == -1)
      return;
    if (N == cur()) {
      std::get<N>(Prevs) = std::get<N>(Iters);
      std::get<N>(Iters)++;
    }
  }

  template <int N> my_enable_if_t<N != 0> inc() {
    incImpl<N>();
    inc<N - 1>();
  }

  template <int N> my_enable_if_t<N == 0> inc() { incImpl<N>(); }
};

} // anonymous namespace

int main(int argc, const char **argv) {
  sys::PrintStackTraceOnErrorSignal(argv[0]);

  cl::HideUnrelatedOptions(ClangOffloadWrapperCategory);
  cl::SetVersionPrinter([](raw_ostream &OS) {
    OS << clang::getClangToolFullVersion("clang-offload-wrapper") << '\n';
  });
  cl::ParseCommandLineOptions(
      argc, argv,
      "A tool to create a wrapper bitcode for offload target binaries.\n"
      "Takes offload target binaries and optional manifest files as input\n"
      "and produces bitcode file containing target binaries packaged as data\n"
      "and initialization code which registers target binaries in the offload\n"
      "runtime. Manifest files format and contents are not restricted and are\n"
      "a subject of agreement between the device compiler and the native\n"
      "runtime for that device. When present, manifest file name should\n"
      "immediately follow the corresponding device image filename on the\n"
      "command line. Options annotating a device binary have effect on all\n"
      "subsequent input, until redefined.\n"
      "\n"
      "For example:\n"
      "  clang-offload-wrapper                   \\\n"
      "      -host x86_64-pc-linux-gnu           \\\n"
      "      -kind=sycl                          \\\n"
      "        -target=spir64                    \\\n"
      "          -format=spirv                   \\\n"
      "          -compile-opts=-g                \\\n"
      "          -link-opts=-cl-denorms-are-zero \\\n"
      "          -entries=sym.txt                \\\n"
      "          -properties=props.txt           \\\n"
      "          a.spv                           \\\n"
      "          a_mf.txt                        \\\n"
      "        -target=xxx                       \\\n"
      "          -format=native                  \\\n"
      "          -compile-opts=\"\"                \\\n"
      "          -link-opts=\"\"                   \\\n"
      "          -entries=\"\"                     \\\n"
      "          -properties=\"\"                  \\\n"
      "          b.bin                           \\\n"
      "          b_mf.txt                        \\\n"
      "      -kind=openmp                        \\\n"
      "          c.bin\\n"
      "\n"
      "This command generates an x86 wrapper object (.bc) enclosing the\n"
      "following tuples describing a single device binary each:\n"
      "\n"
      "|offload|target|data  |data |manifest|compile|entries|properties|...|\n"
      "|  kind |      |format|     |        |options|       |          |...|\n"
      "|-------|------|------|-----|--------|-------|-------|----------|---|\n"
      "|sycl   |spir64|spirv |a.spv|a_mf.txt|  -g   |sym.txt|props.txt |...|\n"
      "|sycl   |xxx   |native|b.bin|b_mf.txt|       |       |          |...|\n"
      "|openmp |xxx   |native|c.bin|        |       |       |          |...|\n"
      "\n"
      "|...|    link            |\n"
      "|...|    options         |\n"
      "|---|--------------------|\n"
      "|...|-cl-denorms-are-zero|\n"
      "|...|                    |\n"
      "|...|                    |\n");

  if (Help) {
    cl::PrintHelpMessage();
    return 0;
  }
  auto reportError = [argv](Error E) {
    logAllUnhandledErrors(std::move(E), WithColor::error(errs(), argv[0]));
  };
  if (BatchMode && Inputs.size() != 1) {
    reportError(
        createStringError(errc::invalid_argument,
                          "batch job table file must be the only input file"));
    return 1;
  }
  if (Target.empty()) {
    Target = sys::getProcessTriple();
    if (Verbose)
      errs() << "warning: -" << Target.ArgStr << " option is omitted, using "
             << "host triple '" << Target << "'\n";
  }
  if (Triple(Target).getArch() == Triple::UnknownArch) {
    reportError(createStringError(
        errc::invalid_argument, "'" + Target + "': unsupported target triple"));
    return 1;
  }

  // Construct BinaryWrapper::Image instances based on command line args and
  // add them to the wrapper

  BinaryWrapper Wr(Target, argv[0]);
  OffloadKind Knd = OffloadKind::Unknown;
  llvm::StringRef Tgt = "";
  BinaryImageFormat Fmt = BinaryImageFormat::none;
  llvm::StringRef CompileOpts = "";
  llvm::StringRef LinkOpts = "";
  llvm::StringRef EntriesFile = "";
  llvm::StringRef PropsFile = "";
  llvm::SmallVector<llvm::StringRef, 2> CurInputGroup;

  ListArgsSequencer<decltype(Inputs), decltype(Kinds), decltype(Formats),
                    decltype(Targets), decltype(CompileOptions),
                    decltype(LinkOptions), decltype(Entries),
                    decltype(Properties)>
      ArgSeq((size_t)argc, Inputs, Kinds, Formats, Targets, CompileOptions,
             LinkOptions, Entries, Properties);
  int ID = -1;

  do {
    ID = ArgSeq.next();

    // ID != 0 signal that a new image(s) must be added
    if (ID != 0) {
      // create an image instance using current state
      if (CurInputGroup.size() > 2) {
        reportError(
            createStringError(errc::invalid_argument,
                              "too many inputs for a single binary image, "
                              "<binary file> <manifest file>{opt}expected"));
        return 1;
      }
      if (CurInputGroup.size() != 0) {
        if (BatchMode) {
          // transform the batch job (a table of filenames) into a series of
          // 'Wr.addImage' operations for each record in the table
          assert(CurInputGroup.size() == 1 && "1 input in batch mode expected");
          StringRef BatchFile = CurInputGroup[0];
          Expected<std::unique_ptr<util::SimpleTable>> TPtr =
              util::SimpleTable::read(BatchFile);
          if (!TPtr) {
            reportError(TPtr.takeError());
            return 1;
          }
          const util::SimpleTable &T = *TPtr->get();

          // iterate via records
          for (const auto &Row : T.rows()) {
            Wr.addImage(Knd, Row.getCell(COL_CODE),
                        Row.getCell(COL_MANIFEST, ""), Tgt, Fmt, CompileOpts,
                        LinkOpts, Row.getCell(COL_SYM, ""),
                        Row.getCell(COL_PROPS, ""));
          }
        } else {
          if (Knd == OffloadKind::Unknown) {
            reportError(createStringError(errc::invalid_argument,
                                          "offload model not set"));
            return 1;
          }
          StringRef File = CurInputGroup[0];
          StringRef Manif = CurInputGroup.size() > 1 ? CurInputGroup[1] : "";
          Wr.addImage(Knd, File, Manif, Tgt, Fmt, CompileOpts, LinkOpts,
                      EntriesFile, PropsFile);
        }
        CurInputGroup.clear();
      }
    }
<<<<<<< HEAD
    switch (ID) {
    case -1: // Done
      break;
    case 0: // Inputs
      CurInputGroup.push_back(*(ArgSeq.template get<0>()));
      break;
    case 1: // Kinds
      Knd = *(ArgSeq.template get<1>());
      break;
    case 2: // Formats
      Fmt = *(ArgSeq.template get<2>());
      break;
    case 3: // Targets
      Tgt = *(ArgSeq.template get<3>());
      break;
    case 4: // CompileOptions
      CompileOpts = *(ArgSeq.template get<4>());
      break;
    case 5: // LinkOptions
      LinkOpts = *(ArgSeq.template get<5>());
      break;
    case 6: // Entries
      EntriesFile = *(ArgSeq.template get<6>());
      break;
    case 7: // Properties
      PropsFile = *(ArgSeq.template get<7>());
      break;
    default:
      llvm_unreachable("bad option class ID");
=======
    std::unique_ptr<MemoryBuffer> Buffer(std::move(*BufOrErr));
    if (File != "-" && AddOpenMPOffloadNotes) {
      // Adding ELF notes for STDIN is not supported yet.
      Buffer = Wrapper.addELFNotes(std::move(Buffer), File);
>>>>>>> 1ffbe8c0
    }
  } while (ID != -1);

  // Create the output file to write the resulting bitcode to.
  std::error_code EC;
  ToolOutputFile Out(Output, EC, sys::fs::OF_None);
  if (EC) {
    reportError(createFileError(Output, EC));
    return 1;
  }

  // Create a wrapper for device binaries.
  Expected<const Module *> ModOrErr = Wr.wrap();
  if (!ModOrErr) {
    reportError(ModOrErr.takeError());
    return 1;
  }

#ifndef NDEBUG
  verifyModule(*ModOrErr.get(), &llvm::errs());
#endif

  // And write its bitcode to the file.
  WriteBitcodeToFile(**ModOrErr, Out.os());
  if (Out.os().has_error()) {
    reportError(createFileError(Output, Out.os().error()));
    return 1;
  }

  // Success.
  Out.keep();
  return 0;
}<|MERGE_RESOLUTION|>--- conflicted
+++ resolved
@@ -971,7 +971,8 @@
       if (!BinOrErr)
         return BinOrErr.takeError();
       MemoryBuffer *Bin = *BinOrErr;
-      if (Img.File != "-" && Kind == OffloadKind::OpenMP) {
+      if (Img.File != "-" && Kind == OffloadKind::OpenMP &&
+          AddOpenMPOffloadNotes) {
         // Adding ELF notes for STDIN is not supported yet.
         Bin = addELFNotes(Bin, Img.File);
       }
@@ -1708,7 +1709,6 @@
         CurInputGroup.clear();
       }
     }
-<<<<<<< HEAD
     switch (ID) {
     case -1: // Done
       break;
@@ -1738,12 +1738,6 @@
       break;
     default:
       llvm_unreachable("bad option class ID");
-=======
-    std::unique_ptr<MemoryBuffer> Buffer(std::move(*BufOrErr));
-    if (File != "-" && AddOpenMPOffloadNotes) {
-      // Adding ELF notes for STDIN is not supported yet.
-      Buffer = Wrapper.addELFNotes(std::move(Buffer), File);
->>>>>>> 1ffbe8c0
     }
   } while (ID != -1);
 
