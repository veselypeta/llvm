//===--- CodeGenOptions.h ---------------------------------------*- C++ -*-===//
//
// Part of the LLVM Project, under the Apache License v2.0 with LLVM Exceptions.
// See https://llvm.org/LICENSE.txt for license information.
// SPDX-License-Identifier: Apache-2.0 WITH LLVM-exception
//
//===----------------------------------------------------------------------===//
//
//  This file defines the CodeGenOptions interface.
//
//===----------------------------------------------------------------------===//

#ifndef LLVM_CLANG_BASIC_CODEGENOPTIONS_H
#define LLVM_CLANG_BASIC_CODEGENOPTIONS_H

#include "clang/Basic/DebugInfoOptions.h"
#include "clang/Basic/Sanitizers.h"
#include "clang/Basic/XRayInstr.h"
#include "llvm/ADT/FloatingPointMode.h"
#include "llvm/Support/CodeGen.h"
#include "llvm/Support/Regex.h"
#include "llvm/Target/TargetOptions.h"
#include "llvm/Transforms/Instrumentation/AddressSanitizerOptions.h"
#include <map>
#include <memory>
#include <string>
#include <vector>

namespace clang {

/// Bitfields of CodeGenOptions, split out from CodeGenOptions to ensure
/// that this large collection of bitfields is a trivial class type.
class CodeGenOptionsBase {
  friend class CompilerInvocation;

public:
#define CODEGENOPT(Name, Bits, Default) unsigned Name : Bits;
#define ENUM_CODEGENOPT(Name, Type, Bits, Default)
#include "clang/Basic/CodeGenOptions.def"

protected:
#define CODEGENOPT(Name, Bits, Default)
#define ENUM_CODEGENOPT(Name, Type, Bits, Default) unsigned Name : Bits;
#include "clang/Basic/CodeGenOptions.def"
};

/// CodeGenOptions - Track various options which control how the code
/// is optimized and passed to the backend.
class CodeGenOptions : public CodeGenOptionsBase {
public:
  enum InliningMethod {
    NormalInlining,     // Use the standard function inlining pass.
    OnlyHintInlining,   // Inline only (implicitly) hinted functions.
    OnlyAlwaysInlining  // Only run the always inlining pass.
  };

  enum VectorLibrary {
    NoLibrary,         // Don't use any vector library.
    Accelerate,        // Use the Accelerate framework.
    LIBMVEC,           // GLIBC vector math library.
    MASSV,             // IBM MASS vector library.
    SVML,              // Intel short vector math library.
    Darwin_libsystem_m // Use Darwin's libsytem_m vector functions.
  };

  enum ObjCDispatchMethodKind {
    Legacy = 0,
    NonLegacy = 1,
    Mixed = 2
  };

  enum TLSModel {
    GeneralDynamicTLSModel,
    LocalDynamicTLSModel,
    InitialExecTLSModel,
    LocalExecTLSModel
  };

  enum StructReturnConventionKind {
    SRCK_Default,  // No special option was passed.
    SRCK_OnStack,  // Small structs on the stack (-fpcc-struct-return).
    SRCK_InRegs    // Small structs in registers (-freg-struct-return).
  };

  enum ProfileInstrKind {
    ProfileNone,       // Profile instrumentation is turned off.
    ProfileClangInstr, // Clang instrumentation to generate execution counts
                       // to use with PGO.
    ProfileIRInstr,    // IR level PGO instrumentation in LLVM.
    ProfileCSIRInstr, // IR level PGO context sensitive instrumentation in LLVM.
  };

  enum EmbedBitcodeKind {
    Embed_Off,      // No embedded bitcode.
    Embed_All,      // Embed both bitcode and commandline in the output.
    Embed_Bitcode,  // Embed just the bitcode in the output.
    Embed_Marker    // Embed a marker as a placeholder for bitcode.
  };

  // This field stores one of the allowed values for the option
  // -fbasic-block-sections=.  The allowed values with this option are:
  // {"labels", "all", "list=<file>", "none"}.
  //
  // "labels":      Only generate basic block symbols (labels) for all basic
  //                blocks, do not generate unique sections for basic blocks.
  //                Use the machine basic block id in the symbol name to
  //                associate profile info from virtual address to machine
  //                basic block.
  // "all" :        Generate basic block sections for all basic blocks.
  // "list=<file>": Generate basic block sections for a subset of basic blocks.
  //                The functions and the machine basic block ids are specified
  //                in the file.
  // "none":        Disable sections/labels for basic blocks.
  std::string BBSections;

  // If set, override the default value of MCAsmInfo::BinutilsVersion. If
  // DisableIntegratedAS is specified, the assembly output will consider GNU as
  // support. "none" means that all ELF features can be used, regardless of
  // binutils support.
  std::string BinutilsVersion;

  enum class FramePointerKind {
    None,        // Omit all frame pointers.
    NonLeaf,     // Keep non-leaf frame pointers.
    All,         // Keep all frame pointers.
  };

  enum FiniteLoopsKind {
    Language, // Not specified, use language standard.
    Always,   // All loops are assumed to be finite.
    Never,    // No loop is assumed to be finite.
  };

  /// The code model to use (-mcmodel).
  std::string CodeModel;

  /// The filename with path we use for coverage data files. The runtime
  /// allows further manipulation with the GCOV_PREFIX and GCOV_PREFIX_STRIP
  /// environment variables.
  std::string CoverageDataFile;

  /// The filename with path we use for coverage notes files.
  std::string CoverageNotesFile;

  /// Regexes separated by a semi-colon to filter the files to instrument.
  std::string ProfileFilterFiles;

  /// Regexes separated by a semi-colon to filter the files to not instrument.
  std::string ProfileExcludeFiles;

  /// The version string to put into coverage files.
  char CoverageVersion[4];

  /// Enable additional debugging information.
  std::string DebugPass;

  /// The string to embed in debug information as the current working directory.
  std::string DebugCompilationDir;

  /// The string to embed in coverage mapping as the current working directory.
  std::string CoverageCompilationDir;

  /// The string to embed in the debug information for the compile unit, if
  /// non-empty.
  std::string DwarfDebugFlags;

  /// The string containing the commandline for the llvm.commandline metadata,
  /// if non-empty.
  std::string RecordCommandLine;

  std::map<std::string, std::string> DebugPrefixMap;
  std::map<std::string, std::string> CoveragePrefixMap;

  /// The ABI to use for passing floating point arguments.
  std::string FloatABI;

  /// The file to use for dumping bug report by `Debugify` for original
  /// debug info.
  std::string DIBugsReportFilePath;

  /// The floating-point denormal mode to use.
  llvm::DenormalMode FPDenormalMode = llvm::DenormalMode::getIEEE();

  /// The floating-point denormal mode to use, for float.
  llvm::DenormalMode FP32DenormalMode = llvm::DenormalMode::getIEEE();

  /// The float precision limit to use, if non-empty.
  std::string LimitFloatPrecision;

  struct BitcodeFileToLink {
    /// The filename of the bitcode file to link in.
    std::string Filename;
    /// If true, we set attributes functions in the bitcode library according to
    /// our CodeGenOptions, much as we set attrs on functions that we generate
    /// ourselves.
    bool PropagateAttrs = false;
    /// If true, we use LLVM module internalizer.
    bool Internalize = false;
    /// Bitwise combination of llvm::Linker::Flags, passed to the LLVM linker.
    unsigned LinkFlags = 0;
  };

  /// The files specified here are linked in to the module before optimizations.
  std::vector<BitcodeFileToLink> LinkBitcodeFiles;

  /// The user provided name for the "main file", if non-empty. This is useful
  /// in situations where the input file name does not match the original input
  /// file, for example with -save-temps.
  std::string MainFileName;

  /// The name for the split debug info file used for the DW_AT_[GNU_]dwo_name
  /// attribute in the skeleton CU.
  std::string SplitDwarfFile;

  /// Output filename for the split debug info, not used in the skeleton CU.
  std::string SplitDwarfOutput;

  /// The name of the relocation model to use.
  llvm::Reloc::Model RelocationModel;

  /// If not an empty string, trap intrinsics are lowered to calls to this
  /// function instead of to trap instructions.
  std::string TrapFuncName;

  /// A list of dependent libraries.
  std::vector<std::string> DependentLibraries;

  /// A list of linker options to embed in the object file.
  std::vector<std::string> LinkerOptions;

  /// Name of the profile file to use as output for -fprofile-instr-generate,
  /// -fprofile-generate, and -fcs-profile-generate.
  std::string InstrProfileOutput;

  /// Name of the profile file to use with -fprofile-sample-use.
  std::string SampleProfileFile;

  /// Name of the profile file to use as output for with -fmemory-profile.
  std::string MemoryProfileOutput;

  /// Name of the profile file to use as input for -fprofile-instr-use
  std::string ProfileInstrumentUsePath;

  /// Name of the profile remapping file to apply to the profile data supplied
  /// by -fprofile-sample-use or -fprofile-instr-use.
  std::string ProfileRemappingFile;

  /// Name of the function summary index file to use for ThinLTO function
  /// importing.
  std::string ThinLTOIndexFile;

  /// Name of a file that can optionally be written with minimized bitcode
  /// to be used as input for the ThinLTO thin link step, which only needs
  /// the summary and module symbol table (and not, e.g. any debug metadata).
  std::string ThinLinkBitcodeFile;

  /// Prefix to use for -save-temps output.
  std::string SaveTempsFilePrefix;

  /// Name of file passed with -fcuda-include-gpubinary option to forward to
  /// CUDA runtime back-end for incorporating them into host-side object file.
  std::string CudaGpuBinaryFileName;

  /// The name of the file to which the backend should save YAML optimization
  /// records.
  std::string OptRecordFile;

  /// The regex that filters the passes that should be saved to the optimization
  /// records.
  std::string OptRecordPasses;

  /// The format used for serializing remarks (default: YAML)
  std::string OptRecordFormat;

  /// The name of the partition that symbols are assigned to, specified with
  /// -fsymbol-partition (see https://lld.llvm.org/Partitions.html).
  std::string SymbolPartition;

  enum RemarkKind {
    RK_Missing,            // Remark argument not present on the command line.
    RK_Enabled,            // Remark enabled via '-Rgroup'.
    RK_EnabledEverything,  // Remark enabled via '-Reverything'.
    RK_Disabled,           // Remark disabled via '-Rno-group'.
    RK_DisabledEverything, // Remark disabled via '-Rno-everything'.
    RK_WithPattern,        // Remark pattern specified via '-Rgroup=regexp'.
  };

  /// Optimization remark with an optional regular expression pattern.
  struct OptRemark {
    RemarkKind Kind;
    std::string Pattern;
    std::shared_ptr<llvm::Regex> Regex;

    /// By default, optimization remark is missing.
    OptRemark() : Kind(RK_Missing), Pattern(""), Regex(nullptr) {}

    /// Returns true iff the optimization remark holds a valid regular
    /// expression.
    bool hasValidPattern() const { return Regex != nullptr; }

    /// Matches the given string against the regex, if there is some.
    bool patternMatches(StringRef String) const {
      return hasValidPattern() && Regex->match(String);
    }
  };

  /// Selected optimizations for which we should enable optimization remarks.
  /// Transformation passes whose name matches the contained (optional) regular
  /// expression (and support this feature), will emit a diagnostic whenever
  /// they perform a transformation.
  OptRemark OptimizationRemark;

  /// Selected optimizations for which we should enable missed optimization
  /// remarks. Transformation passes whose name matches the contained (optional)
  /// regular expression (and support this feature), will emit a diagnostic
  /// whenever they tried but failed to perform a transformation.
  OptRemark OptimizationRemarkMissed;

  /// Selected optimizations for which we should enable optimization analyses.
  /// Transformation passes whose name matches the contained (optional) regular
  /// expression (and support this feature), will emit a diagnostic whenever
  /// they want to explain why they decided to apply or not apply a given
  /// transformation.
  OptRemark OptimizationRemarkAnalysis;

  /// Set of files defining the rules for the symbol rewriting.
  std::vector<std::string> RewriteMapFiles;

  /// Set of sanitizer checks that are non-fatal (i.e. execution should be
  /// continued when possible).
  SanitizerSet SanitizeRecover;

  /// Set of sanitizer checks that trap rather than diagnose.
  SanitizerSet SanitizeTrap;

  /// List of backend command-line options for -fembed-bitcode.
  std::vector<uint8_t> CmdArgs;

  /// A list of all -fno-builtin-* function names (e.g., memset).
  std::vector<std::string> NoBuiltinFuncs;

  std::vector<std::string> Reciprocals;

  /// The preferred width for auto-vectorization transforms. This is intended to
  /// override default transforms based on the width of the architected vector
  /// registers.
  std::string PreferVectorWidth;

  /// Set of XRay instrumentation kinds to emit.
  XRayInstrSet XRayInstrumentationBundle;

  std::vector<std::string> DefaultFunctionAttrs;

  /// List of dynamic shared object files to be loaded as pass plugins.
  std::vector<std::string> PassPlugins;

  /// Path to allowlist file specifying which objects
  /// (files, functions) should exclusively be instrumented
  /// by sanitizer coverage pass.
  std::vector<std::string> SanitizeCoverageAllowlistFiles;

  /// The guard style used for stack protector to get a initial value, this
  /// value usually be gotten from TLS or get from __stack_chk_guard, or some
  /// other styles we may implement in the future.
  std::string StackProtectorGuard;

  /// The TLS base register when StackProtectorGuard is "tls", or register used
  /// to store the stack canary for "sysreg".
  /// On x86 this can be "fs" or "gs".
  /// On AArch64 this can only be "sp_el0".
  std::string StackProtectorGuardReg;

  /// Path to ignorelist file specifying which objects
  /// (files, functions) listed for instrumentation by sanitizer
  /// coverage pass should actually not be instrumented.
  std::vector<std::string> SanitizeCoverageIgnorelistFiles;
<<<<<<< HEAD
=======

  /// Name of the stack usage file (i.e., .su file) if user passes
  /// -fstack-usage. If empty, it can be implied that -fstack-usage is not
  /// passed on the command line.
  std::string StackUsageOutput;
>>>>>>> 86645b40

  /// Executable and command-line used to create a given CompilerInvocation.
  /// Most of the time this will be the full -cc1 command.
  const char *Argv0 = nullptr;
  ArrayRef<const char *> CommandLineArgs;

  /// The minimum hotness value a diagnostic needs in order to be included in
  /// optimization diagnostics.
  ///
  /// The threshold is an Optional value, which maps to one of the 3 states:
  /// 1. 0            => threshold disabled. All remarks will be printed.
  /// 2. positive int => manual threshold by user. Remarks with hotness exceed
  ///                    threshold will be printed.
  /// 3. None         => 'auto' threshold by user. The actual value is not
  ///                    available at command line, but will be synced with
  ///                    hotness threshold from profile summary during
  ///                    compilation.
  ///
  /// If threshold option is not specified, it is disabled by default.
  Optional<uint64_t> DiagnosticsHotnessThreshold = 0;

public:
  // Define accessors/mutators for code generation options of enumeration type.
#define CODEGENOPT(Name, Bits, Default)
#define ENUM_CODEGENOPT(Name, Type, Bits, Default) \
  Type get##Name() const { return static_cast<Type>(Name); } \
  void set##Name(Type Value) { Name = static_cast<unsigned>(Value); }
#include "clang/Basic/CodeGenOptions.def"

  CodeGenOptions();

  const std::vector<std::string> &getNoBuiltinFuncs() const {
    return NoBuiltinFuncs;
  }

  /// Check if Clang profile instrumenation is on.
  bool hasProfileClangInstr() const {
    return getProfileInstr() == ProfileClangInstr;
  }

  /// Check if IR level profile instrumentation is on.
  bool hasProfileIRInstr() const {
    return getProfileInstr() == ProfileIRInstr;
  }

  /// Check if CS IR level profile instrumentation is on.
  bool hasProfileCSIRInstr() const {
    return getProfileInstr() == ProfileCSIRInstr;
  }

  /// Check if Clang profile use is on.
  bool hasProfileClangUse() const {
    return getProfileUse() == ProfileClangInstr;
  }

  /// Check if IR level profile use is on.
  bool hasProfileIRUse() const {
    return getProfileUse() == ProfileIRInstr ||
           getProfileUse() == ProfileCSIRInstr;
  }

  /// Check if CSIR profile use is on.
  bool hasProfileCSIRUse() const { return getProfileUse() == ProfileCSIRInstr; }

  /// Check if type and variable info should be emitted.
  bool hasReducedDebugInfo() const {
    return getDebugInfo() >= codegenoptions::DebugInfoConstructor;
  }

  /// Check if maybe unused type info should be emitted.
  bool hasMaybeUnusedDebugInfo() const {
    return getDebugInfo() >= codegenoptions::UnusedTypeInfo;
  }
};

}  // end namespace clang

#endif<|MERGE_RESOLUTION|>--- conflicted
+++ resolved
@@ -374,14 +374,11 @@
   /// (files, functions) listed for instrumentation by sanitizer
   /// coverage pass should actually not be instrumented.
   std::vector<std::string> SanitizeCoverageIgnorelistFiles;
-<<<<<<< HEAD
-=======
 
   /// Name of the stack usage file (i.e., .su file) if user passes
   /// -fstack-usage. If empty, it can be implied that -fstack-usage is not
   /// passed on the command line.
   std::string StackUsageOutput;
->>>>>>> 86645b40
 
   /// Executable and command-line used to create a given CompilerInvocation.
   /// Most of the time this will be the full -cc1 command.
