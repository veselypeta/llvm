//===--- Options.td - Options for clang -----------------------------------===//
//
// Part of the LLVM Project, under the Apache License v2.0 with LLVM Exceptions.
// See https://llvm.org/LICENSE.txt for license information.
// SPDX-License-Identifier: Apache-2.0 WITH LLVM-exception
//
//===----------------------------------------------------------------------===//
//
//  This file defines the options accepted by clang.
//
//===----------------------------------------------------------------------===//

// Include the common option parsing interfaces.
include "llvm/Option/OptParser.td"

/////////
// Flags

// The option is a "driver"-only option, and should not be forwarded to other
// tools via `-Xarch` options.
def NoXarchOption : OptionFlag;

// LinkerInput - The option is a linker input.
def LinkerInput : OptionFlag;

// NoArgumentUnused - Don't report argument unused warnings for this option; this
// is useful for options like -static or -dynamic which a user may always end up
// passing, even if the platform defaults to (or only supports) that option.
def NoArgumentUnused : OptionFlag;

// Unsupported - The option is unsupported, and the driver will reject command
// lines that use it.
def Unsupported : OptionFlag;

// Ignored - The option is unsupported, and the driver will silently ignore it.
def Ignored : OptionFlag;

// CoreOption - This is considered a "core" Clang option, available in both
// clang and clang-cl modes.
def CoreOption : OptionFlag;

// CLOption - This is a cl.exe compatibility option. Options with this flag
// are made available when the driver is running in CL compatibility mode.
def CLOption : OptionFlag;

// CC1Option - This option should be accepted by clang -cc1.
def CC1Option : OptionFlag;

// CC1AsOption - This option should be accepted by clang -cc1as.
def CC1AsOption : OptionFlag;

// DXCOption - This is a dxc.exe compatibility option. Options with this flag
// are made available when the driver is running in DXC compatibility mode.
def DXCOption : OptionFlag;

// CLDXCOption - This is a cl.exe/dxc.exe compatibility option. Options with this flag
// are made available when the driver is running in CL/DXC compatibility mode.
def CLDXCOption : OptionFlag;

// NoDriverOption - This option should not be accepted by the driver.
def NoDriverOption : OptionFlag;

// If an option affects linking, but has a primary group (so Link_Group cannot
// be used), add this flag.
def LinkOption : OptionFlag;

// FlangOption - This is considered a "core" Flang option, available in
// flang mode.
def FlangOption : OptionFlag;

// FlangOnlyOption - This option should only be used by Flang (i.e. it is not
// available for Clang)
def FlangOnlyOption : OptionFlag;

// FC1Option - This option should be accepted by flang -fc1.
def FC1Option : OptionFlag;

<<<<<<< HEAD
// Deprecated - The option is deprecated, but still supported.  A
// diagnostic is emitted about the potential for the option to be removed
// in an upcoming release.
def Deprecated : OptionFlag;
=======
// This is a target-specific option for compilation. Using it on an unsupported
// target will lead to an err_drv_unsupported_opt_for_target error.
def TargetSpecific : OptionFlag;
>>>>>>> fbea5aad

// A short name to show in documentation. The name will be interpreted as rST.
class DocName<string name> { string DocName = name; }

// A brief description to show in documentation, interpreted as rST.
class DocBrief<code descr> { code DocBrief = descr; }

// Indicates that this group should be flattened into its parent when generating
// documentation.
class DocFlatten { bit DocFlatten = 1; }

// Indicates that this warning is ignored, but accepted with a warning for
// GCC compatibility.
class IgnoredGCCCompat : Flags<[HelpHidden]> {}

class TargetSpecific : Flags<[TargetSpecific]> {}

/////////
// Groups

def Action_Group : OptionGroup<"<action group>">, DocName<"Actions">,
                   DocBrief<[{The action to perform on the input.}]>;

// Meta-group for options which are only used for compilation,
// and not linking etc.
def CompileOnly_Group : OptionGroup<"<CompileOnly group>">,
                        DocName<"Compilation flags">, DocBrief<[{
Flags controlling the behavior of Clang during compilation. These flags have
no effect during actions that do not perform compilation.}]>;

def Preprocessor_Group : OptionGroup<"<Preprocessor group>">,
                         Group<CompileOnly_Group>,
                         DocName<"Preprocessor flags">, DocBrief<[{
Flags controlling the behavior of the Clang preprocessor.}]>;

def IncludePath_Group : OptionGroup<"<I/i group>">, Group<Preprocessor_Group>,
                        DocName<"Include path management">,
                        DocBrief<[{
Flags controlling how ``#include``\s are resolved to files.}]>;

def I_Group : OptionGroup<"<I group>">, Group<IncludePath_Group>, DocFlatten;
def i_Group : OptionGroup<"<i group>">, Group<IncludePath_Group>, DocFlatten;
def clang_i_Group : OptionGroup<"<clang i group>">, Group<i_Group>, DocFlatten;

def M_Group : OptionGroup<"<M group>">, Group<Preprocessor_Group>,
              DocName<"Dependency file generation">, DocBrief<[{
Flags controlling generation of a dependency file for ``make``-like build
systems.}]>;

def d_Group : OptionGroup<"<d group>">, Group<Preprocessor_Group>,
              DocName<"Dumping preprocessor state">, DocBrief<[{
Flags allowing the state of the preprocessor to be dumped in various ways.}]>;

def Diag_Group : OptionGroup<"<W/R group>">, Group<CompileOnly_Group>,
                 DocName<"Diagnostic flags">, DocBrief<[{
Flags controlling which warnings, errors, and remarks Clang will generate.
See the :doc:`full list of warning and remark flags <DiagnosticsReference>`.}]>;

def R_Group : OptionGroup<"<R group>">, Group<Diag_Group>, DocFlatten;
def R_value_Group : OptionGroup<"<R (with value) group>">, Group<R_Group>,
                    DocFlatten;
def W_Group : OptionGroup<"<W group>">, Group<Diag_Group>, DocFlatten;
def W_value_Group : OptionGroup<"<W (with value) group>">, Group<W_Group>,
                    DocFlatten;

def f_Group : OptionGroup<"<f group>">, Group<CompileOnly_Group>,
              DocName<"Target-independent compilation options">;

def f_clang_Group : OptionGroup<"<f (clang-only) group>">,
                    Group<CompileOnly_Group>, DocFlatten;
def pedantic_Group : OptionGroup<"<pedantic group>">, Group<f_Group>,
                     DocFlatten;
def opencl_Group : OptionGroup<"<opencl group>">, Group<f_Group>,
                   DocName<"OpenCL flags">;

def sycl_Group : OptionGroup<"<SYCL group>">, Group<f_Group>,
                 DocName<"SYCL flags">;

def m_Group : OptionGroup<"<m group>">, Group<CompileOnly_Group>,
              DocName<"Target-dependent compilation options">;

// Feature groups - these take command line options that correspond directly to
// target specific features and can be translated directly from command line
// options.
def m_aarch64_Features_Group : OptionGroup<"<aarch64 features group>">,
                               Group<m_Group>, DocName<"AARCH64">;
def m_amdgpu_Features_Group : OptionGroup<"<amdgpu features group>">,
                              Group<m_Group>, DocName<"AMDGPU">;
def m_arm_Features_Group : OptionGroup<"<arm features group>">,
                           Group<m_Group>, DocName<"ARM">;
def m_hexagon_Features_Group : OptionGroup<"<hexagon features group>">,
                               Group<m_Group>, DocName<"Hexagon">;
def m_sparc_Features_Group : OptionGroup<"<sparc features group>">,
                               Group<m_Group>, DocName<"SPARC">;
// The features added by this group will not be added to target features.
// These are explicitly handled.
def m_hexagon_Features_HVX_Group : OptionGroup<"<hexagon features group>">,
                                   Group<m_Group>, DocName<"Hexagon">;
def m_m68k_Features_Group: OptionGroup<"<m68k features group>">,
                           Group<m_Group>, DocName<"M68k">;
def m_mips_Features_Group : OptionGroup<"<mips features group>">,
                            Group<m_Group>, DocName<"MIPS">;
def m_ppc_Features_Group : OptionGroup<"<ppc features group>">,
                           Group<m_Group>, DocName<"PowerPC">;
def m_wasm_Features_Group : OptionGroup<"<wasm features group>">,
                            Group<m_Group>, DocName<"WebAssembly">;
// The features added by this group will not be added to target features.
// These are explicitly handled.
def m_wasm_Features_Driver_Group : OptionGroup<"<wasm driver features group>">,
                                   Group<m_Group>, DocName<"WebAssembly Driver">;
def m_x86_Features_Group : OptionGroup<"<x86 features group>">,
                           Group<m_Group>, Flags<[CoreOption]>, DocName<"X86">;
def m_riscv_Features_Group : OptionGroup<"<riscv features group>">,
                             Group<m_Group>, DocName<"RISC-V">;

def m_libc_Group : OptionGroup<"<m libc group>">, Group<m_mips_Features_Group>,
                   Flags<[HelpHidden]>;

def O_Group : OptionGroup<"<O group>">, Group<CompileOnly_Group>,
              DocName<"Optimization level">, DocBrief<[{
Flags controlling how much optimization should be performed.}]>;

def DebugInfo_Group : OptionGroup<"<g group>">, Group<CompileOnly_Group>,
                      DocName<"Debug information generation">, DocBrief<[{
Flags controlling how much and what kind of debug information should be
generated.}]>;

def g_Group : OptionGroup<"<g group>">, Group<DebugInfo_Group>,
              DocName<"Kind and level of debug information">;
def gN_Group : OptionGroup<"<gN group>">, Group<g_Group>,
               DocName<"Debug level">;
def ggdbN_Group : OptionGroup<"<ggdbN group>">, Group<gN_Group>, DocFlatten;
def gTune_Group : OptionGroup<"<gTune group>">, Group<g_Group>,
                  DocName<"Debugger to tune debug information for">;
def g_flags_Group : OptionGroup<"<g flags group>">, Group<DebugInfo_Group>,
                    DocName<"Debug information flags">;

def StaticAnalyzer_Group : OptionGroup<"<Static analyzer group>">,
                           DocName<"Static analyzer flags">, DocBrief<[{
Flags controlling the behavior of the Clang Static Analyzer.}]>;

// gfortran options that we recognize in the driver and pass along when
// invoking GCC to compile Fortran code.
def gfortran_Group : OptionGroup<"<gfortran group>">,
                     DocName<"Fortran compilation flags">, DocBrief<[{
Flags that will be passed onto the ``gfortran`` compiler when Clang is given
a Fortran input.}]>;

def Link_Group : OptionGroup<"<T/e/s/t/u group>">, DocName<"Linker flags">,
                 DocBrief<[{Flags that are passed on to the linker}]>;
def T_Group : OptionGroup<"<T group>">, Group<Link_Group>, DocFlatten;
def u_Group : OptionGroup<"<u group>">, Group<Link_Group>, DocFlatten;

def reserved_lib_Group : OptionGroup<"<reserved libs group>">,
                         Flags<[Unsupported]>;

def offload_lib_Group : OptionGroup<"<offload libs group>">;

// Temporary groups for clang options which we know we don't support,
// but don't want to verbosely warn the user about.
def clang_ignored_f_Group : OptionGroup<"<clang ignored f group>">,
  Group<f_Group>, Flags<[Ignored]>;
def clang_ignored_m_Group : OptionGroup<"<clang ignored m group>">,
  Group<m_Group>, Flags<[Ignored]>;

// Unsupported flang groups
def flang_ignored_w_Group : OptionGroup<"<flang ignored W group>">,
  Group<W_Group>, Flags<[FlangOnlyOption, Ignored]>;

// Group for clang options in the process of deprecation.
// Please include the version that deprecated the flag as comment to allow
// easier garbage collection.
def clang_ignored_legacy_options_Group : OptionGroup<"<clang legacy flags>">,
  Group<f_Group>, Flags<[Ignored]>;

// Retired with clang-5.0
def : Flag<["-"], "fslp-vectorize-aggressive">, Group<clang_ignored_legacy_options_Group>;
def : Flag<["-"], "fno-slp-vectorize-aggressive">, Group<clang_ignored_legacy_options_Group>;

// Retired with clang-10.0. Previously controlled X86 MPX ISA.
def mmpx : Flag<["-"], "mmpx">, Group<clang_ignored_legacy_options_Group>;
def mno_mpx : Flag<["-"], "mno-mpx">, Group<clang_ignored_legacy_options_Group>;

// Retired with clang-16.0, to provide a deprecation period; it should
// be removed in Clang 18 or later.
def enable_trivial_var_init_zero : Flag<["-"], "enable-trivial-auto-var-init-zero-knowing-it-will-be-removed-from-clang">,
  Flags<[CC1Option, CoreOption, NoArgumentUnused]>,
  Group<clang_ignored_legacy_options_Group>;

// Group that ignores all gcc optimizations that won't be implemented
def clang_ignored_gcc_optimization_f_Group : OptionGroup<
  "<clang_ignored_gcc_optimization_f_Group>">, Group<f_Group>, Flags<[Ignored]>;

class DiagnosticOpts<string base>
  : KeyPathAndMacro<"DiagnosticOpts->", base, "DIAG_"> {}
class LangOpts<string base>
  : KeyPathAndMacro<"LangOpts->", base, "LANG_"> {}
class TargetOpts<string base>
  : KeyPathAndMacro<"TargetOpts->", base, "TARGET_"> {}
class FrontendOpts<string base>
  : KeyPathAndMacro<"FrontendOpts.", base, "FRONTEND_"> {}
class PreprocessorOutputOpts<string base>
  : KeyPathAndMacro<"PreprocessorOutputOpts.", base, "PREPROCESSOR_OUTPUT_"> {}
class DependencyOutputOpts<string base>
  : KeyPathAndMacro<"DependencyOutputOpts.", base, "DEPENDENCY_OUTPUT_"> {}
class CodeGenOpts<string base>
  : KeyPathAndMacro<"CodeGenOpts.", base, "CODEGEN_"> {}
class HeaderSearchOpts<string base>
  : KeyPathAndMacro<"HeaderSearchOpts->", base, "HEADER_SEARCH_"> {}
class PreprocessorOpts<string base>
  : KeyPathAndMacro<"PreprocessorOpts->", base, "PREPROCESSOR_"> {}
class FileSystemOpts<string base>
  : KeyPathAndMacro<"FileSystemOpts.", base, "FILE_SYSTEM_"> {}
class AnalyzerOpts<string base>
  : KeyPathAndMacro<"AnalyzerOpts->", base, "ANALYZER_"> {}
class MigratorOpts<string base>
  : KeyPathAndMacro<"MigratorOpts.", base, "MIGRATOR_"> {}

// A boolean option which is opt-in in CC1. The positive option exists in CC1 and
// Args.hasArg(OPT_ffoo) can be used to check that the flag is enabled.
// This is useful if the option is usually disabled.
// Use this only when the option cannot be declared via BoolFOption.
multiclass OptInCC1FFlag<string name, string pos_prefix, string neg_prefix="",
                      string help="", list<OptionFlag> flags=[]> {
  def f#NAME : Flag<["-"], "f"#name>, Flags<[CC1Option] # flags>,
               Group<f_Group>, HelpText<pos_prefix # help>;
  def fno_#NAME : Flag<["-"], "fno-"#name>, Flags<flags>,
                  Group<f_Group>, HelpText<neg_prefix # help>;
}

// A boolean option which is opt-out in CC1. The negative option exists in CC1 and
// Args.hasArg(OPT_fno_foo) can be used to check that the flag is disabled.
// Use this only when the option cannot be declared via BoolFOption.
multiclass OptOutCC1FFlag<string name, string pos_prefix, string neg_prefix,
                       string help="", list<OptionFlag> flags=[]> {
  def f#NAME : Flag<["-"], "f"#name>, Flags<flags>,
               Group<f_Group>, HelpText<pos_prefix # help>;
  def fno_#NAME : Flag<["-"], "fno-"#name>, Flags<[CC1Option] # flags>,
                  Group<f_Group>, HelpText<neg_prefix # help>;
}

// A boolean option which is opt-in in FC1. The positive option exists in FC1 and
// Args.hasArg(OPT_ffoo) can be used to check that the flag is enabled.
// This is useful if the option is usually disabled.
multiclass OptInFC1FFlag<string name, string pos_prefix, string neg_prefix="",
                      string help="", list<OptionFlag> flags=[]> {
  def f#NAME : Flag<["-"], "f"#name>, Flags<[FC1Option] # flags>,
               Group<f_Group>, HelpText<pos_prefix # help>;
  def fno_#NAME : Flag<["-"], "fno-"#name>, Flags<flags>,
                  Group<f_Group>, HelpText<neg_prefix # help>;
}

// A boolean option which is opt-out in FC1. The negative option exists in FC1 and
// Args.hasArg(OPT_fno_foo) can be used to check that the flag is disabled.
multiclass OptOutFC1FFlag<string name, string pos_prefix, string neg_prefix,
                       string help="", list<OptionFlag> flags=[]> {
  def f#NAME : Flag<["-"], "f"#name>, Flags<flags>,
               Group<f_Group>, HelpText<pos_prefix # help>;
  def fno_#NAME : Flag<["-"], "fno-"#name>, Flags<[FC1Option] # flags>,
                  Group<f_Group>, HelpText<neg_prefix # help>;
}

// Creates a positive and negative flags where both of them are prefixed with
// "m", have help text specified for positive and negative option, and a Group
// optionally specified by the opt_group argument, otherwise Group<m_Group>.
multiclass SimpleMFlag<string name, string pos_prefix, string neg_prefix,
                       string help, OptionGroup opt_group = m_Group> {
  def m#NAME : Flag<["-"], "m"#name>, Group<opt_group>,
    HelpText<pos_prefix # help>;
  def mno_#NAME : Flag<["-"], "mno-"#name>, Group<opt_group>,
    HelpText<neg_prefix # help>;
}

//===----------------------------------------------------------------------===//
// BoolOption
//===----------------------------------------------------------------------===//

// The default value of a marshalled key path.
class Default<code value> { code Value = value; }

// Convenience variables for boolean defaults.
def DefaultTrue : Default<"true"> {}
def DefaultFalse : Default<"false"> {}

// The value set to the key path when the flag is present on the command line.
class Set<bit value> { bit Value = value; }
def SetTrue : Set<true> {}
def SetFalse : Set<false> {}

// Definition of single command line flag. This is an implementation detail, use
// SetTrueBy or SetFalseBy instead.
class FlagDef<bit polarity, bit value, list<OptionFlag> option_flags,
              string help, list<code> implied_by_expressions = []> {
  // The polarity. Besides spelling, this also decides whether the TableGen
  // record will be prefixed with "no_".
  bit Polarity = polarity;

  // The value assigned to key path when the flag is present on command line.
  bit Value = value;

  // OptionFlags that control visibility of the flag in different tools.
  list<OptionFlag> OptionFlags = option_flags;

  // The help text associated with the flag.
  string Help = help;

  // List of expressions that, when true, imply this flag.
  list<code> ImpliedBy = implied_by_expressions;
}

// Additional information to be appended to both positive and negative flag.
class BothFlags<list<OptionFlag> option_flags, string help = ""> {
  list<OptionFlag> OptionFlags = option_flags;
  string Help = help;
}

// Functor that appends the suffix to the base flag definition.
class ApplySuffix<FlagDef flag, BothFlags suffix> {
  FlagDef Result
    = FlagDef<flag.Polarity, flag.Value,
              flag.OptionFlags # suffix.OptionFlags,
              flag.Help # suffix.Help, flag.ImpliedBy>;
}

// Definition of the command line flag with positive spelling, e.g. "-ffoo".
class PosFlag<Set value, list<OptionFlag> flags = [], string help = "",
              list<code> implied_by_expressions = []>
  : FlagDef<true, value.Value, flags, help, implied_by_expressions> {}

// Definition of the command line flag with negative spelling, e.g. "-fno-foo".
class NegFlag<Set value, list<OptionFlag> flags = [], string help = "",
              list<code> implied_by_expressions = []>
  : FlagDef<false, value.Value, flags, help, implied_by_expressions> {}

// Expanded FlagDef that's convenient for creation of TableGen records.
class FlagDefExpanded<FlagDef flag, string prefix, string name, string spelling>
  : FlagDef<flag.Polarity, flag.Value, flag.OptionFlags, flag.Help,
            flag.ImpliedBy> {
  // Name of the TableGen record.
  string RecordName = prefix # !if(flag.Polarity, "", "no_") # name;

  // Spelling of the flag.
  string Spelling = prefix # !if(flag.Polarity, "", "no-") # spelling;

  // Can the flag be implied by another flag?
  bit CanBeImplied = !not(!empty(flag.ImpliedBy));

  // C++ code that will be assigned to the keypath when the flag is present.
  code ValueAsCode = !if(flag.Value, "true", "false");
}

// TableGen record for a single marshalled flag.
class MarshalledFlagRec<FlagDefExpanded flag, FlagDefExpanded other,
                        FlagDefExpanded implied, KeyPathAndMacro kpm,
                        Default default>
  : Flag<["-"], flag.Spelling>, Flags<flag.OptionFlags>, HelpText<flag.Help>,
    MarshallingInfoBooleanFlag<kpm, default.Value, flag.ValueAsCode,
                               other.ValueAsCode, other.RecordName>,
    ImpliedByAnyOf<implied.ImpliedBy, implied.ValueAsCode> {}

// Generates TableGen records for two command line flags that control the same
// key path via the marshalling infrastructure.
// Names of the records consist of the specified prefix, "no_" for the negative
// flag, and NAME.
// Used for -cc1 frontend options. Driver-only options do not map to
// CompilerInvocation.
multiclass BoolOption<string prefix = "", string spelling_base,
                      KeyPathAndMacro kpm, Default default,
                      FlagDef flag1_base, FlagDef flag2_base,
                      BothFlags suffix = BothFlags<[], "">> {
  defvar flag1 = FlagDefExpanded<ApplySuffix<flag1_base, suffix>.Result, prefix,
                                 NAME, spelling_base>;

  defvar flag2 = FlagDefExpanded<ApplySuffix<flag2_base, suffix>.Result, prefix,
                                 NAME, spelling_base>;

  // The flags must have different polarity, different values, and only
  // one can be implied.
  assert !xor(flag1.Polarity, flag2.Polarity),
         "the flags must have different polarity: flag1: " #
             flag1.Polarity # ", flag2: " # flag2.Polarity;
  assert !ne(flag1.Value, flag2.Value),
         "the flags must have different values: flag1: " #
             flag1.Value # ", flag2: " # flag2.Value;
  assert !not(!and(flag1.CanBeImplied, flag2.CanBeImplied)),
         "only one of the flags can be implied: flag1: " #
             flag1.CanBeImplied # ", flag2: " # flag2.CanBeImplied;

  defvar implied = !if(flag1.CanBeImplied, flag1, flag2);

  def flag1.RecordName : MarshalledFlagRec<flag1, flag2, implied, kpm, default>;
  def flag2.RecordName : MarshalledFlagRec<flag2, flag1, implied, kpm, default>;
}

/// Creates a BoolOption where both of the flags are prefixed with "f", are in
/// the Group<f_Group>.
/// Used for -cc1 frontend options. Driver-only options do not map to
/// CompilerInvocation.
multiclass BoolFOption<string flag_base, KeyPathAndMacro kpm,
                       Default default, FlagDef flag1, FlagDef flag2,
                       BothFlags both = BothFlags<[], "">> {
  defm NAME : BoolOption<"f", flag_base, kpm, default, flag1, flag2, both>,
              Group<f_Group>;
}

// Creates a BoolOption where both of the flags are prefixed with "g" and have
// the Group<g_Group>.
// Used for -cc1 frontend options. Driver-only options do not map to
// CompilerInvocation.
multiclass BoolGOption<string flag_base, KeyPathAndMacro kpm,
                       Default default, FlagDef flag1, FlagDef flag2,
                       BothFlags both = BothFlags<[], "">> {
  defm NAME : BoolOption<"g", flag_base, kpm, default, flag1, flag2, both>,
              Group<g_Group>;
}

// Works like BoolOption except without marshalling
multiclass BoolOptionWithoutMarshalling<string prefix = "", string spelling_base,
                                        FlagDef flag1_base, FlagDef flag2_base,
                                        BothFlags suffix = BothFlags<[], "">> {
  defvar flag1 = FlagDefExpanded<ApplySuffix<flag1_base, suffix>.Result, prefix,
                                 NAME, spelling_base>;

  defvar flag2 = FlagDefExpanded<ApplySuffix<flag2_base, suffix>.Result, prefix,
                                 NAME, spelling_base>;

  // The flags must have different polarity, different values, and only
  // one can be implied.
  assert !xor(flag1.Polarity, flag2.Polarity),
         "the flags must have different polarity: flag1: " #
             flag1.Polarity # ", flag2: " # flag2.Polarity;
  assert !ne(flag1.Value, flag2.Value),
         "the flags must have different values: flag1: " #
             flag1.Value # ", flag2: " # flag2.Value;
  assert !not(!and(flag1.CanBeImplied, flag2.CanBeImplied)),
         "only one of the flags can be implied: flag1: " #
             flag1.CanBeImplied # ", flag2: " # flag2.CanBeImplied;

  defvar implied = !if(flag1.CanBeImplied, flag1, flag2);

  def flag1.RecordName : Flag<["-"], flag1.Spelling>, Flags<flag1.OptionFlags>,
                         HelpText<flag1.Help>,
                         ImpliedByAnyOf<implied.ImpliedBy, implied.ValueAsCode>
                         {}
  def flag2.RecordName : Flag<["-"], flag2.Spelling>, Flags<flag2.OptionFlags>,
                         HelpText<flag2.Help>,
                         ImpliedByAnyOf<implied.ImpliedBy, implied.ValueAsCode>
                         {}
}

// FIXME: Diagnose if target does not support protected visibility.
class MarshallingInfoVisibility<KeyPathAndMacro kpm, code default>
  : MarshallingInfoEnum<kpm, default>,
    Values<"default,hidden,internal,protected">,
    NormalizedValues<["DefaultVisibility", "HiddenVisibility",
                      "HiddenVisibility", "ProtectedVisibility"]> {}

// Key paths that are constant during parsing of options with the same key path prefix.
defvar cplusplus = LangOpts<"CPlusPlus">;
defvar cpp11 = LangOpts<"CPlusPlus11">;
defvar cpp17 = LangOpts<"CPlusPlus17">;
defvar cpp20 = LangOpts<"CPlusPlus20">;
defvar c99 = LangOpts<"C99">;
defvar c2x = LangOpts<"C2x">;
defvar lang_std = LangOpts<"LangStd">;
defvar open_cl = LangOpts<"OpenCL">;
defvar cuda = LangOpts<"CUDA">;
defvar render_script = LangOpts<"RenderScript">;
defvar hip = LangOpts<"HIP">;
defvar gnu_mode = LangOpts<"GNUMode">;
defvar asm_preprocessor = LangOpts<"AsmPreprocessor">;
defvar hlsl = LangOpts<"HLSL">;
defvar sycl_ver = LangOpts<"SYCLVersion">;

defvar std = !strconcat("LangStandard::getLangStandardForKind(", lang_std.KeyPath, ")");

/////////
// Options

// The internal option ID must be a valid C++ identifier and results in a
// clang::driver::options::OPT_XX enum constant for XX.
//
// We want to unambiguously be able to refer to options from the driver source
// code, for this reason the option name is mangled into an ID. This mangling
// isn't guaranteed to have an inverse, but for practical purposes it does.
//
// The mangling scheme is to ignore the leading '-', and perform the following
// substitutions:
//   _ => __
//   - => _
//   / => _SLASH
//   # => _HASH
//   ? => _QUESTION
//   , => _COMMA
//   = => _EQ
//   C++ => CXX
//   . => _

// Developer Driver Options

def internal_Group : OptionGroup<"<clang internal options>">, Flags<[HelpHidden]>;
def internal_driver_Group : OptionGroup<"<clang driver internal options>">,
  Group<internal_Group>, HelpText<"DRIVER OPTIONS">;
def internal_debug_Group :
  OptionGroup<"<clang debug/development internal options>">,
  Group<internal_Group>, HelpText<"DEBUG/DEVELOPMENT OPTIONS">;

class InternalDriverOpt : Group<internal_driver_Group>,
  Flags<[NoXarchOption, HelpHidden]>;
def driver_mode : Joined<["--"], "driver-mode=">, Group<internal_driver_Group>,
  Flags<[CoreOption, NoXarchOption, HelpHidden]>,
  HelpText<"Set the driver mode to either 'gcc', 'g++', 'cpp', or 'cl'">;
def rsp_quoting : Joined<["--"], "rsp-quoting=">, Group<internal_driver_Group>,
  Flags<[CoreOption, NoXarchOption, HelpHidden]>,
  HelpText<"Set the rsp quoting to either 'posix', or 'windows'">;
def ccc_gcc_name : Separate<["-"], "ccc-gcc-name">, InternalDriverOpt,
  HelpText<"Name for native GCC compiler">,
  MetaVarName<"<gcc-path>">;

class InternalDebugOpt : Group<internal_debug_Group>,
  Flags<[NoXarchOption, HelpHidden, CoreOption]>;
def ccc_install_dir : Separate<["-"], "ccc-install-dir">, InternalDebugOpt,
  HelpText<"Simulate installation in the given directory">;
def ccc_print_phases : Flag<["-"], "ccc-print-phases">, InternalDebugOpt,
  HelpText<"Dump list of actions to perform">;
def ccc_print_bindings : Flag<["-"], "ccc-print-bindings">, InternalDebugOpt,
  HelpText<"Show bindings of tools to actions">;

def ccc_arcmt_check : Flag<["-"], "ccc-arcmt-check">, InternalDriverOpt,
  HelpText<"Check for ARC migration issues that need manual handling">;
def ccc_arcmt_modify : Flag<["-"], "ccc-arcmt-modify">, InternalDriverOpt,
  HelpText<"Apply modifications to files to conform to ARC">;
def ccc_arcmt_migrate : Separate<["-"], "ccc-arcmt-migrate">, InternalDriverOpt,
  HelpText<"Apply modifications and produces temporary files that conform to ARC">;
def arcmt_migrate_report_output : Separate<["-"], "arcmt-migrate-report-output">,
  HelpText<"Output path for the plist report">,  Flags<[CC1Option]>,
  MarshallingInfoString<FrontendOpts<"ARCMTMigrateReportOut">>;
def arcmt_migrate_emit_arc_errors : Flag<["-"], "arcmt-migrate-emit-errors">,
  HelpText<"Emit ARC errors even if the migrator can fix them">, Flags<[CC1Option]>,
  MarshallingInfoFlag<FrontendOpts<"ARCMTMigrateEmitARCErrors">>;
def gen_reproducer_eq: Joined<["-"], "gen-reproducer=">, Flags<[NoArgumentUnused, CoreOption]>,
  HelpText<"Emit reproducer on (option: off, crash (default), error, always)">;
def gen_reproducer: Flag<["-"], "gen-reproducer">, InternalDebugOpt,
  Alias<gen_reproducer_eq>, AliasArgs<["always"]>,
  HelpText<"Auto-generates preprocessed source files and a reproduction script">;
def gen_cdb_fragment_path: Separate<["-"], "gen-cdb-fragment-path">, InternalDebugOpt,
  HelpText<"Emit a compilation database fragment to the specified directory">;

def round_trip_args : Flag<["-"], "round-trip-args">, Flags<[CC1Option, NoDriverOption]>,
  HelpText<"Enable command line arguments round-trip.">;
def no_round_trip_args : Flag<["-"], "no-round-trip-args">, Flags<[CC1Option, NoDriverOption]>,
  HelpText<"Disable command line arguments round-trip.">;

def _migrate : Flag<["--"], "migrate">, Flags<[NoXarchOption]>,
  HelpText<"Run the migrator">;
def ccc_objcmt_migrate : Separate<["-"], "ccc-objcmt-migrate">,
  InternalDriverOpt,
  HelpText<"Apply modifications and produces temporary files to migrate to "
   "modern ObjC syntax">;

def objcmt_migrate_literals : Flag<["-"], "objcmt-migrate-literals">, Flags<[CC1Option]>,
  HelpText<"Enable migration to modern ObjC literals">,
  MarshallingInfoBitfieldFlag<FrontendOpts<"ObjCMTAction">, "FrontendOptions::ObjCMT_Literals">;
def objcmt_migrate_subscripting : Flag<["-"], "objcmt-migrate-subscripting">, Flags<[CC1Option]>,
  HelpText<"Enable migration to modern ObjC subscripting">,
  MarshallingInfoBitfieldFlag<FrontendOpts<"ObjCMTAction">, "FrontendOptions::ObjCMT_Subscripting">;
def objcmt_migrate_property : Flag<["-"], "objcmt-migrate-property">, Flags<[CC1Option]>,
  HelpText<"Enable migration to modern ObjC property">,
  MarshallingInfoBitfieldFlag<FrontendOpts<"ObjCMTAction">, "FrontendOptions::ObjCMT_Property">;
def objcmt_migrate_all : Flag<["-"], "objcmt-migrate-all">, Flags<[CC1Option]>,
  HelpText<"Enable migration to modern ObjC">,
  MarshallingInfoBitfieldFlag<FrontendOpts<"ObjCMTAction">, "FrontendOptions::ObjCMT_MigrateDecls">;
def objcmt_migrate_readonly_property : Flag<["-"], "objcmt-migrate-readonly-property">, Flags<[CC1Option]>,
  HelpText<"Enable migration to modern ObjC readonly property">,
  MarshallingInfoBitfieldFlag<FrontendOpts<"ObjCMTAction">, "FrontendOptions::ObjCMT_ReadonlyProperty">;
def objcmt_migrate_readwrite_property : Flag<["-"], "objcmt-migrate-readwrite-property">, Flags<[CC1Option]>,
  HelpText<"Enable migration to modern ObjC readwrite property">,
  MarshallingInfoBitfieldFlag<FrontendOpts<"ObjCMTAction">, "FrontendOptions::ObjCMT_ReadwriteProperty">;
def objcmt_migrate_property_dot_syntax : Flag<["-"], "objcmt-migrate-property-dot-syntax">, Flags<[CC1Option]>,
  HelpText<"Enable migration of setter/getter messages to property-dot syntax">,
  MarshallingInfoBitfieldFlag<FrontendOpts<"ObjCMTAction">, "FrontendOptions::ObjCMT_PropertyDotSyntax">;
def objcmt_migrate_annotation : Flag<["-"], "objcmt-migrate-annotation">, Flags<[CC1Option]>,
  HelpText<"Enable migration to property and method annotations">,
  MarshallingInfoBitfieldFlag<FrontendOpts<"ObjCMTAction">, "FrontendOptions::ObjCMT_Annotation">;
def objcmt_migrate_instancetype : Flag<["-"], "objcmt-migrate-instancetype">, Flags<[CC1Option]>,
  HelpText<"Enable migration to infer instancetype for method result type">,
  MarshallingInfoBitfieldFlag<FrontendOpts<"ObjCMTAction">, "FrontendOptions::ObjCMT_Instancetype">;
def objcmt_migrate_nsmacros : Flag<["-"], "objcmt-migrate-ns-macros">, Flags<[CC1Option]>,
  HelpText<"Enable migration to NS_ENUM/NS_OPTIONS macros">,
  MarshallingInfoBitfieldFlag<FrontendOpts<"ObjCMTAction">, "FrontendOptions::ObjCMT_NsMacros">;
def objcmt_migrate_protocol_conformance : Flag<["-"], "objcmt-migrate-protocol-conformance">, Flags<[CC1Option]>,
  HelpText<"Enable migration to add protocol conformance on classes">,
  MarshallingInfoBitfieldFlag<FrontendOpts<"ObjCMTAction">, "FrontendOptions::ObjCMT_ProtocolConformance">;
def objcmt_atomic_property : Flag<["-"], "objcmt-atomic-property">, Flags<[CC1Option]>,
  HelpText<"Make migration to 'atomic' properties">,
  MarshallingInfoBitfieldFlag<FrontendOpts<"ObjCMTAction">, "FrontendOptions::ObjCMT_AtomicProperty">;
def objcmt_returns_innerpointer_property : Flag<["-"], "objcmt-returns-innerpointer-property">, Flags<[CC1Option]>,
  HelpText<"Enable migration to annotate property with NS_RETURNS_INNER_POINTER">,
  MarshallingInfoBitfieldFlag<FrontendOpts<"ObjCMTAction">, "FrontendOptions::ObjCMT_ReturnsInnerPointerProperty">;
def objcmt_ns_nonatomic_iosonly: Flag<["-"], "objcmt-ns-nonatomic-iosonly">, Flags<[CC1Option]>,
  HelpText<"Enable migration to use NS_NONATOMIC_IOSONLY macro for setting property's 'atomic' attribute">,
  MarshallingInfoBitfieldFlag<FrontendOpts<"ObjCMTAction">, "FrontendOptions::ObjCMT_NsAtomicIOSOnlyProperty">;
def objcmt_migrate_designated_init : Flag<["-"], "objcmt-migrate-designated-init">, Flags<[CC1Option]>,
  HelpText<"Enable migration to infer NS_DESIGNATED_INITIALIZER for initializer methods">,
  MarshallingInfoBitfieldFlag<FrontendOpts<"ObjCMTAction">, "FrontendOptions::ObjCMT_DesignatedInitializer">;

def objcmt_allowlist_dir_path: Joined<["-"], "objcmt-allowlist-dir-path=">, Flags<[CC1Option]>,
  HelpText<"Only modify files with a filename contained in the provided directory path">,
  MarshallingInfoString<FrontendOpts<"ObjCMTAllowListPath">>;
def : Joined<["-"], "objcmt-whitelist-dir-path=">, Flags<[CC1Option]>,
  HelpText<"Alias for -objcmt-allowlist-dir-path">,
  Alias<objcmt_allowlist_dir_path>;
// The misspelt "white-list" [sic] alias is due for removal.
def : Joined<["-"], "objcmt-white-list-dir-path=">, Flags<[CC1Option]>,
  Alias<objcmt_allowlist_dir_path>;

// Make sure all other -ccc- options are rejected.
def ccc_ : Joined<["-"], "ccc-">, Group<internal_Group>, Flags<[Unsupported]>;

// Standard Options

def _HASH_HASH_HASH : Flag<["-"], "###">, Flags<[NoXarchOption, CoreOption, FlangOption]>,
    HelpText<"Print (but do not run) the commands to run for this compilation">;
def _DASH_DASH : Option<["--"], "", KIND_REMAINING_ARGS>,
    Flags<[NoXarchOption, CoreOption]>;
def A : JoinedOrSeparate<["-"], "A">, Flags<[RenderJoined]>, Group<gfortran_Group>;
def B : JoinedOrSeparate<["-"], "B">, MetaVarName<"<prefix>">,
    HelpText<"Search $prefix$file for executables, libraries, and data files. "
    "If $prefix is a directory, search $prefix/$file">;
def gcc_install_dir_EQ : Joined<["--"], "gcc-install-dir=">,
  HelpText<"Use GCC installation in the specified directory. The directory ends with path components like 'lib{,32,64}/gcc{,-cross}/$triple/$version'. "
  "Note: executables (e.g. ld) used by the compiler are not overridden by the selected GCC installation">;
def gcc_toolchain : Joined<["--"], "gcc-toolchain=">, Flags<[NoXarchOption]>,
  HelpText<"Specify a directory where Clang can find 'include' and 'lib{,32,64}/gcc{,-cross}/$triple/$version'. "
  "Clang will use the GCC installation with the largest version">;
def CC : Flag<["-"], "CC">, Flags<[CC1Option]>, Group<Preprocessor_Group>,
    HelpText<"Include comments from within macros in preprocessed output">,
    MarshallingInfoFlag<PreprocessorOutputOpts<"ShowMacroComments">>;
def C : Flag<["-"], "C">, Flags<[CC1Option]>, Group<Preprocessor_Group>,
    HelpText<"Include comments in preprocessed output">,
    MarshallingInfoFlag<PreprocessorOutputOpts<"ShowComments">>;
def D : JoinedOrSeparate<["-"], "D">, Group<Preprocessor_Group>,
    Flags<[CC1Option, FlangOption, FC1Option]>, MetaVarName<"<macro>=<value>">,
    HelpText<"Define <macro> to <value> (or 1 if <value> omitted)">;
def E : Flag<["-"], "E">, Flags<[NoXarchOption,CC1Option, FlangOption, FC1Option]>, Group<Action_Group>,
    HelpText<"Only run the preprocessor">;
def F : JoinedOrSeparate<["-"], "F">, Flags<[RenderJoined,CC1Option]>,
    HelpText<"Add directory to framework include search path">;
def G : JoinedOrSeparate<["-"], "G">, Flags<[NoXarchOption]>, Group<m_Group>,
    MetaVarName<"<size>">, HelpText<"Put objects of at most <size> bytes "
    "into small data section (MIPS / Hexagon)">;
def G_EQ : Joined<["-"], "G=">, Flags<[NoXarchOption]>, Group<m_Group>, Alias<G>;
def H : Flag<["-"], "H">, Flags<[CC1Option]>, Group<Preprocessor_Group>,
    HelpText<"Show header includes and nesting depth">,
    MarshallingInfoFlag<DependencyOutputOpts<"ShowHeaderIncludes">>;
def fshow_skipped_includes : Flag<["-"], "fshow-skipped-includes">,
  Flags<[CC1Option]>, HelpText<"Show skipped includes in -H output.">,
  DocBrief<[{#include files may be "skipped" due to include guard optimization
             or #pragma once. This flag makes -H show also such includes.}]>,
  MarshallingInfoFlag<DependencyOutputOpts<"ShowSkippedHeaderIncludes">>;

def I_ : Flag<["-"], "I-">, Group<I_Group>,
    HelpText<"Restrict all prior -I flags to double-quoted inclusion and "
             "remove current directory from include path">;
def I : JoinedOrSeparate<["-"], "I">, Group<I_Group>,
    Flags<[CC1Option,CC1AsOption,FlangOption,FC1Option]>, MetaVarName<"<dir>">,
    HelpText<"Add directory to the end of the list of include search paths">,
    DocBrief<[{Add directory to include search path. For C++ inputs, if
there are multiple -I options, these directories are searched
in the order they are given before the standard system directories
are searched. If the same directory is in the SYSTEM include search
paths, for example if also specified with -isystem, the -I option
will be ignored}]>;
def L : JoinedOrSeparate<["-"], "L">, Flags<[RenderJoined]>, Group<Link_Group>,
    MetaVarName<"<dir>">, HelpText<"Add directory to library search path">;
def MD : Flag<["-"], "MD">, Group<M_Group>,
    HelpText<"Write a depfile containing user and system headers">;
def MMD : Flag<["-"], "MMD">, Group<M_Group>,
    HelpText<"Write a depfile containing user headers">;
def M : Flag<["-"], "M">, Group<M_Group>,
    HelpText<"Like -MD, but also implies -E and writes to stdout by default">;
def MM : Flag<["-"], "MM">, Group<M_Group>,
    HelpText<"Like -MMD, but also implies -E and writes to stdout by default">;
def MF : JoinedOrSeparate<["-"], "MF">, Group<M_Group>,
    HelpText<"Write depfile output from -MMD, -MD, -MM, or -M to <file>">,
    MetaVarName<"<file>">;
def MG : Flag<["-"], "MG">, Group<M_Group>, Flags<[CC1Option]>,
    HelpText<"Add missing headers to depfile">,
    MarshallingInfoFlag<DependencyOutputOpts<"AddMissingHeaderDeps">>;
def MJ : JoinedOrSeparate<["-"], "MJ">, Group<M_Group>,
    HelpText<"Write a compilation database entry per input">;
def MP : Flag<["-"], "MP">, Group<M_Group>, Flags<[CC1Option]>,
    HelpText<"Create phony target for each dependency (other than main file)">,
    MarshallingInfoFlag<DependencyOutputOpts<"UsePhonyTargets">>;
def MQ : JoinedOrSeparate<["-"], "MQ">, Group<M_Group>, Flags<[CC1Option]>,
    HelpText<"Specify name of main file output to quote in depfile">;
def MT : JoinedOrSeparate<["-"], "MT">, Group<M_Group>, Flags<[CC1Option]>,
    HelpText<"Specify name of main file output in depfile">,
    MarshallingInfoStringVector<DependencyOutputOpts<"Targets">>;
def MV : Flag<["-"], "MV">, Group<M_Group>, Flags<[CC1Option]>,
    HelpText<"Use NMake/Jom format for the depfile">,
    MarshallingInfoFlag<DependencyOutputOpts<"OutputFormat">, "DependencyOutputFormat::Make">,
    Normalizer<"makeFlagToValueNormalizer(DependencyOutputFormat::NMake)">;
def Mach : Flag<["-"], "Mach">, Group<Link_Group>;
def O0 : Flag<["-"], "O0">, Group<O_Group>, Flags<[CC1Option, FC1Option, HelpHidden]>;
def O4 : Flag<["-"], "O4">, Group<O_Group>, Flags<[CC1Option, FC1Option, HelpHidden]>;
def ObjCXX : Flag<["-"], "ObjC++">, Flags<[NoXarchOption]>,
  HelpText<"Treat source input files as Objective-C++ inputs">;
def ObjC : Flag<["-"], "ObjC">, Flags<[NoXarchOption]>,
  HelpText<"Treat source input files as Objective-C inputs">;
def O : Joined<["-"], "O">, Group<O_Group>, Flags<[CC1Option,FC1Option]>;
def O_flag : Flag<["-"], "O">, Flags<[CC1Option,FC1Option]>, Alias<O>, AliasArgs<["1"]>;
def Ofast : Joined<["-"], "Ofast">, Group<O_Group>, Flags<[CC1Option, FlangOption]>;
def P : Flag<["-"], "P">, Flags<[CC1Option,FlangOption,FC1Option]>, Group<Preprocessor_Group>,
  HelpText<"Disable linemarker output in -E mode">,
  MarshallingInfoNegativeFlag<PreprocessorOutputOpts<"ShowLineMarkers">>;
def Qy : Flag<["-"], "Qy">, Flags<[CC1Option]>,
  HelpText<"Emit metadata containing compiler name and version">;
def Qn : Flag<["-"], "Qn">, Flags<[CC1Option]>,
  HelpText<"Do not emit metadata containing compiler name and version">;
def : Flag<["-"], "fident">, Group<f_Group>, Alias<Qy>,
  Flags<[CoreOption, CC1Option]>;
def : Flag<["-"], "fno-ident">, Group<f_Group>, Alias<Qn>,
  Flags<[CoreOption, CC1Option]>;
def Qunused_arguments : Flag<["-"], "Qunused-arguments">, Flags<[NoXarchOption, CoreOption]>,
  HelpText<"Don't emit warning for unused driver arguments">;
def Q : Flag<["-"], "Q">, IgnoredGCCCompat;
def Rpass_EQ : Joined<["-"], "Rpass=">, Group<R_value_Group>, Flags<[CC1Option]>,
  HelpText<"Report transformations performed by optimization passes whose "
           "name matches the given POSIX regular expression">;
def Rpass_missed_EQ : Joined<["-"], "Rpass-missed=">, Group<R_value_Group>,
  Flags<[CC1Option]>,
  HelpText<"Report missed transformations by optimization passes whose "
           "name matches the given POSIX regular expression">;
def Rpass_analysis_EQ : Joined<["-"], "Rpass-analysis=">, Group<R_value_Group>,
  Flags<[CC1Option]>,
  HelpText<"Report transformation analysis from optimization passes whose "
           "name matches the given POSIX regular expression">;
def R_Joined : Joined<["-"], "R">, Group<R_Group>, Flags<[CC1Option, CoreOption]>,
  MetaVarName<"<remark>">, HelpText<"Enable the specified remark">;
def S : Flag<["-"], "S">, Flags<[NoXarchOption,CC1Option,FlangOption,FC1Option]>, Group<Action_Group>,
  HelpText<"Only run preprocess and compilation steps">;
def T : JoinedOrSeparate<["-"], "T">, Group<T_Group>,
  MetaVarName<"<script>">, HelpText<"Specify <script> as linker script">;
def U : JoinedOrSeparate<["-"], "U">, Group<Preprocessor_Group>,
  Flags<[CC1Option, FlangOption, FC1Option]>, MetaVarName<"<macro>">, HelpText<"Undefine macro <macro>">;
def V : JoinedOrSeparate<["-"], "V">, Flags<[NoXarchOption, Unsupported]>;
def Wa_COMMA : CommaJoined<["-"], "Wa,">,
  HelpText<"Pass the comma separated arguments in <arg> to the assembler">,
  MetaVarName<"<arg>">;
def Wall : Flag<["-"], "Wall">, Group<W_Group>, Flags<[CC1Option, HelpHidden]>;
def WCL4 : Flag<["-"], "WCL4">, Group<W_Group>, Flags<[CC1Option, HelpHidden]>;
def Wsystem_headers : Flag<["-"], "Wsystem-headers">, Group<W_Group>, Flags<[CC1Option, HelpHidden]>;
def Wno_system_headers : Flag<["-"], "Wno-system-headers">, Group<W_Group>, Flags<[CC1Option, HelpHidden]>;
def Wdeprecated : Flag<["-"], "Wdeprecated">, Group<W_Group>, Flags<[CC1Option]>,
  HelpText<"Enable warnings for deprecated constructs and define __DEPRECATED">;
def Wno_deprecated : Flag<["-"], "Wno-deprecated">, Group<W_Group>, Flags<[CC1Option]>;
def Wl_COMMA : CommaJoined<["-"], "Wl,">, Flags<[LinkerInput, RenderAsInput]>,
  HelpText<"Pass the comma separated arguments in <arg> to the linker">,
  MetaVarName<"<arg>">, Group<Link_Group>;
// FIXME: This is broken; these should not be Joined arguments.
def Wno_nonportable_cfstrings : Joined<["-"], "Wno-nonportable-cfstrings">, Group<W_Group>,
  Flags<[CC1Option]>;
def Wnonportable_cfstrings : Joined<["-"], "Wnonportable-cfstrings">, Group<W_Group>,
  Flags<[CC1Option]>;
def Wno_sycl_strict : Flag<["-"], "Wno-sycl-strict">, Group<W_Group>, HelpText<"Disable warnings which enforce strict SYCL language compatibility.">;
def Wp_COMMA : CommaJoined<["-"], "Wp,">,
  HelpText<"Pass the comma separated arguments in <arg> to the preprocessor">,
  MetaVarName<"<arg>">, Group<Preprocessor_Group>;
def Wundef_prefix_EQ : CommaJoined<["-"], "Wundef-prefix=">, Group<W_value_Group>,
  Flags<[CC1Option, CoreOption, HelpHidden]>, MetaVarName<"<arg>">,
  HelpText<"Enable warnings for undefined macros with a prefix in the comma separated list <arg>">,
  MarshallingInfoStringVector<DiagnosticOpts<"UndefPrefixes">>;
def Wwrite_strings : Flag<["-"], "Wwrite-strings">, Group<W_Group>, Flags<[CC1Option, HelpHidden]>;
def Wno_write_strings : Flag<["-"], "Wno-write-strings">, Group<W_Group>, Flags<[CC1Option, HelpHidden]>;
def W_Joined : Joined<["-"], "W">, Group<W_Group>, Flags<[CC1Option, CoreOption, FC1Option, FlangOption]>,
  MetaVarName<"<warning>">, HelpText<"Enable the specified warning">;
def Xanalyzer : Separate<["-"], "Xanalyzer">,
  HelpText<"Pass <arg> to the static analyzer">, MetaVarName<"<arg>">,
  Group<StaticAnalyzer_Group>;
def Xarch__ : JoinedAndSeparate<["-"], "Xarch_">, Flags<[NoXarchOption]>;
def Xarch_host : Separate<["-"], "Xarch_host">, Flags<[NoXarchOption]>,
  HelpText<"Pass <arg> to the CUDA/HIP host compilation">, MetaVarName<"<arg>">;
def Xarch_device : Separate<["-"], "Xarch_device">, Flags<[NoXarchOption]>,
  HelpText<"Pass <arg> to the CUDA/HIP device compilation">, MetaVarName<"<arg>">;
def Xassembler : Separate<["-"], "Xassembler">,
  HelpText<"Pass <arg> to the assembler">, MetaVarName<"<arg>">,
  Group<CompileOnly_Group>;
def Xclang : Separate<["-"], "Xclang">,
  HelpText<"Pass <arg> to clang -cc1">, MetaVarName<"<arg>">,
  Flags<[NoXarchOption, CoreOption]>, Group<CompileOnly_Group>;
def : Joined<["-"], "Xclang=">, Group<CompileOnly_Group>, Flags<[NoXarchOption, CoreOption]>, Alias<Xclang>,
  HelpText<"Alias for -Xclang">, MetaVarName<"<arg>">;
def Xcuda_fatbinary : Separate<["-"], "Xcuda-fatbinary">,
  HelpText<"Pass <arg> to fatbinary invocation">, MetaVarName<"<arg>">;
def Xcuda_ptxas : Separate<["-"], "Xcuda-ptxas">,
  HelpText<"Pass <arg> to the ptxas assembler">, MetaVarName<"<arg>">;
def Xopenmp_target : Separate<["-"], "Xopenmp-target">, Group<CompileOnly_Group>,
  HelpText<"Pass <arg> to the target offloading toolchain.">, MetaVarName<"<arg>">;
def Xopenmp_target_EQ : JoinedAndSeparate<["-"], "Xopenmp-target=">, Group<CompileOnly_Group>,
  HelpText<"Pass <arg> to the target offloading toolchain identified by <triple>.">,
  MetaVarName<"<triple> <arg>">;
def Xspirv_translator : Separate<["-"], "Xspirv-translator">,
  HelpText<"Pass <arg> to the LLVM IR to SPIR-V translation backend.">, MetaVarName<"<arg>">, Flags<[CoreOption, HelpHidden]>;
def Xspirv_translator_EQ : JoinedAndSeparate<["-"], "Xspirv-translator=">,
  HelpText<"Pass <arg> to the LLVM IR to SPIR-V translation backend identified by <triple>.">,
  MetaVarName<"<triple> <arg>">, Flags<[CoreOption, HelpHidden]>;
def Xsycl_backend : Separate<["-"], "Xsycl-target-backend">,
  HelpText<"Pass <arg> to the SYCL based target backend.">, MetaVarName<"<arg>">, Flags<[CoreOption]>;
def Xsycl_backend_EQ : JoinedAndSeparate<["-"], "Xsycl-target-backend=">,
  HelpText<"Pass <arg> to the SYCL based backend identified by <triple>.">,
  MetaVarName<"<triple> <arg>">, Flags<[CoreOption]>;
def Xsycl_frontend : Separate<["-"], "Xsycl-target-frontend">,
  HelpText<"Pass <arg> to the SYCL based target frontend.">, MetaVarName<"<arg>">, Flags<[CoreOption]>;
def Xsycl_frontend_EQ : JoinedAndSeparate<["-"], "Xsycl-target-frontend=">,
  HelpText<"Pass <arg> to the SYCL based target frontend identified by <triple>.">, Flags<[CoreOption]>,
  MetaVarName<"<triple> <arg>">;
def Xsycl_linker : Separate<["-"], "Xsycl-target-linker">,
  HelpText<"Pass <arg> to the SYCL based target linker.">, MetaVarName<"<arg>">, Flags<[CoreOption]>;
def Xsycl_linker_EQ : JoinedAndSeparate<["-"], "Xsycl-target-linker=">,
  HelpText<"Pass <arg> to the SYCL based target linker identified by <triple>.">,
  MetaVarName<"<triple> <arg>">, Flags<[CoreOption]>;
def Xs : Joined<["-"], "Xs">, HelpText<"Pass <arg> to the offline compiler, adding the option specifier '-' to the <arg>.">, MetaVarName<"<arg>">, Flags<[CoreOption]>;
def Xs_separate : Separate<["-"], "Xs">, HelpText<"Pass <arg> to the offline compiler.">, MetaVarName<"<arg>">, Flags<[CoreOption]>;
def z : Separate<["-"], "z">, Flags<[LinkerInput]>,
  HelpText<"Pass -z <arg> to the linker">, MetaVarName<"<arg>">,
  Group<Link_Group>;
def offload_link : Flag<["--"], "offload-link">, Group<Link_Group>,
  HelpText<"Use the new offloading linker to perform the link job.">;
def Xlinker : Separate<["-"], "Xlinker">, Flags<[LinkerInput, RenderAsInput]>,
  HelpText<"Pass <arg> to the linker">, MetaVarName<"<arg>">,
  Group<Link_Group>;
def Xoffload_linker : JoinedAndSeparate<["-"], "Xoffload-linker">,
  HelpText<"Pass <arg> to the offload linkers or the ones idenfied by -<triple>">,
  MetaVarName<"<triple> <arg>">, Group<Link_Group>;
def Xpreprocessor : Separate<["-"], "Xpreprocessor">, Group<Preprocessor_Group>,
  HelpText<"Pass <arg> to the preprocessor">, MetaVarName<"<arg>">;
def X_Flag : Flag<["-"], "X">, Group<Link_Group>;
// Used by some macOS projects. IgnoredGCCCompat is a misnomer since GCC doesn't allow it.
def : Flag<["-"], "Xparser">, IgnoredGCCCompat;
// FIXME -Xcompiler is misused by some ChromeOS packages. Remove it after a while.
def : Flag<["-"], "Xcompiler">, IgnoredGCCCompat;
def Z_Flag : Flag<["-"], "Z">, Group<Link_Group>;
def all__load : Flag<["-"], "all_load">;
def allowable__client : Separate<["-"], "allowable_client">;
def ansi : Flag<["-", "--"], "ansi">, Group<CompileOnly_Group>;
def arch__errors__fatal : Flag<["-"], "arch_errors_fatal">;
def arch : Separate<["-"], "arch">, Flags<[NoXarchOption]>;
def arch__only : Separate<["-"], "arch_only">;
def autocomplete : Joined<["--"], "autocomplete=">;
def bind__at__load : Flag<["-"], "bind_at_load">;
def bundle__loader : Separate<["-"], "bundle_loader">;
def bundle : Flag<["-"], "bundle">;
def b : JoinedOrSeparate<["-"], "b">, Flags<[LinkerInput]>,
  HelpText<"Pass -b <arg> to the linker on AIX">, MetaVarName<"<arg>">,
  Group<Link_Group>;
// OpenCL-only Options
def cl_opt_disable : Flag<["-"], "cl-opt-disable">, Group<opencl_Group>, Flags<[CC1Option]>,
  HelpText<"OpenCL only. This option disables all optimizations. By default optimizations are enabled.">;
def cl_strict_aliasing : Flag<["-"], "cl-strict-aliasing">, Group<opencl_Group>, Flags<[CC1Option]>,
  HelpText<"OpenCL only. This option is added for compatibility with OpenCL 1.0.">;
def cl_single_precision_constant : Flag<["-"], "cl-single-precision-constant">, Group<opencl_Group>, Flags<[CC1Option]>,
  HelpText<"OpenCL only. Treat double precision floating-point constant as single precision constant.">,
  MarshallingInfoFlag<LangOpts<"SinglePrecisionConstants">>;
def cl_finite_math_only : Flag<["-"], "cl-finite-math-only">, Group<opencl_Group>, Flags<[CC1Option]>,
  HelpText<"OpenCL only. Allow floating-point optimizations that assume arguments and results are not NaNs or +-Inf.">,
  MarshallingInfoFlag<LangOpts<"CLFiniteMathOnly">>;
def cl_kernel_arg_info : Flag<["-"], "cl-kernel-arg-info">, Group<opencl_Group>, Flags<[CC1Option]>,
  HelpText<"OpenCL only. Generate kernel argument metadata.">,
  MarshallingInfoFlag<CodeGenOpts<"EmitOpenCLArgMetadata">>;
def cl_unsafe_math_optimizations : Flag<["-"], "cl-unsafe-math-optimizations">, Group<opencl_Group>, Flags<[CC1Option]>,
  HelpText<"OpenCL only. Allow unsafe floating-point optimizations.  Also implies -cl-no-signed-zeros and -cl-mad-enable.">,
  MarshallingInfoFlag<LangOpts<"CLUnsafeMath">>;
def cl_fast_relaxed_math : Flag<["-"], "cl-fast-relaxed-math">, Group<opencl_Group>, Flags<[CC1Option]>,
  HelpText<"OpenCL only. Sets -cl-finite-math-only and -cl-unsafe-math-optimizations, and defines __FAST_RELAXED_MATH__.">,
  MarshallingInfoFlag<LangOpts<"FastRelaxedMath">>;
def cl_mad_enable : Flag<["-"], "cl-mad-enable">, Group<opencl_Group>, Flags<[CC1Option]>,
  HelpText<"OpenCL only. Allow use of less precise MAD computations in the generated binary.">,
  MarshallingInfoFlag<CodeGenOpts<"LessPreciseFPMAD">>,
  ImpliedByAnyOf<[cl_unsafe_math_optimizations.KeyPath, cl_fast_relaxed_math.KeyPath]>;
def cl_no_signed_zeros : Flag<["-"], "cl-no-signed-zeros">, Group<opencl_Group>, Flags<[CC1Option]>,
  HelpText<"OpenCL only. Allow use of less precise no signed zeros computations in the generated binary.">,
  MarshallingInfoFlag<LangOpts<"CLNoSignedZero">>;
def cl_std_EQ : Joined<["-"], "cl-std=">, Group<opencl_Group>, Flags<[CC1Option]>,
  HelpText<"OpenCL language standard to compile for.">,
  Values<"cl,CL,cl1.0,CL1.0,cl1.1,CL1.1,cl1.2,CL1.2,cl2.0,CL2.0,cl3.0,CL3.0,clc++,CLC++,clc++1.0,CLC++1.0,clc++2021,CLC++2021">;
def cl_denorms_are_zero : Flag<["-"], "cl-denorms-are-zero">, Group<opencl_Group>,
  HelpText<"OpenCL only. Allow denormals to be flushed to zero.">;
def cl_fp32_correctly_rounded_divide_sqrt : Flag<["-"], "cl-fp32-correctly-rounded-divide-sqrt">, Group<opencl_Group>, Flags<[CC1Option]>,
  HelpText<"OpenCL only. Specify that single precision floating-point divide and sqrt used in the program source are correctly rounded.">,
  MarshallingInfoFlag<CodeGenOpts<"OpenCLCorrectlyRoundedDivSqrt">>;
def cl_uniform_work_group_size : Flag<["-"], "cl-uniform-work-group-size">, Group<opencl_Group>, Flags<[CC1Option]>,
  HelpText<"OpenCL only. Defines that the global work-size be a multiple of the work-group size specified to clEnqueueNDRangeKernel">,
  MarshallingInfoFlag<CodeGenOpts<"UniformWGSize">>;
def cl_no_stdinc : Flag<["-"], "cl-no-stdinc">, Group<opencl_Group>,
  HelpText<"OpenCL only. Disables all standard includes containing non-native compiler types and functions.">;
def cl_ext_EQ : CommaJoined<["-"], "cl-ext=">, Group<opencl_Group>, Flags<[CC1Option]>,
  HelpText<"OpenCL only. Enable or disable OpenCL extensions/optional features. The argument is a comma-separated "
           "sequence of one or more extension names, each prefixed by '+' or '-'.">,
  MarshallingInfoStringVector<TargetOpts<"OpenCLExtensionsAsWritten">>;

def client__name : JoinedOrSeparate<["-"], "client_name">;
def combine : Flag<["-", "--"], "combine">, Flags<[NoXarchOption, Unsupported]>;
def compatibility__version : JoinedOrSeparate<["-"], "compatibility_version">;
def config : Joined<["--"], "config=">, Flags<[NoXarchOption, CoreOption]>, MetaVarName<"<file>">,
  HelpText<"Specify configuration file">;
def : Separate<["--"], "config">, Alias<config>;
def no_default_config : Flag<["--"], "no-default-config">, Flags<[NoXarchOption, CoreOption]>,
  HelpText<"Disable loading default configuration files">;
def config_system_dir_EQ : Joined<["--"], "config-system-dir=">, Flags<[NoXarchOption, CoreOption, HelpHidden]>,
  HelpText<"System directory for configuration files">;
def config_user_dir_EQ : Joined<["--"], "config-user-dir=">, Flags<[NoXarchOption, CoreOption, HelpHidden]>,
  HelpText<"User directory for configuration files">;
def coverage : Flag<["-", "--"], "coverage">, Group<Link_Group>, Flags<[CoreOption]>;
def cpp_precomp : Flag<["-"], "cpp-precomp">, Group<clang_ignored_f_Group>;
def current__version : JoinedOrSeparate<["-"], "current_version">;
def cxx_isystem : JoinedOrSeparate<["-"], "cxx-isystem">, Group<clang_i_Group>,
  HelpText<"Add directory to the C++ SYSTEM include search path">, Flags<[CC1Option]>,
  MetaVarName<"<directory>">;
def c : Flag<["-"], "c">, Flags<[NoXarchOption, FlangOption]>, Group<Action_Group>,
  HelpText<"Only run preprocess, compile, and assemble steps">;
defm convergent_functions : BoolFOption<"convergent-functions",
  LangOpts<"ConvergentFunctions">, DefaultFalse,
  NegFlag<SetFalse, [], "Assume all functions may be convergent.">,
  PosFlag<SetTrue, [CC1Option]>>;

def gpu_use_aux_triple_only : Flag<["--"], "gpu-use-aux-triple-only">,
  InternalDriverOpt, HelpText<"Prepare '-aux-triple' only without populating "
                              "'-aux-target-cpu' and '-aux-target-feature'.">;
def cuda_include_ptx_EQ : Joined<["--"], "cuda-include-ptx=">, Flags<[NoXarchOption]>,
  HelpText<"Include PTX for the following GPU architecture (e.g. sm_35) or 'all'. May be specified more than once.">;
def no_cuda_include_ptx_EQ : Joined<["--"], "no-cuda-include-ptx=">, Flags<[NoXarchOption]>,
  HelpText<"Do not include PTX for the following GPU architecture (e.g. sm_35) or 'all'. May be specified more than once.">;
def fno_bundle_offload_arch : Flag<["-"], "fno-bundle-offload-arch">, 
  HelpText<"Specify that the offload bundler should not identify a bundle with "
            "specific arch. For example, the bundle for `nvptx64-nvidia-cuda-sm_80` "
            "uses the bundle tag `nvptx64-nvidia-cuda` when used. "
            "This allows .o files to contain .bc bundles that are unspecific "
            "to a particular arch version.">;
def offload_arch_EQ : Joined<["--"], "offload-arch=">, Flags<[NoXarchOption]>,
  HelpText<"Specify an offloading device architecture for CUDA, HIP, or OpenMP. (e.g. sm_35). "
           "If 'native' is used the compiler will detect locally installed architectures. "
           "For HIP offloading, the device architecture can be followed by target ID features "
           "delimited by a colon (e.g. gfx908:xnack+:sramecc-). May be specified more than once.">;
def cuda_gpu_arch_EQ : Joined<["--"], "cuda-gpu-arch=">, Flags<[NoXarchOption, CoreOption]>,
  Alias<offload_arch_EQ>;
def cuda_feature_EQ : Joined<["--"], "cuda-feature=">, HelpText<"Manually specify the CUDA feature to use">;
def hip_link : Flag<["--"], "hip-link">,
  HelpText<"Link clang-offload-bundler bundles for HIP">;
def no_hip_rt: Flag<["-"], "no-hip-rt">,
  HelpText<"Do not link against HIP runtime libraries">;
def no_offload_arch_EQ : Joined<["--"], "no-offload-arch=">, Flags<[NoXarchOption]>,
  HelpText<"Remove CUDA/HIP offloading device architecture (e.g. sm_35, gfx906) from the list of devices to compile for. "
           "'all' resets the list to its default value.">;
def emit_static_lib : Flag<["--"], "emit-static-lib">,
  HelpText<"Enable linker job to emit a static library.">;
def no_cuda_gpu_arch_EQ : Joined<["--"], "no-cuda-gpu-arch=">, Flags<[NoXarchOption]>,
  Alias<no_offload_arch_EQ>;
def cuda_noopt_device_debug : Flag<["--"], "cuda-noopt-device-debug">,
  HelpText<"Enable device-side debug info generation. Disables ptxas optimizations.">;
def no_cuda_version_check : Flag<["--"], "no-cuda-version-check">,
  HelpText<"Don't error out if the detected version of the CUDA install is "
           "too low for the requested CUDA gpu architecture.">;
def no_cuda_noopt_device_debug : Flag<["--"], "no-cuda-noopt-device-debug">;
def cuda_path_EQ : Joined<["--"], "cuda-path=">, Flags<[CoreOption]>, Group<i_Group>,
  HelpText<"CUDA installation path">;
def cuda_path_ignore_env : Flag<["--"], "cuda-path-ignore-env">, Group<i_Group>,
  HelpText<"Ignore environment variables to detect CUDA installation">;
def ptxas_path_EQ : Joined<["--"], "ptxas-path=">, Group<i_Group>,
  HelpText<"Path to ptxas (used for compiling CUDA code)">;
def fgpu_flush_denormals_to_zero : Flag<["-"], "fgpu-flush-denormals-to-zero">,
  HelpText<"Flush denormal floating point values to zero in CUDA/HIP device mode.">;
def fno_gpu_flush_denormals_to_zero : Flag<["-"], "fno-gpu-flush-denormals-to-zero">;
def fcuda_flush_denormals_to_zero : Flag<["-"], "fcuda-flush-denormals-to-zero">,
  Alias<fgpu_flush_denormals_to_zero>;
def fno_cuda_flush_denormals_to_zero : Flag<["-"], "fno-cuda-flush-denormals-to-zero">,
  Alias<fno_gpu_flush_denormals_to_zero>;
defm gpu_rdc : BoolFOption<"gpu-rdc",
  LangOpts<"GPURelocatableDeviceCode">, DefaultFalse,
  PosFlag<SetTrue, [], "Generate relocatable device code, also known as separate compilation mode">,
  NegFlag<SetFalse, []>,
  BothFlags<[CC1Option]>>;
def : Flag<["-"], "fcuda-rdc">, Alias<fgpu_rdc>;
def : Flag<["-"], "fno-cuda-rdc">, Alias<fno_gpu_rdc>;
defm cuda_short_ptr : BoolFOption<"cuda-short-ptr",
  TargetOpts<"NVPTXUseShortPointers">, DefaultFalse,
  PosFlag<SetTrue, [CC1Option], "Use 32-bit pointers for accessing const/local/shared address spaces">,
  NegFlag<SetFalse>>;
defm cuda_prec_sqrt : BoolFOption<"cuda-prec-sqrt",
  TargetOpts<"NVVMCudaPrecSqrt">, DefaultFalse,
  PosFlag<SetTrue, [CC1Option], "Specify">,
  NegFlag<SetFalse, [], "Don't specify">,
  BothFlags<[], " that sqrt is correctly rounded (for CUDA devices)">>;
def fgpu_default_stream_EQ : Joined<["-"], "fgpu-default-stream=">,
  HelpText<"Specify default stream. The default value is 'legacy'. (HIP only)">,
  Flags<[CC1Option]>,
  Values<"legacy,per-thread">,
  NormalizedValuesScope<"LangOptions::GPUDefaultStreamKind">,
  NormalizedValues<["Legacy", "PerThread"]>,
  MarshallingInfoEnum<LangOpts<"GPUDefaultStream">, "Legacy">;
def rocm_path_EQ : Joined<["--"], "rocm-path=">, Group<i_Group>,
  HelpText<"ROCm installation path, used for finding and automatically linking required bitcode libraries.">;
def hip_path_EQ : Joined<["--"], "hip-path=">, Group<i_Group>,
  HelpText<"HIP runtime installation path, used for finding HIP version and adding HIP include path.">;
def amdgpu_arch_tool_EQ : Joined<["--"], "amdgpu-arch-tool=">, Group<i_Group>,
  HelpText<"Tool used for detecting AMD GPU arch in the system.">;
def nvptx_arch_tool_EQ : Joined<["--"], "nvptx-arch-tool=">, Group<i_Group>,
  HelpText<"Tool used for detecting NVIDIA GPU arch in the system.">;
def rocm_device_lib_path_EQ : Joined<["--"], "rocm-device-lib-path=">, Group<Link_Group>,
  HelpText<"ROCm device library path. Alternative to rocm-path.">;
def : Joined<["--"], "hip-device-lib-path=">, Alias<rocm_device_lib_path_EQ>;
def hip_device_lib_EQ : Joined<["--"], "hip-device-lib=">, Group<Link_Group>,
  HelpText<"HIP device library">;
def hip_version_EQ : Joined<["--"], "hip-version=">,
  HelpText<"HIP version in the format of major.minor.patch">;
def fhip_dump_offload_linker_script : Flag<["-"], "fhip-dump-offload-linker-script">,
  Group<f_Group>, Flags<[NoArgumentUnused, HelpHidden]>;
defm hip_new_launch_api : BoolFOption<"hip-new-launch-api",
  LangOpts<"HIPUseNewLaunchAPI">, DefaultFalse,
  PosFlag<SetTrue, [CC1Option], "Use">, NegFlag<SetFalse, [], "Don't use">,
  BothFlags<[], " new kernel launching API for HIP">>;
defm hip_fp32_correctly_rounded_divide_sqrt : BoolFOption<"hip-fp32-correctly-rounded-divide-sqrt",
  CodeGenOpts<"HIPCorrectlyRoundedDivSqrt">, DefaultTrue,
  PosFlag<SetTrue, [], "Specify">,
  NegFlag<SetFalse, [CC1Option], "Don't specify">,
  BothFlags<[], " that single precision floating-point divide and sqrt used in "
  "the program source are correctly rounded (HIP device compilation only)">>,
  ShouldParseIf<hip.KeyPath>;
defm hip_kernel_arg_name : BoolFOption<"hip-kernel-arg-name",
  CodeGenOpts<"HIPSaveKernelArgName">, DefaultFalse,
  PosFlag<SetTrue, [CC1Option], "Specify">,
  NegFlag<SetFalse, [], "Don't specify">,
  BothFlags<[], " that kernel argument names are preserved (HIP only)">>,
  ShouldParseIf<hip.KeyPath>;
def hipspv_pass_plugin_EQ : Joined<["--"], "hipspv-pass-plugin=">,
  Group<Link_Group>, MetaVarName<"<dsopath>">,
  HelpText<"path to a pass plugin for HIP to SPIR-V passes.">;
defm gpu_allow_device_init : BoolFOption<"gpu-allow-device-init",
  LangOpts<"GPUAllowDeviceInit">, DefaultFalse,
  PosFlag<SetTrue, [CC1Option], "Allow">, NegFlag<SetFalse, [], "Don't allow">,
  BothFlags<[], " device side init function in HIP (experimental)">>,
  ShouldParseIf<hip.KeyPath>;
defm gpu_defer_diag : BoolFOption<"gpu-defer-diag",
  LangOpts<"GPUDeferDiag">, DefaultFalse,
  PosFlag<SetTrue, [CC1Option], "Defer">, NegFlag<SetFalse, [], "Don't defer">,
  BothFlags<[], " host/device related diagnostic messages for CUDA/HIP">>;
defm gpu_exclude_wrong_side_overloads : BoolFOption<"gpu-exclude-wrong-side-overloads",
  LangOpts<"GPUExcludeWrongSideOverloads">, DefaultFalse,
  PosFlag<SetTrue, [CC1Option], "Always exclude wrong side overloads">,
  NegFlag<SetFalse, [], "Exclude wrong side overloads only if there are same side overloads">,
  BothFlags<[HelpHidden], " in overloading resolution for CUDA/HIP">>;
def gpu_max_threads_per_block_EQ : Joined<["--"], "gpu-max-threads-per-block=">,
  Flags<[CC1Option]>,
  HelpText<"Default max threads per block for kernel launch bounds for HIP">,
  MarshallingInfoInt<LangOpts<"GPUMaxThreadsPerBlock">, "1024">,
  ShouldParseIf<hip.KeyPath>;
def fgpu_inline_threshold_EQ : Joined<["-"], "fgpu-inline-threshold=">,
  Flags<[HelpHidden]>,
  HelpText<"Inline threshold for device compilation for CUDA/HIP">;
def gpu_instrument_lib_EQ : Joined<["--"], "gpu-instrument-lib=">,
  HelpText<"Instrument device library for HIP, which is a LLVM bitcode containing "
  "__cyg_profile_func_enter and __cyg_profile_func_exit">;
def fgpu_sanitize : Flag<["-"], "fgpu-sanitize">, Group<f_Group>,
  HelpText<"Enable sanitizer for AMDGPU target">;
def fno_gpu_sanitize : Flag<["-"], "fno-gpu-sanitize">, Group<f_Group>;
def gpu_bundle_output : Flag<["--"], "gpu-bundle-output">,
  Group<f_Group>, HelpText<"Bundle output files of HIP device compilation">;
def no_gpu_bundle_output : Flag<["--"], "no-gpu-bundle-output">,
  Group<f_Group>, HelpText<"Do not bundle output files of HIP device compilation">;
def cuid_EQ : Joined<["-"], "cuid=">, Flags<[CC1Option]>,
  HelpText<"An ID for compilation unit, which should be the same for the same "
           "compilation unit but different for different compilation units. "
           "It is used to externalize device-side static variables for single "
           "source offloading languages CUDA and HIP so that they can be "
           "accessed by the host code of the same compilation unit.">,
  MarshallingInfoString<LangOpts<"CUID">>;
def fuse_cuid_EQ : Joined<["-"], "fuse-cuid=">,
  HelpText<"Method to generate ID's for compilation units for single source "
           "offloading languages CUDA and HIP: 'hash' (ID's generated by hashing "
           "file path and command line options) | 'random' (ID's generated as "
           "random numbers) | 'none' (disabled). Default is 'hash'. This option "
           "will be overridden by option '-cuid=[ID]' if it is specified." >;
def libomptarget_amdgpu_bc_path_EQ : Joined<["--"], "libomptarget-amdgpu-bc-path=">, Group<i_Group>,
  HelpText<"Path to libomptarget-amdgcn bitcode library">;
def libomptarget_amdgcn_bc_path_EQ : Joined<["--"], "libomptarget-amdgcn-bc-path=">, Group<i_Group>,
  HelpText<"Path to libomptarget-amdgcn bitcode library">, Alias<libomptarget_amdgpu_bc_path_EQ>;
def libomptarget_nvptx_bc_path_EQ : Joined<["--"], "libomptarget-nvptx-bc-path=">, Group<i_Group>,
  HelpText<"Path to libomptarget-nvptx bitcode library">;
def dD : Flag<["-"], "dD">, Group<d_Group>, Flags<[CC1Option]>,
  HelpText<"Print macro definitions in -E mode in addition to normal output">;
def dI : Flag<["-"], "dI">, Group<d_Group>, Flags<[CC1Option]>,
  HelpText<"Print include directives in -E mode in addition to normal output">,
  MarshallingInfoFlag<PreprocessorOutputOpts<"ShowIncludeDirectives">>;
def dM : Flag<["-"], "dM">, Group<d_Group>, Flags<[CC1Option]>,
  HelpText<"Print macro definitions in -E mode instead of normal output">;
def dead__strip : Flag<["-"], "dead_strip">;
def dependency_file : Separate<["-"], "dependency-file">, Flags<[CC1Option]>,
  HelpText<"Filename (or -) to write dependency output to">,
  MarshallingInfoString<DependencyOutputOpts<"OutputFile">>;
def dependency_dot : Separate<["-"], "dependency-dot">, Flags<[CC1Option]>,
  HelpText<"Filename to write DOT-formatted header dependencies to">,
  MarshallingInfoString<DependencyOutputOpts<"DOTOutputFile">>;
def module_dependency_dir : Separate<["-"], "module-dependency-dir">,
  Flags<[CC1Option]>, HelpText<"Directory to dump module dependencies to">,
  MarshallingInfoString<DependencyOutputOpts<"ModuleDependencyOutputDir">>;
def dsym_dir : JoinedOrSeparate<["-"], "dsym-dir">,
  Flags<[NoXarchOption, RenderAsInput]>,
  HelpText<"Directory to output dSYM's (if any) to">, MetaVarName<"<dir>">;
// GCC style -dumpdir. We intentionally don't implement the less useful -dumpbase{,-ext}.
def dumpdir : Separate<["-"], "dumpdir">, Flags<[CC1Option]>,
  MetaVarName<"<dumppfx>">,
  HelpText<"Use <dumpfpx> as a prefix to form auxiliary and dump file names">;
def dumpmachine : Flag<["-"], "dumpmachine">;
def dumpspecs : Flag<["-"], "dumpspecs">, Flags<[Unsupported]>;
def dumpversion : Flag<["-"], "dumpversion">;
def dylib__file : Separate<["-"], "dylib_file">;
def dylinker__install__name : JoinedOrSeparate<["-"], "dylinker_install_name">;
def dylinker : Flag<["-"], "dylinker">;
def dynamiclib : Flag<["-"], "dynamiclib">;
def dynamic : Flag<["-"], "dynamic">, Flags<[NoArgumentUnused]>;
def d_Flag : Flag<["-"], "d">, Group<d_Group>;
def d_Joined : Joined<["-"], "d">, Group<d_Group>;
def emit_ast : Flag<["-"], "emit-ast">, Flags<[CoreOption]>,
  HelpText<"Emit Clang AST files for source inputs">;
def emit_llvm : Flag<["-"], "emit-llvm">, Flags<[CC1Option, FC1Option, FlangOption]>, Group<Action_Group>,
  HelpText<"Use the LLVM representation for assembler and object files">;
def emit_interface_stubs : Flag<["-"], "emit-interface-stubs">, Flags<[CC1Option]>, Group<Action_Group>,
  HelpText<"Generate Interface Stub Files.">;
def emit_merged_ifs : Flag<["-"], "emit-merged-ifs">,
  Flags<[CC1Option]>, Group<Action_Group>,
  HelpText<"Generate Interface Stub Files, emit merged text not binary.">;
def end_no_unused_arguments : Flag<["--"], "end-no-unused-arguments">, Flags<[CoreOption]>,
  HelpText<"Start emitting warnings for unused driver arguments">;
def interface_stub_version_EQ : JoinedOrSeparate<["-"], "interface-stub-version=">, Flags<[CC1Option]>;
def exported__symbols__list : Separate<["-"], "exported_symbols_list">;
def extract_api : Flag<["-"], "extract-api">, Flags<[CC1Option]>, Group<Action_Group>,
  HelpText<"Extract API information">;
def product_name_EQ: Joined<["--"], "product-name=">, Flags<[CC1Option]>,
  MarshallingInfoString<FrontendOpts<"ProductName">>;
def extract_api_ignores_EQ: CommaJoined<["--"], "extract-api-ignores=">, Flags<[CC1Option]>,
    HelpText<"Comma separated list of files containing a new line separated list of API symbols to ignore when extracting API information.">,
    MarshallingInfoStringVector<FrontendOpts<"ExtractAPIIgnoresFileList">>;
def e : JoinedOrSeparate<["-"], "e">, Flags<[LinkerInput]>, Group<Link_Group>;
def fmax_tokens_EQ : Joined<["-"], "fmax-tokens=">, Group<f_Group>, Flags<[CC1Option]>,
  HelpText<"Max total number of preprocessed tokens for -Wmax-tokens.">,
  MarshallingInfoInt<LangOpts<"MaxTokens">>;
def fPIC : Flag<["-"], "fPIC">, Group<f_Group>;
def fno_PIC : Flag<["-"], "fno-PIC">, Group<f_Group>;
def fPIE : Flag<["-"], "fPIE">, Group<f_Group>;
def fno_PIE : Flag<["-"], "fno-PIE">, Group<f_Group>;
defm access_control : BoolFOption<"access-control",
  LangOpts<"AccessControl">, DefaultTrue,
  NegFlag<SetFalse, [CC1Option], "Disable C++ access control">,
  PosFlag<SetTrue>>;
def falign_functions : Flag<["-"], "falign-functions">, Group<f_Group>;
def falign_functions_EQ : Joined<["-"], "falign-functions=">, Group<f_Group>;
def falign_loops_EQ : Joined<["-"], "falign-loops=">, Group<f_Group>, Flags<[CC1Option]>, MetaVarName<"<N>">,
  HelpText<"N must be a power of two. Align loops to the boundary">,
  MarshallingInfoInt<CodeGenOpts<"LoopAlignment">>;
def fno_align_functions: Flag<["-"], "fno-align-functions">, Group<f_Group>;
defm allow_editor_placeholders : BoolFOption<"allow-editor-placeholders",
  LangOpts<"AllowEditorPlaceholders">, DefaultFalse,
  PosFlag<SetTrue, [CC1Option], "Treat editor placeholders as valid source code">,
  NegFlag<SetFalse>>;
def fallow_unsupported : Flag<["-"], "fallow-unsupported">, Group<f_Group>;
def fapple_kext : Flag<["-"], "fapple-kext">, Group<f_Group>, Flags<[CC1Option]>,
  HelpText<"Use Apple's kernel extensions ABI">,
  MarshallingInfoFlag<LangOpts<"AppleKext">>;
def fstrict_flex_arrays_EQ : Joined<["-"], "fstrict-flex-arrays=">, Group<f_Group>,
  MetaVarName<"<n>">, Values<"0,1,2,3">,
  LangOpts<"StrictFlexArraysLevel">,
  Flags<[CC1Option]>,
  NormalizedValuesScope<"LangOptions::StrictFlexArraysLevelKind">,
  NormalizedValues<["Default", "OneZeroOrIncomplete", "ZeroOrIncomplete", "IncompleteOnly"]>,
  HelpText<"Enable optimizations based on the strict definition of flexible arrays">,
  MarshallingInfoEnum<LangOpts<"StrictFlexArraysLevel">, "Default">;
defm apple_pragma_pack : BoolFOption<"apple-pragma-pack",
  LangOpts<"ApplePragmaPack">, DefaultFalse,
  PosFlag<SetTrue, [CC1Option], "Enable Apple gcc-compatible #pragma pack handling">,
  NegFlag<SetFalse>>;
defm xl_pragma_pack : BoolFOption<"xl-pragma-pack",
  LangOpts<"XLPragmaPack">, DefaultFalse,
  PosFlag<SetTrue, [CC1Option], "Enable IBM XL #pragma pack handling">,
  NegFlag<SetFalse>>;
def shared_libsan : Flag<["-"], "shared-libsan">,
  HelpText<"Dynamically link the sanitizer runtime">;
def static_libsan : Flag<["-"], "static-libsan">,
  HelpText<"Statically link the sanitizer runtime (Not supported for ASan, TSan or UBSan on darwin)">;
def : Flag<["-"], "shared-libasan">, Alias<shared_libsan>;
def fasm : Flag<["-"], "fasm">, Group<f_Group>;

def fassume_sane_operator_new : Flag<["-"], "fassume-sane-operator-new">, Group<f_Group>;
def fastcp : Flag<["-"], "fastcp">, Group<f_Group>;
def fastf : Flag<["-"], "fastf">, Group<f_Group>;
def fast : Flag<["-"], "fast">, Group<f_Group>;
def fasynchronous_unwind_tables : Flag<["-"], "fasynchronous-unwind-tables">, Group<f_Group>;

defm double_square_bracket_attributes : BoolFOption<"double-square-bracket-attributes",
  LangOpts<"DoubleSquareBracketAttributes">, Default<!strconcat(cpp11.KeyPath, "||", c2x.KeyPath)>,
  PosFlag<SetTrue, [], "Enable">, NegFlag<SetFalse, [], "Disable">,
  BothFlags<[NoXarchOption, CC1Option], " '[[]]' attributes in all C and C++ language modes">>;

defm autolink : BoolFOption<"autolink",
  CodeGenOpts<"Autolink">, DefaultTrue,
  NegFlag<SetFalse, [CC1Option], "Disable generation of linker directives for automatic library linking">,
  PosFlag<SetTrue>>;

// In the future this option will be supported by other offloading
// languages and accept other values such as CPU/GPU architectures,
// offload kinds and target aliases.
def offload_EQ : CommaJoined<["--"], "offload=">, Flags<[NoXarchOption]>,
  HelpText<"Specify comma-separated list of offloading target triples (CUDA and HIP only)">;

// C++ Coroutines
defm coroutines : BoolFOption<"coroutines",
  LangOpts<"Coroutines">, Default<cpp20.KeyPath>,
  PosFlag<SetTrue, [CC1Option], "Enable support for the C++ Coroutines">,
  NegFlag<SetFalse>>;

defm coro_aligned_allocation : BoolFOption<"coro-aligned-allocation",
  LangOpts<"CoroAlignedAllocation">, DefaultFalse,
  PosFlag<SetTrue, [CC1Option], "Prefer aligned allocation for C++ Coroutines">,
  NegFlag<SetFalse>>;

defm experimental_library : BoolFOption<"experimental-library",
  LangOpts<"ExperimentalLibrary">, DefaultFalse,
  PosFlag<SetTrue, [CC1Option, CoreOption], "Control whether unstable and experimental library features are enabled. "
          "This option enables various library features that are either experimental (also known as TSes), or have been "
          "but are not stable yet in the selected Standard Library implementation. It is not recommended to use this option "
          "in production code, since neither ABI nor API stability are guaranteed. This is intended to provide a preview "
          "of features that will ship in the future for experimentation purposes">,
  NegFlag<SetFalse>>;

def fembed_offload_object_EQ : Joined<["-"], "fembed-offload-object=">,
  Group<f_Group>, Flags<[NoXarchOption, CC1Option, FC1Option]>,
  HelpText<"Embed Offloading device-side binary into host object file as a section.">,
  MarshallingInfoStringVector<CodeGenOpts<"OffloadObjects">>;
def fembed_bitcode_EQ : Joined<["-"], "fembed-bitcode=">,
    Group<f_Group>, Flags<[NoXarchOption, CC1Option, CC1AsOption]>, MetaVarName<"<option>">,
    HelpText<"Embed LLVM bitcode">,
    Values<"off,all,bitcode,marker">, NormalizedValuesScope<"CodeGenOptions">,
    NormalizedValues<["Embed_Off", "Embed_All", "Embed_Bitcode", "Embed_Marker"]>,
    MarshallingInfoEnum<CodeGenOpts<"EmbedBitcode">, "Embed_Off">;
def fembed_bitcode : Flag<["-"], "fembed-bitcode">, Group<f_Group>,
  Alias<fembed_bitcode_EQ>, AliasArgs<["all"]>,
  HelpText<"Embed LLVM IR bitcode as data">;
def fembed_bitcode_marker : Flag<["-"], "fembed-bitcode-marker">,
  Alias<fembed_bitcode_EQ>, AliasArgs<["marker"]>,
  HelpText<"Embed placeholder LLVM IR data as a marker">;
defm gnu_inline_asm : BoolFOption<"gnu-inline-asm",
  LangOpts<"GNUAsm">, DefaultTrue,
  NegFlag<SetFalse, [CC1Option], "Disable GNU style inline asm">, PosFlag<SetTrue>>;

def fprofile_sample_use : Flag<["-"], "fprofile-sample-use">, Group<f_Group>,
    Flags<[CoreOption]>;
def fno_profile_sample_use : Flag<["-"], "fno-profile-sample-use">, Group<f_Group>,
    Flags<[CoreOption]>;
def fprofile_sample_use_EQ : Joined<["-"], "fprofile-sample-use=">,
    Group<f_Group>, Flags<[NoXarchOption, CC1Option]>,
    HelpText<"Enable sample-based profile guided optimizations">,
    MarshallingInfoString<CodeGenOpts<"SampleProfileFile">>;
def fprofile_sample_accurate : Flag<["-"], "fprofile-sample-accurate">,
    Group<f_Group>, Flags<[NoXarchOption, CC1Option]>,
    HelpText<"Specifies that the sample profile is accurate">,
    DocBrief<[{Specifies that the sample profile is accurate. If the sample
               profile is accurate, callsites without profile samples are marked
               as cold. Otherwise, treat callsites without profile samples as if
               we have no profile}]>,
   MarshallingInfoFlag<CodeGenOpts<"ProfileSampleAccurate">>;
def fsample_profile_use_profi : Flag<["-"], "fsample-profile-use-profi">,
    Flags<[NoXarchOption, CC1Option]>, Group<f_Group>,
    HelpText<"Use profi to infer block and edge counts">,
    DocBrief<[{Infer block and edge counts. If the profiles have errors or missing
               blocks caused by sampling, profile inference (profi) can convert
               basic block counts to branch probabilites to fix them by extended
               and re-engineered classic MCMF (min-cost max-flow) approach.}]>;
def fno_profile_sample_accurate : Flag<["-"], "fno-profile-sample-accurate">,
  Group<f_Group>, Flags<[NoXarchOption]>;
def fauto_profile : Flag<["-"], "fauto-profile">, Group<f_Group>,
    Alias<fprofile_sample_use>;
def fno_auto_profile : Flag<["-"], "fno-auto-profile">, Group<f_Group>,
    Alias<fno_profile_sample_use>;
def fauto_profile_EQ : Joined<["-"], "fauto-profile=">,
    Alias<fprofile_sample_use_EQ>;
def fauto_profile_accurate : Flag<["-"], "fauto-profile-accurate">,
    Group<f_Group>, Alias<fprofile_sample_accurate>;
def fno_auto_profile_accurate : Flag<["-"], "fno-auto-profile-accurate">,
    Group<f_Group>, Alias<fno_profile_sample_accurate>;
def fdebug_compilation_dir_EQ : Joined<["-"], "fdebug-compilation-dir=">,
    Group<f_Group>, Flags<[CC1Option, CC1AsOption, CoreOption]>,
    HelpText<"The compilation directory to embed in the debug info">,
    MarshallingInfoString<CodeGenOpts<"DebugCompilationDir">>;
def fdebug_compilation_dir : Separate<["-"], "fdebug-compilation-dir">,
    Group<f_Group>, Flags<[CC1Option, CC1AsOption, CoreOption]>,
    Alias<fdebug_compilation_dir_EQ>;
def fcoverage_compilation_dir_EQ : Joined<["-"], "fcoverage-compilation-dir=">,
    Group<f_Group>, Flags<[CC1Option, CC1AsOption, CoreOption]>,
    HelpText<"The compilation directory to embed in the coverage mapping.">,
    MarshallingInfoString<CodeGenOpts<"CoverageCompilationDir">>;
def ffile_compilation_dir_EQ : Joined<["-"], "ffile-compilation-dir=">, Group<f_Group>,
    Flags<[CoreOption]>,
    HelpText<"The compilation directory to embed in the debug info and coverage mapping.">;
defm debug_info_for_profiling : BoolFOption<"debug-info-for-profiling",
  CodeGenOpts<"DebugInfoForProfiling">, DefaultFalse,
  PosFlag<SetTrue, [CC1Option], "Emit extra debug info to make sample profile more accurate">,
  NegFlag<SetFalse>>;
def fprofile_instr_generate : Flag<["-"], "fprofile-instr-generate">,
    Group<f_Group>, Flags<[CoreOption]>,
    HelpText<"Generate instrumented code to collect execution counts into default.profraw file (overridden by '=' form of option or LLVM_PROFILE_FILE env var)">;
def fprofile_instr_generate_EQ : Joined<["-"], "fprofile-instr-generate=">,
    Group<f_Group>, Flags<[CoreOption]>, MetaVarName<"<file>">,
    HelpText<"Generate instrumented code to collect execution counts into <file> (overridden by LLVM_PROFILE_FILE env var)">;
def fprofile_instr_use : Flag<["-"], "fprofile-instr-use">, Group<f_Group>,
    Flags<[CoreOption]>;
def fprofile_instr_use_EQ : Joined<["-"], "fprofile-instr-use=">,
    Group<f_Group>, Flags<[CoreOption]>,
    HelpText<"Use instrumentation data for profile-guided optimization">;
def fprofile_remapping_file_EQ : Joined<["-"], "fprofile-remapping-file=">,
    Group<f_Group>, Flags<[CC1Option, CoreOption]>, MetaVarName<"<file>">,
    HelpText<"Use the remappings described in <file> to match the profile data against names in the program">,
    MarshallingInfoString<CodeGenOpts<"ProfileRemappingFile">>;
defm coverage_mapping : BoolFOption<"coverage-mapping",
  CodeGenOpts<"CoverageMapping">, DefaultFalse,
  PosFlag<SetTrue, [CC1Option], "Generate coverage mapping to enable code coverage analysis">,
  NegFlag<SetFalse, [], "Disable code coverage analysis">, BothFlags<[CoreOption]>>;
def fprofile_generate : Flag<["-"], "fprofile-generate">,
    Group<f_Group>, Flags<[CoreOption]>,
    HelpText<"Generate instrumented code to collect execution counts into default.profraw (overridden by LLVM_PROFILE_FILE env var)">;
def fprofile_generate_EQ : Joined<["-"], "fprofile-generate=">,
    Group<f_Group>, Flags<[CoreOption]>, MetaVarName<"<directory>">,
    HelpText<"Generate instrumented code to collect execution counts into <directory>/default.profraw (overridden by LLVM_PROFILE_FILE env var)">;
def fcs_profile_generate : Flag<["-"], "fcs-profile-generate">,
    Group<f_Group>, Flags<[CoreOption]>,
    HelpText<"Generate instrumented code to collect context sensitive execution counts into default.profraw (overridden by LLVM_PROFILE_FILE env var)">;
def fcs_profile_generate_EQ : Joined<["-"], "fcs-profile-generate=">,
    Group<f_Group>, Flags<[CoreOption]>, MetaVarName<"<directory>">,
    HelpText<"Generate instrumented code to collect context sensitive execution counts into <directory>/default.profraw (overridden by LLVM_PROFILE_FILE env var)">;
def fprofile_use : Flag<["-"], "fprofile-use">, Group<f_Group>,
    Flags<[CoreOption]>, Alias<fprofile_instr_use>;
def fprofile_use_EQ : Joined<["-"], "fprofile-use=">,
    Group<f_Group>, Flags<[NoXarchOption, CoreOption]>,
    MetaVarName<"<pathname>">,
    HelpText<"Use instrumentation data for profile-guided optimization. If pathname is a directory, it reads from <pathname>/default.profdata. Otherwise, it reads from file <pathname>.">;
def fno_profile_instr_generate : Flag<["-"], "fno-profile-instr-generate">,
    Group<f_Group>, Flags<[CoreOption]>,
    HelpText<"Disable generation of profile instrumentation.">;
def fno_profile_generate : Flag<["-"], "fno-profile-generate">,
    Group<f_Group>, Flags<[CoreOption]>,
    HelpText<"Disable generation of profile instrumentation.">;
def fno_profile_instr_use : Flag<["-"], "fno-profile-instr-use">,
    Group<f_Group>, Flags<[CoreOption]>,
    HelpText<"Disable using instrumentation data for profile-guided optimization">;
def fno_profile_use : Flag<["-"], "fno-profile-use">,
    Alias<fno_profile_instr_use>;
def ftest_coverage : Flag<["-"], "ftest-coverage">, Group<f_Group>,
    HelpText<"Produce gcov notes files (*.gcno)">;
def fno_test_coverage : Flag<["-"], "fno-test-coverage">, Group<f_Group>;
def fprofile_arcs : Flag<["-"], "fprofile-arcs">, Group<f_Group>,
    HelpText<"Instrument code to produce gcov data files (*.gcda)">;
def fno_profile_arcs : Flag<["-"], "fno-profile-arcs">, Group<f_Group>;
def fprofile_filter_files_EQ : Joined<["-"], "fprofile-filter-files=">,
    Group<f_Group>, Flags<[CC1Option, CoreOption]>,
    HelpText<"Instrument only functions from files where names match any regex separated by a semi-colon">,
    MarshallingInfoString<CodeGenOpts<"ProfileFilterFiles">>;
def fprofile_exclude_files_EQ : Joined<["-"], "fprofile-exclude-files=">,
    Group<f_Group>, Flags<[CC1Option, CoreOption]>,
    HelpText<"Instrument only functions from files where names don't match all the regexes separated by a semi-colon">,
    MarshallingInfoString<CodeGenOpts<"ProfileExcludeFiles">>;
def fprofile_update_EQ : Joined<["-"], "fprofile-update=">,
    Group<f_Group>, Flags<[CC1Option, CoreOption]>, Values<"atomic,prefer-atomic,single">,
    MetaVarName<"<method>">, HelpText<"Set update method of profile counters">,
    MarshallingInfoFlag<CodeGenOpts<"AtomicProfileUpdate">>;
defm pseudo_probe_for_profiling : BoolFOption<"pseudo-probe-for-profiling",
  CodeGenOpts<"PseudoProbeForProfiling">, DefaultFalse,
  PosFlag<SetTrue, [], "Emit">, NegFlag<SetFalse, [], "Do not emit">,
  BothFlags<[NoXarchOption, CC1Option], " pseudo probes for sample profiling">>;
def forder_file_instrumentation : Flag<["-"], "forder-file-instrumentation">,
    Group<f_Group>, Flags<[CC1Option, CoreOption]>,
    HelpText<"Generate instrumented code to collect order file into default.profraw file (overridden by '=' form of option or LLVM_PROFILE_FILE env var)">;
def fprofile_list_EQ : Joined<["-"], "fprofile-list=">,
    Group<f_Group>, Flags<[CC1Option, CoreOption]>,
    HelpText<"Filename defining the list of functions/files to instrument">,
    MarshallingInfoStringVector<LangOpts<"ProfileListFiles">>;
def fprofile_function_groups : Joined<["-"], "fprofile-function-groups=">,
  Group<f_Group>, Flags<[CC1Option]>, MetaVarName<"<N>">,
  HelpText<"Partition functions into N groups and select only functions in group i to be instrumented using -fprofile-selected-function-group">,
  MarshallingInfoInt<CodeGenOpts<"ProfileTotalFunctionGroups">, "1">;
def fprofile_selected_function_group :
  Joined<["-"], "fprofile-selected-function-group=">, Group<f_Group>,
  Flags<[CC1Option]>, MetaVarName<"<i>">,
  HelpText<"Partition functions into N groups using -fprofile-function-groups and select only functions in group i to be instrumented. The valid range is 0 to N-1 inclusive">,
  MarshallingInfoInt<CodeGenOpts<"ProfileSelectedFunctionGroup">>;
def fswift_async_fp_EQ : Joined<["-"], "fswift-async-fp=">,
    Group<f_Group>, Flags<[CC1Option, CC1AsOption, CoreOption]>, MetaVarName<"<option>">,
    HelpText<"Control emission of Swift async extended frame info">,
    Values<"auto,always,never">,
    NormalizedValuesScope<"CodeGenOptions::SwiftAsyncFramePointerKind">,
    NormalizedValues<["Auto", "Always", "Never"]>,
    MarshallingInfoEnum<CodeGenOpts<"SwiftAsyncFramePointer">, "Always">;

defm addrsig : BoolFOption<"addrsig",
  CodeGenOpts<"Addrsig">, DefaultFalse,
  PosFlag<SetTrue, [CC1Option], "Emit">, NegFlag<SetFalse, [], "Don't emit">,
  BothFlags<[CoreOption], " an address-significance table">>;
defm blocks : OptInCC1FFlag<"blocks", "Enable the 'blocks' language feature", "", "", [CoreOption]>;
def fbootclasspath_EQ : Joined<["-"], "fbootclasspath=">, Group<f_Group>;
defm borland_extensions : BoolFOption<"borland-extensions",
  LangOpts<"Borland">, DefaultFalse,
  PosFlag<SetTrue, [CC1Option], "Accept non-standard constructs supported by the Borland compiler">,
  NegFlag<SetFalse>>;
def fbuiltin : Flag<["-"], "fbuiltin">, Group<f_Group>, Flags<[CoreOption]>;
def fbuiltin_module_map : Flag <["-"], "fbuiltin-module-map">, Group<f_Group>,
  Flags<[NoXarchOption]>, HelpText<"Load the clang builtins module map file.">;
defm caret_diagnostics : BoolFOption<"caret-diagnostics",
  DiagnosticOpts<"ShowCarets">, DefaultTrue,
  NegFlag<SetFalse, [CC1Option]>, PosFlag<SetTrue>>;
def fclang_abi_compat_EQ : Joined<["-"], "fclang-abi-compat=">, Group<f_clang_Group>,
  Flags<[CC1Option]>, MetaVarName<"<version>">, Values<"<major>.<minor>,latest">,
  HelpText<"Attempt to match the ABI of Clang <version>">;
def fclasspath_EQ : Joined<["-"], "fclasspath=">, Group<f_Group>;
def fcolor_diagnostics : Flag<["-"], "fcolor-diagnostics">, Group<f_Group>,
  Flags<[CoreOption, CC1Option, FlangOption, FC1Option]>,
  HelpText<"Enable colors in diagnostics">;
def fno_color_diagnostics : Flag<["-"], "fno-color-diagnostics">, Group<f_Group>,
  Flags<[CoreOption, FlangOption]>, HelpText<"Disable colors in diagnostics">;
def : Flag<["-"], "fdiagnostics-color">, Group<f_Group>, Flags<[CoreOption]>, Alias<fcolor_diagnostics>;
def : Flag<["-"], "fno-diagnostics-color">, Group<f_Group>, Flags<[CoreOption]>, Alias<fno_color_diagnostics>;
def fdiagnostics_color_EQ : Joined<["-"], "fdiagnostics-color=">, Group<f_Group>;
def fansi_escape_codes : Flag<["-"], "fansi-escape-codes">, Group<f_Group>,
  Flags<[CoreOption, CC1Option]>, HelpText<"Use ANSI escape codes for diagnostics">,
  MarshallingInfoFlag<DiagnosticOpts<"UseANSIEscapeCodes">>;
def fcomment_block_commands : CommaJoined<["-"], "fcomment-block-commands=">, Group<f_clang_Group>, Flags<[CC1Option]>,
  HelpText<"Treat each comma separated argument in <arg> as a documentation comment block command">,
  MetaVarName<"<arg>">, MarshallingInfoStringVector<LangOpts<"CommentOpts.BlockCommandNames">>;
def fparse_all_comments : Flag<["-"], "fparse-all-comments">, Group<f_clang_Group>, Flags<[CC1Option]>,
  MarshallingInfoFlag<LangOpts<"CommentOpts.ParseAllComments">>;
def frecord_command_line : Flag<["-"], "frecord-command-line">,
  Group<f_clang_Group>;
def fno_record_command_line : Flag<["-"], "fno-record-command-line">,
  Group<f_clang_Group>;
def : Flag<["-"], "frecord-gcc-switches">, Alias<frecord_command_line>;
def : Flag<["-"], "fno-record-gcc-switches">, Alias<fno_record_command_line>;
def fcommon : Flag<["-"], "fcommon">, Group<f_Group>,
  Flags<[CoreOption, CC1Option]>, HelpText<"Place uninitialized global variables in a common block">,
  MarshallingInfoNegativeFlag<CodeGenOpts<"NoCommon">>;
def fcompile_resource_EQ : Joined<["-"], "fcompile-resource=">, Group<f_Group>;
defm complete_member_pointers : BoolOption<"f", "complete-member-pointers",
  LangOpts<"CompleteMemberPointers">, DefaultFalse,
  PosFlag<SetTrue, [CC1Option], "Require">, NegFlag<SetFalse, [], "Do not require">,
  BothFlags<[CoreOption], " member pointer base types to be complete if they"
            " would be significant under the Microsoft ABI">>,
  Group<f_clang_Group>;
def fcf_runtime_abi_EQ : Joined<["-"], "fcf-runtime-abi=">, Group<f_Group>,
    Flags<[CC1Option]>, Values<"unspecified,standalone,objc,swift,swift-5.0,swift-4.2,swift-4.1">,
    NormalizedValuesScope<"LangOptions::CoreFoundationABI">,
    NormalizedValues<["ObjectiveC", "ObjectiveC", "ObjectiveC", "Swift5_0", "Swift5_0", "Swift4_2", "Swift4_1"]>,
    MarshallingInfoEnum<LangOpts<"CFRuntime">, "ObjectiveC">;
defm constant_cfstrings : BoolFOption<"constant-cfstrings",
  LangOpts<"NoConstantCFStrings">, DefaultFalse,
  NegFlag<SetTrue, [CC1Option], "Disable creation of CodeFoundation-type constant strings">,
  PosFlag<SetFalse>>;
def fconstant_string_class_EQ : Joined<["-"], "fconstant-string-class=">, Group<f_Group>;
def fconstexpr_depth_EQ : Joined<["-"], "fconstexpr-depth=">, Group<f_Group>;
def fconstexpr_steps_EQ : Joined<["-"], "fconstexpr-steps=">, Group<f_Group>;
def fexperimental_new_constant_interpreter : Flag<["-"], "fexperimental-new-constant-interpreter">, Group<f_Group>,
  HelpText<"Enable the experimental new constant interpreter">, Flags<[CC1Option]>,
  MarshallingInfoFlag<LangOpts<"EnableNewConstInterp">>;
def fconstexpr_backtrace_limit_EQ : Joined<["-"], "fconstexpr-backtrace-limit=">,
                                    Group<f_Group>;
def fcrash_diagnostics_EQ : Joined<["-"], "fcrash-diagnostics=">, Group<f_clang_Group>, Flags<[NoArgumentUnused, CoreOption]>,
  HelpText<"Set level of crash diagnostic reporting, (option: off, compiler, all)">;
def fcrash_diagnostics : Flag<["-"], "fcrash-diagnostics">, Group<f_clang_Group>, Flags<[NoArgumentUnused, CoreOption]>,
  HelpText<"Enable crash diagnostic reporting (default)">, Alias<fcrash_diagnostics_EQ>, AliasArgs<["compiler"]>;
def fno_crash_diagnostics : Flag<["-"], "fno-crash-diagnostics">, Group<f_clang_Group>, Flags<[NoArgumentUnused, CoreOption]>,
  Alias<gen_reproducer_eq>, AliasArgs<["off"]>,
  HelpText<"Disable auto-generation of preprocessed source files and a script for reproduction during a clang crash">;
def fcrash_diagnostics_dir : Joined<["-"], "fcrash-diagnostics-dir=">,
  Group<f_clang_Group>, Flags<[NoArgumentUnused, CoreOption]>,
  HelpText<"Put crash-report files in <dir>">, MetaVarName<"<dir>">;
def fcreate_profile : Flag<["-"], "fcreate-profile">, Group<f_Group>;
defm cxx_exceptions: BoolFOption<"cxx-exceptions",
  LangOpts<"CXXExceptions">, DefaultFalse,
  PosFlag<SetTrue, [CC1Option], "Enable C++ exceptions">, NegFlag<SetFalse>>;
defm async_exceptions: BoolFOption<"async-exceptions",
  LangOpts<"EHAsynch">, DefaultFalse,
  PosFlag<SetTrue, [CC1Option], "Enable EH Asynchronous exceptions">, NegFlag<SetFalse>>;
defm cxx_modules : BoolFOption<"cxx-modules",
  LangOpts<"CPlusPlusModules">, Default<cpp20.KeyPath>,
  NegFlag<SetFalse, [CC1Option], "Disable">, PosFlag<SetTrue, [], "Enable">,
  BothFlags<[NoXarchOption], " modules for C++">>,
  ShouldParseIf<cplusplus.KeyPath>;
def fdebug_pass_arguments : Flag<["-"], "fdebug-pass-arguments">, Group<f_Group>;
def fdebug_pass_structure : Flag<["-"], "fdebug-pass-structure">, Group<f_Group>;
def fdepfile_entry : Joined<["-"], "fdepfile-entry=">,
    Group<f_clang_Group>, Flags<[CC1Option]>;
def fdiagnostics_fixit_info : Flag<["-"], "fdiagnostics-fixit-info">, Group<f_clang_Group>;
def fno_diagnostics_fixit_info : Flag<["-"], "fno-diagnostics-fixit-info">, Group<f_Group>,
  Flags<[CC1Option]>, HelpText<"Do not include fixit information in diagnostics">,
  MarshallingInfoNegativeFlag<DiagnosticOpts<"ShowFixits">>;
def fdiagnostics_parseable_fixits : Flag<["-"], "fdiagnostics-parseable-fixits">, Group<f_clang_Group>,
    Flags<[CoreOption, CC1Option]>, HelpText<"Print fix-its in machine parseable form">,
    MarshallingInfoFlag<DiagnosticOpts<"ShowParseableFixits">>;
def fdiagnostics_print_source_range_info : Flag<["-"], "fdiagnostics-print-source-range-info">,
    Group<f_clang_Group>,  Flags<[CC1Option]>,
    HelpText<"Print source range spans in numeric form">,
    MarshallingInfoFlag<DiagnosticOpts<"ShowSourceRanges">>;
defm diagnostics_show_hotness : BoolFOption<"diagnostics-show-hotness",
  CodeGenOpts<"DiagnosticsWithHotness">, DefaultFalse,
  PosFlag<SetTrue, [CC1Option], "Enable profile hotness information in diagnostic line">,
  NegFlag<SetFalse>>;
def fdiagnostics_hotness_threshold_EQ : Joined<["-"], "fdiagnostics-hotness-threshold=">,
    Group<f_Group>, Flags<[CC1Option]>, MetaVarName<"<value>">,
    HelpText<"Prevent optimization remarks from being output if they do not have at least this profile count. "
    "Use 'auto' to apply the threshold from profile summary">;
def fdiagnostics_misexpect_tolerance_EQ : Joined<["-"], "fdiagnostics-misexpect-tolerance=">,
    Group<f_Group>, Flags<[CC1Option]>, MetaVarName<"<value>">,
    HelpText<"Prevent misexpect diagnostics from being output if the profile counts are within N% of the expected. ">;
defm diagnostics_show_option : BoolFOption<"diagnostics-show-option",
    DiagnosticOpts<"ShowOptionNames">, DefaultTrue,
    NegFlag<SetFalse, [CC1Option]>, PosFlag<SetTrue, [], "Print option name with mappable diagnostics">>;
defm diagnostics_show_note_include_stack : BoolFOption<"diagnostics-show-note-include-stack",
    DiagnosticOpts<"ShowNoteIncludeStack">, DefaultFalse,
    PosFlag<SetTrue, [], "Display include stacks for diagnostic notes">,
    NegFlag<SetFalse>, BothFlags<[CC1Option]>>;
def fdiagnostics_format_EQ : Joined<["-"], "fdiagnostics-format=">, Group<f_clang_Group>;
def fdiagnostics_show_category_EQ : Joined<["-"], "fdiagnostics-show-category=">, Group<f_clang_Group>;
def fdiagnostics_show_template_tree : Flag<["-"], "fdiagnostics-show-template-tree">,
    Group<f_Group>, Flags<[CC1Option]>,
    HelpText<"Print a template comparison tree for differing templates">,
    MarshallingInfoFlag<DiagnosticOpts<"ShowTemplateTree">>;
defm safe_buffer_usage_suggestions : BoolFOption<"safe-buffer-usage-suggestions",
  DiagnosticOpts<"ShowSafeBufferUsageSuggestions">, DefaultFalse,
  PosFlag<SetTrue, [CC1Option],
          "Display suggestions to update code associated with -Wunsafe-buffer-usage warnings">,
  NegFlag<SetFalse>>;
def fdiscard_value_names : Flag<["-"], "fdiscard-value-names">, Group<f_clang_Group>,
  HelpText<"Discard value names in LLVM IR">, Flags<[NoXarchOption]>;
def fno_discard_value_names : Flag<["-"], "fno-discard-value-names">, Group<f_clang_Group>,
  HelpText<"Do not discard value names in LLVM IR">, Flags<[NoXarchOption]>;
defm dollars_in_identifiers : BoolFOption<"dollars-in-identifiers",
  LangOpts<"DollarIdents">, Default<!strconcat("!", asm_preprocessor.KeyPath)>,
  PosFlag<SetTrue, [], "Allow">, NegFlag<SetFalse, [], "Disallow">,
  BothFlags<[CC1Option], " '$' in identifiers">>;
def fdwarf2_cfi_asm : Flag<["-"], "fdwarf2-cfi-asm">, Group<clang_ignored_f_Group>;
def fno_dwarf2_cfi_asm : Flag<["-"], "fno-dwarf2-cfi-asm">, Group<clang_ignored_f_Group>;
defm dwarf_directory_asm : BoolFOption<"dwarf-directory-asm",
  CodeGenOpts<"NoDwarfDirectoryAsm">, DefaultFalse,
  NegFlag<SetTrue, [CC1Option]>, PosFlag<SetFalse>>;
defm elide_constructors : BoolFOption<"elide-constructors",
  LangOpts<"ElideConstructors">, DefaultTrue,
  NegFlag<SetFalse, [CC1Option], "Disable C++ copy constructor elision">,
  PosFlag<SetTrue>>;
def fno_elide_type : Flag<["-"], "fno-elide-type">, Group<f_Group>,
    Flags<[CC1Option]>,
    HelpText<"Do not elide types when printing diagnostics">,
    MarshallingInfoNegativeFlag<DiagnosticOpts<"ElideType">>;
def feliminate_unused_debug_symbols : Flag<["-"], "feliminate-unused-debug-symbols">, Group<f_Group>;
defm eliminate_unused_debug_types : OptOutCC1FFlag<"eliminate-unused-debug-types",
  "Do not emit ", "Emit ", " debug info for defined but unused types">;
def femit_all_decls : Flag<["-"], "femit-all-decls">, Group<f_Group>, Flags<[CC1Option]>,
  HelpText<"Emit all declarations, even if unused">,
  MarshallingInfoFlag<LangOpts<"EmitAllDecls">>;
defm emulated_tls : BoolFOption<"emulated-tls",
  CodeGenOpts<"EmulatedTLS">, DefaultFalse,
  PosFlag<SetTrue, [CC1Option], "Use emutls functions to access thread_local variables">,
  NegFlag<SetFalse>>;
def fencoding_EQ : Joined<["-"], "fencoding=">, Group<f_Group>;
def ferror_limit_EQ : Joined<["-"], "ferror-limit=">, Group<f_Group>, Flags<[CoreOption]>;
defm exceptions : BoolFOption<"exceptions",
  LangOpts<"Exceptions">, DefaultFalse,
  PosFlag<SetTrue, [CC1Option], "Enable">, NegFlag<SetFalse, [], "Disable">,
  BothFlags<[], " support for exception handling">>;
def fdwarf_exceptions : Flag<["-"], "fdwarf-exceptions">, Group<f_Group>,
  HelpText<"Use DWARF style exceptions">;
def fsjlj_exceptions : Flag<["-"], "fsjlj-exceptions">, Group<f_Group>,
  HelpText<"Use SjLj style exceptions">;
def fseh_exceptions : Flag<["-"], "fseh-exceptions">, Group<f_Group>,
  HelpText<"Use SEH style exceptions">;
def fwasm_exceptions : Flag<["-"], "fwasm-exceptions">, Group<f_Group>,
  HelpText<"Use WebAssembly style exceptions">;
def exception_model : Separate<["-"], "exception-model">,
  Flags<[CC1Option, NoDriverOption]>, HelpText<"The exception model">,
  Values<"dwarf,sjlj,seh,wasm">,
  NormalizedValuesScope<"LangOptions::ExceptionHandlingKind">,
  NormalizedValues<["DwarfCFI", "SjLj", "WinEH", "Wasm"]>,
  MarshallingInfoEnum<LangOpts<"ExceptionHandling">, "None">;
def exception_model_EQ : Joined<["-"], "exception-model=">,
  Flags<[CC1Option, NoDriverOption]>, Alias<exception_model>;
def fignore_exceptions : Flag<["-"], "fignore-exceptions">, Group<f_Group>, Flags<[CC1Option]>,
  HelpText<"Enable support for ignoring exception handling constructs">,
  MarshallingInfoFlag<LangOpts<"IgnoreExceptions">>;
def fexcess_precision_EQ : Joined<["-"], "fexcess-precision=">, Group<f_Group>,
  Flags<[CoreOption]>,
  HelpText<"Allows control over excess precision on targets where native "
  "support for the precision types is not available. By default, excess "
  "precision is used to calculate intermediate results following the "
  "rules specified in ISO C99.">,
  Values<"standard,fast,none">, NormalizedValuesScope<"LangOptions">,
  NormalizedValues<["FPP_Standard", "FPP_Fast", "FPP_None"]>;
def ffloat16_excess_precision_EQ : Joined<["-"], "ffloat16-excess-precision=">,
  Group<f_Group>, Flags<[CC1Option, NoDriverOption]>,
  HelpText<"Allows control over excess precision on targets where native "
  "support for Float16 precision types is not available. By default, excess "
  "precision is used to calculate intermediate results following the "
  "rules specified in ISO C99.">,
  Values<"standard,fast,none">, NormalizedValuesScope<"LangOptions">,
  NormalizedValues<["FPP_Standard", "FPP_Fast", "FPP_None"]>,
  MarshallingInfoEnum<LangOpts<"Float16ExcessPrecision">, "FPP_Standard">;
def fbfloat16_excess_precision_EQ : Joined<["-"], "fbfloat16-excess-precision=">,
  Group<f_Group>, Flags<[CC1Option, NoDriverOption]>,
  HelpText<"Allows control over excess precision on targets where native "
  "support for BFloat16 precision types is not available. By default, excess "
  "precision is used to calculate intermediate results following the "
  "rules specified in ISO C99.">,
  Values<"standard,fast,none">, NormalizedValuesScope<"LangOptions">,
  NormalizedValues<["FPP_Standard", "FPP_Fast", "FPP_None"]>,
  MarshallingInfoEnum<LangOpts<"BFloat16ExcessPrecision">, "FPP_Standard">;
def : Flag<["-"], "fexpensive-optimizations">, Group<clang_ignored_gcc_optimization_f_Group>;
def : Flag<["-"], "fno-expensive-optimizations">, Group<clang_ignored_gcc_optimization_f_Group>;
def fextdirs_EQ : Joined<["-"], "fextdirs=">, Group<f_Group>;
def : Flag<["-"], "fdefer-pop">, Group<clang_ignored_gcc_optimization_f_Group>;
def : Flag<["-"], "fno-defer-pop">, Group<clang_ignored_gcc_optimization_f_Group>;
def : Flag<["-"], "fextended-identifiers">, Group<clang_ignored_f_Group>;
def : Flag<["-"], "fno-extended-identifiers">, Group<f_Group>, Flags<[Unsupported]>;
def fhosted : Flag<["-"], "fhosted">, Group<f_Group>;
def fdenormal_fp_math_EQ : Joined<["-"], "fdenormal-fp-math=">, Group<f_Group>, Flags<[CC1Option]>;
def ffile_reproducible : Flag<["-"], "ffile-reproducible">, Group<f_Group>,
  Flags<[CoreOption, CC1Option]>,
  HelpText<"Use the target's platform-specific path separator character when "
           "expanding the __FILE__ macro">;
def fno_file_reproducible : Flag<["-"], "fno-file-reproducible">,
  Group<f_Group>, Flags<[CoreOption, CC1Option]>,
  HelpText<"Use the host's platform-specific path separator character when "
           "expanding the __FILE__ macro">;
def ffp_eval_method_EQ : Joined<["-"], "ffp-eval-method=">, Group<f_Group>, Flags<[CC1Option]>,
  HelpText<"Specifies the evaluation method to use for floating-point arithmetic.">,
  Values<"source,double,extended">, NormalizedValuesScope<"LangOptions">,
  NormalizedValues<["FEM_Source", "FEM_Double", "FEM_Extended"]>,
  MarshallingInfoEnum<LangOpts<"FPEvalMethod">, "FEM_UnsetOnCommandLine">;
def ffp_model_EQ : Joined<["-"], "ffp-model=">, Group<f_Group>, Flags<[NoXarchOption]>,
  HelpText<"Controls the semantics of floating-point calculations.">;
def ffp_exception_behavior_EQ : Joined<["-"], "ffp-exception-behavior=">, Group<f_Group>, Flags<[CC1Option]>,
  HelpText<"Specifies the exception behavior of floating-point operations.">,
  Values<"ignore,maytrap,strict">, NormalizedValuesScope<"LangOptions">,
  NormalizedValues<["FPE_Ignore", "FPE_MayTrap", "FPE_Strict"]>,
  MarshallingInfoEnum<LangOpts<"FPExceptionMode">, "FPE_Default">;
defm fast_math : BoolFOption<"fast-math",
  LangOpts<"FastMath">, DefaultFalse,
  PosFlag<SetTrue, [CC1Option, CoreOption, FC1Option, FlangOption], "Allow aggressive, lossy floating-point optimizations",
          [cl_fast_relaxed_math.KeyPath]>,
  NegFlag<SetFalse>>;
defm math_errno : BoolFOption<"math-errno",
  LangOpts<"MathErrno">, DefaultFalse,
  PosFlag<SetTrue, [CC1Option], "Require math functions to indicate errors by setting errno">,
  NegFlag<SetFalse>>,
  ShouldParseIf<!strconcat("!", open_cl.KeyPath)>;
def fextend_args_EQ : Joined<["-"], "fextend-arguments=">, Group<f_Group>,
  Flags<[CC1Option, NoArgumentUnused]>,
  HelpText<"Controls how scalar integer arguments are extended in calls "
           "to unprototyped and varargs functions">,
  Values<"32,64">,
  NormalizedValues<["ExtendTo32", "ExtendTo64"]>,
  NormalizedValuesScope<"LangOptions::ExtendArgsKind">,
  MarshallingInfoEnum<LangOpts<"ExtendIntArgs">,"ExtendTo32">;
def fbracket_depth_EQ : Joined<["-"], "fbracket-depth=">, Group<f_Group>, Flags<[CoreOption]>;
def fsignaling_math : Flag<["-"], "fsignaling-math">, Group<f_Group>;
def fno_signaling_math : Flag<["-"], "fno-signaling-math">, Group<f_Group>;
defm jump_tables : BoolFOption<"jump-tables",
  CodeGenOpts<"NoUseJumpTables">, DefaultFalse,
  NegFlag<SetTrue, [CC1Option], "Do not use">, PosFlag<SetFalse, [], "Use">,
  BothFlags<[], " jump tables for lowering switches">>;
defm force_enable_int128 : BoolFOption<"force-enable-int128",
  TargetOpts<"ForceEnableInt128">, DefaultFalse,
  PosFlag<SetTrue, [CC1Option], "Enable">, NegFlag<SetFalse, [], "Disable">,
  BothFlags<[], " support for int128_t type">>;
defm keep_static_consts : BoolFOption<"keep-static-consts",
  CodeGenOpts<"KeepStaticConsts">, DefaultFalse,
  PosFlag<SetTrue, [CC1Option], "Keep">, NegFlag<SetFalse, [], "Don't keep">,
  BothFlags<[NoXarchOption], " static const variables if unused">>;
defm fixed_point : BoolFOption<"fixed-point",
  LangOpts<"FixedPoint">, DefaultFalse,
  PosFlag<SetTrue, [CC1Option], "Enable">, NegFlag<SetFalse, [], "Disable">,
  BothFlags<[], " fixed point types">>, ShouldParseIf<!strconcat("!", cplusplus.KeyPath)>;
defm cxx_static_destructors : BoolFOption<"c++-static-destructors",
  LangOpts<"RegisterStaticDestructors">, DefaultTrue,
  NegFlag<SetFalse, [CC1Option], "Disable C++ static destructor registration">,
  PosFlag<SetTrue>>;
def fsymbol_partition_EQ : Joined<["-"], "fsymbol-partition=">, Group<f_Group>,
  Flags<[CC1Option]>, MarshallingInfoString<CodeGenOpts<"SymbolPartition">>;

defm memory_profile : OptInCC1FFlag<"memory-profile", "Enable", "Disable", " heap memory profiling">;
def fmemory_profile_EQ : Joined<["-"], "fmemory-profile=">,
    Group<f_Group>, Flags<[CC1Option]>, MetaVarName<"<directory>">,
    HelpText<"Enable heap memory profiling and dump results into <directory>">;

// Begin sanitizer flags. These should all be core options exposed in all driver
// modes.
let Flags = [CC1Option, CoreOption] in {

def fsanitize_EQ : CommaJoined<["-"], "fsanitize=">, Group<f_clang_Group>,
                   MetaVarName<"<check>">,
                   HelpText<"Turn on runtime checks for various forms of undefined "
                            "or suspicious behavior. See user manual for available checks">;
def fno_sanitize_EQ : CommaJoined<["-"], "fno-sanitize=">, Group<f_clang_Group>,
                      Flags<[CoreOption, NoXarchOption]>;

def fsanitize_ignorelist_EQ : Joined<["-"], "fsanitize-ignorelist=">,
  Group<f_clang_Group>, HelpText<"Path to ignorelist file for sanitizers">;
def : Joined<["-"], "fsanitize-blacklist=">,
  Group<f_clang_Group>, Flags<[HelpHidden]>, Alias<fsanitize_ignorelist_EQ>,
  HelpText<"Alias for -fsanitize-ignorelist=">;

def fsanitize_system_ignorelist_EQ : Joined<["-"], "fsanitize-system-ignorelist=">,
  HelpText<"Path to system ignorelist file for sanitizers">, Flags<[CC1Option]>;

def fno_sanitize_ignorelist : Flag<["-"], "fno-sanitize-ignorelist">,
  Group<f_clang_Group>, HelpText<"Don't use ignorelist file for sanitizers">;
def : Flag<["-"], "fno-sanitize-blacklist">,
  Group<f_clang_Group>, Flags<[HelpHidden]>, Alias<fno_sanitize_ignorelist>;

def fsanitize_coverage : CommaJoined<["-"], "fsanitize-coverage=">,
  Group<f_clang_Group>,
  HelpText<"Specify the type of coverage instrumentation for Sanitizers">;
def fno_sanitize_coverage : CommaJoined<["-"], "fno-sanitize-coverage=">,
  Group<f_clang_Group>, Flags<[CoreOption, NoXarchOption]>,
  HelpText<"Disable features of coverage instrumentation for Sanitizers">,
  Values<"func,bb,edge,indirect-calls,trace-bb,trace-cmp,trace-div,trace-gep,"
         "8bit-counters,trace-pc,trace-pc-guard,no-prune,inline-8bit-counters,"
         "inline-bool-flag">;
def fsanitize_coverage_allowlist : Joined<["-"], "fsanitize-coverage-allowlist=">,
    Group<f_clang_Group>, Flags<[CoreOption, NoXarchOption]>,
    HelpText<"Restrict sanitizer coverage instrumentation exclusively to modules and functions that match the provided special case list, except the blocked ones">,
    MarshallingInfoStringVector<CodeGenOpts<"SanitizeCoverageAllowlistFiles">>;
def fsanitize_coverage_ignorelist : Joined<["-"], "fsanitize-coverage-ignorelist=">,
    Group<f_clang_Group>, Flags<[CoreOption, NoXarchOption]>,
    HelpText<"Disable sanitizer coverage instrumentation for modules and functions "
             "that match the provided special case list, even the allowed ones">,
    MarshallingInfoStringVector<CodeGenOpts<"SanitizeCoverageIgnorelistFiles">>;
def fexperimental_sanitize_metadata_EQ : CommaJoined<["-"], "fexperimental-sanitize-metadata=">,
  Group<f_Group>,
  HelpText<"Specify the type of metadata to emit for binary analysis sanitizers">;
def fno_experimental_sanitize_metadata_EQ : CommaJoined<["-"], "fno-experimental-sanitize-metadata=">,
  Group<f_Group>, Flags<[CoreOption]>,
  HelpText<"Disable emitting metadata for binary analysis sanitizers">;
def fexperimental_sanitize_metadata_ignorelist_EQ : Joined<["-"], "fexperimental-sanitize-metadata-ignorelist=">,
    Group<f_Group>, Flags<[CoreOption]>,
    HelpText<"Disable sanitizer metadata for modules and functions that match the provided special case list">,
    MarshallingInfoStringVector<CodeGenOpts<"SanitizeMetadataIgnorelistFiles">>;
def fsanitize_memory_track_origins_EQ : Joined<["-"], "fsanitize-memory-track-origins=">,
                                        Group<f_clang_Group>,
                                        HelpText<"Enable origins tracking in MemorySanitizer">,
                                        MarshallingInfoInt<CodeGenOpts<"SanitizeMemoryTrackOrigins">>;
def fsanitize_memory_track_origins : Flag<["-"], "fsanitize-memory-track-origins">,
                                     Group<f_clang_Group>,
                                     Alias<fsanitize_memory_track_origins_EQ>, AliasArgs<["2"]>,
                                     HelpText<"Enable origins tracking in MemorySanitizer">;
def fno_sanitize_memory_track_origins : Flag<["-"], "fno-sanitize-memory-track-origins">,
                                        Group<f_clang_Group>,
                                        Flags<[CoreOption, NoXarchOption]>,
                                        HelpText<"Disable origins tracking in MemorySanitizer">;
def fsanitize_address_outline_instrumentation : Flag<["-"], "fsanitize-address-outline-instrumentation">,
                                                Group<f_clang_Group>,
                                                HelpText<"Always generate function calls for address sanitizer instrumentation">;
def fno_sanitize_address_outline_instrumentation : Flag<["-"], "fno-sanitize-address-outline-instrumentation">,
                                                   Group<f_clang_Group>,
                                                   HelpText<"Use default code inlining logic for the address sanitizer">;
defm sanitize_stable_abi
  : OptInCC1FFlag<"sanitize-stable-abi", "Stable  ", "Conventional ",
    "ABI instrumentation for sanitizer runtime. Default: Conventional">;

def fsanitize_memtag_mode_EQ : Joined<["-"], "fsanitize-memtag-mode=">,
                                        Group<f_clang_Group>,
                                        HelpText<"Set default MTE mode to 'sync' (default) or 'async'">;
def fsanitize_hwaddress_experimental_aliasing
  : Flag<["-"], "fsanitize-hwaddress-experimental-aliasing">,
    Group<f_clang_Group>,
    HelpText<"Enable aliasing mode in HWAddressSanitizer">;
def fno_sanitize_hwaddress_experimental_aliasing
  : Flag<["-"], "fno-sanitize-hwaddress-experimental-aliasing">,
    Group<f_clang_Group>, Flags<[CoreOption, NoXarchOption]>,
    HelpText<"Disable aliasing mode in HWAddressSanitizer">;
defm sanitize_memory_use_after_dtor : BoolOption<"f", "sanitize-memory-use-after-dtor",
  CodeGenOpts<"SanitizeMemoryUseAfterDtor">, DefaultFalse,
  PosFlag<SetTrue, [CC1Option], "Enable">, NegFlag<SetFalse, [], "Disable">,
  BothFlags<[], " use-after-destroy detection in MemorySanitizer">>,
  Group<f_clang_Group>;
def fsanitize_address_field_padding : Joined<["-"], "fsanitize-address-field-padding=">,
                                        Group<f_clang_Group>,
                                        HelpText<"Level of field padding for AddressSanitizer">,
                                        MarshallingInfoInt<LangOpts<"SanitizeAddressFieldPadding">>;
defm sanitize_address_use_after_scope : BoolOption<"f", "sanitize-address-use-after-scope",
  CodeGenOpts<"SanitizeAddressUseAfterScope">, DefaultFalse,
  PosFlag<SetTrue, [], "Enable">, NegFlag<SetFalse, [CoreOption, NoXarchOption], "Disable">,
  BothFlags<[], " use-after-scope detection in AddressSanitizer">>,
  Group<f_clang_Group>;
def sanitize_address_use_after_return_EQ
  : Joined<["-"], "fsanitize-address-use-after-return=">,
    MetaVarName<"<mode>">,
    Flags<[CC1Option]>,
    HelpText<"Select the mode of detecting stack use-after-return in AddressSanitizer">,
    Group<f_clang_Group>,
    Values<"never,runtime,always">,
    NormalizedValuesScope<"llvm::AsanDetectStackUseAfterReturnMode">,
    NormalizedValues<["Never", "Runtime", "Always"]>,
    MarshallingInfoEnum<CodeGenOpts<"SanitizeAddressUseAfterReturn">, "Runtime">;
defm sanitize_address_poison_custom_array_cookie : BoolOption<"f", "sanitize-address-poison-custom-array-cookie",
  CodeGenOpts<"SanitizeAddressPoisonCustomArrayCookie">, DefaultFalse,
  PosFlag<SetTrue, [], "Enable">, NegFlag<SetFalse, [], "Disable">,
  BothFlags<[], " poisoning array cookies when using custom operator new[] in AddressSanitizer">>,
  Group<f_clang_Group>;
defm sanitize_address_globals_dead_stripping : BoolOption<"f", "sanitize-address-globals-dead-stripping",
  CodeGenOpts<"SanitizeAddressGlobalsDeadStripping">, DefaultFalse,
  PosFlag<SetTrue, [], "Enable linker dead stripping of globals in AddressSanitizer">,
  NegFlag<SetFalse, [], "Disable linker dead stripping of globals in AddressSanitizer">>,
  Group<f_clang_Group>;
defm sanitize_address_use_odr_indicator : BoolOption<"f", "sanitize-address-use-odr-indicator",
  CodeGenOpts<"SanitizeAddressUseOdrIndicator">, DefaultTrue,
  PosFlag<SetTrue, [], "Enable ODR indicator globals to avoid false ODR violation"
            " reports in partially sanitized programs at the cost of an increase in binary size">,
  NegFlag<SetFalse, [], "Disable ODR indicator globals">>,
  Group<f_clang_Group>;
def sanitize_address_destructor_EQ
    : Joined<["-"], "fsanitize-address-destructor=">,
      Flags<[CC1Option]>,
      HelpText<"Set destructor type used in ASan instrumentation">,
      Group<f_clang_Group>,
      Values<"none,global">,
      NormalizedValuesScope<"llvm::AsanDtorKind">,
      NormalizedValues<["None", "Global"]>,
      MarshallingInfoEnum<CodeGenOpts<"SanitizeAddressDtor">, "Global">;
defm sanitize_memory_param_retval
    : BoolFOption<"sanitize-memory-param-retval",
        CodeGenOpts<"SanitizeMemoryParamRetval">,
        DefaultTrue,
        PosFlag<SetTrue, [CC1Option], "Enable">, NegFlag<SetFalse, [], "Disable">,
        BothFlags<[], " detection of uninitialized parameters and return values">>;
//// Note: This flag was introduced when it was necessary to distinguish between
//       ABI for correct codegen.  This is no longer needed, but the flag is
//       not removed since targeting either ABI will behave the same.
//       This way we cause no disturbance to existing scripts & code, and if we
//       want to use this flag in the future we will cause no disturbance then
//       either.
def fsanitize_hwaddress_abi_EQ
    : Joined<["-"], "fsanitize-hwaddress-abi=">,
      Group<f_clang_Group>,
      HelpText<"Select the HWAddressSanitizer ABI to target (interceptor or platform, default interceptor). This option is currently unused.">;
def fsanitize_recover_EQ : CommaJoined<["-"], "fsanitize-recover=">,
                           Group<f_clang_Group>,
                           HelpText<"Enable recovery for specified sanitizers">;
def fno_sanitize_recover_EQ : CommaJoined<["-"], "fno-sanitize-recover=">,
                              Group<f_clang_Group>, Flags<[CoreOption, NoXarchOption]>,
                              HelpText<"Disable recovery for specified sanitizers">;
def fsanitize_recover : Flag<["-"], "fsanitize-recover">, Group<f_clang_Group>,
                        Alias<fsanitize_recover_EQ>, AliasArgs<["all"]>;
def fno_sanitize_recover : Flag<["-"], "fno-sanitize-recover">,
                           Flags<[CoreOption, NoXarchOption]>, Group<f_clang_Group>,
                           Alias<fno_sanitize_recover_EQ>, AliasArgs<["all"]>;
def fsanitize_trap_EQ : CommaJoined<["-"], "fsanitize-trap=">, Group<f_clang_Group>,
                        HelpText<"Enable trapping for specified sanitizers">;
def fno_sanitize_trap_EQ : CommaJoined<["-"], "fno-sanitize-trap=">, Group<f_clang_Group>,
                           Flags<[CoreOption, NoXarchOption]>,
                           HelpText<"Disable trapping for specified sanitizers">;
def fsanitize_trap : Flag<["-"], "fsanitize-trap">, Group<f_clang_Group>,
                     Alias<fsanitize_trap_EQ>, AliasArgs<["all"]>,
                     HelpText<"Enable trapping for all sanitizers">;
def fno_sanitize_trap : Flag<["-"], "fno-sanitize-trap">, Group<f_clang_Group>,
                        Alias<fno_sanitize_trap_EQ>, AliasArgs<["all"]>,
                        Flags<[CoreOption, NoXarchOption]>,
                        HelpText<"Disable trapping for all sanitizers">;
def fsanitize_undefined_trap_on_error
    : Flag<["-"], "fsanitize-undefined-trap-on-error">, Group<f_clang_Group>,
      Alias<fsanitize_trap_EQ>, AliasArgs<["undefined"]>;
def fno_sanitize_undefined_trap_on_error
    : Flag<["-"], "fno-sanitize-undefined-trap-on-error">, Group<f_clang_Group>,
      Alias<fno_sanitize_trap_EQ>, AliasArgs<["undefined"]>;
defm sanitize_minimal_runtime : BoolOption<"f", "sanitize-minimal-runtime",
  CodeGenOpts<"SanitizeMinimalRuntime">, DefaultFalse,
  PosFlag<SetTrue>, NegFlag<SetFalse>>,
  Group<f_clang_Group>;
def fsanitize_link_runtime : Flag<["-"], "fsanitize-link-runtime">,
                           Group<f_clang_Group>;
def fno_sanitize_link_runtime : Flag<["-"], "fno-sanitize-link-runtime">,
                              Group<f_clang_Group>;
def fsanitize_link_cxx_runtime : Flag<["-"], "fsanitize-link-c++-runtime">,
                                 Group<f_clang_Group>;
def fno_sanitize_link_cxx_runtime : Flag<["-"], "fno-sanitize-link-c++-runtime">,
                                    Group<f_clang_Group>;
defm sanitize_cfi_cross_dso : BoolOption<"f", "sanitize-cfi-cross-dso",
  CodeGenOpts<"SanitizeCfiCrossDso">, DefaultFalse,
  PosFlag<SetTrue, [], "Enable">, NegFlag<SetFalse, [CoreOption, NoXarchOption], "Disable">,
  BothFlags<[], " control flow integrity (CFI) checks for cross-DSO calls.">>,
  Group<f_clang_Group>;
def fsanitize_cfi_icall_generalize_pointers : Flag<["-"], "fsanitize-cfi-icall-generalize-pointers">,
                                              Group<f_clang_Group>,
                                              HelpText<"Generalize pointers in CFI indirect call type signature checks">,
                                              MarshallingInfoFlag<CodeGenOpts<"SanitizeCfiICallGeneralizePointers">>;
def fsanitize_cfi_icall_normalize_integers : Flag<["-"], "fsanitize-cfi-icall-experimental-normalize-integers">,
                                             Group<f_clang_Group>,
                                             HelpText<"Normalize integers in CFI indirect call type signature checks">,
                                             MarshallingInfoFlag<CodeGenOpts<"SanitizeCfiICallNormalizeIntegers">>;
defm sanitize_cfi_canonical_jump_tables : BoolOption<"f", "sanitize-cfi-canonical-jump-tables",
  CodeGenOpts<"SanitizeCfiCanonicalJumpTables">, DefaultFalse,
  PosFlag<SetTrue, [], "Make">, NegFlag<SetFalse, [CoreOption, NoXarchOption], "Do not make">,
  BothFlags<[], " the jump table addresses canonical in the symbol table">>,
  Group<f_clang_Group>;
defm sanitize_stats : BoolOption<"f", "sanitize-stats",
  CodeGenOpts<"SanitizeStats">, DefaultFalse,
  PosFlag<SetTrue, [], "Enable">, NegFlag<SetFalse, [CoreOption, NoXarchOption], "Disable">,
  BothFlags<[], " sanitizer statistics gathering.">>,
  Group<f_clang_Group>;
def fsanitize_thread_memory_access : Flag<["-"], "fsanitize-thread-memory-access">,
                                     Group<f_clang_Group>,
                                     HelpText<"Enable memory access instrumentation in ThreadSanitizer (default)">;
def fno_sanitize_thread_memory_access : Flag<["-"], "fno-sanitize-thread-memory-access">,
                                        Group<f_clang_Group>,
                                        Flags<[CoreOption, NoXarchOption]>,
                                        HelpText<"Disable memory access instrumentation in ThreadSanitizer">;
def fsanitize_thread_func_entry_exit : Flag<["-"], "fsanitize-thread-func-entry-exit">,
                                       Group<f_clang_Group>,
                                       HelpText<"Enable function entry/exit instrumentation in ThreadSanitizer (default)">;
def fno_sanitize_thread_func_entry_exit : Flag<["-"], "fno-sanitize-thread-func-entry-exit">,
                                          Group<f_clang_Group>,
                                          Flags<[CoreOption, NoXarchOption]>,
                                          HelpText<"Disable function entry/exit instrumentation in ThreadSanitizer">;
def fsanitize_thread_atomics : Flag<["-"], "fsanitize-thread-atomics">,
                               Group<f_clang_Group>,
                               HelpText<"Enable atomic operations instrumentation in ThreadSanitizer (default)">;
def fno_sanitize_thread_atomics : Flag<["-"], "fno-sanitize-thread-atomics">,
                                  Group<f_clang_Group>,
                                  Flags<[CoreOption, NoXarchOption]>,
                                  HelpText<"Disable atomic operations instrumentation in ThreadSanitizer">;
def fsanitize_undefined_strip_path_components_EQ : Joined<["-"], "fsanitize-undefined-strip-path-components=">,
  Group<f_clang_Group>, MetaVarName<"<number>">,
  HelpText<"Strip (or keep only, if negative) a given number of path components "
           "when emitting check metadata.">,
  MarshallingInfoInt<CodeGenOpts<"EmitCheckPathComponentsToStrip">, "0", "int">;

} // end -f[no-]sanitize* flags

def funsafe_math_optimizations : Flag<["-"], "funsafe-math-optimizations">,
  Group<f_Group>, Flags<[CC1Option]>,
  HelpText<"Allow unsafe floating-point math optimizations which may decrease precision">,
  MarshallingInfoFlag<LangOpts<"UnsafeFPMath">>,
  ImpliedByAnyOf<[cl_unsafe_math_optimizations.KeyPath, ffast_math.KeyPath]>;
def fno_unsafe_math_optimizations : Flag<["-"], "fno-unsafe-math-optimizations">,
  Group<f_Group>;
def fassociative_math : Flag<["-"], "fassociative-math">, Group<f_Group>;
def fno_associative_math : Flag<["-"], "fno-associative-math">, Group<f_Group>;
defm reciprocal_math : BoolFOption<"reciprocal-math",
  LangOpts<"AllowRecip">, DefaultFalse,
  PosFlag<SetTrue, [CC1Option, FC1Option, FlangOption], "Allow division operations to be reassociated",
          [funsafe_math_optimizations.KeyPath]>,
  NegFlag<SetFalse>>;
defm approx_func : BoolFOption<"approx-func", LangOpts<"ApproxFunc">, DefaultFalse,
   PosFlag<SetTrue, [CC1Option, FC1Option, FlangOption], "Allow certain math function calls to be replaced "
           "with an approximately equivalent calculation",
           [funsafe_math_optimizations.KeyPath]>,
   NegFlag<SetFalse>>;
defm finite_math_only : BoolFOption<"finite-math-only",
  LangOpts<"FiniteMathOnly">, DefaultFalse,
  PosFlag<SetTrue, [CC1Option], "", [cl_finite_math_only.KeyPath, ffast_math.KeyPath]>,
  NegFlag<SetFalse>>;
defm signed_zeros : BoolFOption<"signed-zeros",
  LangOpts<"NoSignedZero">, DefaultFalse,
  NegFlag<SetTrue, [CC1Option, FC1Option, FlangOption], "Allow optimizations that ignore the sign of floating point zeros",
            [cl_no_signed_zeros.KeyPath, funsafe_math_optimizations.KeyPath]>,
  PosFlag<SetFalse>>;
def fhonor_nans : Flag<["-"], "fhonor-nans">, Group<f_Group>;
def fno_honor_nans : Flag<["-"], "fno-honor-nans">, Group<f_Group>;
def fhonor_infinities : Flag<["-"], "fhonor-infinities">, Group<f_Group>;
def fno_honor_infinities : Flag<["-"], "fno-honor-infinities">, Group<f_Group>;
// This option was originally misspelt "infinites" [sic].
def : Flag<["-"], "fhonor-infinites">, Alias<fhonor_infinities>;
def : Flag<["-"], "fno-honor-infinites">, Alias<fno_honor_infinities>;
def frounding_math : Flag<["-"], "frounding-math">, Group<f_Group>, Flags<[CC1Option]>,
  MarshallingInfoFlag<LangOpts<"RoundingMath">>,
  Normalizer<"makeFlagToValueNormalizer(llvm::RoundingMode::Dynamic)">;
def fno_rounding_math : Flag<["-"], "fno-rounding-math">, Group<f_Group>, Flags<[CC1Option]>;
def ftrapping_math : Flag<["-"], "ftrapping-math">, Group<f_Group>;
def fno_trapping_math : Flag<["-"], "fno-trapping-math">, Group<f_Group>;
def ffp_contract : Joined<["-"], "ffp-contract=">, Group<f_Group>,
  Flags<[CC1Option, FC1Option, FlangOption]>,
  DocBrief<"Form fused FP ops (e.g. FMAs):"
  " fast (fuses across statements disregarding pragmas)"
  " | on (only fuses in the same statement unless dictated by pragmas)"
  " | off (never fuses)"
  " | fast-honor-pragmas (fuses across statements unless dictated by pragmas)."
  " Default is 'fast' for CUDA, 'fast-honor-pragmas' for HIP, and 'on' otherwise.">,
  HelpText<"Form fused FP ops (e.g. FMAs)">,
  Values<"fast,on,off,fast-honor-pragmas">;

defm strict_float_cast_overflow : BoolFOption<"strict-float-cast-overflow",
  CodeGenOpts<"StrictFloatCastOverflow">, DefaultTrue,
  NegFlag<SetFalse, [CC1Option], "Relax language rules and try to match the behavior"
            " of the target's native float-to-int conversion instructions">,
  PosFlag<SetTrue, [], "Assume that overflowing float-to-int casts are undefined (default)">>;

defm protect_parens : BoolFOption<"protect-parens",
  LangOpts<"ProtectParens">, DefaultFalse,
  PosFlag<SetTrue, [CoreOption, CC1Option],
          "Determines whether the optimizer honors parentheses when "
          "floating-point expressions are evaluated">,
  NegFlag<SetFalse>>;

def ffor_scope : Flag<["-"], "ffor-scope">, Group<f_Group>;
def fno_for_scope : Flag<["-"], "fno-for-scope">, Group<f_Group>;

defm rewrite_imports : BoolFOption<"rewrite-imports",
  PreprocessorOutputOpts<"RewriteImports">, DefaultFalse,
  PosFlag<SetTrue, [CC1Option]>, NegFlag<SetFalse>>;
defm rewrite_includes : BoolFOption<"rewrite-includes",
  PreprocessorOutputOpts<"RewriteIncludes">, DefaultFalse,
  PosFlag<SetTrue, [CC1Option]>, NegFlag<SetFalse>>;

defm directives_only : OptInCC1FFlag<"directives-only", "">;

defm delete_null_pointer_checks : BoolFOption<"delete-null-pointer-checks",
  CodeGenOpts<"NullPointerIsValid">, DefaultFalse,
  NegFlag<SetTrue, [CC1Option], "Do not treat usage of null pointers as undefined behavior">,
  PosFlag<SetFalse, [], "Treat usage of null pointers as undefined behavior (default)">,
  BothFlags<[CoreOption]>>;

defm use_line_directives : BoolFOption<"use-line-directives",
  PreprocessorOutputOpts<"UseLineDirectives">, DefaultFalse,
  PosFlag<SetTrue, [CC1Option], "Use #line in preprocessed output">, NegFlag<SetFalse>>;
defm minimize_whitespace : BoolFOption<"minimize-whitespace",
  PreprocessorOutputOpts<"MinimizeWhitespace">, DefaultFalse,
  PosFlag<SetTrue, [CC1Option], "Minimize whitespace when emitting preprocessor output">, NegFlag<SetFalse>>;

def ffreestanding : Flag<["-"], "ffreestanding">, Group<f_Group>, Flags<[CC1Option]>,
  HelpText<"Assert that the compilation takes place in a freestanding environment">,
  MarshallingInfoFlag<LangOpts<"Freestanding">>;
def fgnuc_version_EQ : Joined<["-"], "fgnuc-version=">, Group<f_Group>,
  HelpText<"Sets various macros to claim compatibility with the given GCC version (default is 4.2.1)">,
  Flags<[CC1Option, CoreOption]>;
// We abuse '-f[no-]gnu-keywords' to force overriding all GNU-extension
// keywords. This behavior is provided by GCC's poorly named '-fasm' flag,
// while a subset (the non-C++ GNU keywords) is provided by GCC's
// '-fgnu-keywords'. Clang conflates the two for simplicity under the single
// name, as it doesn't seem a useful distinction.
defm gnu_keywords : BoolFOption<"gnu-keywords",
  LangOpts<"GNUKeywords">, Default<gnu_mode.KeyPath>,
  PosFlag<SetTrue, [], "Allow GNU-extension keywords regardless of language standard">,
  NegFlag<SetFalse>, BothFlags<[CC1Option]>>;
defm gnu89_inline : BoolFOption<"gnu89-inline",
  LangOpts<"GNUInline">, Default<!strconcat("!", c99.KeyPath, " && !", cplusplus.KeyPath)>,
  PosFlag<SetTrue, [CC1Option], "Use the gnu89 inline semantics">,
  NegFlag<SetFalse>>, ShouldParseIf<!strconcat("!", cplusplus.KeyPath)>;
def fgnu_runtime : Flag<["-"], "fgnu-runtime">, Group<f_Group>,
  HelpText<"Generate output compatible with the standard GNU Objective-C runtime">;
def fheinous_gnu_extensions : Flag<["-"], "fheinous-gnu-extensions">, Flags<[CC1Option]>,
  MarshallingInfoFlag<LangOpts<"HeinousExtensions">>;
def filelist : Separate<["-"], "filelist">, Flags<[LinkerInput]>,
               Group<Link_Group>;
def : Flag<["-"], "findirect-virtual-calls">, Alias<fapple_kext>;
def finline_functions : Flag<["-"], "finline-functions">, Group<f_clang_Group>, Flags<[CC1Option]>,
  HelpText<"Inline suitable functions">;
def finline_hint_functions: Flag<["-"], "finline-hint-functions">, Group<f_clang_Group>, Flags<[CC1Option]>,
  HelpText<"Inline functions which are (explicitly or implicitly) marked inline">;
def finline : Flag<["-"], "finline">, Group<clang_ignored_f_Group>;
def finline_max_stacksize_EQ
    : Joined<["-"], "finline-max-stacksize=">,
      Group<f_Group>, Flags<[CoreOption, CC1Option]>,
      HelpText<"Suppress inlining of functions whose stack size exceeds the given value">,
      MarshallingInfoInt<CodeGenOpts<"InlineMaxStackSize">, "UINT_MAX">;
defm jmc : BoolFOption<"jmc",
  CodeGenOpts<"JMCInstrument">, DefaultFalse,
  PosFlag<SetTrue, [CC1Option], "Enable just-my-code debugging">,
  NegFlag<SetFalse>>;
def fglobal_isel : Flag<["-"], "fglobal-isel">, Group<f_clang_Group>,
  HelpText<"Enables the global instruction selector">;
def fexperimental_isel : Flag<["-"], "fexperimental-isel">, Group<f_clang_Group>,
  Alias<fglobal_isel>;
def fexperimental_strict_floating_point : Flag<["-"], "fexperimental-strict-floating-point">,
  Group<f_clang_Group>, Flags<[CC1Option]>,
  HelpText<"Enables experimental strict floating point in LLVM.">,
  MarshallingInfoFlag<LangOpts<"ExpStrictFP">>;
def finput_charset_EQ : Joined<["-"], "finput-charset=">, Flags<[FlangOption, FC1Option]>, Group<f_Group>,
  HelpText<"Specify the default character set for source files">;
def fexec_charset_EQ : Joined<["-"], "fexec-charset=">, Group<f_Group>;
def finstrument_functions : Flag<["-"], "finstrument-functions">, Group<f_Group>, Flags<[CC1Option]>,
  HelpText<"Generate calls to instrument function entry and exit">,
  MarshallingInfoFlag<CodeGenOpts<"InstrumentFunctions">>;
def finstrument_functions_after_inlining : Flag<["-"], "finstrument-functions-after-inlining">, Group<f_Group>, Flags<[CC1Option]>,
  HelpText<"Like -finstrument-functions, but insert the calls after inlining">,
  MarshallingInfoFlag<CodeGenOpts<"InstrumentFunctionsAfterInlining">>;
def finstrument_function_entry_bare : Flag<["-"], "finstrument-function-entry-bare">, Group<f_Group>, Flags<[CC1Option]>,
  HelpText<"Instrument function entry only, after inlining, without arguments to the instrumentation call">,
  MarshallingInfoFlag<CodeGenOpts<"InstrumentFunctionEntryBare">>;
def fcf_protection_EQ : Joined<["-"], "fcf-protection=">, Flags<[CoreOption, CC1Option]>, Group<f_Group>,
  HelpText<"Instrument control-flow architecture protection">, Values<"return,branch,full,none">;
def fcf_protection : Flag<["-"], "fcf-protection">, Group<f_Group>, Flags<[CoreOption, CC1Option]>,
  Alias<fcf_protection_EQ>, AliasArgs<["full"]>,
  HelpText<"Enable cf-protection in 'full' mode">;
def mfunction_return_EQ : Joined<["-"], "mfunction-return=">,
  Group<m_Group>, Flags<[CoreOption, CC1Option]>,
  HelpText<"Replace returns with jumps to ``__x86_return_thunk`` (x86 only, error otherwise)">,
  Values<"keep,thunk-extern">,
  NormalizedValues<["Keep", "Extern"]>,
  NormalizedValuesScope<"llvm::FunctionReturnThunksKind">,
  MarshallingInfoEnum<CodeGenOpts<"FunctionReturnThunks">, "Keep">;
def mindirect_branch_cs_prefix : Flag<["-"], "mindirect-branch-cs-prefix">,
  Group<m_Group>, Flags<[CoreOption, CC1Option]>,
  HelpText<"Add cs prefix to call and jmp to indirect thunk">,
  MarshallingInfoFlag<CodeGenOpts<"IndirectBranchCSPrefix">>;

defm xray_instrument : BoolFOption<"xray-instrument",
  LangOpts<"XRayInstrument">, DefaultFalse,
  PosFlag<SetTrue, [CC1Option], "Generate XRay instrumentation sleds on function entry and exit">,
  NegFlag<SetFalse>>;

def fxray_instruction_threshold_EQ :
  Joined<["-"], "fxray-instruction-threshold=">,
  Group<f_Group>, Flags<[CC1Option]>,
  HelpText<"Sets the minimum function size to instrument with XRay">,
  MarshallingInfoInt<CodeGenOpts<"XRayInstructionThreshold">, "200">;

def fxray_always_instrument :
  Joined<["-"], "fxray-always-instrument=">,
  Group<f_Group>, Flags<[CC1Option]>,
  HelpText<"DEPRECATED: Filename defining the whitelist for imbuing the 'always instrument' XRay attribute.">,
  MarshallingInfoStringVector<LangOpts<"XRayAlwaysInstrumentFiles">>;
def fxray_never_instrument :
  Joined<["-"], "fxray-never-instrument=">,
  Group<f_Group>, Flags<[CC1Option]>,
  HelpText<"DEPRECATED: Filename defining the whitelist for imbuing the 'never instrument' XRay attribute.">,
  MarshallingInfoStringVector<LangOpts<"XRayNeverInstrumentFiles">>;
def fxray_attr_list :
  Joined<["-"], "fxray-attr-list=">,
  Group<f_Group>, Flags<[CC1Option]>,
  HelpText<"Filename defining the list of functions/types for imbuing XRay attributes.">,
  MarshallingInfoStringVector<LangOpts<"XRayAttrListFiles">>;
def fxray_modes :
  Joined<["-"], "fxray-modes=">,
  Group<f_Group>, Flags<[CC1Option]>,
  HelpText<"List of modes to link in by default into XRay instrumented binaries.">;

defm xray_always_emit_customevents : BoolFOption<"xray-always-emit-customevents",
  LangOpts<"XRayAlwaysEmitCustomEvents">, DefaultFalse,
  PosFlag<SetTrue, [CC1Option], "Always emit __xray_customevent(...) calls"
          " even if the containing function is not always instrumented">,
  NegFlag<SetFalse>>;

defm xray_always_emit_typedevents : BoolFOption<"xray-always-emit-typedevents",
  LangOpts<"XRayAlwaysEmitTypedEvents">, DefaultFalse,
  PosFlag<SetTrue, [CC1Option], "Always emit __xray_typedevent(...) calls"
          " even if the containing function is not always instrumented">,
  NegFlag<SetFalse>>;

defm xray_ignore_loops : BoolFOption<"xray-ignore-loops",
  CodeGenOpts<"XRayIgnoreLoops">, DefaultFalse,
  PosFlag<SetTrue, [CC1Option], "Don't instrument functions with loops"
          " unless they also meet the minimum function size">,
  NegFlag<SetFalse>>;

defm xray_function_index : BoolFOption<"xray-function-index",
  CodeGenOpts<"XRayOmitFunctionIndex">, DefaultTrue,
  NegFlag<SetFalse, [CC1Option], "Omit function index section at the"
          " expense of single-function patching performance">,
  PosFlag<SetTrue>>;

def fxray_link_deps : Flag<["-"], "fxray-link-deps">, Group<f_Group>,
  Flags<[CC1Option]>,
  HelpText<"Tells clang to add the link dependencies for XRay.">;
def fnoxray_link_deps : Flag<["-"], "fnoxray-link-deps">, Group<f_Group>,
  Flags<[CC1Option]>;

def fxray_instrumentation_bundle :
  Joined<["-"], "fxray-instrumentation-bundle=">,
  Group<f_Group>, Flags<[CC1Option]>,
  HelpText<"Select which XRay instrumentation points to emit. Options: all, none, function-entry, function-exit, function, custom. Default is 'all'.  'function' includes both 'function-entry' and 'function-exit'.">;

def fxray_function_groups :
  Joined<["-"], "fxray-function-groups=">,
  Group<f_Group>, Flags<[CC1Option]>,
  HelpText<"Only instrument 1 of N groups">,
  MarshallingInfoInt<CodeGenOpts<"XRayTotalFunctionGroups">, "1">;

def fxray_selected_function_group :
  Joined<["-"], "fxray-selected-function-group=">,
  Group<f_Group>, Flags<[CC1Option]>,
  HelpText<"When using -fxray-function-groups, select which group of functions to instrument. Valid range is 0 to fxray-function-groups - 1">,
  MarshallingInfoInt<CodeGenOpts<"XRaySelectedFunctionGroup">, "0">;


defm fine_grained_bitfield_accesses : BoolOption<"f", "fine-grained-bitfield-accesses",
  CodeGenOpts<"FineGrainedBitfieldAccesses">, DefaultFalse,
  PosFlag<SetTrue, [], "Use separate accesses for consecutive bitfield runs with legal widths and alignments.">,
  NegFlag<SetFalse, [], "Use large-integer access for consecutive bitfield runs.">,
  BothFlags<[CC1Option]>>,
  Group<f_clang_Group>;

def fexperimental_relative_cxx_abi_vtables :
  Flag<["-"], "fexperimental-relative-c++-abi-vtables">,
  Group<f_clang_Group>, Flags<[CC1Option]>,
  HelpText<"Use the experimental C++ class ABI for classes with virtual tables">;
def fno_experimental_relative_cxx_abi_vtables :
  Flag<["-"], "fno-experimental-relative-c++-abi-vtables">,
  Group<f_clang_Group>, Flags<[CC1Option]>,
  HelpText<"Do not use the experimental C++ class ABI for classes with virtual tables">;

def fcxx_abi_EQ : Joined<["-"], "fc++-abi=">,
                  Group<f_clang_Group>, Flags<[CC1Option]>,
                  HelpText<"C++ ABI to use. This will override the target C++ ABI.">;

def flat__namespace : Flag<["-"], "flat_namespace">;
def flax_vector_conversions_EQ : Joined<["-"], "flax-vector-conversions=">, Group<f_Group>,
  HelpText<"Enable implicit vector bit-casts">, Values<"none,integer,all">, Flags<[CC1Option]>,
  NormalizedValues<["LangOptions::LaxVectorConversionKind::None",
                    "LangOptions::LaxVectorConversionKind::Integer",
                    "LangOptions::LaxVectorConversionKind::All"]>,
  MarshallingInfoEnum<LangOpts<"LaxVectorConversions">,
                      open_cl.KeyPath #
                          " ? LangOptions::LaxVectorConversionKind::None" #
                          " : LangOptions::LaxVectorConversionKind::All">;
def flax_vector_conversions : Flag<["-"], "flax-vector-conversions">, Group<f_Group>,
  Alias<flax_vector_conversions_EQ>, AliasArgs<["integer"]>;
def flimited_precision_EQ : Joined<["-"], "flimited-precision=">, Group<f_Group>;
def fapple_link_rtlib : Flag<["-"], "fapple-link-rtlib">, Group<f_Group>,
  HelpText<"Force linking the clang builtins runtime library">;
def flto_EQ : Joined<["-"], "flto=">, Flags<[CoreOption, CC1Option, FC1Option, FlangOption]>, Group<f_Group>,
  HelpText<"Set LTO mode">, Values<"thin,full">;
def flto_EQ_jobserver : Flag<["-"], "flto=jobserver">, Group<f_Group>,
  Alias<flto_EQ>, AliasArgs<["full"]>, HelpText<"Enable LTO in 'full' mode">;
def flto_EQ_auto : Flag<["-"], "flto=auto">, Group<f_Group>,
  Alias<flto_EQ>, AliasArgs<["full"]>, HelpText<"Enable LTO in 'full' mode">;
def flto : Flag<["-"], "flto">, Flags<[CoreOption, CC1Option, FC1Option, FlangOption]>, Group<f_Group>,
  Alias<flto_EQ>, AliasArgs<["full"]>, HelpText<"Enable LTO in 'full' mode">;
def fno_lto : Flag<["-"], "fno-lto">, Flags<[CoreOption, CC1Option]>, Group<f_Group>,
  HelpText<"Disable LTO mode (default)">;
def foffload_lto_EQ : Joined<["-"], "foffload-lto=">, Flags<[CoreOption]>, Group<f_Group>,
  HelpText<"Set LTO mode for offload compilation">, Values<"thin,full">;
def foffload_lto : Flag<["-"], "foffload-lto">, Flags<[CoreOption]>, Group<f_Group>,
  Alias<foffload_lto_EQ>, AliasArgs<["full"]>, HelpText<"Enable LTO in 'full' mode for offload compilation">;
def fno_offload_lto : Flag<["-"], "fno-offload-lto">, Flags<[CoreOption]>, Group<f_Group>,
  HelpText<"Disable LTO mode (default) for offload compilation">;
def flto_jobs_EQ : Joined<["-"], "flto-jobs=">,
  Flags<[CC1Option]>, Group<f_Group>,
  HelpText<"Controls the backend parallelism of -flto=thin (default "
           "of 0 means the number of threads will be derived from "
           "the number of CPUs detected)">;
def fthinlto_index_EQ : Joined<["-"], "fthinlto-index=">,
  Flags<[CoreOption, CC1Option]>, Group<f_Group>,
  HelpText<"Perform ThinLTO importing using provided function summary index">;
def fthin_link_bitcode_EQ : Joined<["-"], "fthin-link-bitcode=">,
  Flags<[CoreOption, CC1Option]>, Group<f_Group>,
  HelpText<"Write minimized bitcode to <file> for the ThinLTO thin link only">,
  MarshallingInfoString<CodeGenOpts<"ThinLinkBitcodeFile">>;
def fmacro_backtrace_limit_EQ : Joined<["-"], "fmacro-backtrace-limit=">,
                                Group<f_Group>, Flags<[NoXarchOption, CoreOption]>;
defm merge_all_constants : BoolFOption<"merge-all-constants",
  CodeGenOpts<"MergeAllConstants">, DefaultFalse,
  PosFlag<SetTrue, [CC1Option, CoreOption], "Allow">, NegFlag<SetFalse, [], "Disallow">,
  BothFlags<[], " merging of constants">>;
def fmessage_length_EQ : Joined<["-"], "fmessage-length=">, Group<f_Group>, Flags<[CC1Option]>,
  HelpText<"Format message diagnostics so that they fit within N columns">,
  MarshallingInfoInt<DiagnosticOpts<"MessageLength">>;
def frandomize_layout_seed_EQ : Joined<["-"], "frandomize-layout-seed=">,
  MetaVarName<"<seed>">, Group<f_clang_Group>, Flags<[CC1Option]>,
  HelpText<"The seed used by the randomize structure layout feature">;
def frandomize_layout_seed_file_EQ : Joined<["-"], "frandomize-layout-seed-file=">,
  MetaVarName<"<file>">, Group<f_clang_Group>, Flags<[CC1Option]>,
  HelpText<"File holding the seed used by the randomize structure layout feature">;
def fms_compatibility : Flag<["-"], "fms-compatibility">, Group<f_Group>, Flags<[CC1Option, CoreOption]>,
  HelpText<"Enable full Microsoft Visual C++ compatibility">,
  MarshallingInfoFlag<LangOpts<"MSVCCompat">>;
def fms_extensions : Flag<["-"], "fms-extensions">, Group<f_Group>, Flags<[CC1Option, CoreOption]>,
  HelpText<"Accept some non-standard constructs supported by the Microsoft compiler">,
  MarshallingInfoFlag<LangOpts<"MicrosoftExt">>, ImpliedByAnyOf<[fms_compatibility.KeyPath]>;
defm asm_blocks : BoolFOption<"asm-blocks",
  LangOpts<"AsmBlocks">, Default<fms_extensions.KeyPath>,
  PosFlag<SetTrue, [CC1Option]>, NegFlag<SetFalse>>;
def fms_volatile : Flag<["-"], "fms-volatile">, Group<f_Group>, Flags<[CC1Option]>,
  MarshallingInfoFlag<LangOpts<"MSVolatile">>;
def fmsc_version : Joined<["-"], "fmsc-version=">, Group<f_Group>, Flags<[NoXarchOption, CoreOption]>,
  HelpText<"Microsoft compiler version number to report in _MSC_VER (0 = don't define it (default))">;
def fms_compatibility_version
    : Joined<["-"], "fms-compatibility-version=">,
      Group<f_Group>,
      Flags<[ CC1Option, CoreOption ]>,
      HelpText<"Dot-separated value representing the Microsoft compiler "
               "version number to report in _MSC_VER (0 = don't define it "
               "(default))">;
def fms_runtime_lib_EQ : Joined<["-"], "fms-runtime-lib=">, Group<f_Group>,
  Flags<[NoXarchOption, CoreOption]>, Values<"static,static_dbg,dll,dll_dbg">,
  HelpText<"Select Windows run-time library">,
  DocBrief<[{
Specify Visual Studio C runtime library. "static" and "static_dbg" correspond
to the cl flags /MT and /MTd which use the multithread, static version. "dll"
and "dll_dbg" correspond to the cl flags /MD and /MDd which use the multithread,
dll version.}]>;
def fms_omit_default_lib : Joined<["-"], "fms-omit-default-lib">,
  Group<f_Group>, Flags<[NoXarchOption, CoreOption]>;
defm delayed_template_parsing : BoolFOption<"delayed-template-parsing",
  LangOpts<"DelayedTemplateParsing">, DefaultFalse,
  PosFlag<SetTrue, [CC1Option], "Parse templated function definitions at the end of the translation unit">,
  NegFlag<SetFalse, [NoXarchOption], "Disable delayed template parsing">,
  BothFlags<[CoreOption]>>;
def fms_memptr_rep_EQ : Joined<["-"], "fms-memptr-rep=">, Group<f_Group>, Flags<[CC1Option]>,
  Values<"single,multiple,virtual">, NormalizedValuesScope<"LangOptions">,
  NormalizedValues<["PPTMK_FullGeneralitySingleInheritance", "PPTMK_FullGeneralityMultipleInheritance",
                    "PPTMK_FullGeneralityVirtualInheritance"]>,
  MarshallingInfoEnum<LangOpts<"MSPointerToMemberRepresentationMethod">, "PPTMK_BestCase">;
def fms_kernel : Flag<["-"], "fms-kernel">, Group<f_Group>, Flags<[CC1Option, NoDriverOption]>,
  MarshallingInfoFlag<LangOpts<"Kernel">>;
// __declspec is enabled by default for the PS4 by the driver, and also
// enabled for Microsoft Extensions or Borland Extensions, here.
//
// FIXME: __declspec is also currently enabled for CUDA, but isn't really a
// CUDA extension. However, it is required for supporting
// __clang_cuda_builtin_vars.h, which uses __declspec(property). Once that has
// been rewritten in terms of something more generic, remove the Opts.CUDA
// term here.
defm declspec : BoolOption<"f", "declspec",
  LangOpts<"DeclSpecKeyword">, DefaultFalse,
  PosFlag<SetTrue, [], "Allow", [fms_extensions.KeyPath, fborland_extensions.KeyPath, cuda.KeyPath]>,
  NegFlag<SetFalse, [], "Disallow">,
  BothFlags<[CC1Option], " __declspec as a keyword">>, Group<f_clang_Group>;
def fmodules_cache_path : Joined<["-"], "fmodules-cache-path=">, Group<i_Group>,
  Flags<[NoXarchOption, CC1Option]>, MetaVarName<"<directory>">,
  HelpText<"Specify the module cache path">;
def fmodules_user_build_path : Separate<["-"], "fmodules-user-build-path">, Group<i_Group>,
  Flags<[NoXarchOption, CC1Option]>, MetaVarName<"<directory>">,
  HelpText<"Specify the module user build path">,
  MarshallingInfoString<HeaderSearchOpts<"ModuleUserBuildPath">>;
def fprebuilt_module_path : Joined<["-"], "fprebuilt-module-path=">, Group<i_Group>,
  Flags<[NoXarchOption, CC1Option]>, MetaVarName<"<directory>">,
  HelpText<"Specify the prebuilt module path">;
defm prebuilt_implicit_modules : BoolFOption<"prebuilt-implicit-modules",
  HeaderSearchOpts<"EnablePrebuiltImplicitModules">, DefaultFalse,
  PosFlag<SetTrue, [], "Look up implicit modules in the prebuilt module path">,
  NegFlag<SetFalse>, BothFlags<[NoXarchOption, CC1Option]>>;

def fmodule_output_EQ : Joined<["-"], "fmodule-output=">, Flags<[NoXarchOption, CC1Option]>,
  HelpText<"Save intermediate module file results when compiling a standard C++ module unit.">;
def fmodule_output : Flag<["-"], "fmodule-output">, Flags<[NoXarchOption, CC1Option]>,
  HelpText<"Save intermediate module file results when compiling a standard C++ module unit.">;

def fmodules_prune_interval : Joined<["-"], "fmodules-prune-interval=">, Group<i_Group>,
  Flags<[CC1Option]>, MetaVarName<"<seconds>">,
  HelpText<"Specify the interval (in seconds) between attempts to prune the module cache">,
  MarshallingInfoInt<HeaderSearchOpts<"ModuleCachePruneInterval">, "7 * 24 * 60 * 60">;
def fmodules_prune_after : Joined<["-"], "fmodules-prune-after=">, Group<i_Group>,
  Flags<[CC1Option]>, MetaVarName<"<seconds>">,
  HelpText<"Specify the interval (in seconds) after which a module file will be considered unused">,
  MarshallingInfoInt<HeaderSearchOpts<"ModuleCachePruneAfter">, "31 * 24 * 60 * 60">;
def fbuild_session_timestamp : Joined<["-"], "fbuild-session-timestamp=">,
  Group<i_Group>, Flags<[CC1Option]>, MetaVarName<"<time since Epoch in seconds>">,
  HelpText<"Time when the current build session started">,
  MarshallingInfoInt<HeaderSearchOpts<"BuildSessionTimestamp">, "0", "uint64_t">;
def fbuild_session_file : Joined<["-"], "fbuild-session-file=">,
  Group<i_Group>, MetaVarName<"<file>">,
  HelpText<"Use the last modification time of <file> as the build session timestamp">;
def fmodules_validate_once_per_build_session : Flag<["-"], "fmodules-validate-once-per-build-session">,
  Group<i_Group>, Flags<[CC1Option]>,
  HelpText<"Don't verify input files for the modules if the module has been "
           "successfully validated or loaded during this build session">,
  MarshallingInfoFlag<HeaderSearchOpts<"ModulesValidateOncePerBuildSession">>;
def fmodules_disable_diagnostic_validation : Flag<["-"], "fmodules-disable-diagnostic-validation">,
  Group<i_Group>, Flags<[CC1Option]>,
  HelpText<"Disable validation of the diagnostic options when loading the module">,
  MarshallingInfoNegativeFlag<HeaderSearchOpts<"ModulesValidateDiagnosticOptions">>;
defm modules_validate_system_headers : BoolOption<"f", "modules-validate-system-headers",
  HeaderSearchOpts<"ModulesValidateSystemHeaders">, DefaultFalse,
  PosFlag<SetTrue, [CC1Option], "Validate the system headers that a module depends on when loading the module">,
  NegFlag<SetFalse, [NoXarchOption]>>, Group<i_Group>;
def fno_modules_validate_textual_header_includes :
  Flag<["-"], "fno-modules-validate-textual-header-includes">,
  Group<f_Group>, Flags<[CC1Option, NoXarchOption]>,
  MarshallingInfoNegativeFlag<LangOpts<"ModulesValidateTextualHeaderIncludes">>,
  HelpText<"Do not enforce -fmodules-decluse and private header restrictions for textual headers. "
           "This flag will be removed in a future Clang release.">;

def fincremental_extensions :
  Flag<["-"], "fincremental-extensions">,
  Group<f_Group>, Flags<[CC1Option]>,
  HelpText<"Enable incremental processing extensions such as processing"
           "statements on the global scope.">,
  MarshallingInfoFlag<LangOpts<"IncrementalExtensions">>;

def fvalidate_ast_input_files_content:
  Flag <["-"], "fvalidate-ast-input-files-content">,
  Group<f_Group>, Flags<[CC1Option]>,
  HelpText<"Compute and store the hash of input files used to build an AST."
           " Files with mismatching mtime's are considered valid"
           " if both contents is identical">,
  MarshallingInfoFlag<HeaderSearchOpts<"ValidateASTInputFilesContent">>;
def fmodules_validate_input_files_content:
  Flag <["-"], "fmodules-validate-input-files-content">,
  Group<f_Group>, Flags<[NoXarchOption]>,
  HelpText<"Validate PCM input files based on content if mtime differs">;
def fno_modules_validate_input_files_content:
  Flag <["-"], "fno_modules-validate-input-files-content">,
  Group<f_Group>, Flags<[NoXarchOption]>;
def fpch_validate_input_files_content:
  Flag <["-"], "fpch-validate-input-files-content">,
  Group<f_Group>, Flags<[NoXarchOption]>,
  HelpText<"Validate PCH input files based on content if mtime differs">;
def fno_pch_validate_input_files_content:
  Flag <["-"], "fno_pch-validate-input-files-content">,
  Group<f_Group>, Flags<[NoXarchOption]>;
defm pch_instantiate_templates : BoolFOption<"pch-instantiate-templates",
  LangOpts<"PCHInstantiateTemplates">, DefaultFalse,
  PosFlag<SetTrue, [], "Instantiate templates already while building a PCH">,
  NegFlag<SetFalse>, BothFlags<[CC1Option, CoreOption]>>;
defm pch_codegen: OptInCC1FFlag<"pch-codegen", "Generate ", "Do not generate ",
  "code for uses of this PCH that assumes an explicit object file will be built for the PCH">;
defm pch_debuginfo: OptInCC1FFlag<"pch-debuginfo", "Generate ", "Do not generate ",
  "debug info for types in an object file built from this PCH and do not generate them elsewhere">;

def fimplicit_module_maps : Flag <["-"], "fimplicit-module-maps">, Group<f_Group>,
  Flags<[NoXarchOption, CC1Option, CoreOption]>,
  HelpText<"Implicitly search the file system for module map files.">,
  MarshallingInfoFlag<HeaderSearchOpts<"ImplicitModuleMaps">>;
defm modules : BoolFOption<"modules",
  LangOpts<"Modules">, Default<fcxx_modules.KeyPath>,
  PosFlag<SetTrue, [CC1Option], "Enable the 'modules' language feature">,
  NegFlag<SetFalse>, BothFlags<[NoXarchOption, CoreOption]>>;
def fmodule_maps : Flag <["-"], "fmodule-maps">, Flags<[CoreOption]>, Alias<fimplicit_module_maps>;
def fmodule_name_EQ : Joined<["-"], "fmodule-name=">, Group<f_Group>,
  Flags<[NoXarchOption,CC1Option,CoreOption]>, MetaVarName<"<name>">,
  HelpText<"Specify the name of the module to build">,
  MarshallingInfoString<LangOpts<"ModuleName">>;
def fmodule_implementation_of : Separate<["-"], "fmodule-implementation-of">,
  Flags<[CC1Option,CoreOption]>, Alias<fmodule_name_EQ>;
def fsystem_module : Flag<["-"], "fsystem-module">, Flags<[CC1Option,CoreOption]>,
  HelpText<"Build this module as a system module. Only used with -emit-module">,
  MarshallingInfoFlag<FrontendOpts<"IsSystemModule">>;
def fmodule_map_file : Joined<["-"], "fmodule-map-file=">,
  Group<f_Group>, Flags<[NoXarchOption,CC1Option,CoreOption]>, MetaVarName<"<file>">,
  HelpText<"Load this module map file">,
  MarshallingInfoStringVector<FrontendOpts<"ModuleMapFiles">>;
def fmodule_file : Joined<["-"], "fmodule-file=">,
  Group<i_Group>, Flags<[NoXarchOption,CC1Option,CoreOption]>, MetaVarName<"[<name>=]<file>">,
  HelpText<"Specify the mapping of module name to precompiled module file, or load a module file if name is omitted.">;
def fmodules_ignore_macro : Joined<["-"], "fmodules-ignore-macro=">, Group<f_Group>,
  Flags<[CC1Option,CoreOption]>,
  HelpText<"Ignore the definition of the given macro when building and loading modules">;
def fmodules_strict_decluse : Flag <["-"], "fmodules-strict-decluse">, Group<f_Group>,
  Flags<[NoXarchOption,CC1Option,CoreOption]>,
  HelpText<"Like -fmodules-decluse but requires all headers to be in modules">,
  MarshallingInfoFlag<LangOpts<"ModulesStrictDeclUse">>;
defm modules_decluse : BoolFOption<"modules-decluse",
  LangOpts<"ModulesDeclUse">, Default<fmodules_strict_decluse.KeyPath>,
  PosFlag<SetTrue, [CC1Option], "Require declaration of modules used within a module">,
  NegFlag<SetFalse>, BothFlags<[NoXarchOption,CoreOption]>>;
defm modules_search_all : BoolFOption<"modules-search-all",
  LangOpts<"ModulesSearchAll">, DefaultFalse,
  PosFlag<SetTrue, [], "Search even non-imported modules to resolve references">,
  NegFlag<SetFalse>, BothFlags<[NoXarchOption, CC1Option,CoreOption]>>,
  ShouldParseIf<fmodules.KeyPath>;
defm implicit_modules : BoolFOption<"implicit-modules",
  LangOpts<"ImplicitModules">, DefaultTrue,
  NegFlag<SetFalse, [CC1Option]>, PosFlag<SetTrue>, BothFlags<[NoXarchOption,CoreOption]>>;
def fretain_comments_from_system_headers : Flag<["-"], "fretain-comments-from-system-headers">, Group<f_Group>, Flags<[CC1Option]>,
  MarshallingInfoFlag<LangOpts<"RetainCommentsFromSystemHeaders">>;
def fmodule_header : Flag <["-"], "fmodule-header">, Group<f_Group>,
  Flags<[NoXarchOption]>, HelpText<"Build a C++20 Header Unit from a header.">;
def fmodule_header_EQ : Joined<["-"], "fmodule-header=">, Group<f_Group>,
  Flags<[NoXarchOption]>, MetaVarName<"<kind>">,
  HelpText<"Build a C++20 Header Unit from a header that should be found in the user (fmodule-header=user) or system (fmodule-header=system) search path.">;

def fno_knr_functions : Flag<["-"], "fno-knr-functions">, Group<f_Group>,
  MarshallingInfoFlag<LangOpts<"DisableKNRFunctions">>,
  HelpText<"Disable support for K&R C function declarations">,
  Flags<[CC1Option, CoreOption]>;

def fmudflapth : Flag<["-"], "fmudflapth">, Group<f_Group>;
def fmudflap : Flag<["-"], "fmudflap">, Group<f_Group>;
def fnested_functions : Flag<["-"], "fnested-functions">, Group<f_Group>;
def fnext_runtime : Flag<["-"], "fnext-runtime">, Group<f_Group>;
def fno_asm : Flag<["-"], "fno-asm">, Group<f_Group>;
def fno_asynchronous_unwind_tables : Flag<["-"], "fno-asynchronous-unwind-tables">, Group<f_Group>;
def fno_assume_sane_operator_new : Flag<["-"], "fno-assume-sane-operator-new">, Group<f_Group>,
  HelpText<"Don't assume that C++'s global operator new can't alias any pointer">,
  Flags<[CC1Option]>, MarshallingInfoNegativeFlag<CodeGenOpts<"AssumeSaneOperatorNew">>;
def fno_builtin : Flag<["-"], "fno-builtin">, Group<f_Group>, Flags<[CC1Option, CoreOption]>,
  HelpText<"Disable implicit builtin knowledge of functions">;
def fno_builtin_ : Joined<["-"], "fno-builtin-">, Group<f_Group>, Flags<[CC1Option, CoreOption]>,
  HelpText<"Disable implicit builtin knowledge of a specific function">;
def fno_common : Flag<["-"], "fno-common">, Group<f_Group>, Flags<[CC1Option]>,
    HelpText<"Compile common globals like normal definitions">;
defm digraphs : BoolFOption<"digraphs",
  LangOpts<"Digraphs">, Default<std#".hasDigraphs()">,
  PosFlag<SetTrue, [], "Enable alternative token representations '<:', ':>', '<%', '%>', '%:', '%:%:' (default)">,
  NegFlag<SetFalse, [], "Disallow alternative token representations '<:', ':>', '<%', '%>', '%:', '%:%:'">,
  BothFlags<[CC1Option]>>;
def fno_eliminate_unused_debug_symbols : Flag<["-"], "fno-eliminate-unused-debug-symbols">, Group<f_Group>;
def fno_inline_functions : Flag<["-"], "fno-inline-functions">, Group<f_clang_Group>, Flags<[CC1Option]>;
def fno_inline : Flag<["-"], "fno-inline">, Group<f_clang_Group>, Flags<[CC1Option]>;
def fno_global_isel : Flag<["-"], "fno-global-isel">, Group<f_clang_Group>,
  HelpText<"Disables the global instruction selector">;
def fno_experimental_isel : Flag<["-"], "fno-experimental-isel">, Group<f_clang_Group>,
  Alias<fno_global_isel>;
def fveclib : Joined<["-"], "fveclib=">, Group<f_Group>, Flags<[CC1Option]>,
    HelpText<"Use the given vector functions library">,
    Values<"Accelerate,libmvec,MASSV,SVML,SLEEF,Darwin_libsystem_m,none">,
    NormalizedValuesScope<"CodeGenOptions">,
    NormalizedValues<["Accelerate", "LIBMVEC", "MASSV", "SVML", "SLEEF",
                      "Darwin_libsystem_m", "NoLibrary"]>,
    MarshallingInfoEnum<CodeGenOpts<"VecLib">, "NoLibrary">;
def fno_lax_vector_conversions : Flag<["-"], "fno-lax-vector-conversions">, Group<f_Group>,
  Alias<flax_vector_conversions_EQ>, AliasArgs<["none"]>;
def fno_implicit_module_maps : Flag <["-"], "fno-implicit-module-maps">, Group<f_Group>,
  Flags<[NoXarchOption]>;
def fno_module_maps : Flag <["-"], "fno-module-maps">, Alias<fno_implicit_module_maps>;
def fno_modules_strict_decluse : Flag <["-"], "fno-strict-modules-decluse">, Group<f_Group>,
  Flags<[NoXarchOption]>;
def fmodule_file_deps : Flag <["-"], "fmodule-file-deps">, Group<f_Group>,
  Flags<[NoXarchOption]>;
def fno_module_file_deps : Flag <["-"], "fno-module-file-deps">, Group<f_Group>,
  Flags<[NoXarchOption]>;
def fno_ms_extensions : Flag<["-"], "fno-ms-extensions">, Group<f_Group>,
  Flags<[CoreOption]>;
def fno_ms_compatibility : Flag<["-"], "fno-ms-compatibility">, Group<f_Group>,
  Flags<[CoreOption]>;
def fno_objc_legacy_dispatch : Flag<["-"], "fno-objc-legacy-dispatch">, Group<f_Group>;
def fno_objc_weak : Flag<["-"], "fno-objc-weak">, Group<f_Group>, Flags<[CC1Option]>;
def fno_omit_frame_pointer : Flag<["-"], "fno-omit-frame-pointer">, Group<f_Group>;
defm operator_names : BoolFOption<"operator-names",
  LangOpts<"CXXOperatorNames">, Default<cplusplus.KeyPath>,
  NegFlag<SetFalse, [CC1Option], "Do not treat C++ operator name keywords as synonyms for operators">,
  PosFlag<SetTrue>>;
def fdiagnostics_absolute_paths : Flag<["-"], "fdiagnostics-absolute-paths">, Group<f_Group>,
  Flags<[CC1Option, CoreOption]>, HelpText<"Print absolute paths in diagnostics">,
  MarshallingInfoFlag<DiagnosticOpts<"AbsolutePath">>;
def fno_stack_protector : Flag<["-"], "fno-stack-protector">, Group<f_Group>,
  HelpText<"Disable the use of stack protectors">;
def fno_strict_aliasing : Flag<["-"], "fno-strict-aliasing">, Group<f_Group>,
  Flags<[NoXarchOption, CoreOption]>;
def fstruct_path_tbaa : Flag<["-"], "fstruct-path-tbaa">, Group<f_Group>;
def fno_struct_path_tbaa : Flag<["-"], "fno-struct-path-tbaa">, Group<f_Group>;
def fno_strict_enums : Flag<["-"], "fno-strict-enums">, Group<f_Group>;
def fno_strict_overflow : Flag<["-"], "fno-strict-overflow">, Group<f_Group>;
def fno_temp_file : Flag<["-"], "fno-temp-file">, Group<f_Group>,
  Flags<[CC1Option, CoreOption]>, HelpText<
  "Directly create compilation output files. This may lead to incorrect incremental builds if the compiler crashes">,
  MarshallingInfoNegativeFlag<FrontendOpts<"UseTemporary">>;
defm use_cxa_atexit : BoolFOption<"use-cxa-atexit",
  CodeGenOpts<"CXAAtExit">, DefaultTrue,
  NegFlag<SetFalse, [CC1Option], "Don't use __cxa_atexit for calling destructors">,
  PosFlag<SetTrue>>;
def fno_unwind_tables : Flag<["-"], "fno-unwind-tables">, Group<f_Group>;
def fno_verbose_asm : Flag<["-"], "fno-verbose-asm">, Group<f_Group>, Flags<[CC1Option]>,
  MarshallingInfoNegativeFlag<CodeGenOpts<"AsmVerbose">>;
def fno_working_directory : Flag<["-"], "fno-working-directory">, Group<f_Group>;
def fno_wrapv : Flag<["-"], "fno-wrapv">, Group<f_Group>;
def fobjc_arc : Flag<["-"], "fobjc-arc">, Group<f_Group>, Flags<[CC1Option]>,
  HelpText<"Synthesize retain and release calls for Objective-C pointers">;
def fno_objc_arc : Flag<["-"], "fno-objc-arc">, Group<f_Group>;
defm objc_encode_cxx_class_template_spec : BoolFOption<"objc-encode-cxx-class-template-spec",
  LangOpts<"EncodeCXXClassTemplateSpec">, DefaultFalse,
  PosFlag<SetTrue, [CC1Option], "Fully encode c++ class template specialization">,
  NegFlag<SetFalse>>;
defm objc_convert_messages_to_runtime_calls : BoolFOption<"objc-convert-messages-to-runtime-calls",
  CodeGenOpts<"ObjCConvertMessagesToRuntimeCalls">, DefaultTrue,
  NegFlag<SetFalse, [CC1Option]>, PosFlag<SetTrue>>;
defm objc_arc_exceptions : BoolFOption<"objc-arc-exceptions",
  CodeGenOpts<"ObjCAutoRefCountExceptions">, DefaultFalse,
  PosFlag<SetTrue, [CC1Option], "Use EH-safe code when synthesizing retains and releases in -fobjc-arc">,
  NegFlag<SetFalse>>;
def fobjc_atdefs : Flag<["-"], "fobjc-atdefs">, Group<clang_ignored_f_Group>;
def fobjc_call_cxx_cdtors : Flag<["-"], "fobjc-call-cxx-cdtors">, Group<clang_ignored_f_Group>;
defm objc_exceptions : BoolFOption<"objc-exceptions",
  LangOpts<"ObjCExceptions">, DefaultFalse,
  PosFlag<SetTrue, [CC1Option], "Enable Objective-C exceptions">, NegFlag<SetFalse>>;
defm application_extension : BoolFOption<"application-extension",
  LangOpts<"AppExt">, DefaultFalse,
  PosFlag<SetTrue, [CC1Option], "Restrict code to those available for App Extensions">,
  NegFlag<SetFalse>>;
defm relaxed_template_template_args : BoolFOption<"relaxed-template-template-args",
  LangOpts<"RelaxedTemplateTemplateArgs">, DefaultFalse,
  PosFlag<SetTrue, [CC1Option], "Enable C++17 relaxed template template argument matching">,
  NegFlag<SetFalse>>;
defm sized_deallocation : BoolFOption<"sized-deallocation",
  LangOpts<"SizedDeallocation">, DefaultFalse,
  PosFlag<SetTrue, [CC1Option], "Enable C++14 sized global deallocation functions">,
  NegFlag<SetFalse>>;
defm aligned_allocation : BoolFOption<"aligned-allocation",
  LangOpts<"AlignedAllocation">, Default<cpp17.KeyPath>,
  PosFlag<SetTrue, [], "Enable C++17 aligned allocation functions">,
  NegFlag<SetFalse>, BothFlags<[CC1Option]>>;
def fnew_alignment_EQ : Joined<["-"], "fnew-alignment=">,
  HelpText<"Specifies the largest alignment guaranteed by '::operator new(size_t)'">,
  MetaVarName<"<align>">, Group<f_Group>, Flags<[CC1Option]>,
  MarshallingInfoInt<LangOpts<"NewAlignOverride">>;
def : Separate<["-"], "fnew-alignment">, Alias<fnew_alignment_EQ>;
def : Flag<["-"], "faligned-new">, Alias<faligned_allocation>;
def : Flag<["-"], "fno-aligned-new">, Alias<fno_aligned_allocation>;
def faligned_new_EQ : Joined<["-"], "faligned-new=">;

def fobjc_legacy_dispatch : Flag<["-"], "fobjc-legacy-dispatch">, Group<f_Group>;
def fobjc_new_property : Flag<["-"], "fobjc-new-property">, Group<clang_ignored_f_Group>;
defm objc_infer_related_result_type : BoolFOption<"objc-infer-related-result-type",
  LangOpts<"ObjCInferRelatedResultType">, DefaultTrue,
  NegFlag<SetFalse, [CC1Option], "do not infer Objective-C related result type based on method family">,
  PosFlag<SetTrue>>;
def fobjc_link_runtime: Flag<["-"], "fobjc-link-runtime">, Group<f_Group>;
def fobjc_weak : Flag<["-"], "fobjc-weak">, Group<f_Group>, Flags<[CC1Option]>,
  HelpText<"Enable ARC-style weak references in Objective-C">;

// Objective-C ABI options.
def fobjc_runtime_EQ : Joined<["-"], "fobjc-runtime=">, Group<f_Group>, Flags<[CC1Option, CoreOption]>,
  HelpText<"Specify the target Objective-C runtime kind and version">;
def fobjc_abi_version_EQ : Joined<["-"], "fobjc-abi-version=">, Group<f_Group>;
def fobjc_nonfragile_abi_version_EQ : Joined<["-"], "fobjc-nonfragile-abi-version=">, Group<f_Group>;
def fobjc_nonfragile_abi : Flag<["-"], "fobjc-nonfragile-abi">, Group<f_Group>;
def fno_objc_nonfragile_abi : Flag<["-"], "fno-objc-nonfragile-abi">, Group<f_Group>;

def fobjc_sender_dependent_dispatch : Flag<["-"], "fobjc-sender-dependent-dispatch">, Group<f_Group>;
def foffload_static_lib_EQ : CommaJoined<["-"], "foffload-static-lib=">, Flags<[NoXarchOption, CoreOption]>, Group<offload_lib_Group>;
def foffload_whole_static_lib_EQ : CommaJoined<["-"], "foffload-whole-static-lib=">, Flags<[NoXarchOption, CoreOption]>, Group<offload_lib_Group>;
def fobjc_disable_direct_methods_for_testing :
  Flag<["-"], "fobjc-disable-direct-methods-for-testing">,
  Group<f_Group>, Flags<[CC1Option]>,
  HelpText<"Ignore attribute objc_direct so that direct methods can be tested">,
  MarshallingInfoFlag<LangOpts<"ObjCDisableDirectMethodsForTesting">>;
defm objc_avoid_heapify_local_blocks : BoolFOption<"objc-avoid-heapify-local-blocks",
  CodeGenOpts<"ObjCAvoidHeapifyLocalBlocks">, DefaultFalse,
  PosFlag<SetTrue, [], "Try">,
  NegFlag<SetFalse, [], "Don't try">,
  BothFlags<[CC1Option, NoDriverOption], " to avoid heapifying local blocks">>;

def fomit_frame_pointer : Flag<["-"], "fomit-frame-pointer">, Group<f_Group>,
  HelpText<"Omit the frame pointer from functions that don't need it. "
  "Some stack unwinding cases, such as profilers and sanitizers, may prefer specifying -fno-omit-frame-pointer. "
  "On many targets, -O1 and higher omit the frame pointer by default. "
  "-m[no-]omit-leaf-frame-pointer takes precedence for leaf functions">;
def fopenmp : Flag<["-"], "fopenmp">, Group<f_Group>, Flags<[CC1Option, NoArgumentUnused, FlangOption, FC1Option]>,
  HelpText<"Parse OpenMP pragmas and generate parallel code.">;
def fno_openmp : Flag<["-"], "fno-openmp">, Group<f_Group>, Flags<[NoArgumentUnused]>;
def fopenmp_version_EQ : Joined<["-"], "fopenmp-version=">, Group<f_Group>, Flags<[CC1Option, NoArgumentUnused, FlangOption, FC1Option]>,
  HelpText<"Set OpenMP version (e.g. 45 for OpenMP 4.5, 50 for OpenMP 5.0). Default value is 50 for Clang and 11 for Flang">;
defm openmp_extensions: BoolFOption<"openmp-extensions",
  LangOpts<"OpenMPExtensions">, DefaultTrue,
  PosFlag<SetTrue, [CC1Option, NoArgumentUnused],
          "Enable all Clang extensions for OpenMP directives and clauses">,
  NegFlag<SetFalse, [CC1Option, NoArgumentUnused],
          "Disable all Clang extensions for OpenMP directives and clauses">>;
def fopenmp_EQ : Joined<["-"], "fopenmp=">, Group<f_Group>;
def fopenmp_use_tls : Flag<["-"], "fopenmp-use-tls">, Group<f_Group>,
  Flags<[NoArgumentUnused, HelpHidden]>;
def fnoopenmp_use_tls : Flag<["-"], "fnoopenmp-use-tls">, Group<f_Group>,
  Flags<[CC1Option, NoArgumentUnused, HelpHidden]>;
def fopenmp_targets_EQ : CommaJoined<["-"], "fopenmp-targets=">, Flags<[NoXarchOption, CC1Option]>,
  HelpText<"Specify comma-separated list of triples OpenMP offloading targets to be supported">;
def fopenmp_relocatable_target : Flag<["-"], "fopenmp-relocatable-target">,
  Group<f_Group>, Flags<[CC1Option, NoArgumentUnused, HelpHidden]>;
def fnoopenmp_relocatable_target : Flag<["-"], "fnoopenmp-relocatable-target">,
  Group<f_Group>, Flags<[CC1Option, NoArgumentUnused, HelpHidden]>;
def fopenmp_simd : Flag<["-"], "fopenmp-simd">, Group<f_Group>, Flags<[CC1Option, NoArgumentUnused]>,
  HelpText<"Emit OpenMP code only for SIMD-based constructs.">;
def fopenmp_enable_irbuilder : Flag<["-"], "fopenmp-enable-irbuilder">, Group<f_Group>, Flags<[CC1Option, NoArgumentUnused, HelpHidden]>,
  HelpText<"Use the experimental OpenMP-IR-Builder codegen path.">;
def fno_openmp_simd : Flag<["-"], "fno-openmp-simd">, Group<f_Group>, Flags<[CC1Option, NoArgumentUnused]>;
def fopenmp_cuda_mode : Flag<["-"], "fopenmp-cuda-mode">, Group<f_Group>,
  Flags<[CC1Option, NoArgumentUnused, HelpHidden]>;
def fno_openmp_cuda_mode : Flag<["-"], "fno-openmp-cuda-mode">, Group<f_Group>,
  Flags<[NoArgumentUnused, HelpHidden]>;
def fopenmp_cuda_number_of_sm_EQ : Joined<["-"], "fopenmp-cuda-number-of-sm=">, Group<f_Group>,
  Flags<[CC1Option, NoArgumentUnused, HelpHidden]>;
def fopenmp_cuda_blocks_per_sm_EQ : Joined<["-"], "fopenmp-cuda-blocks-per-sm=">, Group<f_Group>,
  Flags<[CC1Option, NoArgumentUnused, HelpHidden]>;
def fopenmp_cuda_teams_reduction_recs_num_EQ : Joined<["-"], "fopenmp-cuda-teams-reduction-recs-num=">, Group<f_Group>,
  Flags<[CC1Option, NoArgumentUnused, HelpHidden]>;

//===----------------------------------------------------------------------===//
// Shared cc1 + fc1 OpenMP Target Options
//===----------------------------------------------------------------------===//

let Flags = [CC1Option, FC1Option, NoArgumentUnused] in {
let Group = f_Group in {

def fopenmp_target_debug : Flag<["-"], "fopenmp-target-debug">,
  HelpText<"Enable debugging in the OpenMP offloading device RTL">;
def fno_openmp_target_debug : Flag<["-"], "fno-openmp-target-debug">;

} // let Group = f_Group
} // let Flags = [CC1Option, FC1Option, NoArgumentUnused]

let Flags = [CC1Option, FC1Option, NoArgumentUnused, HelpHidden] in {
let Group = f_Group in {

def fopenmp_target_debug_EQ : Joined<["-"], "fopenmp-target-debug=">;
def fopenmp_assume_teams_oversubscription : Flag<["-"], "fopenmp-assume-teams-oversubscription">;
def fopenmp_assume_threads_oversubscription : Flag<["-"], "fopenmp-assume-threads-oversubscription">;
def fno_openmp_assume_teams_oversubscription : Flag<["-"], "fno-openmp-assume-teams-oversubscription">;
def fno_openmp_assume_threads_oversubscription : Flag<["-"], "fno-openmp-assume-threads-oversubscription">;
def fopenmp_assume_no_thread_state : Flag<["-"], "fopenmp-assume-no-thread-state">,
  HelpText<"Assert no thread in a parallel region modifies an ICV">,
  MarshallingInfoFlag<LangOpts<"OpenMPNoThreadState">>;
def fopenmp_assume_no_nested_parallelism : Flag<["-"], "fopenmp-assume-no-nested-parallelism">,
  HelpText<"Assert no nested parallel regions in the GPU">,
  MarshallingInfoFlag<LangOpts<"OpenMPNoNestedParallelism">>;

} // let Group = f_Group
} // let Flags = [CC1Option, FC1Option, NoArgumentUnused, HelpHidden]

def fopenmp_offload_mandatory : Flag<["-"], "fopenmp-offload-mandatory">, Group<f_Group>,
  Flags<[CC1Option, NoArgumentUnused]>,
  HelpText<"Do not create a host fallback if offloading to the device fails.">,
  MarshallingInfoFlag<LangOpts<"OpenMPOffloadMandatory">>;
def fopenmp_target_jit : Flag<["-"], "fopenmp-target-jit">, Group<f_Group>,
  Flags<[CoreOption, NoArgumentUnused]>,
  HelpText<"Emit code that can be JIT compiled for OpenMP offloading. Implies -foffload-lto=full">;
def fno_openmp_target_jit : Flag<["-"], "fno-openmp-target-jit">, Group<f_Group>,
  Flags<[CoreOption, NoArgumentUnused, HelpHidden]>;
def fopenmp_target_new_runtime : Flag<["-"], "fopenmp-target-new-runtime">,
  Group<f_Group>, Flags<[CC1Option, HelpHidden]>;
def fno_openmp_target_new_runtime : Flag<["-"], "fno-openmp-target-new-runtime">,
  Group<f_Group>, Flags<[CC1Option, HelpHidden]>;
defm openmp_optimistic_collapse : BoolFOption<"openmp-optimistic-collapse",
  LangOpts<"OpenMPOptimisticCollapse">, DefaultFalse,
  PosFlag<SetTrue, [CC1Option]>, NegFlag<SetFalse>, BothFlags<[NoArgumentUnused, HelpHidden]>>;
def static_openmp: Flag<["-"], "static-openmp">,
  HelpText<"Use the static host OpenMP runtime while linking.">;
def offload_new_driver : Flag<["--"], "offload-new-driver">, Flags<[CC1Option]>, Group<f_Group>,
  MarshallingInfoFlag<LangOpts<"OffloadingNewDriver">>, HelpText<"Use the new driver for offloading compilation.">;
def no_offload_new_driver : Flag<["--"], "no-offload-new-driver">, Flags<[CC1Option]>, Group<f_Group>,
  HelpText<"Don't Use the new driver for offloading compilation.">;
def offload_device_only : Flag<["--"], "offload-device-only">, Flags<[FlangOption]>,
  HelpText<"Only compile for the offloading device.">;
def offload_host_only : Flag<["--"], "offload-host-only">, Flags<[FlangOption]>,
  HelpText<"Only compile for the offloading host.">;
def offload_host_device : Flag<["--"], "offload-host-device">, Flags<[FlangOption]>,
  HelpText<"Only compile for the offloading host.">;
def cuda_device_only : Flag<["--"], "cuda-device-only">, Alias<offload_device_only>,
  HelpText<"Compile CUDA code for device only">;
def cuda_host_only : Flag<["--"], "cuda-host-only">, Alias<offload_host_only>,
  HelpText<"Compile CUDA code for host only. Has no effect on non-CUDA compilations.">;
def cuda_compile_host_device : Flag<["--"], "cuda-compile-host-device">, Alias<offload_host_device>,
  HelpText<"Compile CUDA code for both host and device (default). Has no "
           "effect on non-CUDA compilations.">;
def fopenmp_new_driver : Flag<["-"], "fopenmp-new-driver">, Flags<[HelpHidden]>,
  HelpText<"Use the new driver for OpenMP offloading.">;
def fno_openmp_new_driver : Flag<["-"], "fno-openmp-new-driver">, Flags<[HelpHidden]>,
  HelpText<"Don't use the new driver for OpenMP offloading.">;
def fno_optimize_sibling_calls : Flag<["-"], "fno-optimize-sibling-calls">, Group<f_Group>, Flags<[CC1Option]>,
  HelpText<"Disable tail call optimization, keeping the call stack accurate">,
  MarshallingInfoFlag<CodeGenOpts<"DisableTailCalls">>;
def foptimize_sibling_calls : Flag<["-"], "foptimize-sibling-calls">, Group<f_Group>;
defm escaping_block_tail_calls : BoolFOption<"escaping-block-tail-calls",
  CodeGenOpts<"NoEscapingBlockTailCalls">, DefaultFalse,
  NegFlag<SetTrue, [CC1Option]>, PosFlag<SetFalse>>;
def force__cpusubtype__ALL : Flag<["-"], "force_cpusubtype_ALL">;
def force__flat__namespace : Flag<["-"], "force_flat_namespace">;
def force__load : Separate<["-"], "force_load">;
def force_addr : Joined<["-"], "fforce-addr">, Group<clang_ignored_f_Group>;
def foutput_class_dir_EQ : Joined<["-"], "foutput-class-dir=">, Group<f_Group>;
def fpack_struct : Flag<["-"], "fpack-struct">, Group<f_Group>;
def fno_pack_struct : Flag<["-"], "fno-pack-struct">, Group<f_Group>;
def fpack_struct_EQ : Joined<["-"], "fpack-struct=">, Group<f_Group>, Flags<[CC1Option]>,
  HelpText<"Specify the default maximum struct packing alignment">,
  MarshallingInfoInt<LangOpts<"PackStruct">>;
def fmax_type_align_EQ : Joined<["-"], "fmax-type-align=">, Group<f_Group>, Flags<[CC1Option]>,
  HelpText<"Specify the maximum alignment to enforce on pointers lacking an explicit alignment">,
  MarshallingInfoInt<LangOpts<"MaxTypeAlign">>;
def fno_max_type_align : Flag<["-"], "fno-max-type-align">, Group<f_Group>;
defm pascal_strings : BoolFOption<"pascal-strings",
  LangOpts<"PascalStrings">, DefaultFalse,
  PosFlag<SetTrue, [CC1Option], "Recognize and construct Pascal-style string literals">,
  NegFlag<SetFalse>>;
// Note: This flag has different semantics in the driver and in -cc1. The driver accepts -fpatchable-function-entry=M,N
// and forwards it to -cc1 as -fpatchable-function-entry=M and -fpatchable-function-entry-offset=N. In -cc1, both flags
// are treated as a single integer.
def fpatchable_function_entry_EQ : Joined<["-"], "fpatchable-function-entry=">, Group<f_Group>, Flags<[CC1Option]>,
  MetaVarName<"<N,M>">, HelpText<"Generate M NOPs before function entry and N-M NOPs after function entry">,
  MarshallingInfoInt<CodeGenOpts<"PatchableFunctionEntryCount">>;
def fms_hotpatch : Flag<["-"], "fms-hotpatch">, Group<f_Group>, Flags<[CC1Option, CoreOption]>,
  HelpText<"Ensure that all functions can be hotpatched at runtime">,
  MarshallingInfoFlag<CodeGenOpts<"HotPatch">>;
def fpcc_struct_return : Flag<["-"], "fpcc-struct-return">, Group<f_Group>, Flags<[CC1Option]>,
  HelpText<"Override the default ABI to return all structs on the stack">;
def fpch_preprocess : Flag<["-"], "fpch-preprocess">, Group<f_Group>;
def fpic : Flag<["-"], "fpic">, Group<f_Group>;
def fno_pic : Flag<["-"], "fno-pic">, Group<f_Group>;
def fpie : Flag<["-"], "fpie">, Group<f_Group>;
def fno_pie : Flag<["-"], "fno-pie">, Group<f_Group>;
defm pic_data_is_text_relative : SimpleMFlag<"pic-data-is-text-relative",
     "Assume", "Don't assume", " data segments are relative to text segment">;
def fdirect_access_external_data : Flag<["-"], "fdirect-access-external-data">, Group<f_Group>, Flags<[CC1Option]>,
  HelpText<"Don't use GOT indirection to reference external data symbols">;
def fno_direct_access_external_data : Flag<["-"], "fno-direct-access-external-data">, Group<f_Group>, Flags<[CC1Option]>,
  HelpText<"Use GOT indirection to reference external data symbols">;
defm plt : BoolFOption<"plt",
  CodeGenOpts<"NoPLT">, DefaultFalse,
  NegFlag<SetTrue, [CC1Option], "Use GOT indirection instead of PLT to make external function calls (x86 only)">,
  PosFlag<SetFalse>>;
defm ropi : BoolFOption<"ropi",
  LangOpts<"ROPI">, DefaultFalse,
  PosFlag<SetTrue, [CC1Option], "Generate read-only position independent code (ARM only)">,
  NegFlag<SetFalse>>;
defm rwpi : BoolFOption<"rwpi",
  LangOpts<"RWPI">, DefaultFalse,
  PosFlag<SetTrue, [CC1Option], "Generate read-write position independent code (ARM only)">,
  NegFlag<SetFalse>>;
def fplugin_EQ : Joined<["-"], "fplugin=">, Group<f_Group>, Flags<[NoXarchOption]>, MetaVarName<"<dsopath>">,
  HelpText<"Load the named plugin (dynamic shared object)">;
def fplugin_arg : Joined<["-"], "fplugin-arg-">,
  MetaVarName<"<name>-<arg>">,
  HelpText<"Pass <arg> to plugin <name>">;
def fpass_plugin_EQ : Joined<["-"], "fpass-plugin=">,
  Group<f_Group>, Flags<[CC1Option,FlangOption,FC1Option]>, MetaVarName<"<dsopath>">,
  HelpText<"Load pass plugin from a dynamic shared object file (only with new pass manager).">,
  MarshallingInfoStringVector<CodeGenOpts<"PassPlugins">>;
defm preserve_as_comments : BoolFOption<"preserve-as-comments",
  CodeGenOpts<"PreserveAsmComments">, DefaultTrue,
  NegFlag<SetFalse, [CC1Option], "Do not preserve comments in inline assembly">,
  PosFlag<SetTrue>>;
def framework : Separate<["-"], "framework">, Flags<[LinkerInput]>;
def frandom_seed_EQ : Joined<["-"], "frandom-seed=">, Group<clang_ignored_f_Group>;
def freg_struct_return : Flag<["-"], "freg-struct-return">, Group<f_Group>, Flags<[CC1Option]>,
  HelpText<"Override the default ABI to return small structs in registers">;
defm rtti : BoolFOption<"rtti",
  LangOpts<"RTTI">, Default<cplusplus.KeyPath>,
  NegFlag<SetFalse, [CC1Option], "Disable generation of rtti information">,
  PosFlag<SetTrue>>, ShouldParseIf<cplusplus.KeyPath>;
defm rtti_data : BoolFOption<"rtti-data",
  LangOpts<"RTTIData">, Default<frtti.KeyPath>,
  NegFlag<SetFalse, [CC1Option], "Disable generation of RTTI data">,
  PosFlag<SetTrue>>, ShouldParseIf<frtti.KeyPath>;
def : Flag<["-"], "fsched-interblock">, Group<clang_ignored_f_Group>;
defm short_enums : BoolFOption<"short-enums",
  LangOpts<"ShortEnums">, DefaultFalse,
  PosFlag<SetTrue, [CC1Option], "Allocate to an enum type only as many bytes as it"
           " needs for the declared range of possible values">,
  NegFlag<SetFalse>>;
defm char8__t : BoolFOption<"char8_t",
  LangOpts<"Char8">, Default<cpp20.KeyPath>,
  PosFlag<SetTrue, [], "Enable">, NegFlag<SetFalse, [], "Disable">,
  BothFlags<[CC1Option], " C++ builtin type char8_t">>;
def fshort_wchar : Flag<["-"], "fshort-wchar">, Group<f_Group>,
  HelpText<"Force wchar_t to be a short unsigned int">;
def fno_short_wchar : Flag<["-"], "fno-short-wchar">, Group<f_Group>,
  HelpText<"Force wchar_t to be an unsigned int">;
def fshow_overloads_EQ : Joined<["-"], "fshow-overloads=">, Group<f_Group>, Flags<[CC1Option]>,
  HelpText<"Which overload candidates to show when overload resolution fails. Defaults to 'all'">,
  Values<"best,all">,
  NormalizedValues<["Ovl_Best", "Ovl_All"]>,
  MarshallingInfoEnum<DiagnosticOpts<"ShowOverloads">, "Ovl_All">;
defm show_column : BoolFOption<"show-column",
  DiagnosticOpts<"ShowColumn">, DefaultTrue,
  NegFlag<SetFalse, [CC1Option], "Do not include column number on diagnostics">,
  PosFlag<SetTrue>>;
defm show_source_location : BoolFOption<"show-source-location",
  DiagnosticOpts<"ShowLocation">, DefaultTrue,
  NegFlag<SetFalse, [CC1Option], "Do not include source location information with diagnostics">,
  PosFlag<SetTrue>>;
defm spell_checking : BoolFOption<"spell-checking",
  LangOpts<"SpellChecking">, DefaultTrue,
  NegFlag<SetFalse, [CC1Option], "Disable spell-checking">, PosFlag<SetTrue>>;
def fspell_checking_limit_EQ : Joined<["-"], "fspell-checking-limit=">, Group<f_Group>;
def fsigned_bitfields : Flag<["-"], "fsigned-bitfields">, Group<f_Group>;
defm signed_char : BoolFOption<"signed-char",
  LangOpts<"CharIsSigned">, DefaultTrue,
  NegFlag<SetFalse, [CC1Option], "char is unsigned">, PosFlag<SetTrue, [], "char is signed">>,
  ShouldParseIf<!strconcat("!", open_cl.KeyPath)>;
defm split_stack : BoolFOption<"split-stack",
  CodeGenOpts<"EnableSegmentedStacks">, DefaultFalse,
  NegFlag<SetFalse, [], "Wouldn't use segmented stack">,
  PosFlag<SetTrue, [CC1Option], "Use segmented stack">>;
def fstack_protector_all : Flag<["-"], "fstack-protector-all">, Group<f_Group>,
  HelpText<"Enable stack protectors for all functions">;
defm stack_clash_protection : BoolFOption<"stack-clash-protection",
  CodeGenOpts<"StackClashProtector">, DefaultFalse,
  PosFlag<SetTrue, [CC1Option], "Enable">, NegFlag<SetFalse, [], "Disable">,
  BothFlags<[], " stack clash protection">>;
def fstack_protector_strong : Flag<["-"], "fstack-protector-strong">, Group<f_Group>,
  HelpText<"Enable stack protectors for some functions vulnerable to stack smashing. "
           "Compared to -fstack-protector, this uses a stronger heuristic "
           "that includes functions containing arrays of any size (and any type), "
           "as well as any calls to alloca or the taking of an address from a local variable">;
def fstack_protector : Flag<["-"], "fstack-protector">, Group<f_Group>,
  HelpText<"Enable stack protectors for some functions vulnerable to stack smashing. "
           "This uses a loose heuristic which considers functions vulnerable if they "
           "contain a char (or 8bit integer) array or constant sized calls to alloca "
           ", which are of greater size than ssp-buffer-size (default: 8 bytes). All "
           "variable sized calls to alloca are considered vulnerable. A function with "
           "a stack protector has a guard value added to the stack frame that is "
           "checked on function exit. The guard value must be positioned in the "
           "stack frame such that a buffer overflow from a vulnerable variable will "
           "overwrite the guard value before overwriting the function's return "
           "address. The reference stack guard value is stored in a global variable.">;
def ftrivial_auto_var_init : Joined<["-"], "ftrivial-auto-var-init=">, Group<f_Group>,
  Flags<[CC1Option, CoreOption]>, HelpText<"Initialize trivial automatic stack variables. Defaults to 'uninitialized'">,
  Values<"uninitialized,zero,pattern">,
  NormalizedValuesScope<"LangOptions::TrivialAutoVarInitKind">,
  NormalizedValues<["Uninitialized", "Zero", "Pattern"]>,
  MarshallingInfoEnum<LangOpts<"TrivialAutoVarInit">, "Uninitialized">;
def ftrivial_auto_var_init_stop_after : Joined<["-"], "ftrivial-auto-var-init-stop-after=">, Group<f_Group>,
  Flags<[CC1Option, CoreOption]>, HelpText<"Stop initializing trivial automatic stack variables after the specified number of instances">,
  MarshallingInfoInt<LangOpts<"TrivialAutoVarInitStopAfter">>;
def fstandalone_debug : Flag<["-"], "fstandalone-debug">, Group<f_Group>, Flags<[CoreOption]>,
  HelpText<"Emit full debug info for all types used by the program">;
def fno_standalone_debug : Flag<["-"], "fno-standalone-debug">, Group<f_Group>, Flags<[CoreOption]>,
  HelpText<"Limit debug information produced to reduce size of debug binary">;
def flimit_debug_info : Flag<["-"], "flimit-debug-info">, Flags<[CoreOption]>, Alias<fno_standalone_debug>;
def fno_limit_debug_info : Flag<["-"], "fno-limit-debug-info">, Flags<[CoreOption]>, Alias<fstandalone_debug>;
def fdebug_macro : Flag<["-"], "fdebug-macro">, Group<f_Group>, Flags<[CoreOption]>,
  HelpText<"Emit macro debug information">;
def fno_debug_macro : Flag<["-"], "fno-debug-macro">, Group<f_Group>, Flags<[CoreOption]>,
  HelpText<"Do not emit macro debug information">;
def fstrict_aliasing : Flag<["-"], "fstrict-aliasing">, Group<f_Group>,
  Flags<[NoXarchOption, CoreOption]>;
def fstrict_enums : Flag<["-"], "fstrict-enums">, Group<f_Group>, Flags<[CC1Option]>,
  HelpText<"Enable optimizations based on the strict definition of an enum's "
           "value range">,
  MarshallingInfoFlag<CodeGenOpts<"StrictEnums">>;
defm strict_vtable_pointers : BoolFOption<"strict-vtable-pointers",
  CodeGenOpts<"StrictVTablePointers">, DefaultFalse,
  PosFlag<SetTrue, [CC1Option], "Enable optimizations based on the strict rules for"
            " overwriting polymorphic C++ objects">,
  NegFlag<SetFalse>>;
def fstrict_overflow : Flag<["-"], "fstrict-overflow">, Group<f_Group>;
def fdriver_only : Flag<["-"], "fdriver-only">, Flags<[NoXarchOption, CoreOption]>,
  Group<Action_Group>, HelpText<"Only run the driver.">;
def fintelfpga : Flag<["-"], "fintelfpga">, Group<f_Group>,
  Flags<[CC1Option, CoreOption]>, MarshallingInfoFlag<LangOpts<"IntelFPGA">>,
  HelpText<"Perform ahead-of-time compilation for FPGA">;
def fsycl_device_only : Flag<["-"], "fsycl-device-only">, Flags<[CoreOption]>,
  HelpText<"Compile SYCL kernels for device">;
def fsycl_embed_ir : Flag<["-"], "fsycl-embed-ir">, Flags<[CoreOption]>,
  HelpText<"Embed LLVM IR for runtime kernel fusion">;
defm sycl_esimd_force_stateless_mem : BoolFOption<"sycl-esimd-force-stateless-mem",
    LangOpts<"SYCLESIMDForceStatelessMem">, DefaultFalse,
    PosFlag<SetTrue, [], "Enforce using stateless memory accesses. "
            "Convert stateful accesses via SYCL accessors to stateless within ESIMD kernels. "
            "Disabled by default. (experimental)">,
    NegFlag<SetFalse, [], "Do not enforce using stateless memory accesses. (experimental)">,
    BothFlags<[CC1Option, CoreOption], "">>;

def fsycl_targets_EQ : CommaJoined<["-"], "fsycl-targets=">, Flags<[NoXarchOption, CC1Option, CoreOption]>,
  HelpText<"Specify comma-separated list of triples SYCL offloading targets to be supported">;
def fsycl_add_targets_EQ : CommaJoined<["-"], "fsycl-add-targets=">,
  Flags<[NoXarchOption, CoreOption, Deprecated]>,
  HelpText<"Specify comma-separated list of triple and device binary image "
           "pairs to add to the final SYCL binary (deprecated)">;
def fsycl_link_targets_EQ : CommaJoined<["-"], "fsycl-link-targets=">,
  Flags<[NoXarchOption, CC1Option, CoreOption, Deprecated]>,
  HelpText<"Specify comma-separated list of triples SYCL offloading targets "
           "to produce linked device images (deprecated)">;
def fsycl_force_target_EQ : Joined<["-"], "fsycl-force-target=">,
  Flags<[NoXarchOption, CoreOption]>,
  HelpText<"Force the usage of the given triple when extracting device code "
           "from any given objects on the command line">;
def fsycl_device_code_split_EQ : Joined<["-"], "fsycl-device-code-split=">,
   Flags<[CC1Option, CoreOption]>, HelpText<"Perform SYCL device code split: per_kernel (device code module is "
  "created for each SYCL kernel) | per_source (device code module is created for each source (translation unit)) | off (no device code split). | auto (use heuristic to select the best way of splitting device code). "
  "Default is 'auto' - use heuristic to distribute device code across modules">, Values<"per_source, per_kernel, off, auto">;
def fsycl_device_code_split : Flag<["-"], "fsycl-device-code-split">, Alias<fsycl_device_code_split_EQ>,
  AliasArgs<["auto"]>, Flags<[CC1Option, CoreOption]>,
  HelpText<"Perform SYCL device code split in the 'auto' mode, i.e. use heuristic to distribute device code across modules">;
def fsycl_device_code_split_esimd : Flag<["-"], "fsycl-device-code-split-esimd">,
  Flags<[CoreOption]>, HelpText<"split ESIMD device code from SYCL into a separate device binary image (default). Has effect only for SPIR-based targets. (experimental)">;
def fno_sycl_device_code_split_esimd : Flag<["-"], "fno-sycl-device-code-split-esimd">,
  Flags<[CoreOption]>, HelpText<"do not split ESIMD and SYCL device code into separate device binary images. Has effect only for SPIR-based targets. (experimental)">;
defm sycl_instrument_device_code
    : BoolFOption<"sycl-instrument-device-code",
          CodeGenOpts<"SPIRITTAnnotations">, DefaultFalse,
          PosFlag<SetTrue, [], "Add">,
          NegFlag<SetFalse, [], "Do not add">,
          BothFlags<[CC1Option, CoreOption], " Instrumentation and Tracing "
                    "Technology (ITT) instrumentation intrinsics calls "
                    "(experimental)">>;
def fsycl_link_huge_device_code : Flag<["-"], "fsycl-link-huge-device-code">,
  Group<sycl_Group>, HelpText<"Generate and use a custom linker script for huge"
  " device code sections">;
def fno_sycl_link_huge_device_code : Flag<["-"], "fno-sycl-link-huge-device-code">,
  Group<sycl_Group>, HelpText<"Do not generate or use a custom linker script"
  " for huge device code sections (default)">;
defm sycl_id_queries_fit_in_int: BoolFOption<"sycl-id-queries-fit-in-int",
  LangOpts<"SYCLValueFitInMaxInt">, DefaultTrue,
  PosFlag<SetTrue, [], "Assume">, NegFlag<SetFalse, [], "Do not assume">,
  BothFlags<[CC1Option, CoreOption], " that SYCL ID queries fit within MAX_INT.">>;
def fsycl_device_obj_EQ : Joined<["-"], "fsycl-device-obj=">,
  Flags<[CoreOption]>, Values<"spirv,llvmir">, HelpText<"Specify format of "
  "device code stored in the resulting object. Valid values are: spirv, llvmir "
  "(default)">;
def fsycl_use_bitcode : Flag<["-"], "fsycl-use-bitcode">,
  Alias<fsycl_device_obj_EQ>, AliasArgs<["llvmir"]>, Flags<[CoreOption]>,
  HelpText<"Use LLVM bitcode instead of SPIR-V in fat objects">;
def fno_sycl_use_bitcode : Flag<["-"], "fno-sycl-use-bitcode">,
  Alias<fsycl_device_obj_EQ>, AliasArgs<["spirv"]>, Flags<[CoreOption]>,
  HelpText<"Use SPIR-V instead of LLVM bitcode in fat objects">;
def fsycl_link_EQ : Joined<["-"], "fsycl-link=">,
  Flags<[CC1Option, CoreOption]>, HelpText<"Generate partially linked device and host object to be used at various stages of compilation">, Values<"image,early">;
def fsycl_link : Flag<["-"], "fsycl-link">, Alias<fsycl_link_EQ>,
  AliasArgs<["early"]>, Flags<[CC1Option, CoreOption]>,
  HelpText<"Generate partially linked device object to be used with the host link">;
defm sycl_unnamed_lambda
    : BoolFOption<
          "sycl-unnamed-lambda", LangOpts<"SYCLUnnamedLambda">,
          Default<!strconcat(
              sycl_ver.KeyPath,
              " >= clang::LangOptions::SYCLMajorVersion::SYCL_2020")>,
          PosFlag<SetTrue, [], "Allow">, NegFlag<SetFalse, [], "Disallow">,
          BothFlags<[CC1Option, CoreOption], " unnamed SYCL lambda kernels">>;
defm sycl_force_inline_kernel_lambda
    : BoolFOption<
          "sycl-force-inline-kernel-lambda", LangOpts<"SYCLForceInlineKernelLambda">,
          DefaultTrue,
          PosFlag<SetTrue, [], "Allow">, NegFlag<SetFalse, [], "Disallow">,
          BothFlags<[CC1Option, CoreOption], " force inline SYCL kernels lambda in entry point">>;
def fsycl_help_EQ : Joined<["-"], "fsycl-help=">,
  Flags<[NoXarchOption, CoreOption]>, HelpText<"Emit help information from the "
  "related offline compilation tool. Valid values: all, fpga, gen, x86_64.">,
  Values<"all,fpga,gen,x86_64">;
def fsycl_help : Flag<["-"], "fsycl-help">, Alias<fsycl_help_EQ>,
  Flags<[NoXarchOption, CoreOption]>, AliasArgs<["all"]>, HelpText<"Emit help information "
  "from all of the offline compilation tools">;
def fsycl_libspirv_path_EQ : Joined<["-"], "fsycl-libspirv-path=">,
  Flags<[CC1Option, CoreOption]>, HelpText<"Path to libspirv library">;
def fno_sycl_libspirv : Flag<["-"], "fno-sycl-libspirv">, Flags<[CoreOption]>, HelpText<"Disable check for libspirv">;
def fsycl_host_compiler_EQ : Joined<["-"], "fsycl-host-compiler=">,
  Flags<[CoreOption, NoArgumentUnused]>, HelpText<"Specify C++ compiler binary to perform host "
  "compilation with during SYCL offload compiles.">;
def fsycl_host_compiler_options_EQ : Joined<["-"], "fsycl-host-compiler-options=">,
  Flags<[CoreOption]>, HelpText<"When performing the host compilation with "
  "-fsycl-host-compiler specified, use the given options during that compile. "
  "Options are expected to be a quoted list of space separated options.">;
def fno_sycl_use_footer : Flag<["-"], "fno-sycl-use-footer">, Flags<[CoreOption]>,
  HelpText<"Disable usage of the integration footer during SYCL enabled "
   "compilations.">;
def fsycl_footer_path_EQ : Joined<["-"], "fsycl-footer-path=">,
  Flags<[CoreOption]>, HelpText<"Specify the location of the temporary "
  "source file with the included integration footer.">;
def fno_sycl_link_spirv : Flag<["-"], "fno-sycl-link-spirv">,
  Flags<[CoreOption]>, HelpText<"Disable adding of the default (spir64) triple "
  "when discovered in user specified objects and archives.">;
def fsycl_max_parallel_jobs_EQ : Joined<["-"], "fsycl-max-parallel-link-jobs=">,
  Flags<[CoreOption]>, Group<f_Group>,
  HelpText<"Experimental feature: Controls the maximum parallelism of actions performed "
  "on SYCL device code post-link, i.e. the generation of SPIR-V device images "
  "or AOT compilation of each device image.">;
def ftarget_compile_fast : Flag<["-"], "ftarget-compile-fast">,
  Flags<[CoreOption]>, HelpText<"Experimental feature: Reduce target "
  "compilation time, with potential runtime performance trade-off.">;
def : Flag<["-"], "fsycl-rdc">, Flags<[CoreOption]>, Alias<fgpu_rdc>;
def : Flag<["-"], "fno-sycl-rdc">, Flags<[CoreOption]>, Alias<fno_gpu_rdc>;
def fsycl_optimize_non_user_code : Flag<["-"], "fsycl-optimize-non-user-code">,
  Flags<[CC1Option, CoreOption]>, MarshallingInfoFlag<CodeGenOpts<"OptimizeSYCLFramework">>,
  HelpText<"Option used in conjunction with -O0 to "
  "optimize SYCL framework utility functions and leave user's kernel code unoptimized. (experimental)">;
def fsyntax_only : Flag<["-"], "fsyntax-only">,
  Flags<[NoXarchOption,CoreOption,CC1Option,FC1Option,FlangOption]>, Group<Action_Group>,
  HelpText<"Run the preprocessor, parser and semantic analysis stages">;
def ftabstop_EQ : Joined<["-"], "ftabstop=">, Group<f_Group>;
def ftemplate_depth_EQ : Joined<["-"], "ftemplate-depth=">, Group<f_Group>;
def ftemplate_depth_ : Joined<["-"], "ftemplate-depth-">, Group<f_Group>;
def ftemplate_backtrace_limit_EQ : Joined<["-"], "ftemplate-backtrace-limit=">,
                                   Group<f_Group>;
def foperator_arrow_depth_EQ : Joined<["-"], "foperator-arrow-depth=">,
                               Group<f_Group>;

def fsave_optimization_record : Flag<["-"], "fsave-optimization-record">,
  Group<f_Group>, HelpText<"Generate a YAML optimization record file">;
def fsave_optimization_record_EQ : Joined<["-"], "fsave-optimization-record=">,
  Group<f_Group>, HelpText<"Generate an optimization record file in a specific format">,
  MetaVarName<"<format>">;
def fno_save_optimization_record : Flag<["-"], "fno-save-optimization-record">,
  Group<f_Group>, Flags<[NoArgumentUnused]>;
def foptimization_record_file_EQ : Joined<["-"], "foptimization-record-file=">,
  Group<f_Group>,
  HelpText<"Specify the output name of the file containing the optimization remarks. Implies -fsave-optimization-record. On Darwin platforms, this cannot be used with multiple -arch <arch> options.">,
  MetaVarName<"<file>">;
def foptimization_record_passes_EQ : Joined<["-"], "foptimization-record-passes=">,
  Group<f_Group>,
  HelpText<"Only include passes which match a specified regular expression in the generated optimization record (by default, include all passes)">,
  MetaVarName<"<regex>">;

def fvectorize : Flag<["-"], "fvectorize">, Group<f_Group>,
  HelpText<"Enable the loop vectorization passes">;
def fno_vectorize : Flag<["-"], "fno-vectorize">, Group<f_Group>;
def : Flag<["-"], "ftree-vectorize">, Alias<fvectorize>;
def : Flag<["-"], "fno-tree-vectorize">, Alias<fno_vectorize>;
def fslp_vectorize : Flag<["-"], "fslp-vectorize">, Group<f_Group>,
  HelpText<"Enable the superword-level parallelism vectorization passes">;
def fno_slp_vectorize : Flag<["-"], "fno-slp-vectorize">, Group<f_Group>;
def : Flag<["-"], "ftree-slp-vectorize">, Alias<fslp_vectorize>;
def : Flag<["-"], "fno-tree-slp-vectorize">, Alias<fno_slp_vectorize>;
def Wlarge_by_value_copy_def : Flag<["-"], "Wlarge-by-value-copy">,
  HelpText<"Warn if a function definition returns or accepts an object larger "
           "in bytes than a given value">, Flags<[HelpHidden]>;
def Wlarge_by_value_copy_EQ : Joined<["-"], "Wlarge-by-value-copy=">, Flags<[CC1Option]>,
  MarshallingInfoInt<LangOpts<"NumLargeByValueCopy">>;

// These "special" warning flags are effectively processed as f_Group flags by the driver:
// Just silence warnings about -Wlarger-than for now.
def Wlarger_than_EQ : Joined<["-"], "Wlarger-than=">, Group<clang_ignored_f_Group>;
def Wlarger_than_ : Joined<["-"], "Wlarger-than-">, Alias<Wlarger_than_EQ>;

// This is converted to -fwarn-stack-size=N and also passed through by the driver.
// FIXME: The driver should strip out the =<value> when passing W_value_Group through.
def Wframe_larger_than_EQ : Joined<["-"], "Wframe-larger-than=">, Group<W_value_Group>,
                            Flags<[NoXarchOption, CC1Option]>;
def Wframe_larger_than : Flag<["-"], "Wframe-larger-than">, Alias<Wframe_larger_than_EQ>;

def : Flag<["-"], "fterminated-vtables">, Alias<fapple_kext>;
defm threadsafe_statics : BoolFOption<"threadsafe-statics",
  LangOpts<"ThreadsafeStatics">, DefaultTrue,
  NegFlag<SetFalse, [CC1Option], "Do not emit code to make initialization of local statics thread safe">,
  PosFlag<SetTrue>>;
def ftime_report : Flag<["-"], "ftime-report">, Group<f_Group>, Flags<[CC1Option]>,
  MarshallingInfoFlag<CodeGenOpts<"TimePasses">>;
def ftime_report_EQ: Joined<["-"], "ftime-report=">, Group<f_Group>,
  Flags<[CC1Option]>, Values<"per-pass,per-pass-run">,
  MarshallingInfoFlag<CodeGenOpts<"TimePassesPerRun">>,
  HelpText<"(For new pass manager) 'per-pass': one report for each pass; "
           "'per-pass-run': one report for each pass invocation">;
def ftime_trace : Flag<["-"], "ftime-trace">, Group<f_Group>,
  HelpText<"Turn on time profiler. Generates JSON file based on output filename.">,
  DocBrief<[{
Turn on time profiler. Generates JSON file based on output filename. Results
can be analyzed with chrome://tracing or `Speedscope App
<https://www.speedscope.app>`_ for flamegraph visualization.}]>,
  Flags<[CoreOption]>;
def ftime_trace_granularity_EQ : Joined<["-"], "ftime-trace-granularity=">, Group<f_Group>,
  HelpText<"Minimum time granularity (in microseconds) traced by time profiler">,
  Flags<[CC1Option, CoreOption]>,
  MarshallingInfoInt<FrontendOpts<"TimeTraceGranularity">, "500u">;
def ftime_trace_EQ : Joined<["-"], "ftime-trace=">, Group<f_Group>,
  HelpText<"Similar to -ftime-trace. Specify the JSON file or a directory which will contain the JSON file">,
  Flags<[CC1Option, CoreOption]>,
  MarshallingInfoString<FrontendOpts<"TimeTracePath">>;
def fproc_stat_report : Joined<["-"], "fproc-stat-report">, Group<f_Group>,
  HelpText<"Print subprocess statistics">;
def fproc_stat_report_EQ : Joined<["-"], "fproc-stat-report=">, Group<f_Group>,
  HelpText<"Save subprocess statistics to the given file">;
def ftlsmodel_EQ : Joined<["-"], "ftls-model=">, Group<f_Group>, Flags<[CC1Option]>,
  Values<"global-dynamic,local-dynamic,initial-exec,local-exec">,
  NormalizedValuesScope<"CodeGenOptions">,
  NormalizedValues<["GeneralDynamicTLSModel", "LocalDynamicTLSModel", "InitialExecTLSModel", "LocalExecTLSModel"]>,
  MarshallingInfoEnum<CodeGenOpts<"DefaultTLSModel">, "GeneralDynamicTLSModel">;
def ftrapv : Flag<["-"], "ftrapv">, Group<f_Group>, Flags<[CC1Option]>,
  HelpText<"Trap on integer overflow">;
def ftrapv_handler_EQ : Joined<["-"], "ftrapv-handler=">, Group<f_Group>,
  MetaVarName<"<function name>">,
  HelpText<"Specify the function to be called on overflow">;
def ftrapv_handler : Separate<["-"], "ftrapv-handler">, Group<f_Group>, Flags<[CC1Option]>;
def ftrap_function_EQ : Joined<["-"], "ftrap-function=">, Group<f_Group>, Flags<[CC1Option]>,
  HelpText<"Issue call to specified function rather than a trap instruction">,
  MarshallingInfoString<CodeGenOpts<"TrapFuncName">>;
def funroll_loops : Flag<["-"], "funroll-loops">, Group<f_Group>,
  HelpText<"Turn on loop unroller">, Flags<[CC1Option]>;
def fno_unroll_loops : Flag<["-"], "fno-unroll-loops">, Group<f_Group>,
  HelpText<"Turn off loop unroller">, Flags<[CC1Option]>;
defm reroll_loops : BoolFOption<"reroll-loops",
  CodeGenOpts<"RerollLoops">, DefaultFalse,
  PosFlag<SetTrue, [CC1Option], "Turn on loop reroller">, NegFlag<SetFalse>>;
def ffinite_loops: Flag<["-"],  "ffinite-loops">, Group<f_Group>,
  HelpText<"Assume all loops are finite.">, Flags<[CC1Option]>;
def fno_finite_loops: Flag<["-"], "fno-finite-loops">, Group<f_Group>,
  HelpText<"Do not assume that any loop is finite.">, Flags<[CC1Option]>;

def ftrigraphs : Flag<["-"], "ftrigraphs">, Group<f_Group>,
  HelpText<"Process trigraph sequences">, Flags<[CC1Option]>;
def fno_trigraphs : Flag<["-"], "fno-trigraphs">, Group<f_Group>,
  HelpText<"Do not process trigraph sequences">, Flags<[CC1Option]>;
def funsigned_bitfields : Flag<["-"], "funsigned-bitfields">, Group<f_Group>;
def funsigned_char : Flag<["-"], "funsigned-char">, Group<f_Group>;
def fno_unsigned_char : Flag<["-"], "fno-unsigned-char">;
def funwind_tables : Flag<["-"], "funwind-tables">, Group<f_Group>;
defm register_global_dtors_with_atexit : BoolFOption<"register-global-dtors-with-atexit",
  CodeGenOpts<"RegisterGlobalDtorsWithAtExit">, DefaultFalse,
  PosFlag<SetTrue, [CC1Option], "Use">, NegFlag<SetFalse, [], "Don't use">,
  BothFlags<[], " atexit or __cxa_atexit to register global destructors">>;
defm use_init_array : BoolFOption<"use-init-array",
  CodeGenOpts<"UseInitArray">, DefaultTrue,
  NegFlag<SetFalse, [CC1Option], "Use .ctors/.dtors instead of .init_array/.fini_array">,
  PosFlag<SetTrue>>;
def fno_var_tracking : Flag<["-"], "fno-var-tracking">, Group<clang_ignored_f_Group>;
def fverbose_asm : Flag<["-"], "fverbose-asm">, Group<f_Group>,
  HelpText<"Generate verbose assembly output">;
def dA : Flag<["-"], "dA">, Alias<fverbose_asm>;
defm visibility_from_dllstorageclass : BoolFOption<"visibility-from-dllstorageclass",
  LangOpts<"VisibilityFromDLLStorageClass">, DefaultFalse,
  PosFlag<SetTrue, [CC1Option], "Set the visibility of symbols in the generated code from their DLL storage class">,
  NegFlag<SetFalse>>;
def fvisibility_dllexport_EQ : Joined<["-"], "fvisibility-dllexport=">, Group<f_Group>, Flags<[CC1Option]>,
  HelpText<"The visibility for dllexport definitions [-fvisibility-from-dllstorageclass]">,
  MarshallingInfoVisibility<LangOpts<"DLLExportVisibility">, "DefaultVisibility">,
  ShouldParseIf<fvisibility_from_dllstorageclass.KeyPath>;
def fvisibility_nodllstorageclass_EQ : Joined<["-"], "fvisibility-nodllstorageclass=">, Group<f_Group>, Flags<[CC1Option]>,
  HelpText<"The visibility for definitions without an explicit DLL export class [-fvisibility-from-dllstorageclass]">,
  MarshallingInfoVisibility<LangOpts<"NoDLLStorageClassVisibility">, "HiddenVisibility">,
  ShouldParseIf<fvisibility_from_dllstorageclass.KeyPath>;
def fvisibility_externs_dllimport_EQ : Joined<["-"], "fvisibility-externs-dllimport=">, Group<f_Group>, Flags<[CC1Option]>,
  HelpText<"The visibility for dllimport external declarations [-fvisibility-from-dllstorageclass]">,
  MarshallingInfoVisibility<LangOpts<"ExternDeclDLLImportVisibility">, "DefaultVisibility">,
  ShouldParseIf<fvisibility_from_dllstorageclass.KeyPath>;
def fvisibility_externs_nodllstorageclass_EQ : Joined<["-"], "fvisibility-externs-nodllstorageclass=">, Group<f_Group>, Flags<[CC1Option]>,
  HelpText<"The visibility for external declarations without an explicit DLL dllstorageclass [-fvisibility-from-dllstorageclass]">,
  MarshallingInfoVisibility<LangOpts<"ExternDeclNoDLLStorageClassVisibility">, "HiddenVisibility">,
  ShouldParseIf<fvisibility_from_dllstorageclass.KeyPath>;
def fvisibility_EQ : Joined<["-"], "fvisibility=">, Group<f_Group>, Flags<[CC1Option]>,
  HelpText<"Set the default symbol visibility for all global definitions">,
  MarshallingInfoVisibility<LangOpts<"ValueVisibilityMode">, "DefaultVisibility">;
defm visibility_inlines_hidden : BoolFOption<"visibility-inlines-hidden",
  LangOpts<"InlineVisibilityHidden">, DefaultFalse,
  PosFlag<SetTrue, [CC1Option], "Give inline C++ member functions hidden visibility by default">,
  NegFlag<SetFalse>>;
defm visibility_inlines_hidden_static_local_var : BoolFOption<"visibility-inlines-hidden-static-local-var",
  LangOpts<"VisibilityInlinesHiddenStaticLocalVar">, DefaultFalse,
  PosFlag<SetTrue, [CC1Option], "When -fvisibility-inlines-hidden is enabled, static variables in"
            " inline C++ member functions will also be given hidden visibility by default">,
  NegFlag<SetFalse, [], "Disables -fvisibility-inlines-hidden-static-local-var"
         " (this is the default on non-darwin targets)">, BothFlags<[CC1Option]>>;
def fvisibility_ms_compat : Flag<["-"], "fvisibility-ms-compat">, Group<f_Group>,
  HelpText<"Give global types 'default' visibility and global functions and "
           "variables 'hidden' visibility by default">;
def fvisibility_global_new_delete_hidden : Flag<["-"], "fvisibility-global-new-delete-hidden">, Group<f_Group>,
  HelpText<"Give global C++ operator new and delete declarations hidden visibility">, Flags<[CC1Option]>,
  MarshallingInfoFlag<LangOpts<"GlobalAllocationFunctionVisibilityHidden">>;
def mdefault_visibility_export_mapping_EQ : Joined<["-"], "mdefault-visibility-export-mapping=">,
  Values<"none,explicit,all">,
  NormalizedValuesScope<"LangOptions::DefaultVisiblityExportMapping">,
  NormalizedValues<["None", "Explicit", "All"]>,
  HelpText<"Mapping between default visibility and export">,
  Group<m_Group>, Flags<[CC1Option,TargetSpecific]>,
  MarshallingInfoEnum<LangOpts<"DefaultVisibilityExportMapping">,"None">;
defm new_infallible : BoolFOption<"new-infallible",
  LangOpts<"NewInfallible">, DefaultFalse,
  PosFlag<SetTrue, [], "Enable">, NegFlag<SetFalse, [], "Disable">,
  BothFlags<[CC1Option], " treating throwing global C++ operator new as always returning valid memory "
  "(annotates with __attribute__((returns_nonnull)) and throw()). This is detectable in source.">>;
defm whole_program_vtables : BoolFOption<"whole-program-vtables",
  CodeGenOpts<"WholeProgramVTables">, DefaultFalse,
  PosFlag<SetTrue, [CC1Option], "Enables whole-program vtable optimization. Requires -flto">,
  NegFlag<SetFalse>, BothFlags<[CoreOption]>>;
defm split_lto_unit : BoolFOption<"split-lto-unit",
  CodeGenOpts<"EnableSplitLTOUnit">, DefaultFalse,
  PosFlag<SetTrue, [CC1Option], "Enables splitting of the LTO unit">,
  NegFlag<SetFalse>, BothFlags<[CoreOption]>>;
defm force_emit_vtables : BoolFOption<"force-emit-vtables",
  CodeGenOpts<"ForceEmitVTables">, DefaultFalse,
  PosFlag<SetTrue, [CC1Option], "Emits more virtual tables to improve devirtualization">,
  NegFlag<SetFalse>, BothFlags<[CoreOption]>>;
defm virtual_function_elimination : BoolFOption<"virtual-function-elimination",
  CodeGenOpts<"VirtualFunctionElimination">, DefaultFalse,
  PosFlag<SetTrue, [CC1Option], "Enables dead virtual function elimination optimization. Requires -flto=full">,
  NegFlag<SetFalse>, BothFlags<[CoreOption]>>;

def fwrapv : Flag<["-"], "fwrapv">, Group<f_Group>, Flags<[CC1Option]>,
  HelpText<"Treat signed integer overflow as two's complement">;
def fwritable_strings : Flag<["-"], "fwritable-strings">, Group<f_Group>, Flags<[CC1Option]>,
  HelpText<"Store string literals as writable data">,
  MarshallingInfoFlag<LangOpts<"WritableStrings">>;
defm zero_initialized_in_bss : BoolFOption<"zero-initialized-in-bss",
  CodeGenOpts<"NoZeroInitializedInBSS">, DefaultFalse,
  NegFlag<SetTrue, [CC1Option], "Don't place zero initialized data in BSS">,
  PosFlag<SetFalse>>;
defm function_sections : BoolFOption<"function-sections",
  CodeGenOpts<"FunctionSections">, DefaultFalse,
  PosFlag<SetTrue, [CC1Option], "Place each function in its own section">,
  NegFlag<SetFalse>>;
def fbasic_block_sections_EQ : Joined<["-"], "fbasic-block-sections=">, Group<f_Group>,
  Flags<[CC1Option, CC1AsOption]>,
  HelpText<"Place each function's basic blocks in unique sections (ELF Only)">,
  DocBrief<[{Generate labels for each basic block or place each basic block or a subset of basic blocks in its own section.}]>,
  Values<"all,labels,none,list=">,
  MarshallingInfoString<CodeGenOpts<"BBSections">, [{"none"}]>;
defm data_sections : BoolFOption<"data-sections",
  CodeGenOpts<"DataSections">, DefaultFalse,
  PosFlag<SetTrue, [CC1Option], "Place each data in its own section">, NegFlag<SetFalse>>;
defm stack_size_section : BoolFOption<"stack-size-section",
  CodeGenOpts<"StackSizeSection">, DefaultFalse,
  PosFlag<SetTrue, [CC1Option], "Emit section containing metadata on function stack sizes">,
  NegFlag<SetFalse>>;
def fstack_usage : Flag<["-"], "fstack-usage">, Group<f_Group>,
  HelpText<"Emit .su file containing information on function stack sizes">;
def stack_usage_file : Separate<["-"], "stack-usage-file">,
  Flags<[CC1Option, NoDriverOption]>,
  HelpText<"Filename (or -) to write stack usage output to">,
  MarshallingInfoString<CodeGenOpts<"StackUsageOutput">>;

defm unique_basic_block_section_names : BoolFOption<"unique-basic-block-section-names",
  CodeGenOpts<"UniqueBasicBlockSectionNames">, DefaultFalse,
  PosFlag<SetTrue, [CC1Option], "Use unique names for basic block sections (ELF Only)">,
  NegFlag<SetFalse>>;
defm unique_internal_linkage_names : BoolFOption<"unique-internal-linkage-names",
  CodeGenOpts<"UniqueInternalLinkageNames">, DefaultFalse,
  PosFlag<SetTrue, [CC1Option], "Uniqueify Internal Linkage Symbol Names by appending"
            " the MD5 hash of the module path">,
  NegFlag<SetFalse>>;
defm unique_section_names : BoolFOption<"unique-section-names",
  CodeGenOpts<"UniqueSectionNames">, DefaultTrue,
  NegFlag<SetFalse, [CC1Option], "Don't use unique names for text and data sections">,
  PosFlag<SetTrue>>;

defm split_machine_functions: BoolFOption<"split-machine-functions",
  CodeGenOpts<"SplitMachineFunctions">, DefaultFalse,
  PosFlag<SetTrue, [CC1Option], "Enable">, NegFlag<SetFalse, [], "Disable">,
  BothFlags<[], " late function splitting using profile information (x86 ELF)">>;

defm strict_return : BoolFOption<"strict-return",
  CodeGenOpts<"StrictReturn">, DefaultTrue,
  NegFlag<SetFalse, [CC1Option], "Don't treat control flow paths that fall off the end"
            " of a non-void function as unreachable">,
  PosFlag<SetTrue>>;

def fenable_matrix : Flag<["-"], "fenable-matrix">, Group<f_Group>,
    Flags<[CC1Option]>,
    HelpText<"Enable matrix data type and related builtin functions">,
    MarshallingInfoFlag<LangOpts<"MatrixTypes">>;

def fzero_call_used_regs_EQ
    : Joined<["-"], "fzero-call-used-regs=">, Group<f_Group>, Flags<[CC1Option]>,
      HelpText<"Clear call-used registers upon function return (AArch64/x86 only)">,
      Values<"skip,used-gpr-arg,used-gpr,used-arg,used,all-gpr-arg,all-gpr,all-arg,all">,
      NormalizedValues<["Skip", "UsedGPRArg", "UsedGPR", "UsedArg", "Used",
                        "AllGPRArg", "AllGPR", "AllArg", "All"]>,
      NormalizedValuesScope<"llvm::ZeroCallUsedRegs::ZeroCallUsedRegsKind">,
      MarshallingInfoEnum<CodeGenOpts<"ZeroCallUsedRegs">, "Skip">;

def fdebug_types_section: Flag <["-"], "fdebug-types-section">, Group<f_Group>,
  HelpText<"Place debug types in their own section (ELF Only)">;
def fno_debug_types_section: Flag<["-"], "fno-debug-types-section">, Group<f_Group>;
defm debug_ranges_base_address : BoolFOption<"debug-ranges-base-address",
  CodeGenOpts<"DebugRangesBaseAddress">, DefaultFalse,
  PosFlag<SetTrue, [CC1Option], "Use DWARF base address selection entries in .debug_ranges">,
  NegFlag<SetFalse>>;
defm split_dwarf_inlining : BoolFOption<"split-dwarf-inlining",
  CodeGenOpts<"SplitDwarfInlining">, DefaultFalse,
  NegFlag<SetFalse, []>,
  PosFlag<SetTrue, [CC1Option], "Provide minimal debug info in the object/executable"
          " to facilitate online symbolication/stack traces in the absence of"
          " .dwo/.dwp files when using Split DWARF">>;
def fdebug_default_version: Joined<["-"], "fdebug-default-version=">, Group<f_Group>,
  HelpText<"Default DWARF version to use, if a -g option caused DWARF debug info to be produced">;
def fdebug_prefix_map_EQ
  : Joined<["-"], "fdebug-prefix-map=">, Group<f_Group>,
    Flags<[CC1Option,CC1AsOption]>,
    MetaVarName<"<old>=<new>">,
    HelpText<"For paths in debug info, remap directory <old> to <new>. If multiple options match a path, the last option wins">;
def fcoverage_prefix_map_EQ
  : Joined<["-"], "fcoverage-prefix-map=">, Group<f_Group>,
    Flags<[CC1Option]>,
    MetaVarName<"<old>=<new>">,
    HelpText<"remap file source paths <old> to <new> in coverage mapping. If there are multiple options, prefix replacement is applied in reverse order starting from the last one">;
def ffile_prefix_map_EQ
  : Joined<["-"], "ffile-prefix-map=">, Group<f_Group>,
    HelpText<"remap file source paths in debug info, predefined preprocessor "
             "macros and __builtin_FILE(). Implies -ffile-reproducible.">;
def fmacro_prefix_map_EQ
  : Joined<["-"], "fmacro-prefix-map=">, Group<f_Group>, Flags<[CC1Option]>,
    HelpText<"remap file source paths in predefined preprocessor macros and "
             "__builtin_FILE(). Implies -ffile-reproducible.">;
defm force_dwarf_frame : BoolFOption<"force-dwarf-frame",
  CodeGenOpts<"ForceDwarfFrameSection">, DefaultFalse,
  PosFlag<SetTrue, [CC1Option], "Always emit a debug frame section">, NegFlag<SetFalse>>;
def femit_dwarf_unwind_EQ : Joined<["-"], "femit-dwarf-unwind=">,
  Group<f_Group>, Flags<[CC1Option, CC1AsOption]>,
  HelpText<"When to emit DWARF unwind (EH frame) info">,
  Values<"always,no-compact-unwind,default">,
  NormalizedValues<["Always", "NoCompactUnwind", "Default"]>,
  NormalizedValuesScope<"llvm::EmitDwarfUnwindType">,
  MarshallingInfoEnum<CodeGenOpts<"EmitDwarfUnwind">, "Default">;
def g_Flag : Flag<["-"], "g">, Group<g_Group>,
    Flags<[CoreOption,FlangOption]>, HelpText<"Generate source-level debug information">;
def gline_tables_only : Flag<["-"], "gline-tables-only">, Group<gN_Group>,
  Flags<[CoreOption,FlangOption]>, HelpText<"Emit debug line number tables only">;
def gline_directives_only : Flag<["-"], "gline-directives-only">, Group<gN_Group>,
  Flags<[CoreOption]>, HelpText<"Emit debug line info directives only">;
def gmlt : Flag<["-"], "gmlt">, Alias<gline_tables_only>;
def g0 : Flag<["-"], "g0">, Group<gN_Group>;
def g1 : Flag<["-"], "g1">, Group<gN_Group>, Alias<gline_tables_only>;
def g2 : Flag<["-"], "g2">, Group<gN_Group>;
def g3 : Flag<["-"], "g3">, Group<gN_Group>;
def ggdb : Flag<["-"], "ggdb">, Group<gTune_Group>;
def ggdb0 : Flag<["-"], "ggdb0">, Group<ggdbN_Group>;
def ggdb1 : Flag<["-"], "ggdb1">, Group<ggdbN_Group>;
def ggdb2 : Flag<["-"], "ggdb2">, Group<ggdbN_Group>;
def ggdb3 : Flag<["-"], "ggdb3">, Group<ggdbN_Group>;
def glldb : Flag<["-"], "glldb">, Group<gTune_Group>;
def gsce : Flag<["-"], "gsce">, Group<gTune_Group>;
def gdbx : Flag<["-"], "gdbx">, Group<gTune_Group>;
// Equivalent to our default dwarf version. Forces usual dwarf emission when
// CodeView is enabled.
def gdwarf : Flag<["-"], "gdwarf">, Group<g_Group>, Flags<[CoreOption]>,
  HelpText<"Generate source-level debug information with the default dwarf version">;
def gdwarf_2 : Flag<["-"], "gdwarf-2">, Group<g_Group>,
  HelpText<"Generate source-level debug information with dwarf version 2">;
def gdwarf_3 : Flag<["-"], "gdwarf-3">, Group<g_Group>,
  HelpText<"Generate source-level debug information with dwarf version 3">;
def gdwarf_4 : Flag<["-"], "gdwarf-4">, Group<g_Group>,
  HelpText<"Generate source-level debug information with dwarf version 4">;
def gdwarf_5 : Flag<["-"], "gdwarf-5">, Group<g_Group>,
  HelpText<"Generate source-level debug information with dwarf version 5">;
def gdwarf64 : Flag<["-"], "gdwarf64">, Group<g_Group>,
  Flags<[CC1Option, CC1AsOption]>,
  HelpText<"Enables DWARF64 format for ELF binaries, if debug information emission is enabled.">,
  MarshallingInfoFlag<CodeGenOpts<"Dwarf64">>;
def gdwarf32 : Flag<["-"], "gdwarf32">, Group<g_Group>,
  Flags<[CC1Option, CC1AsOption]>,
  HelpText<"Enables DWARF32 format for ELF binaries, if debug information emission is enabled.">;

def gcodeview : Flag<["-"], "gcodeview">,
  HelpText<"Generate CodeView debug information">,
  Flags<[CC1Option, CC1AsOption, CoreOption]>,
  MarshallingInfoFlag<CodeGenOpts<"EmitCodeView">>;
defm codeview_ghash : BoolOption<"g", "codeview-ghash",
  CodeGenOpts<"CodeViewGHash">, DefaultFalse,
  PosFlag<SetTrue, [CC1Option], "Emit type record hashes in a .debug$H section">,
  NegFlag<SetFalse>, BothFlags<[CoreOption]>>;
defm codeview_command_line : BoolOption<"g", "codeview-command-line",
  CodeGenOpts<"CodeViewCommandLine">, DefaultTrue,
  PosFlag<SetTrue, [], "Emit compiler path and command line into CodeView debug information">,
  NegFlag<SetFalse, [], "Don't emit compiler path and command line into CodeView debug information">,
  BothFlags<[CoreOption, CC1Option]>>;
defm inline_line_tables : BoolGOption<"inline-line-tables",
  CodeGenOpts<"NoInlineLineTables">, DefaultFalse,
  NegFlag<SetTrue, [CC1Option], "Don't emit inline line tables.">,
  PosFlag<SetFalse>, BothFlags<[CoreOption]>>;

def gfull : Flag<["-"], "gfull">, Group<g_Group>;
def gused : Flag<["-"], "gused">, Group<g_Group>;
def gstabs : Joined<["-"], "gstabs">, Group<g_Group>, Flags<[Unsupported]>;
def gcoff : Joined<["-"], "gcoff">, Group<g_Group>, Flags<[Unsupported]>;
def gxcoff : Joined<["-"], "gxcoff">, Group<g_Group>, Flags<[Unsupported]>;
def gvms : Joined<["-"], "gvms">, Group<g_Group>, Flags<[Unsupported]>;
def gtoggle : Flag<["-"], "gtoggle">, Group<g_flags_Group>, Flags<[Unsupported]>;
def grecord_command_line : Flag<["-"], "grecord-command-line">,
  Group<g_flags_Group>;
def gno_record_command_line : Flag<["-"], "gno-record-command-line">,
  Group<g_flags_Group>;
def : Flag<["-"], "grecord-gcc-switches">, Alias<grecord_command_line>;
def : Flag<["-"], "gno-record-gcc-switches">, Alias<gno_record_command_line>;
defm strict_dwarf : BoolOption<"g", "strict-dwarf",
  CodeGenOpts<"DebugStrictDwarf">, DefaultFalse,
  PosFlag<SetTrue, [CC1Option]>, NegFlag<SetFalse>, BothFlags<[CoreOption]>>,
  Group<g_flags_Group>;
defm column_info : BoolOption<"g", "column-info",
  CodeGenOpts<"DebugColumnInfo">, DefaultTrue,
  NegFlag<SetFalse, [CC1Option]>, PosFlag<SetTrue>, BothFlags<[CoreOption]>>,
  Group<g_flags_Group>;
def gsplit_dwarf : Flag<["-"], "gsplit-dwarf">, Group<g_flags_Group>;
def gsplit_dwarf_EQ : Joined<["-"], "gsplit-dwarf=">, Group<g_flags_Group>,
  HelpText<"Set DWARF fission mode">,
  Values<"split,single">;
def gno_split_dwarf : Flag<["-"], "gno-split-dwarf">, Group<g_flags_Group>;
def gsimple_template_names : Flag<["-"], "gsimple-template-names">, Group<g_flags_Group>;
def gsimple_template_names_EQ
    : Joined<["-"], "gsimple-template-names=">,
      HelpText<"Use simple template names in DWARF, or include the full "
               "template name with a modified prefix for validation">,
      Values<"simple,mangled">, Flags<[CC1Option, NoDriverOption]>;
def gsrc_hash_EQ : Joined<["-"], "gsrc-hash=">,
  Group<g_flags_Group>, Flags<[CC1Option, NoDriverOption]>,
  Values<"md5,sha1,sha256">,
  NormalizedValues<["DSH_MD5", "DSH_SHA1", "DSH_SHA256"]>,
  NormalizedValuesScope<"CodeGenOptions">,
  MarshallingInfoEnum<CodeGenOpts<"DebugSrcHash">, "DSH_MD5">;
def gno_simple_template_names : Flag<["-"], "gno-simple-template-names">,
                                Group<g_flags_Group>;
def ggnu_pubnames : Flag<["-"], "ggnu-pubnames">, Group<g_flags_Group>, Flags<[CC1Option]>;
def gno_gnu_pubnames : Flag<["-"], "gno-gnu-pubnames">, Group<g_flags_Group>;
def gpubnames : Flag<["-"], "gpubnames">, Group<g_flags_Group>, Flags<[CC1Option]>;
def gno_pubnames : Flag<["-"], "gno-pubnames">, Group<g_flags_Group>;
def gdwarf_aranges : Flag<["-"], "gdwarf-aranges">, Group<g_flags_Group>;
def gmodules : Flag <["-"], "gmodules">, Group<gN_Group>,
  HelpText<"Generate debug info with external references to clang modules"
           " or precompiled headers">;
def gno_modules : Flag <["-"], "gno-modules">, Group<g_flags_Group>;
def gz_EQ : Joined<["-"], "gz=">, Group<g_flags_Group>,
    HelpText<"DWARF debug sections compression type">;
def gz : Flag<["-"], "gz">, Alias<gz_EQ>, AliasArgs<["zlib"]>, Group<g_flags_Group>;
def gembed_source : Flag<["-"], "gembed-source">, Group<g_flags_Group>, Flags<[CC1Option]>,
    HelpText<"Embed source text in DWARF debug sections">,
    MarshallingInfoFlag<CodeGenOpts<"EmbedSource">>;
def gno_embed_source : Flag<["-"], "gno-embed-source">, Group<g_flags_Group>,
    Flags<[NoXarchOption]>,
    HelpText<"Restore the default behavior of not embedding source text in DWARF debug sections">;
def headerpad__max__install__names : Joined<["-"], "headerpad_max_install_names">;
def help : Flag<["-", "--"], "help">, Flags<[CC1Option,CC1AsOption, FC1Option,
    FlangOption]>, HelpText<"Display available options">,
    MarshallingInfoFlag<FrontendOpts<"ShowHelp">>;
def ibuiltininc : Flag<["-"], "ibuiltininc">,
  HelpText<"Enable builtin #include directories even when -nostdinc is used "
           "before or after -ibuiltininc. "
           "Using -nobuiltininc after the option disables it">;
def index_header_map : Flag<["-"], "index-header-map">, Flags<[CC1Option]>,
  HelpText<"Make the next included directory (-I or -F) an indexer header map">;
def idirafter : JoinedOrSeparate<["-"], "idirafter">, Group<clang_i_Group>, Flags<[CC1Option]>,
  HelpText<"Add directory to AFTER include search path">;
def iframework : JoinedOrSeparate<["-"], "iframework">, Group<clang_i_Group>, Flags<[CC1Option]>,
  HelpText<"Add directory to SYSTEM framework search path">;
def iframeworkwithsysroot : JoinedOrSeparate<["-"], "iframeworkwithsysroot">,
  Group<clang_i_Group>,
  HelpText<"Add directory to SYSTEM framework search path, "
           "absolute paths are relative to -isysroot">,
  MetaVarName<"<directory>">, Flags<[CC1Option]>;
def imacros : JoinedOrSeparate<["-", "--"], "imacros">, Group<clang_i_Group>, Flags<[CC1Option]>,
  HelpText<"Include macros from file before parsing">, MetaVarName<"<file>">,
  MarshallingInfoStringVector<PreprocessorOpts<"MacroIncludes">>;
def image__base : Separate<["-"], "image_base">;
def include_ : JoinedOrSeparate<["-", "--"], "include">, Group<clang_i_Group>, EnumName<"include">,
    MetaVarName<"<file>">, HelpText<"Include file before parsing">, Flags<[CC1Option]>;
def include_pch : Separate<["-"], "include-pch">, Group<clang_i_Group>, Flags<[CC1Option]>,
  HelpText<"Include precompiled header file">, MetaVarName<"<file>">,
  MarshallingInfoString<PreprocessorOpts<"ImplicitPCHInclude">>;
def relocatable_pch : Flag<["-", "--"], "relocatable-pch">, Flags<[CC1Option]>,
  HelpText<"Whether to build a relocatable precompiled header">,
  MarshallingInfoFlag<FrontendOpts<"RelocatablePCH">>;
def verify_pch : Flag<["-"], "verify-pch">, Group<Action_Group>, Flags<[CC1Option]>,
  HelpText<"Load and verify that a pre-compiled header file is not stale">;
def init : Separate<["-"], "init">;
def install__name : Separate<["-"], "install_name">;
def iprefix : JoinedOrSeparate<["-"], "iprefix">, Group<clang_i_Group>, Flags<[CC1Option]>,
  HelpText<"Set the -iwithprefix/-iwithprefixbefore prefix">, MetaVarName<"<dir>">;
def iquote : JoinedOrSeparate<["-"], "iquote">, Group<clang_i_Group>, Flags<[CC1Option]>,
  HelpText<"Add directory to QUOTE include search path">, MetaVarName<"<directory>">;
def isysroot : JoinedOrSeparate<["-"], "isysroot">, Group<clang_i_Group>, Flags<[CC1Option]>,
  HelpText<"Set the system root directory (usually /)">, MetaVarName<"<dir>">,
  MarshallingInfoString<HeaderSearchOpts<"Sysroot">, [{"/"}]>;
def isystem : JoinedOrSeparate<["-"], "isystem">, Group<clang_i_Group>,
  Flags<[CC1Option]>,
  HelpText<"Add directory to SYSTEM include search path">, MetaVarName<"<directory>">;
def isystem_after : JoinedOrSeparate<["-"], "isystem-after">,
  Group<clang_i_Group>, Flags<[NoXarchOption]>, MetaVarName<"<directory>">,
  HelpText<"Add directory to end of the SYSTEM include search path">;
def iwithprefixbefore : JoinedOrSeparate<["-"], "iwithprefixbefore">, Group<clang_i_Group>,
  HelpText<"Set directory to include search path with prefix">, MetaVarName<"<dir>">,
  Flags<[CC1Option]>;
def iwithprefix : JoinedOrSeparate<["-"], "iwithprefix">, Group<clang_i_Group>, Flags<[CC1Option]>,
  HelpText<"Set directory to SYSTEM include search path with prefix">, MetaVarName<"<dir>">;
def iwithsysroot : JoinedOrSeparate<["-"], "iwithsysroot">, Group<clang_i_Group>,
  HelpText<"Add directory to SYSTEM include search path, "
           "absolute paths are relative to -isysroot">, MetaVarName<"<directory>">,
  Flags<[CC1Option]>;
def ivfsoverlay : JoinedOrSeparate<["-"], "ivfsoverlay">, Group<clang_i_Group>, Flags<[CC1Option]>,
  HelpText<"Overlay the virtual filesystem described by file over the real file system">;
def vfsoverlay : JoinedOrSeparate<["-", "--"], "vfsoverlay">, Flags<[CC1Option, CoreOption]>,
  HelpText<"Overlay the virtual filesystem described by file over the real file system. "
           "Additionally, pass this overlay file to the linker if it supports it">;
def imultilib : Separate<["-"], "imultilib">, Group<gfortran_Group>;
def K : Flag<["-"], "K">, Flags<[LinkerInput]>;
def keep__private__externs : Flag<["-"], "keep_private_externs">;
def l : JoinedOrSeparate<["-"], "l">, Flags<[LinkerInput, RenderJoined]>,
        Group<Link_Group>;
def lazy__framework : Separate<["-"], "lazy_framework">, Flags<[LinkerInput]>;
def lazy__library : Separate<["-"], "lazy_library">, Flags<[LinkerInput]>;
def mlittle_endian : Flag<["-"], "mlittle-endian">, Flags<[NoXarchOption]>;
def EL : Flag<["-"], "EL">, Alias<mlittle_endian>;
def mbig_endian : Flag<["-"], "mbig-endian">, Flags<[NoXarchOption]>;
def EB : Flag<["-"], "EB">, Alias<mbig_endian>;
def m16 : Flag<["-"], "m16">, Group<m_Group>, Flags<[NoXarchOption, CoreOption]>;
def m32 : Flag<["-"], "m32">, Group<m_Group>, Flags<[NoXarchOption, CoreOption]>;
def maix32 : Flag<["-"], "maix32">, Group<m_Group>, Flags<[NoXarchOption]>;
def mqdsp6_compat : Flag<["-"], "mqdsp6-compat">, Group<m_Group>, Flags<[NoXarchOption,CC1Option]>,
  HelpText<"Enable hexagon-qdsp6 backward compatibility">,
  MarshallingInfoFlag<LangOpts<"HexagonQdsp6Compat">>;
def m64 : Flag<["-"], "m64">, Group<m_Group>, Flags<[NoXarchOption, CoreOption]>;
def maix64 : Flag<["-"], "maix64">, Group<m_Group>, Flags<[NoXarchOption]>;
def mx32 : Flag<["-"], "mx32">, Group<m_Group>, Flags<[NoXarchOption, CoreOption]>;
def mabi_EQ : Joined<["-"], "mabi=">, Group<m_Group>;
def miamcu : Flag<["-"], "miamcu">, Group<m_Group>, Flags<[NoXarchOption, CoreOption]>,
  HelpText<"Use Intel MCU ABI">;
def mno_iamcu : Flag<["-"], "mno-iamcu">, Group<m_Group>, Flags<[NoXarchOption, CoreOption]>;
def malign_functions_EQ : Joined<["-"], "malign-functions=">, Group<clang_ignored_m_Group>;
def malign_loops_EQ : Joined<["-"], "malign-loops=">, Group<clang_ignored_m_Group>;
def malign_jumps_EQ : Joined<["-"], "malign-jumps=">, Group<clang_ignored_m_Group>;
def malign_branch_EQ : CommaJoined<["-"], "malign-branch=">, Group<m_Group>, Flags<[NoXarchOption]>,
  HelpText<"Specify types of branches to align">;
def malign_branch_boundary_EQ : Joined<["-"], "malign-branch-boundary=">, Group<m_Group>, Flags<[NoXarchOption]>,
  HelpText<"Specify the boundary's size to align branches">;
def mpad_max_prefix_size_EQ : Joined<["-"], "mpad-max-prefix-size=">, Group<m_Group>, Flags<[NoXarchOption]>,
  HelpText<"Specify maximum number of prefixes to use for padding">;
def mbranches_within_32B_boundaries : Flag<["-"], "mbranches-within-32B-boundaries">, Flags<[NoXarchOption]>, Group<m_Group>,
  HelpText<"Align selected branches (fused, jcc, jmp) within 32-byte boundary">;
def mfancy_math_387 : Flag<["-"], "mfancy-math-387">, Group<clang_ignored_m_Group>;
def mlong_calls : Flag<["-"], "mlong-calls">, Group<m_Group>,
  HelpText<"Generate branches with extended addressability, usually via indirect jumps.">;
def mdouble_EQ : Joined<["-"], "mdouble=">, Group<m_Group>,
  MetaVarName<"<n">, Values<"32,64">, Flags<[CC1Option]>,
  HelpText<"Force double to be <n> bits">,
  MarshallingInfoInt<LangOpts<"DoubleSize">, "0">;
def LongDouble_Group : OptionGroup<"<LongDouble group>">, Group<m_Group>,
  DocName<"Long double flags">,
  DocBrief<[{Selects the long double implementation}]>;
def mlong_double_64 : Flag<["-"], "mlong-double-64">, Group<LongDouble_Group>, Flags<[CC1Option]>,
  HelpText<"Force long double to be 64 bits">;
def mlong_double_80 : Flag<["-"], "mlong-double-80">, Group<LongDouble_Group>, Flags<[CC1Option]>,
  HelpText<"Force long double to be 80 bits, padded to 128 bits for storage">;
def mlong_double_128 : Flag<["-"], "mlong-double-128">, Group<LongDouble_Group>, Flags<[CC1Option]>,
  HelpText<"Force long double to be 128 bits">;
def mno_long_calls : Flag<["-"], "mno-long-calls">, Group<m_Group>,
  HelpText<"Restore the default behaviour of not generating long calls">;
def mexecute_only : Flag<["-"], "mexecute-only">, Group<m_arm_Features_Group>,
  HelpText<"Disallow generation of data access to code sections (ARM only)">;
def mno_execute_only : Flag<["-"], "mno-execute-only">, Group<m_arm_Features_Group>,
  HelpText<"Allow generation of data access to code sections (ARM only)">;
def mtp_mode_EQ : Joined<["-"], "mtp=">, Group<m_arm_Features_Group>, Values<"soft,cp15,el0,el1,el2,el3">,
  HelpText<"Thread pointer access method (AArch32/AArch64 only)">;
def mpure_code : Flag<["-"], "mpure-code">, Alias<mexecute_only>; // Alias for GCC compatibility
def mno_pure_code : Flag<["-"], "mno-pure-code">, Alias<mno_execute_only>;
def mtvos_version_min_EQ : Joined<["-"], "mtvos-version-min=">, Group<m_Group>;
def mappletvos_version_min_EQ : Joined<["-"], "mappletvos-version-min=">, Alias<mtvos_version_min_EQ>;
def mtvos_simulator_version_min_EQ : Joined<["-"], "mtvos-simulator-version-min=">;
def mappletvsimulator_version_min_EQ : Joined<["-"], "mappletvsimulator-version-min=">, Alias<mtvos_simulator_version_min_EQ>;
def mwatchos_version_min_EQ : Joined<["-"], "mwatchos-version-min=">, Group<m_Group>;
def mwatchos_simulator_version_min_EQ : Joined<["-"], "mwatchos-simulator-version-min=">;
def mwatchsimulator_version_min_EQ : Joined<["-"], "mwatchsimulator-version-min=">, Alias<mwatchos_simulator_version_min_EQ>;
def march_EQ : Joined<["-"], "march=">, Group<m_Group>, Flags<[CoreOption,TargetSpecific]>,
  HelpText<"For a list of available architectures for the target use '-mcpu=help'">;
def masm_EQ : Joined<["-"], "masm=">, Group<m_Group>, Flags<[NoXarchOption]>;
def inline_asm_EQ : Joined<["-"], "inline-asm=">, Group<m_Group>, Flags<[CC1Option]>,
  Values<"att,intel">,
  NormalizedValuesScope<"CodeGenOptions">, NormalizedValues<["IAD_ATT", "IAD_Intel"]>,
  MarshallingInfoEnum<CodeGenOpts<"InlineAsmDialect">, "IAD_ATT">;
def mcmodel_EQ : Joined<["-"], "mcmodel=">, Group<m_Group>, Flags<[CC1Option]>,
  MarshallingInfoString<TargetOpts<"CodeModel">, [{"default"}]>;
def mtls_size_EQ : Joined<["-"], "mtls-size=">, Group<m_Group>, Flags<[NoXarchOption, CC1Option]>,
  HelpText<"Specify bit size of immediate TLS offsets (AArch64 ELF only): "
           "12 (for 4KB) | 24 (for 16MB, default) | 32 (for 4GB) | 48 (for 256TB, needs -mcmodel=large)">,
  MarshallingInfoInt<CodeGenOpts<"TLSSize">>;
def mimplicit_it_EQ : Joined<["-"], "mimplicit-it=">, Group<m_Group>;
def mdefault_build_attributes : Joined<["-"], "mdefault-build-attributes">, Group<m_Group>;
def mno_default_build_attributes : Joined<["-"], "mno-default-build-attributes">, Group<m_Group>;
def mconstant_cfstrings : Flag<["-"], "mconstant-cfstrings">, Group<clang_ignored_m_Group>;
def mconsole : Joined<["-"], "mconsole">, Group<m_Group>, Flags<[NoXarchOption]>;
def mwindows : Joined<["-"], "mwindows">, Group<m_Group>, Flags<[NoXarchOption]>;
def mdll : Joined<["-"], "mdll">, Group<m_Group>, Flags<[NoXarchOption]>;
def municode : Joined<["-"], "municode">, Group<m_Group>, Flags<[NoXarchOption]>;
def mthreads : Joined<["-"], "mthreads">, Group<m_Group>, Flags<[NoXarchOption]>;
def mguard_EQ : Joined<["-"], "mguard=">, Group<m_Group>, Flags<[NoXarchOption]>,
  HelpText<"Enable or disable Control Flow Guard checks and guard tables emission">,
  Values<"none,cf,cf-nochecks">;
def mcpu_EQ : Joined<["-"], "mcpu=">, Group<m_Group>, TargetSpecific,
  HelpText<"For a list of available CPUs for the target use '-mcpu=help'">;
def mmcu_EQ : Joined<["-"], "mmcu=">, Group<m_Group>;
def msim : Flag<["-"], "msim">, Group<m_Group>;
def mdynamic_no_pic : Joined<["-"], "mdynamic-no-pic">, Group<m_Group>;
def mfix_and_continue : Flag<["-"], "mfix-and-continue">, Group<clang_ignored_m_Group>;
def mieee_fp : Flag<["-"], "mieee-fp">, Group<clang_ignored_m_Group>;
def minline_all_stringops : Flag<["-"], "minline-all-stringops">, Group<clang_ignored_m_Group>;
def mno_inline_all_stringops : Flag<["-"], "mno-inline-all-stringops">, Group<clang_ignored_m_Group>;
def malign_double : Flag<["-"], "malign-double">, Group<m_Group>, Flags<[CC1Option]>,
  HelpText<"Align doubles to two words in structs (x86 only)">,
  MarshallingInfoFlag<LangOpts<"AlignDouble">>;
def mfloat_abi_EQ : Joined<["-"], "mfloat-abi=">, Group<m_Group>, Values<"soft,softfp,hard">;
def mfpmath_EQ : Joined<["-"], "mfpmath=">, Group<m_Group>;
def mfpu_EQ : Joined<["-"], "mfpu=">, Group<m_Group>;
def mhwdiv_EQ : Joined<["-"], "mhwdiv=">, Group<m_Group>;
def mhwmult_EQ : Joined<["-"], "mhwmult=">, Group<m_Group>;
def mglobal_merge : Flag<["-"], "mglobal-merge">, Group<m_Group>, Flags<[CC1Option]>,
  HelpText<"Enable merging of globals">;
def mhard_float : Flag<["-"], "mhard-float">, Group<m_Group>;
def mios_version_min_EQ : Joined<["-"], "mios-version-min=">,
  Group<m_Group>, HelpText<"Set iOS deployment target">;
def : Joined<["-"], "miphoneos-version-min=">,
  Group<m_Group>, Alias<mios_version_min_EQ>;
def mios_simulator_version_min_EQ : Joined<["-"], "mios-simulator-version-min=">;
def : Joined<["-"], "miphonesimulator-version-min=">, Alias<mios_simulator_version_min_EQ>;
def mkernel : Flag<["-"], "mkernel">, Group<m_Group>;
def mlinker_version_EQ : Joined<["-"], "mlinker-version=">,
  Flags<[NoXarchOption]>;
def mllvm : Separate<["-"], "mllvm">,Flags<[CC1Option,CC1AsOption,CoreOption,FC1Option,FlangOption]>,
  HelpText<"Additional arguments to forward to LLVM's option processing">,
  MarshallingInfoStringVector<FrontendOpts<"LLVMArgs">>;
def : Joined<["-"], "mllvm=">, Flags<[CoreOption,FlangOption]>, Alias<mllvm>,
  HelpText<"Alias for -mllvm">, MetaVarName<"<arg>">;
def mmlir : Separate<["-"], "mmlir">, Flags<[CoreOption,FC1Option,FlangOption]>,
  HelpText<"Additional arguments to forward to MLIR's option processing">;
def ffuchsia_api_level_EQ : Joined<["-"], "ffuchsia-api-level=">,
  Group<m_Group>, Flags<[CC1Option]>, HelpText<"Set Fuchsia API level">,
  MarshallingInfoInt<LangOpts<"FuchsiaAPILevel">>;
def mmacos_version_min_EQ : Joined<["-"], "mmacos-version-min=">,
  Group<m_Group>, HelpText<"Set macOS deployment target">;
def : Joined<["-"], "mmacosx-version-min=">,
  Group<m_Group>, Alias<mmacos_version_min_EQ>;
def mms_bitfields : Flag<["-"], "mms-bitfields">, Group<m_Group>, Flags<[CC1Option]>,
  HelpText<"Set the default structure layout to be compatible with the Microsoft compiler standard">,
  MarshallingInfoFlag<LangOpts<"MSBitfields">>;
def moutline : Flag<["-"], "moutline">, Group<f_clang_Group>, Flags<[CC1Option]>,
    HelpText<"Enable function outlining (AArch64 only)">;
def mno_outline : Flag<["-"], "mno-outline">, Group<f_clang_Group>, Flags<[CC1Option]>,
    HelpText<"Disable function outlining (AArch64 only)">;
def mno_ms_bitfields : Flag<["-"], "mno-ms-bitfields">, Group<m_Group>,
  HelpText<"Do not set the default structure layout to be compatible with the Microsoft compiler standard">;
def mskip_rax_setup : Flag<["-"], "mskip-rax-setup">, Group<m_Group>, Flags<[CC1Option]>,
  HelpText<"Skip setting up RAX register when passing variable arguments (x86 only)">,
  MarshallingInfoFlag<CodeGenOpts<"SkipRaxSetup">>;
def mno_skip_rax_setup : Flag<["-"], "mno-skip-rax-setup">, Group<m_Group>, Flags<[CC1Option]>;
def mstackrealign : Flag<["-"], "mstackrealign">, Group<m_Group>, Flags<[CC1Option]>,
  HelpText<"Force realign the stack at entry to every function">,
  MarshallingInfoFlag<CodeGenOpts<"StackRealignment">>;
def mstack_alignment : Joined<["-"], "mstack-alignment=">, Group<m_Group>, Flags<[CC1Option]>,
  HelpText<"Set the stack alignment">,
  MarshallingInfoInt<CodeGenOpts<"StackAlignment">>;
def mstack_probe_size : Joined<["-"], "mstack-probe-size=">, Group<m_Group>, Flags<[CC1Option]>,
  HelpText<"Set the stack probe size">,
  MarshallingInfoInt<CodeGenOpts<"StackProbeSize">, "4096">;
def mstack_arg_probe : Flag<["-"], "mstack-arg-probe">, Group<m_Group>,
  HelpText<"Enable stack probes">;
def mno_stack_arg_probe : Flag<["-"], "mno-stack-arg-probe">, Group<m_Group>, Flags<[CC1Option]>,
  HelpText<"Disable stack probes which are enabled by default">,
  MarshallingInfoFlag<CodeGenOpts<"NoStackArgProbe">>;
def mthread_model : Separate<["-"], "mthread-model">, Group<m_Group>, Flags<[CC1Option]>,
  HelpText<"The thread model to use. Defaults to 'posix')">, Values<"posix,single">,
  NormalizedValues<["POSIX", "Single"]>, NormalizedValuesScope<"LangOptions::ThreadModelKind">,
  MarshallingInfoEnum<LangOpts<"ThreadModel">, "POSIX">;
def meabi : Separate<["-"], "meabi">, Group<m_Group>, Flags<[CC1Option]>,
  HelpText<"Set EABI type. Default depends on triple)">, Values<"default,4,5,gnu">,
  MarshallingInfoEnum<TargetOpts<"EABIVersion">, "Default">,
  NormalizedValuesScope<"llvm::EABI">,
  NormalizedValues<["Default", "EABI4", "EABI5", "GNU"]>;
def mtargetos_EQ : Joined<["-"], "mtargetos=">, Group<m_Group>,
  HelpText<"Set the deployment target to be the specified OS and OS version">;

def mno_constant_cfstrings : Flag<["-"], "mno-constant-cfstrings">, Group<m_Group>;
def mno_global_merge : Flag<["-"], "mno-global-merge">, Group<m_Group>, Flags<[CC1Option]>,
  HelpText<"Disable merging of globals">;
def mno_pascal_strings : Flag<["-"], "mno-pascal-strings">,
  Alias<fno_pascal_strings>;
def mno_red_zone : Flag<["-"], "mno-red-zone">, Group<m_Group>;
def mno_tls_direct_seg_refs : Flag<["-"], "mno-tls-direct-seg-refs">, Group<m_Group>, Flags<[CC1Option]>,
  HelpText<"Disable direct TLS access through segment registers">,
  MarshallingInfoFlag<CodeGenOpts<"IndirectTlsSegRefs">>;
def mno_relax_all : Flag<["-"], "mno-relax-all">, Group<m_Group>;
def mno_rtd: Flag<["-"], "mno-rtd">, Group<m_Group>;
def mno_soft_float : Flag<["-"], "mno-soft-float">, Group<m_Group>;
def mno_stackrealign : Flag<["-"], "mno-stackrealign">, Group<m_Group>;

def mretpoline : Flag<["-"], "mretpoline">, Group<m_Group>, Flags<[CoreOption,NoXarchOption]>;
def mno_retpoline : Flag<["-"], "mno-retpoline">, Group<m_Group>, Flags<[CoreOption,NoXarchOption]>;
defm speculative_load_hardening : BoolOption<"m", "speculative-load-hardening",
  CodeGenOpts<"SpeculativeLoadHardening">, DefaultFalse,
  PosFlag<SetTrue, [CC1Option]>, NegFlag<SetFalse>, BothFlags<[CoreOption]>>,
  Group<m_Group>;
def mlvi_hardening : Flag<["-"], "mlvi-hardening">, Group<m_Group>, Flags<[CoreOption,NoXarchOption]>,
  HelpText<"Enable all mitigations for Load Value Injection (LVI)">;
def mno_lvi_hardening : Flag<["-"], "mno-lvi-hardening">, Group<m_Group>, Flags<[CoreOption,NoXarchOption]>,
  HelpText<"Disable mitigations for Load Value Injection (LVI)">;
def mlvi_cfi : Flag<["-"], "mlvi-cfi">, Group<m_Group>, Flags<[CoreOption,NoXarchOption]>,
  HelpText<"Enable only control-flow mitigations for Load Value Injection (LVI)">;
def mno_lvi_cfi : Flag<["-"], "mno-lvi-cfi">, Group<m_Group>, Flags<[CoreOption,NoXarchOption]>,
  HelpText<"Disable control-flow mitigations for Load Value Injection (LVI)">;
def m_seses : Flag<["-"], "mseses">, Group<m_Group>, Flags<[CoreOption, NoXarchOption]>,
  HelpText<"Enable speculative execution side effect suppression (SESES). "
    "Includes LVI control flow integrity mitigations">;
def mno_seses : Flag<["-"], "mno-seses">, Group<m_Group>, Flags<[CoreOption, NoXarchOption]>,
  HelpText<"Disable speculative execution side effect suppression (SESES)">;

def mrelax : Flag<["-"], "mrelax">, Group<m_Group>,
  HelpText<"Enable linker relaxation">;
def mno_relax : Flag<["-"], "mno-relax">, Group<m_Group>,
  HelpText<"Disable linker relaxation">;
def msmall_data_limit_EQ : Joined<["-"], "msmall-data-limit=">, Group<m_Group>,
  Alias<G>,
  HelpText<"Put global and static data smaller than the limit into a special section">;
def msave_restore : Flag<["-"], "msave-restore">, Group<m_riscv_Features_Group>,
  HelpText<"Enable using library calls for save and restore">;
def mno_save_restore : Flag<["-"], "mno-save-restore">, Group<m_riscv_Features_Group>,
  HelpText<"Disable using library calls for save and restore">;
def mcmodel_EQ_medlow : Flag<["-"], "mcmodel=medlow">, Group<m_Group>,
  Flags<[CC1Option]>, Alias<mcmodel_EQ>, AliasArgs<["small"]>,
  HelpText<"Equivalent to -mcmodel=small, compatible with RISC-V gcc.">;
def mcmodel_EQ_medany : Flag<["-"], "mcmodel=medany">, Group<m_Group>,
  Flags<[CC1Option]>, Alias<mcmodel_EQ>, AliasArgs<["medium"]>,
  HelpText<"Equivalent to -mcmodel=medium, compatible with RISC-V gcc.">;
def menable_experimental_extensions : Flag<["-"], "menable-experimental-extensions">, Group<m_Group>,
  HelpText<"Enable use of experimental RISC-V extensions.">;
def mrvv_vector_bits_EQ : Joined<["-"], "mrvv-vector-bits=">, Group<m_Group>,
  HelpText<"Specify the size in bits of an RVV vector register. Defaults to "
           "the vector length agnostic value of \"scalable\". Accepts power of "
           "2 values between 64 and 65536. Also accepts \"zvl\" "
           "to use the value implied by -march/-mcpu. Value will be reflected "
           "in __riscv_v_fixed_vlen preprocessor define (RISC-V only)">;

def munaligned_access : Flag<["-"], "munaligned-access">, Group<m_arm_Features_Group>,
  HelpText<"Allow memory accesses to be unaligned (AArch32/AArch64 only)">;
def mno_unaligned_access : Flag<["-"], "mno-unaligned-access">, Group<m_arm_Features_Group>,
  HelpText<"Force all memory accesses to be aligned (AArch32/AArch64 only)">;
def mstrict_align : Flag<["-"], "mstrict-align">, Alias<mno_unaligned_access>, Flags<[CC1Option,HelpHidden]>,
  HelpText<"Force all memory accesses to be aligned (same as mno-unaligned-access)">;
def mno_thumb : Flag<["-"], "mno-thumb">, Group<m_arm_Features_Group>;
def mrestrict_it: Flag<["-"], "mrestrict-it">, Group<m_arm_Features_Group>,
  HelpText<"Disallow generation of complex IT blocks.">;
def mno_restrict_it: Flag<["-"], "mno-restrict-it">, Group<m_arm_Features_Group>,
  HelpText<"Allow generation of complex IT blocks.">;
def marm : Flag<["-"], "marm">, Alias<mno_thumb>;
def ffixed_r9 : Flag<["-"], "ffixed-r9">, Group<m_arm_Features_Group>,
  HelpText<"Reserve the r9 register (ARM only)">;
def mno_movt : Flag<["-"], "mno-movt">, Group<m_arm_Features_Group>,
  HelpText<"Disallow use of movt/movw pairs (ARM only)">;
def mcrc : Flag<["-"], "mcrc">, Group<m_Group>,
  HelpText<"Allow use of CRC instructions (ARM/Mips only)">;
def mnocrc : Flag<["-"], "mnocrc">, Group<m_arm_Features_Group>,
  HelpText<"Disallow use of CRC instructions (ARM only)">;
def mno_neg_immediates: Flag<["-"], "mno-neg-immediates">, Group<m_arm_Features_Group>,
  HelpText<"Disallow converting instructions with negative immediates to their negation or inversion.">;
def mcmse : Flag<["-"], "mcmse">, Group<m_arm_Features_Group>,
  Flags<[NoXarchOption,CC1Option]>,
  HelpText<"Allow use of CMSE (Armv8-M Security Extensions)">,
  MarshallingInfoFlag<LangOpts<"Cmse">>;
def ForceAAPCSBitfieldLoad : Flag<["-"], "faapcs-bitfield-load">, Group<m_arm_Features_Group>,
  Flags<[NoXarchOption,CC1Option]>,
  HelpText<"Follows the AAPCS standard that all volatile bit-field write generates at least one load. (ARM only).">,
  MarshallingInfoFlag<CodeGenOpts<"ForceAAPCSBitfieldLoad">>;
defm aapcs_bitfield_width : BoolOption<"f", "aapcs-bitfield-width",
  CodeGenOpts<"AAPCSBitfieldWidth">, DefaultTrue,
  NegFlag<SetFalse, [], "Do not follow">, PosFlag<SetTrue, [], "Follow">,
  BothFlags<[NoXarchOption, CC1Option], " the AAPCS standard requirement stating that"
            " volatile bit-field width is dictated by the field container type. (ARM only).">>,
  Group<m_arm_Features_Group>;
def mframe_chain : Joined<["-"], "mframe-chain=">,
  Group<m_arm_Features_Group>, Values<"none,aapcs,aapcs+leaf">,
  HelpText<"Select the frame chain model used to emit frame records (Arm only).">;
def mgeneral_regs_only : Flag<["-"], "mgeneral-regs-only">, Group<m_Group>,
  HelpText<"Generate code which only uses the general purpose registers (AArch64/x86 only)">;
def mfix_cmse_cve_2021_35465 : Flag<["-"], "mfix-cmse-cve-2021-35465">,
  Group<m_arm_Features_Group>,
  HelpText<"Work around VLLDM erratum CVE-2021-35465 (ARM only)">;
def mno_fix_cmse_cve_2021_35465 : Flag<["-"], "mno-fix-cmse-cve-2021-35465">,
  Group<m_arm_Features_Group>,
  HelpText<"Don't work around VLLDM erratum CVE-2021-35465 (ARM only)">;
def mfix_cortex_a57_aes_1742098 : Flag<["-"], "mfix-cortex-a57-aes-1742098">,
  Group<m_arm_Features_Group>,
  HelpText<"Work around Cortex-A57 Erratum 1742098 (ARM only)">;
def mno_fix_cortex_a57_aes_1742098 : Flag<["-"], "mno-fix-cortex-a57-aes-1742098">,
  Group<m_arm_Features_Group>,
  HelpText<"Don't work around Cortex-A57 Erratum 1742098 (ARM only)">;
def mfix_cortex_a72_aes_1655431 : Flag<["-"], "mfix-cortex-a72-aes-1655431">,
  Group<m_arm_Features_Group>,
  HelpText<"Work around Cortex-A72 Erratum 1655431 (ARM only)">,
  Alias<mfix_cortex_a57_aes_1742098>;
def mno_fix_cortex_a72_aes_1655431 : Flag<["-"], "mno-fix-cortex-a72-aes-1655431">,
  Group<m_arm_Features_Group>,
  HelpText<"Don't work around Cortex-A72 Erratum 1655431 (ARM only)">,
  Alias<mno_fix_cortex_a57_aes_1742098>;
def mfix_cortex_a53_835769 : Flag<["-"], "mfix-cortex-a53-835769">,
  Group<m_aarch64_Features_Group>,
  HelpText<"Workaround Cortex-A53 erratum 835769 (AArch64 only)">;
def mno_fix_cortex_a53_835769 : Flag<["-"], "mno-fix-cortex-a53-835769">,
  Group<m_aarch64_Features_Group>,
  HelpText<"Don't workaround Cortex-A53 erratum 835769 (AArch64 only)">;
def mmark_bti_property : Flag<["-"], "mmark-bti-property">,
  Group<m_aarch64_Features_Group>,
  HelpText<"Add .note.gnu.property with BTI to assembly files (AArch64 only)">;
def mno_bti_at_return_twice : Flag<["-"], "mno-bti-at-return-twice">,
  Group<m_arm_Features_Group>,
  HelpText<"Do not add a BTI instruction after a setjmp or other"
           " return-twice construct (Arm/AArch64 only)">;

foreach i = {1-31} in
  def ffixed_x#i : Flag<["-"], "ffixed-x"#i>, Group<m_Group>,
    HelpText<"Reserve the x"#i#" register (AArch64/RISC-V only)">;

foreach i = {8-15,18} in
  def fcall_saved_x#i : Flag<["-"], "fcall-saved-x"#i>, Group<m_aarch64_Features_Group>,
    HelpText<"Make the x"#i#" register call-saved (AArch64 only)">;

def msve_vector_bits_EQ : Joined<["-"], "msve-vector-bits=">, Group<m_aarch64_Features_Group>,
  HelpText<"Specify the size in bits of an SVE vector register. Defaults to the"
           " vector length agnostic value of \"scalable\". (AArch64 only)">;

def mvscale_min_EQ : Joined<["-"], "mvscale-min=">,
  Group<m_aarch64_Features_Group>, Flags<[NoXarchOption,CC1Option]>,
  HelpText<"Specify the vscale minimum. Defaults to \"1\". (AArch64 only)">,
  MarshallingInfoInt<LangOpts<"VScaleMin">>;
def mvscale_max_EQ : Joined<["-"], "mvscale-max=">,
  Group<m_aarch64_Features_Group>, Flags<[NoXarchOption,CC1Option]>,
  HelpText<"Specify the vscale maximum. Defaults to the"
           " vector length agnostic value of \"0\". (AArch64 only)">,
  MarshallingInfoInt<LangOpts<"VScaleMax">>;

def msign_return_address_EQ : Joined<["-"], "msign-return-address=">,
  Flags<[CC1Option]>, Group<m_Group>, Values<"none,all,non-leaf">,
  HelpText<"Select return address signing scope">;
def mbranch_protection_EQ : Joined<["-"], "mbranch-protection=">,
  Group<m_Group>,
  HelpText<"Enforce targets of indirect branches and function returns">;

def mharden_sls_EQ : Joined<["-"], "mharden-sls=">,
  HelpText<"Select straight-line speculation hardening scope (ARM/AArch64/X86"
           " only). <arg> must be: all, none, retbr(ARM/AArch64),"
           " blr(ARM/AArch64), comdat(ARM/AArch64), nocomdat(ARM/AArch64),"
           " return(X86), indirect-jmp(X86)">;

def msimd128 : Flag<["-"], "msimd128">, Group<m_wasm_Features_Group>;
def mno_simd128 : Flag<["-"], "mno-simd128">, Group<m_wasm_Features_Group>;
def mrelaxed_simd : Flag<["-"], "mrelaxed-simd">, Group<m_wasm_Features_Group>;
def mno_relaxed_simd : Flag<["-"], "mno-relaxed-simd">, Group<m_wasm_Features_Group>;
def mnontrapping_fptoint : Flag<["-"], "mnontrapping-fptoint">, Group<m_wasm_Features_Group>;
def mno_nontrapping_fptoint : Flag<["-"], "mno-nontrapping-fptoint">, Group<m_wasm_Features_Group>;
def msign_ext : Flag<["-"], "msign-ext">, Group<m_wasm_Features_Group>;
def mno_sign_ext : Flag<["-"], "mno-sign-ext">, Group<m_wasm_Features_Group>;
def mexception_handing : Flag<["-"], "mexception-handling">, Group<m_wasm_Features_Group>;
def mno_exception_handing : Flag<["-"], "mno-exception-handling">, Group<m_wasm_Features_Group>;
def matomics : Flag<["-"], "matomics">, Group<m_wasm_Features_Group>;
def mno_atomics : Flag<["-"], "mno-atomics">, Group<m_wasm_Features_Group>;
def mbulk_memory : Flag<["-"], "mbulk-memory">, Group<m_wasm_Features_Group>;
def mno_bulk_memory : Flag<["-"], "mno-bulk-memory">, Group<m_wasm_Features_Group>;
def mmutable_globals : Flag<["-"], "mmutable-globals">, Group<m_wasm_Features_Group>;
def mno_mutable_globals : Flag<["-"], "mno-mutable-globals">, Group<m_wasm_Features_Group>;
def mmultivalue : Flag<["-"], "mmultivalue">, Group<m_wasm_Features_Group>;
def mno_multivalue : Flag<["-"], "mno-multivalue">, Group<m_wasm_Features_Group>;
def mtail_call : Flag<["-"], "mtail-call">, Group<m_wasm_Features_Group>;
def mno_tail_call : Flag<["-"], "mno-tail-call">, Group<m_wasm_Features_Group>;
def mreference_types : Flag<["-"], "mreference-types">, Group<m_wasm_Features_Group>;
def mno_reference_types : Flag<["-"], "mno-reference-types">, Group<m_wasm_Features_Group>;
def mextended_const : Flag<["-"], "mextended-const">, Group<m_wasm_Features_Group>;
def mno_extended_const : Flag<["-"], "mno-extended-const">, Group<m_wasm_Features_Group>;
def mexec_model_EQ : Joined<["-"], "mexec-model=">, Group<m_wasm_Features_Driver_Group>,
                     Values<"command,reactor">,
                     HelpText<"Execution model (WebAssembly only)">;

defm amdgpu_ieee : BoolOption<"m", "amdgpu-ieee",
  CodeGenOpts<"EmitIEEENaNCompliantInsts">, DefaultTrue,
  PosFlag<SetTrue, [], "Sets the IEEE bit in the expected default floating point "
  " mode register. Floating point opcodes that support exception flag "
  "gathering quiet and propagate signaling NaN inputs per IEEE 754-2008. "
  "This option changes the ABI. (AMDGPU only)">,
  NegFlag<SetFalse, [CC1Option]>>, Group<m_Group>;

def mcode_object_version_EQ : Joined<["-"], "mcode-object-version=">, Group<m_Group>,
  HelpText<"Specify code object ABI version. Defaults to 4. (AMDGPU only)">,
  Flags<[CC1Option]>,
  Values<"none,2,3,4,5">,
  NormalizedValuesScope<"TargetOptions">,
  NormalizedValues<["COV_None", "COV_2", "COV_3", "COV_4", "COV_5"]>,
  MarshallingInfoEnum<TargetOpts<"CodeObjectVersion">, "COV_4">;

defm cumode : SimpleMFlag<"cumode",
  "Specify CU wavefront", "Specify WGP wavefront",
  " execution mode (AMDGPU only)", m_amdgpu_Features_Group>;
defm tgsplit : SimpleMFlag<"tgsplit", "Enable", "Disable",
  " threadgroup split execution mode (AMDGPU only)", m_amdgpu_Features_Group>;
defm wavefrontsize64 : SimpleMFlag<"wavefrontsize64",
  "Specify wavefront size 64", "Specify wavefront size 32",
  " mode (AMDGPU only)">;

defm unsafe_fp_atomics : BoolOption<"m", "unsafe-fp-atomics",
  TargetOpts<"AllowAMDGPUUnsafeFPAtomics">, DefaultFalse,
  PosFlag<SetTrue, [CC1Option], "Enable unsafe floating point atomic instructions (AMDGPU only)">,
  NegFlag<SetFalse>>, Group<m_Group>;

def faltivec : Flag<["-"], "faltivec">, Group<f_Group>, Flags<[NoXarchOption]>;
def fno_altivec : Flag<["-"], "fno-altivec">, Group<f_Group>, Flags<[NoXarchOption]>;
def maltivec : Flag<["-"], "maltivec">, Group<m_ppc_Features_Group>;
def mno_altivec : Flag<["-"], "mno-altivec">, Group<m_ppc_Features_Group>;
def mpcrel: Flag<["-"], "mpcrel">, Group<m_ppc_Features_Group>;
def mno_pcrel: Flag<["-"], "mno-pcrel">, Group<m_ppc_Features_Group>;
def mprefixed: Flag<["-"], "mprefixed">, Group<m_ppc_Features_Group>;
def mno_prefixed: Flag<["-"], "mno-prefixed">, Group<m_ppc_Features_Group>;
def mspe : Flag<["-"], "mspe">, Group<m_ppc_Features_Group>;
def mno_spe : Flag<["-"], "mno-spe">, Group<m_ppc_Features_Group>;
def mefpu2 : Flag<["-"], "mefpu2">, Group<m_ppc_Features_Group>;
def mabi_EQ_quadword_atomics : Flag<["-"], "mabi=quadword-atomics">,
  Group<m_Group>, Flags<[CC1Option]>,
  HelpText<"Enable quadword atomics ABI on AIX (AIX PPC64 only). Uses lqarx/stqcx. instructions.">,
  MarshallingInfoFlag<LangOpts<"EnableAIXQuadwordAtomicsABI">>;
def mvsx : Flag<["-"], "mvsx">, Group<m_ppc_Features_Group>;
def mno_vsx : Flag<["-"], "mno-vsx">, Group<m_ppc_Features_Group>;
def msecure_plt : Flag<["-"], "msecure-plt">, Group<m_ppc_Features_Group>;
def mpower8_vector : Flag<["-"], "mpower8-vector">,
    Group<m_ppc_Features_Group>;
def mno_power8_vector : Flag<["-"], "mno-power8-vector">,
    Group<m_ppc_Features_Group>;
def mpower9_vector : Flag<["-"], "mpower9-vector">,
    Group<m_ppc_Features_Group>;
def mno_power9_vector : Flag<["-"], "mno-power9-vector">,
    Group<m_ppc_Features_Group>;
def mpower10_vector : Flag<["-"], "mpower10-vector">,
    Group<m_ppc_Features_Group>;
def mno_power10_vector : Flag<["-"], "mno-power10-vector">,
    Group<m_ppc_Features_Group>;
def mpower8_crypto : Flag<["-"], "mcrypto">,
    Group<m_ppc_Features_Group>;
def mnopower8_crypto : Flag<["-"], "mno-crypto">,
    Group<m_ppc_Features_Group>;
def mdirect_move : Flag<["-"], "mdirect-move">,
    Group<m_ppc_Features_Group>;
def mnodirect_move : Flag<["-"], "mno-direct-move">,
    Group<m_ppc_Features_Group>;
def mpaired_vector_memops: Flag<["-"], "mpaired-vector-memops">,
    Group<m_ppc_Features_Group>;
def mnopaired_vector_memops: Flag<["-"], "mno-paired-vector-memops">,
    Group<m_ppc_Features_Group>;
def mhtm : Flag<["-"], "mhtm">, Group<m_ppc_Features_Group>;
def mno_htm : Flag<["-"], "mno-htm">, Group<m_ppc_Features_Group>;
def mfprnd : Flag<["-"], "mfprnd">, Group<m_ppc_Features_Group>;
def mno_fprnd : Flag<["-"], "mno-fprnd">, Group<m_ppc_Features_Group>;
def mcmpb : Flag<["-"], "mcmpb">, Group<m_ppc_Features_Group>;
def mno_cmpb : Flag<["-"], "mno-cmpb">, Group<m_ppc_Features_Group>;
def misel : Flag<["-"], "misel">, Group<m_ppc_Features_Group>;
def mno_isel : Flag<["-"], "mno-isel">, Group<m_ppc_Features_Group>;
def mmfocrf : Flag<["-"], "mmfocrf">, Group<m_ppc_Features_Group>;
def mmfcrf : Flag<["-"], "mmfcrf">, Alias<mmfocrf>;
def mno_mfocrf : Flag<["-"], "mno-mfocrf">, Group<m_ppc_Features_Group>;
def mno_mfcrf : Flag<["-"], "mno-mfcrf">, Alias<mno_mfocrf>;
def mpopcntd : Flag<["-"], "mpopcntd">, Group<m_ppc_Features_Group>;
def mno_popcntd : Flag<["-"], "mno-popcntd">, Group<m_ppc_Features_Group>;
def mcrbits : Flag<["-"], "mcrbits">, Group<m_ppc_Features_Group>;
def mno_crbits : Flag<["-"], "mno-crbits">, Group<m_ppc_Features_Group>;
def minvariant_function_descriptors :
  Flag<["-"], "minvariant-function-descriptors">, Group<m_ppc_Features_Group>;
def mno_invariant_function_descriptors :
  Flag<["-"], "mno-invariant-function-descriptors">,
  Group<m_ppc_Features_Group>;
def mfloat128: Flag<["-"], "mfloat128">,
    Group<m_ppc_Features_Group>;
def mno_float128 : Flag<["-"], "mno-float128">,
    Group<m_ppc_Features_Group>;
def mlongcall: Flag<["-"], "mlongcall">,
    Group<m_ppc_Features_Group>;
def mno_longcall : Flag<["-"], "mno-longcall">,
    Group<m_ppc_Features_Group>;
def mmma: Flag<["-"], "mmma">, Group<m_ppc_Features_Group>;
def mno_mma: Flag<["-"], "mno-mma">, Group<m_ppc_Features_Group>;
def mrop_protect : Flag<["-"], "mrop-protect">,
    Group<m_ppc_Features_Group>;
def mprivileged : Flag<["-"], "mprivileged">,
    Group<m_ppc_Features_Group>;
def maix_struct_return : Flag<["-"], "maix-struct-return">,
  Group<m_Group>, Flags<[CC1Option]>,
  HelpText<"Return all structs in memory (PPC32 only)">;
def msvr4_struct_return : Flag<["-"], "msvr4-struct-return">,
  Group<m_Group>, Flags<[CC1Option]>,
  HelpText<"Return small structs in registers (PPC32 only)">;
def mxcoff_roptr : Flag<["-"], "mxcoff-roptr">, Group<m_Group>, Flags<[CC1Option,TargetSpecific]>,
  HelpText<"Place constant objects with relocatable address values in the RO data section and add -bforceimprw to the linker flags (AIX only)">;
def mno_xcoff_roptr : Flag<["-"], "mno-xcoff-roptr">, Group<m_Group>, TargetSpecific;

def mvx : Flag<["-"], "mvx">, Group<m_Group>;
def mno_vx : Flag<["-"], "mno-vx">, Group<m_Group>;

defm zvector : BoolFOption<"zvector",
  LangOpts<"ZVector">, DefaultFalse,
  PosFlag<SetTrue, [CC1Option], "Enable System z vector language extension">,
  NegFlag<SetFalse>>;
def mzvector : Flag<["-"], "mzvector">, Alias<fzvector>;
def mno_zvector : Flag<["-"], "mno-zvector">, Alias<fno_zvector>;

def mxcoff_build_id_EQ : Joined<["-"], "mxcoff-build-id=">, Group<Link_Group>, MetaVarName<"<0xHEXSTRING>">,
  HelpText<"On AIX, request creation of a build-id string, \"0xHEXSTRING\", in the string table of the loader section inside the linked binary">;
def mignore_xcoff_visibility : Flag<["-"], "mignore-xcoff-visibility">, Group<m_Group>,
HelpText<"Not emit the visibility attribute for asm in AIX OS or give all symbols 'unspecified' visibility in XCOFF object file">,
  Flags<[CC1Option,TargetSpecific]>;
defm backchain : BoolOption<"m", "backchain",
  CodeGenOpts<"Backchain">, DefaultFalse,
  PosFlag<SetTrue, [], "Link stack frames through backchain on System Z">,
  NegFlag<SetFalse>, BothFlags<[NoXarchOption,CC1Option]>>, Group<m_Group>;

def mno_warn_nonportable_cfstrings : Flag<["-"], "mno-warn-nonportable-cfstrings">, Group<m_Group>;
def mno_omit_leaf_frame_pointer : Flag<["-"], "mno-omit-leaf-frame-pointer">, Group<m_Group>;
def momit_leaf_frame_pointer : Flag<["-"], "momit-leaf-frame-pointer">, Group<m_Group>,
  HelpText<"Omit frame pointer setup for leaf functions">;
def moslib_EQ : Joined<["-"], "moslib=">, Group<m_Group>;
def mpascal_strings : Flag<["-"], "mpascal-strings">, Alias<fpascal_strings>;
def mred_zone : Flag<["-"], "mred-zone">, Group<m_Group>;
def mtls_direct_seg_refs : Flag<["-"], "mtls-direct-seg-refs">, Group<m_Group>,
  HelpText<"Enable direct TLS access through segment registers (default)">;
def mregparm_EQ : Joined<["-"], "mregparm=">, Group<m_Group>;
def mrelax_all : Flag<["-"], "mrelax-all">, Group<m_Group>, Flags<[CC1Option,CC1AsOption]>,
  HelpText<"(integrated-as) Relax all machine instructions">,
  MarshallingInfoFlag<CodeGenOpts<"RelaxAll">>;
def mincremental_linker_compatible : Flag<["-"], "mincremental-linker-compatible">, Group<m_Group>,
  Flags<[CC1Option,CC1AsOption]>,
  HelpText<"(integrated-as) Emit an object file which can be used with an incremental linker">,
  MarshallingInfoFlag<CodeGenOpts<"IncrementalLinkerCompatible">>;
def mno_incremental_linker_compatible : Flag<["-"], "mno-incremental-linker-compatible">, Group<m_Group>,
  HelpText<"(integrated-as) Emit an object file which cannot be used with an incremental linker">;
def mrtd : Flag<["-"], "mrtd">, Group<m_Group>, Flags<[CC1Option]>,
  HelpText<"Make StdCall calling convention the default">;
def msmall_data_threshold_EQ : Joined <["-"], "msmall-data-threshold=">,
  Group<m_Group>, Alias<G>;
def msoft_float : Flag<["-"], "msoft-float">, Group<m_Group>, Flags<[CC1Option]>,
  HelpText<"Use software floating point">,
  MarshallingInfoFlag<CodeGenOpts<"SoftFloat">>;
def mno_fmv : Flag<["-"], "mno-fmv">, Group<f_clang_Group>, Flags<[CC1Option]>,
  HelpText<"Disable function multiversioning">;
def moutline_atomics : Flag<["-"], "moutline-atomics">, Group<f_clang_Group>, Flags<[CC1Option]>,
  HelpText<"Generate local calls to out-of-line atomic operations">;
def mno_outline_atomics : Flag<["-"], "mno-outline-atomics">, Group<f_clang_Group>, Flags<[CC1Option]>,
  HelpText<"Don't generate local calls to out-of-line atomic operations">;
def mno_implicit_float : Flag<["-"], "mno-implicit-float">, Group<m_Group>,
  HelpText<"Don't generate implicit floating point or vector instructions">;
def mimplicit_float : Flag<["-"], "mimplicit-float">, Group<m_Group>;
def mrecip : Flag<["-"], "mrecip">, Group<m_Group>,
  HelpText<"Equivalent to '-mrecip=all'">;
def mrecip_EQ : CommaJoined<["-"], "mrecip=">, Group<m_Group>, Flags<[CC1Option]>,
  HelpText<"Control use of approximate reciprocal and reciprocal square root instructions followed by <n> iterations of "
           "Newton-Raphson refinement. "
           "<value> = ( ['!'] ['vec-'] ('rcp'|'sqrt') [('h'|'s'|'d')] [':'<n>] ) | 'all' | 'default' | 'none'">,
  MarshallingInfoStringVector<CodeGenOpts<"Reciprocals">>;
def mprefer_vector_width_EQ : Joined<["-"], "mprefer-vector-width=">, Group<m_Group>, Flags<[CC1Option]>,
  HelpText<"Specifies preferred vector width for auto-vectorization. Defaults to 'none' which allows target specific decisions.">,
  MarshallingInfoString<CodeGenOpts<"PreferVectorWidth">>;
def mstack_protector_guard_EQ : Joined<["-"], "mstack-protector-guard=">, Group<m_Group>, Flags<[CC1Option]>,
  HelpText<"Use the given guard (global, tls) for addressing the stack-protector guard">,
  MarshallingInfoString<CodeGenOpts<"StackProtectorGuard">>;
def mstack_protector_guard_offset_EQ : Joined<["-"], "mstack-protector-guard-offset=">, Group<m_Group>, Flags<[CC1Option]>,
  HelpText<"Use the given offset for addressing the stack-protector guard">,
  MarshallingInfoInt<CodeGenOpts<"StackProtectorGuardOffset">, "INT_MAX", "int">;
def mstack_protector_guard_symbol_EQ : Joined<["-"], "mstack-protector-guard-symbol=">, Group<m_Group>, Flags<[CC1Option]>,
  HelpText<"Use the given symbol for addressing the stack-protector guard">,
  MarshallingInfoString<CodeGenOpts<"StackProtectorGuardSymbol">>;
def mstack_protector_guard_reg_EQ : Joined<["-"], "mstack-protector-guard-reg=">, Group<m_Group>, Flags<[CC1Option]>,
  HelpText<"Use the given reg for addressing the stack-protector guard">,
  MarshallingInfoString<CodeGenOpts<"StackProtectorGuardReg">>;
def mfentry : Flag<["-"], "mfentry">, HelpText<"Insert calls to fentry at function entry (x86/SystemZ only)">,
  Flags<[CC1Option]>, Group<m_Group>,
  MarshallingInfoFlag<CodeGenOpts<"CallFEntry">>;
def mnop_mcount : Flag<["-"], "mnop-mcount">, HelpText<"Generate mcount/__fentry__ calls as nops. To activate they need to be patched in.">,
  Flags<[CC1Option]>, Group<m_Group>,
  MarshallingInfoFlag<CodeGenOpts<"MNopMCount">>;
def mrecord_mcount : Flag<["-"], "mrecord-mcount">, HelpText<"Generate a __mcount_loc section entry for each __fentry__ call.">,
  Flags<[CC1Option]>, Group<m_Group>,
  MarshallingInfoFlag<CodeGenOpts<"RecordMCount">>;
def mpacked_stack : Flag<["-"], "mpacked-stack">, HelpText<"Use packed stack layout (SystemZ only).">,
  Flags<[CC1Option]>, Group<m_Group>,
  MarshallingInfoFlag<CodeGenOpts<"PackedStack">>;
def mno_packed_stack : Flag<["-"], "mno-packed-stack">, Flags<[CC1Option]>, Group<m_Group>;
def mips16 : Flag<["-"], "mips16">, Group<m_mips_Features_Group>;
def mno_mips16 : Flag<["-"], "mno-mips16">, Group<m_mips_Features_Group>;
def mmicromips : Flag<["-"], "mmicromips">, Group<m_mips_Features_Group>;
def mno_micromips : Flag<["-"], "mno-micromips">, Group<m_mips_Features_Group>;
def mxgot : Flag<["-"], "mxgot">, Group<m_mips_Features_Group>;
def mno_xgot : Flag<["-"], "mno-xgot">, Group<m_mips_Features_Group>;
def mldc1_sdc1 : Flag<["-"], "mldc1-sdc1">, Group<m_mips_Features_Group>;
def mno_ldc1_sdc1 : Flag<["-"], "mno-ldc1-sdc1">, Group<m_mips_Features_Group>;
def mcheck_zero_division : Flag<["-"], "mcheck-zero-division">,
                           Group<m_mips_Features_Group>;
def mno_check_zero_division : Flag<["-"], "mno-check-zero-division">,
                              Group<m_mips_Features_Group>;
def mfix4300 : Flag<["-"], "mfix4300">, Group<m_mips_Features_Group>;
def mcompact_branches_EQ : Joined<["-"], "mcompact-branches=">,
                           Group<m_mips_Features_Group>;
def mbranch_likely : Flag<["-"], "mbranch-likely">, Group<m_Group>,
  IgnoredGCCCompat;
def mno_branch_likely : Flag<["-"], "mno-branch-likely">, Group<m_Group>,
  IgnoredGCCCompat;
def mindirect_jump_EQ : Joined<["-"], "mindirect-jump=">,
  Group<m_mips_Features_Group>,
  HelpText<"Change indirect jump instructions to inhibit speculation">;
def mdsp : Flag<["-"], "mdsp">, Group<m_mips_Features_Group>;
def mno_dsp : Flag<["-"], "mno-dsp">, Group<m_mips_Features_Group>;
def mdspr2 : Flag<["-"], "mdspr2">, Group<m_mips_Features_Group>;
def mno_dspr2 : Flag<["-"], "mno-dspr2">, Group<m_mips_Features_Group>;
def msingle_float : Flag<["-"], "msingle-float">, Group<m_Group>;
def mdouble_float : Flag<["-"], "mdouble-float">, Group<m_Group>;
def mmadd4 : Flag<["-"], "mmadd4">, Group<m_mips_Features_Group>,
  HelpText<"Enable the generation of 4-operand madd.s, madd.d and related instructions.">;
def mno_madd4 : Flag<["-"], "mno-madd4">, Group<m_mips_Features_Group>,
  HelpText<"Disable the generation of 4-operand madd.s, madd.d and related instructions.">;
def mmsa : Flag<["-"], "mmsa">, Group<m_mips_Features_Group>,
  HelpText<"Enable MSA ASE (MIPS only)">;
def mno_msa : Flag<["-"], "mno-msa">, Group<m_mips_Features_Group>,
  HelpText<"Disable MSA ASE (MIPS only)">;
def mmt : Flag<["-"], "mmt">, Group<m_mips_Features_Group>,
  HelpText<"Enable MT ASE (MIPS only)">;
def mno_mt : Flag<["-"], "mno-mt">, Group<m_mips_Features_Group>,
  HelpText<"Disable MT ASE (MIPS only)">;
def mfp64 : Flag<["-"], "mfp64">, Group<m_mips_Features_Group>,
  HelpText<"Use 64-bit floating point registers (MIPS only)">;
def mfp32 : Flag<["-"], "mfp32">, Group<m_mips_Features_Group>,
  HelpText<"Use 32-bit floating point registers (MIPS only)">;
def mgpopt : Flag<["-"], "mgpopt">, Group<m_mips_Features_Group>,
  HelpText<"Use GP relative accesses for symbols known to be in a small"
           " data section (MIPS)">;
def mno_gpopt : Flag<["-"], "mno-gpopt">, Group<m_mips_Features_Group>,
  HelpText<"Do not use GP relative accesses for symbols known to be in a small"
           " data section (MIPS)">;
def mlocal_sdata : Flag<["-"], "mlocal-sdata">,
  Group<m_mips_Features_Group>,
  HelpText<"Extend the -G behaviour to object local data (MIPS)">;
def mno_local_sdata : Flag<["-"], "mno-local-sdata">,
  Group<m_mips_Features_Group>,
  HelpText<"Do not extend the -G behaviour to object local data (MIPS)">;
def mextern_sdata : Flag<["-"], "mextern-sdata">,
  Group<m_mips_Features_Group>,
  HelpText<"Assume that externally defined data is in the small data if it"
           " meets the -G <size> threshold (MIPS)">;
def mno_extern_sdata : Flag<["-"], "mno-extern-sdata">,
  Group<m_mips_Features_Group>,
  HelpText<"Do not assume that externally defined data is in the small data if"
           " it meets the -G <size> threshold (MIPS)">;
def membedded_data : Flag<["-"], "membedded-data">,
  Group<m_mips_Features_Group>,
  HelpText<"Place constants in the .rodata section instead of the .sdata "
           "section even if they meet the -G <size> threshold (MIPS)">;
def mno_embedded_data : Flag<["-"], "mno-embedded-data">,
  Group<m_mips_Features_Group>,
  HelpText<"Do not place constants in the .rodata section instead of the "
           ".sdata if they meet the -G <size> threshold (MIPS)">;
def mnan_EQ : Joined<["-"], "mnan=">, Group<m_mips_Features_Group>;
def mabs_EQ : Joined<["-"], "mabs=">, Group<m_mips_Features_Group>;
def mabicalls : Flag<["-"], "mabicalls">, Group<m_mips_Features_Group>,
  HelpText<"Enable SVR4-style position-independent code (Mips only)">;
def mno_abicalls : Flag<["-"], "mno-abicalls">, Group<m_mips_Features_Group>,
  HelpText<"Disable SVR4-style position-independent code (Mips only)">;
def mno_crc : Flag<["-"], "mno-crc">, Group<m_mips_Features_Group>,
  HelpText<"Disallow use of CRC instructions (Mips only)">;
def mvirt : Flag<["-"], "mvirt">, Group<m_mips_Features_Group>;
def mno_virt : Flag<["-"], "mno-virt">, Group<m_mips_Features_Group>;
def mginv : Flag<["-"], "mginv">, Group<m_mips_Features_Group>;
def mno_ginv : Flag<["-"], "mno-ginv">, Group<m_mips_Features_Group>;
def mips1 : Flag<["-"], "mips1">,
  Alias<march_EQ>, AliasArgs<["mips1"]>, Group<m_mips_Features_Group>,
  HelpText<"Equivalent to -march=mips1">, Flags<[HelpHidden]>;
def mips2 : Flag<["-"], "mips2">,
  Alias<march_EQ>, AliasArgs<["mips2"]>, Group<m_mips_Features_Group>,
  HelpText<"Equivalent to -march=mips2">, Flags<[HelpHidden]>;
def mips3 : Flag<["-"], "mips3">,
  Alias<march_EQ>, AliasArgs<["mips3"]>, Group<m_mips_Features_Group>,
  HelpText<"Equivalent to -march=mips3">, Flags<[HelpHidden]>;
def mips4 : Flag<["-"], "mips4">,
  Alias<march_EQ>, AliasArgs<["mips4"]>, Group<m_mips_Features_Group>,
  HelpText<"Equivalent to -march=mips4">, Flags<[HelpHidden]>;
def mips5 : Flag<["-"], "mips5">,
  Alias<march_EQ>, AliasArgs<["mips5"]>, Group<m_mips_Features_Group>,
  HelpText<"Equivalent to -march=mips5">, Flags<[HelpHidden]>;
def mips32 : Flag<["-"], "mips32">,
  Alias<march_EQ>, AliasArgs<["mips32"]>, Group<m_mips_Features_Group>,
  HelpText<"Equivalent to -march=mips32">, Flags<[HelpHidden]>;
def mips32r2 : Flag<["-"], "mips32r2">,
  Alias<march_EQ>, AliasArgs<["mips32r2"]>, Group<m_mips_Features_Group>,
  HelpText<"Equivalent to -march=mips32r2">, Flags<[HelpHidden]>;
def mips32r3 : Flag<["-"], "mips32r3">,
  Alias<march_EQ>, AliasArgs<["mips32r3"]>, Group<m_mips_Features_Group>,
  HelpText<"Equivalent to -march=mips32r3">, Flags<[HelpHidden]>;
def mips32r5 : Flag<["-"], "mips32r5">,
  Alias<march_EQ>, AliasArgs<["mips32r5"]>, Group<m_mips_Features_Group>,
  HelpText<"Equivalent to -march=mips32r5">, Flags<[HelpHidden]>;
def mips32r6 : Flag<["-"], "mips32r6">,
  Alias<march_EQ>, AliasArgs<["mips32r6"]>, Group<m_mips_Features_Group>,
  HelpText<"Equivalent to -march=mips32r6">, Flags<[HelpHidden]>;
def mips64 : Flag<["-"], "mips64">,
  Alias<march_EQ>, AliasArgs<["mips64"]>, Group<m_mips_Features_Group>,
  HelpText<"Equivalent to -march=mips64">, Flags<[HelpHidden]>;
def mips64r2 : Flag<["-"], "mips64r2">,
  Alias<march_EQ>, AliasArgs<["mips64r2"]>, Group<m_mips_Features_Group>,
  HelpText<"Equivalent to -march=mips64r2">, Flags<[HelpHidden]>;
def mips64r3 : Flag<["-"], "mips64r3">,
  Alias<march_EQ>, AliasArgs<["mips64r3"]>, Group<m_mips_Features_Group>,
  HelpText<"Equivalent to -march=mips64r3">, Flags<[HelpHidden]>;
def mips64r5 : Flag<["-"], "mips64r5">,
  Alias<march_EQ>, AliasArgs<["mips64r5"]>, Group<m_mips_Features_Group>,
  HelpText<"Equivalent to -march=mips64r5">, Flags<[HelpHidden]>;
def mips64r6 : Flag<["-"], "mips64r6">,
  Alias<march_EQ>, AliasArgs<["mips64r6"]>, Group<m_mips_Features_Group>,
  HelpText<"Equivalent to -march=mips64r6">, Flags<[HelpHidden]>;
def mfpxx : Flag<["-"], "mfpxx">, Group<m_mips_Features_Group>,
  HelpText<"Avoid FPU mode dependent operations when used with the O32 ABI">,
  Flags<[HelpHidden]>;
def modd_spreg : Flag<["-"], "modd-spreg">, Group<m_mips_Features_Group>,
  HelpText<"Enable odd single-precision floating point registers">,
  Flags<[HelpHidden]>;
def mno_odd_spreg : Flag<["-"], "mno-odd-spreg">, Group<m_mips_Features_Group>,
  HelpText<"Disable odd single-precision floating point registers">,
  Flags<[HelpHidden]>;
def mrelax_pic_calls : Flag<["-"], "mrelax-pic-calls">,
  Group<m_mips_Features_Group>,
  HelpText<"Produce relaxation hints for linkers to try optimizing PIC "
           "call sequences into direct calls (MIPS only)">, Flags<[HelpHidden]>;
def mno_relax_pic_calls : Flag<["-"], "mno-relax-pic-calls">,
  Group<m_mips_Features_Group>,
  HelpText<"Do not produce relaxation hints for linkers to try optimizing PIC "
           "call sequences into direct calls (MIPS only)">, Flags<[HelpHidden]>;
def mglibc : Flag<["-"], "mglibc">, Group<m_libc_Group>, Flags<[HelpHidden]>;
def muclibc : Flag<["-"], "muclibc">, Group<m_libc_Group>, Flags<[HelpHidden]>;
def module_file_info : Flag<["-"], "module-file-info">, Flags<[NoXarchOption,CC1Option]>, Group<Action_Group>,
  HelpText<"Provide information about a particular module file">;
def mthumb : Flag<["-"], "mthumb">, Group<m_Group>;
def mtune_EQ : Joined<["-"], "mtune=">, Group<m_Group>,
  HelpText<"Only supported on AArch64, PowerPC, RISC-V, SystemZ, and X86">;
def multi__module : Flag<["-"], "multi_module">;
def multiply__defined__unused : Separate<["-"], "multiply_defined_unused">;
def multiply__defined : Separate<["-"], "multiply_defined">;
def mwarn_nonportable_cfstrings : Flag<["-"], "mwarn-nonportable-cfstrings">, Group<m_Group>;
def canonical_prefixes : Flag<["-"], "canonical-prefixes">, Flags<[HelpHidden, CoreOption]>,
  HelpText<"Use absolute paths for invoking subcommands (default)">;
def no_canonical_prefixes : Flag<["-"], "no-canonical-prefixes">, Flags<[HelpHidden, CoreOption]>,
  HelpText<"Use relative paths for invoking subcommands">;
def no_cpp_precomp : Flag<["-"], "no-cpp-precomp">, Group<clang_ignored_f_Group>;
def no_integrated_cpp : Flag<["-", "--"], "no-integrated-cpp">, Flags<[NoXarchOption]>;
def no_pedantic : Flag<["-", "--"], "no-pedantic">, Group<pedantic_Group>;
def no__dead__strip__inits__and__terms : Flag<["-"], "no_dead_strip_inits_and_terms">;
def nobuiltininc : Flag<["-"], "nobuiltininc">, Flags<[CC1Option, CoreOption]>,
  HelpText<"Disable builtin #include directories">,
  MarshallingInfoNegativeFlag<HeaderSearchOpts<"UseBuiltinIncludes">>;
def nogpuinc : Flag<["-"], "nogpuinc">, HelpText<"Do not add include paths for CUDA/HIP and"
  " do not include the default CUDA/HIP wrapper headers">;
def nohipwrapperinc : Flag<["-"], "nohipwrapperinc">,
  HelpText<"Do not include the default HIP wrapper headers and include paths">;
def : Flag<["-"], "nocudainc">, Alias<nogpuinc>;
def nogpulib : Flag<["-"], "nogpulib">, MarshallingInfoFlag<LangOpts<"NoGPULib">>,
  Flags<[CC1Option]>, HelpText<"Do not link device library for CUDA/HIP device compilation">;
def : Flag<["-"], "nocudalib">, Flags<[CoreOption]>, Alias<nogpulib>;
def nodefaultlibs : Flag<["-"], "nodefaultlibs">;
def nodriverkitlib : Flag<["-"], "nodriverkitlib">;
def nofixprebinding : Flag<["-"], "nofixprebinding">;
def nolibc : Flag<["-"], "nolibc">;
def nomultidefs : Flag<["-"], "nomultidefs">;
def nopie : Flag<["-"], "nopie">;
def no_pie : Flag<["-"], "no-pie">, Alias<nopie>;
def noprebind : Flag<["-"], "noprebind">;
def noprofilelib : Flag<["-"], "noprofilelib">;
def noseglinkedit : Flag<["-"], "noseglinkedit">;
def nostartfiles : Flag<["-"], "nostartfiles">, Group<Link_Group>;
def nostdinc : Flag<["-"], "nostdinc">, Flags<[CoreOption]>;
def nostdlibinc : Flag<["-"], "nostdlibinc">;
def nostdincxx : Flag<["-"], "nostdinc++">, Flags<[CC1Option]>,
  HelpText<"Disable standard #include directories for the C++ standard library">,
  MarshallingInfoNegativeFlag<HeaderSearchOpts<"UseStandardCXXIncludes">>;
def nostdlib : Flag<["-"], "nostdlib">, Group<Link_Group>;
def nostdlibxx : Flag<["-"], "nostdlib++">, Group<Link_Group>;
def nolibsycl : Flag<["-"], "nolibsycl">, Flags<[NoXarchOption, CoreOption]>,
  HelpText<"Do not link SYCL runtime library">;
def object : Flag<["-"], "object">;
def o : JoinedOrSeparate<["-"], "o">, Flags<[NoXarchOption,
  CC1Option, CC1AsOption, FC1Option, FlangOption]>,
  HelpText<"Write output to <file>">, MetaVarName<"<file>">,
  MarshallingInfoString<FrontendOpts<"OutputFile">>;
def object_file_name_EQ : Joined<["-"], "object-file-name=">, Flags<[CC1Option, CC1AsOption, CoreOption]>,
  HelpText<"Set the output <file> for debug infos">, MetaVarName<"<file>">,
  MarshallingInfoString<CodeGenOpts<"ObjectFilenameForDebug">>;
def object_file_name : Separate<["-"], "object-file-name">, Flags<[CC1Option, CC1AsOption, CoreOption]>,
    Alias<object_file_name_EQ>;
def pagezero__size : JoinedOrSeparate<["-"], "pagezero_size">;
def pass_exit_codes : Flag<["-", "--"], "pass-exit-codes">, Flags<[Unsupported]>;
def pedantic_errors : Flag<["-", "--"], "pedantic-errors">, Group<pedantic_Group>, Flags<[CC1Option]>,
  MarshallingInfoFlag<DiagnosticOpts<"PedanticErrors">>;
def pedantic : Flag<["-", "--"], "pedantic">, Group<pedantic_Group>, Flags<[CC1Option,FlangOption,FC1Option]>,
  HelpText<"Warn on language extensions">, MarshallingInfoFlag<DiagnosticOpts<"Pedantic">>;
def p : Flag<["-"], "p">, HelpText<"Enable mcount instrumentation with prof">;
def pg : Flag<["-"], "pg">, HelpText<"Enable mcount instrumentation">, Flags<[CC1Option]>,
  MarshallingInfoFlag<CodeGenOpts<"InstrumentForProfiling">>;
def pipe : Flag<["-", "--"], "pipe">,
  HelpText<"Use pipes between commands, when possible">;
def prebind__all__twolevel__modules : Flag<["-"], "prebind_all_twolevel_modules">;
def prebind : Flag<["-"], "prebind">;
def preload : Flag<["-"], "preload">;
def print_file_name_EQ : Joined<["-", "--"], "print-file-name=">,
  HelpText<"Print the full library path of <file>">, MetaVarName<"<file>">;
def print_ivar_layout : Flag<["-"], "print-ivar-layout">, Flags<[CC1Option]>,
  HelpText<"Enable Objective-C Ivar layout bitmap print trace">,
  MarshallingInfoFlag<LangOpts<"ObjCGCBitmapPrint">>;
def print_libgcc_file_name : Flag<["-", "--"], "print-libgcc-file-name">,
  HelpText<"Print the library path for the currently used compiler runtime "
           "library (\"libgcc.a\" or \"libclang_rt.builtins.*.a\")">;
def print_multi_directory : Flag<["-", "--"], "print-multi-directory">;
def print_multi_lib : Flag<["-", "--"], "print-multi-lib">;
def print_multi_os_directory : Flag<["-", "--"], "print-multi-os-directory">,
  Flags<[Unsupported]>;
def print_target_triple : Flag<["-", "--"], "print-target-triple">,
  HelpText<"Print the normalized target triple">, Flags<[FlangOption]>;
def print_effective_triple : Flag<["-", "--"], "print-effective-triple">,
  HelpText<"Print the effective target triple">, Flags<[FlangOption]>;
// GCC --disable-multiarch, GCC --enable-multiarch (upstream and Debian
// specific) have different behaviors. We choose not to support the option.
def : Flag<["-", "--"], "print-multiarch">, Flags<[Unsupported]>;
def print_prog_name_EQ : Joined<["-", "--"], "print-prog-name=">,
  HelpText<"Print the full program path of <name>">, MetaVarName<"<name>">;
def print_resource_dir : Flag<["-", "--"], "print-resource-dir">,
  HelpText<"Print the resource directory pathname">;
def print_search_dirs : Flag<["-", "--"], "print-search-dirs">,
  HelpText<"Print the paths used for finding libraries and programs">;
def print_targets : Flag<["-", "--"], "print-targets">,
  HelpText<"Print the registered targets">;
def print_rocm_search_dirs : Flag<["-", "--"], "print-rocm-search-dirs">,
  HelpText<"Print the paths used for finding ROCm installation">;
def print_runtime_dir : Flag<["-", "--"], "print-runtime-dir">,
  HelpText<"Print the directory pathname containing clangs runtime libraries">;
def print_diagnostic_options : Flag<["-", "--"], "print-diagnostic-options">,
  HelpText<"Print all of Clang's warning options">;
def private__bundle : Flag<["-"], "private_bundle">;
def pthreads : Flag<["-"], "pthreads">;
defm pthread : BoolOption<"", "pthread",
  LangOpts<"POSIXThreads">, DefaultFalse,
  PosFlag<SetTrue, [], "Support POSIX threads in generated code">,
  NegFlag<SetFalse>, BothFlags<[CC1Option]>>;
def pie : Flag<["-"], "pie">, Group<Link_Group>;
def static_pie : Flag<["-"], "static-pie">, Group<Link_Group>;
def read__only__relocs : Separate<["-"], "read_only_relocs">;
def remap : Flag<["-"], "remap">;
def rewrite_objc : Flag<["-"], "rewrite-objc">, Flags<[NoXarchOption,CC1Option]>,
  HelpText<"Rewrite Objective-C source to C++">, Group<Action_Group>;
def rewrite_legacy_objc : Flag<["-"], "rewrite-legacy-objc">, Flags<[NoXarchOption]>,
  HelpText<"Rewrite Legacy Objective-C source to C++">;
def rdynamic : Flag<["-"], "rdynamic">, Group<Link_Group>;
def resource_dir : Separate<["-"], "resource-dir">,
  Flags<[NoXarchOption, CC1Option, CoreOption, HelpHidden]>,
  HelpText<"The directory which holds the compiler resource files">,
  MarshallingInfoString<HeaderSearchOpts<"ResourceDir">>;
def resource_dir_EQ : Joined<["-"], "resource-dir=">, Flags<[NoXarchOption, CoreOption]>,
  Alias<resource_dir>;
def rpath : Separate<["-"], "rpath">, Flags<[LinkerInput]>, Group<Link_Group>;
def rtlib_EQ : Joined<["-", "--"], "rtlib=">,
  HelpText<"Compiler runtime library to use">;
def frtlib_add_rpath: Flag<["-"], "frtlib-add-rpath">, Flags<[NoArgumentUnused]>,
  HelpText<"Add -rpath with architecture-specific resource directory to the linker flags. "
  "When --hip-link is specified, also add -rpath with HIP runtime library directory to the linker flags">;
def fno_rtlib_add_rpath: Flag<["-"], "fno-rtlib-add-rpath">, Flags<[NoArgumentUnused]>,
  HelpText<"Do not add -rpath with architecture-specific resource directory to the linker flags. "
  "When --hip-link is specified, do not add -rpath with HIP runtime library directory to the linker flags">;
def offload_add_rpath: Flag<["--"], "offload-add-rpath">, Flags<[NoArgumentUnused]>,
  Alias<frtlib_add_rpath>;
def no_offload_add_rpath: Flag<["--"], "no-offload-add-rpath">, Flags<[NoArgumentUnused]>,
  Alias<frtlib_add_rpath>;
def r : Flag<["-"], "r">, Flags<[LinkerInput,NoArgumentUnused]>,
        Group<Link_Group>;
def save_temps_EQ : Joined<["-", "--"], "save-temps=">, Flags<[CC1Option, FlangOption, FC1Option, NoXarchOption]>,
  HelpText<"Save intermediate compilation results.">;
def save_temps : Flag<["-", "--"], "save-temps">, Flags<[FlangOption, FC1Option, NoXarchOption]>,
  Alias<save_temps_EQ>, AliasArgs<["cwd"]>,
  HelpText<"Save intermediate compilation results">;
def save_stats_EQ : Joined<["-", "--"], "save-stats=">, Flags<[NoXarchOption]>,
  HelpText<"Save llvm statistics.">;
def save_stats : Flag<["-", "--"], "save-stats">, Flags<[NoXarchOption]>,
  Alias<save_stats_EQ>, AliasArgs<["cwd"]>,
  HelpText<"Save llvm statistics.">;
def via_file_asm : Flag<["-", "--"], "via-file-asm">, InternalDebugOpt,
  HelpText<"Write assembly to file for input to assemble jobs">;
def sectalign : MultiArg<["-"], "sectalign", 3>;
def sectcreate : MultiArg<["-"], "sectcreate", 3>;
def sectobjectsymbols : MultiArg<["-"], "sectobjectsymbols", 2>;
def sectorder : MultiArg<["-"], "sectorder", 3>;
def seg1addr : JoinedOrSeparate<["-"], "seg1addr">;
def seg__addr__table__filename : Separate<["-"], "seg_addr_table_filename">;
def seg__addr__table : Separate<["-"], "seg_addr_table">;
def segaddr : MultiArg<["-"], "segaddr", 2>;
def segcreate : MultiArg<["-"], "segcreate", 3>;
def seglinkedit : Flag<["-"], "seglinkedit">;
def segprot : MultiArg<["-"], "segprot", 3>;
def segs__read__only__addr : Separate<["-"], "segs_read_only_addr">;
def segs__read__write__addr : Separate<["-"], "segs_read_write_addr">;
def segs__read__ : Joined<["-"], "segs_read_">;
def shared_libgcc : Flag<["-"], "shared-libgcc">;
def shared : Flag<["-", "--"], "shared">, Group<Link_Group>;
def single__module : Flag<["-"], "single_module">;
def specs_EQ : Joined<["-", "--"], "specs=">, Group<Link_Group>;
def specs : Separate<["-", "--"], "specs">, Flags<[Unsupported]>;
def start_no_unused_arguments : Flag<["--"], "start-no-unused-arguments">, Flags<[CoreOption]>,
  HelpText<"Don't emit warnings about unused arguments for the following arguments">;
def static_libgcc : Flag<["-"], "static-libgcc">;
def static_libstdcxx : Flag<["-"], "static-libstdc++">;
def static : Flag<["-", "--"], "static">, Group<Link_Group>, Flags<[NoArgumentUnused]>;
def std_default_EQ : Joined<["-"], "std-default=">;
def std_EQ : Joined<["-", "--"], "std=">, Flags<[CC1Option,FlangOption,FC1Option]>,
  Group<CompileOnly_Group>, HelpText<"Language standard to compile for">,
  ValuesCode<[{
    static constexpr const char VALUES_CODE [] =
    #define LANGSTANDARD(id, name, lang, desc, features) name ","
    #define LANGSTANDARD_ALIAS(id, alias) alias ","
    #include "clang/Basic/LangStandards.def"
    ;
  }]>;
def stdlib_EQ : Joined<["-", "--"], "stdlib=">, Flags<[CC1Option]>,
  HelpText<"C++ standard library to use">, Values<"libc++,libstdc++,platform">;
def stdlibxx_isystem : JoinedOrSeparate<["-"], "stdlib++-isystem">,
  Group<clang_i_Group>,
  HelpText<"Use directory as the C++ standard library include path">,
  Flags<[NoXarchOption]>, MetaVarName<"<directory>">;
def unwindlib_EQ : Joined<["-", "--"], "unwindlib=">, Flags<[CC1Option]>,
  HelpText<"Unwind library to use">, Values<"libgcc,unwindlib,platform">;
def sub__library : JoinedOrSeparate<["-"], "sub_library">;
def sub__umbrella : JoinedOrSeparate<["-"], "sub_umbrella">;
def system_header_prefix : Joined<["--"], "system-header-prefix=">,
  Group<clang_i_Group>, Flags<[CC1Option]>, MetaVarName<"<prefix>">,
  HelpText<"Treat all #include paths starting with <prefix> as including a "
           "system header.">;
def : Separate<["--"], "system-header-prefix">, Alias<system_header_prefix>;
def no_system_header_prefix : Joined<["--"], "no-system-header-prefix=">,
  Group<clang_i_Group>, Flags<[CC1Option]>, MetaVarName<"<prefix>">,
  HelpText<"Treat all #include paths starting with <prefix> as not including a "
           "system header.">;
def : Separate<["--"], "no-system-header-prefix">, Alias<no_system_header_prefix>;
def s : Flag<["-"], "s">, Group<Link_Group>;
def target : Joined<["--"], "target=">, Flags<[NoXarchOption, CoreOption, FlangOption]>,
  HelpText<"Generate code for the given target">;
def darwin_target_variant : Separate<["-"], "darwin-target-variant">,
  Flags<[NoXarchOption, CoreOption]>,
  HelpText<"Generate code for an additional runtime variant of the deployment target">;
def print_supported_cpus : Flag<["-", "--"], "print-supported-cpus">,
  Group<CompileOnly_Group>, Flags<[CC1Option, CoreOption]>,
  HelpText<"Print supported cpu models for the given target (if target is not specified,"
           " it will print the supported cpus for the default target)">,
  MarshallingInfoFlag<FrontendOpts<"PrintSupportedCPUs">>;
def : Flag<["-"], "mcpu=help">, Alias<print_supported_cpus>;
def : Flag<["-"], "mtune=help">, Alias<print_supported_cpus>;
def time : Flag<["-"], "time">,
  HelpText<"Time individual commands">;
def traditional_cpp : Flag<["-", "--"], "traditional-cpp">, Flags<[CC1Option]>,
  HelpText<"Enable some traditional CPP emulation">,
  MarshallingInfoFlag<LangOpts<"TraditionalCPP">>;
def traditional : Flag<["-", "--"], "traditional">;
def trigraphs : Flag<["-", "--"], "trigraphs">, Alias<ftrigraphs>,
  HelpText<"Process trigraph sequences">;
def twolevel__namespace__hints : Flag<["-"], "twolevel_namespace_hints">;
def twolevel__namespace : Flag<["-"], "twolevel_namespace">;
def t : Flag<["-"], "t">, Group<Link_Group>;
def umbrella : Separate<["-"], "umbrella">;
def undefined : JoinedOrSeparate<["-"], "undefined">, Group<u_Group>;
def undef : Flag<["-"], "undef">, Group<u_Group>, Flags<[CC1Option]>,
  HelpText<"undef all system defines">,
  MarshallingInfoNegativeFlag<PreprocessorOpts<"UsePredefines">>;
def unexported__symbols__list : Separate<["-"], "unexported_symbols_list">;
def u : JoinedOrSeparate<["-"], "u">, Group<u_Group>;
def v : Flag<["-"], "v">, Flags<[CC1Option, CoreOption]>,
  HelpText<"Show commands to run and use verbose output">,
  MarshallingInfoFlag<HeaderSearchOpts<"Verbose">>;
def altivec_src_compat : Joined<["-"], "faltivec-src-compat=">,
  Flags<[CC1Option]>, Group<f_Group>,
  HelpText<"Source-level compatibility for Altivec vectors (for PowerPC "
           "targets). This includes results of vector comparison (scalar for "
           "'xl', vector for 'gcc') as well as behavior when initializing with "
           "a scalar (splatting for 'xl', element zero only for 'gcc'). For "
           "'mixed', the compatibility is as 'gcc' for 'vector bool/vector "
           "pixel' and as 'xl' for other types. Current default is 'mixed'.">,
  Values<"mixed,gcc,xl">,
  NormalizedValuesScope<"LangOptions::AltivecSrcCompatKind">,
  NormalizedValues<["Mixed", "GCC", "XL"]>,
  MarshallingInfoEnum<LangOpts<"AltivecSrcCompat">, "Mixed">;
def verify_debug_info : Flag<["--"], "verify-debug-info">, Flags<[NoXarchOption]>,
  HelpText<"Verify the binary representation of debug output">;
def weak_l : Joined<["-"], "weak-l">, Flags<[LinkerInput]>;
def weak__framework : Separate<["-"], "weak_framework">, Flags<[LinkerInput]>;
def weak__library : Separate<["-"], "weak_library">, Flags<[LinkerInput]>;
def weak__reference__mismatches : Separate<["-"], "weak_reference_mismatches">;
def whatsloaded : Flag<["-"], "whatsloaded">;
def why_load : Flag<["-"], "why_load">;
def whyload : Flag<["-"], "whyload">, Alias<why_load>;
def w : Flag<["-"], "w">, HelpText<"Suppress all warnings">, Flags<[CC1Option]>,
  MarshallingInfoFlag<DiagnosticOpts<"IgnoreWarnings">>;
def x : JoinedOrSeparate<["-"], "x">,
Flags<[NoXarchOption,CC1Option,FlangOption,FC1Option]>,
  HelpText<"Treat subsequent input files as having type <language>">,
  MetaVarName<"<language>">;
def y : Joined<["-"], "y">;

defm integrated_as : BoolFOption<"integrated-as",
  CodeGenOpts<"DisableIntegratedAS">, DefaultFalse,
  NegFlag<SetTrue, [CC1Option, FlangOption], "Disable">, PosFlag<SetFalse, [], "Enable">,
  BothFlags<[], " the integrated assembler">>;

def fintegrated_cc1 : Flag<["-"], "fintegrated-cc1">,
                      Flags<[CoreOption, NoXarchOption]>, Group<f_Group>,
                      HelpText<"Run cc1 in-process">;
def fno_integrated_cc1 : Flag<["-"], "fno-integrated-cc1">,
                         Flags<[CoreOption, NoXarchOption]>, Group<f_Group>,
                         HelpText<"Spawn a separate process for each cc1">;

def fintegrated_objemitter : Flag<["-"], "fintegrated-objemitter">,
  Flags<[CoreOption, NoXarchOption]>, Group<f_Group>,
  HelpText<"Use internal machine object code emitter.">;
def fno_integrated_objemitter : Flag<["-"], "fno-integrated-objemitter">,
  Flags<[CoreOption, NoXarchOption]>, Group<f_Group>,
  HelpText<"Use external machine object code emitter.">;

def : Flag<["-"], "integrated-as">, Alias<fintegrated_as>, Flags<[NoXarchOption]>;
def : Flag<["-"], "no-integrated-as">, Alias<fno_integrated_as>,
      Flags<[CC1Option, FlangOption, NoXarchOption]>;

def working_directory : Separate<["-"], "working-directory">, Flags<[CC1Option]>,
  HelpText<"Resolve file paths relative to the specified directory">,
  MarshallingInfoString<FileSystemOpts<"WorkingDir">>;
def working_directory_EQ : Joined<["-"], "working-directory=">, Flags<[CC1Option]>,
  Alias<working_directory>;

// Double dash options, which are usually an alias for one of the previous
// options.

def _mhwdiv_EQ : Joined<["--"], "mhwdiv=">, Alias<mhwdiv_EQ>;
def _mhwdiv : Separate<["--"], "mhwdiv">, Alias<mhwdiv_EQ>;
def _CLASSPATH_EQ : Joined<["--"], "CLASSPATH=">, Alias<fclasspath_EQ>;
def _CLASSPATH : Separate<["--"], "CLASSPATH">, Alias<fclasspath_EQ>;
def _all_warnings : Flag<["--"], "all-warnings">, Alias<Wall>;
def _analyzer_no_default_checks : Flag<["--"], "analyzer-no-default-checks">, Flags<[NoXarchOption]>;
def _analyzer_output : JoinedOrSeparate<["--"], "analyzer-output">, Flags<[NoXarchOption]>,
  HelpText<"Static analyzer report output format (html|plist|plist-multi-file|plist-html|sarif|sarif-html|text).">;
def _analyze : Flag<["--"], "analyze">, Flags<[NoXarchOption, CoreOption]>,
  HelpText<"Run the static analyzer">;
def _assemble : Flag<["--"], "assemble">, Alias<S>;
def _assert_EQ : Joined<["--"], "assert=">, Alias<A>;
def _assert : Separate<["--"], "assert">, Alias<A>;
def _bootclasspath_EQ : Joined<["--"], "bootclasspath=">, Alias<fbootclasspath_EQ>;
def _bootclasspath : Separate<["--"], "bootclasspath">, Alias<fbootclasspath_EQ>;
def _classpath_EQ : Joined<["--"], "classpath=">, Alias<fclasspath_EQ>;
def _classpath : Separate<["--"], "classpath">, Alias<fclasspath_EQ>;
def _comments_in_macros : Flag<["--"], "comments-in-macros">, Alias<CC>;
def _comments : Flag<["--"], "comments">, Alias<C>;
def _compile : Flag<["--"], "compile">, Alias<c>;
def _constant_cfstrings : Flag<["--"], "constant-cfstrings">;
def _debug_EQ : Joined<["--"], "debug=">, Alias<g_Flag>;
def _debug : Flag<["--"], "debug">, Alias<g_Flag>;
def _define_macro_EQ : Joined<["--"], "define-macro=">, Alias<D>;
def _define_macro : Separate<["--"], "define-macro">, Alias<D>;
def _dependencies : Flag<["--"], "dependencies">, Alias<M>;
def _dyld_prefix_EQ : Joined<["--"], "dyld-prefix=">;
def _dyld_prefix : Separate<["--"], "dyld-prefix">, Alias<_dyld_prefix_EQ>;
def _encoding_EQ : Joined<["--"], "encoding=">, Alias<fencoding_EQ>;
def _encoding : Separate<["--"], "encoding">, Alias<fencoding_EQ>;
def _entry : Flag<["--"], "entry">, Alias<e>;
def _extdirs_EQ : Joined<["--"], "extdirs=">, Alias<fextdirs_EQ>;
def _extdirs : Separate<["--"], "extdirs">, Alias<fextdirs_EQ>;
def _extra_warnings : Flag<["--"], "extra-warnings">, Alias<W_Joined>;
def _for_linker_EQ : Joined<["--"], "for-linker=">, Alias<Xlinker>;
def _for_linker : Separate<["--"], "for-linker">, Alias<Xlinker>;
def _force_link_EQ : Joined<["--"], "force-link=">, Alias<u>;
def _force_link : Separate<["--"], "force-link">, Alias<u>;
def _help_hidden : Flag<["--"], "help-hidden">,
  HelpText<"Display help for hidden options">;
def _imacros_EQ : Joined<["--"], "imacros=">, Alias<imacros>;
def _include_barrier : Flag<["--"], "include-barrier">, Alias<I_>;
def _include_directory_after_EQ : Joined<["--"], "include-directory-after=">, Alias<idirafter>;
def _include_directory_after : Separate<["--"], "include-directory-after">, Alias<idirafter>;
def _include_directory_EQ : Joined<["--"], "include-directory=">, Alias<I>;
def _include_directory : Separate<["--"], "include-directory">, Alias<I>;
def _include_prefix_EQ : Joined<["--"], "include-prefix=">, Alias<iprefix>;
def _include_prefix : Separate<["--"], "include-prefix">, Alias<iprefix>;
def _include_with_prefix_after_EQ : Joined<["--"], "include-with-prefix-after=">, Alias<iwithprefix>;
def _include_with_prefix_after : Separate<["--"], "include-with-prefix-after">, Alias<iwithprefix>;
def _include_with_prefix_before_EQ : Joined<["--"], "include-with-prefix-before=">, Alias<iwithprefixbefore>;
def _include_with_prefix_before : Separate<["--"], "include-with-prefix-before">, Alias<iwithprefixbefore>;
def _include_with_prefix_EQ : Joined<["--"], "include-with-prefix=">, Alias<iwithprefix>;
def _include_with_prefix : Separate<["--"], "include-with-prefix">, Alias<iwithprefix>;
def _include_EQ : Joined<["--"], "include=">, Alias<include_>;
def _language_EQ : Joined<["--"], "language=">, Alias<x>;
def _language : Separate<["--"], "language">, Alias<x>;
def _library_directory_EQ : Joined<["--"], "library-directory=">, Alias<L>;
def _library_directory : Separate<["--"], "library-directory">, Alias<L>;
def _no_line_commands : Flag<["--"], "no-line-commands">, Alias<P>;
def _no_standard_includes : Flag<["--"], "no-standard-includes">, Alias<nostdinc>;
def _no_standard_libraries : Flag<["--"], "no-standard-libraries">, Alias<nostdlib>;
def _no_undefined : Flag<["--"], "no-undefined">, Flags<[LinkerInput]>;
def _no_warnings : Flag<["--"], "no-warnings">, Alias<w>;
def _optimize_EQ : Joined<["--"], "optimize=">, Alias<O>;
def _optimize : Flag<["--"], "optimize">, Alias<O>;
def _output_class_directory_EQ : Joined<["--"], "output-class-directory=">, Alias<foutput_class_dir_EQ>;
def _output_class_directory : Separate<["--"], "output-class-directory">, Alias<foutput_class_dir_EQ>;
def _output_EQ : Joined<["--"], "output=">, Alias<o>;
def _output : Separate<["--"], "output">, Alias<o>;
def _param : Separate<["--"], "param">, Group<CompileOnly_Group>;
def _param_EQ : Joined<["--"], "param=">, Alias<_param>;
def _precompile : Flag<["--"], "precompile">, Flags<[NoXarchOption]>,
  Group<Action_Group>, HelpText<"Only precompile the input">;
def _prefix_EQ : Joined<["--"], "prefix=">, Alias<B>;
def _prefix : Separate<["--"], "prefix">, Alias<B>;
def _preprocess : Flag<["--"], "preprocess">, Alias<E>;
def _print_diagnostic_categories : Flag<["--"], "print-diagnostic-categories">;
def _print_file_name : Separate<["--"], "print-file-name">, Alias<print_file_name_EQ>;
def _print_missing_file_dependencies : Flag<["--"], "print-missing-file-dependencies">, Alias<MG>;
def _print_prog_name : Separate<["--"], "print-prog-name">, Alias<print_prog_name_EQ>;
def _profile : Flag<["--"], "profile">, Alias<p>;
def _resource_EQ : Joined<["--"], "resource=">, Alias<fcompile_resource_EQ>;
def _resource : Separate<["--"], "resource">, Alias<fcompile_resource_EQ>;
def _rtlib : Separate<["--"], "rtlib">, Alias<rtlib_EQ>;
def _serialize_diags : Separate<["-", "--"], "serialize-diagnostics">, Flags<[NoXarchOption]>,
  HelpText<"Serialize compiler diagnostics to a file">;
// We give --version different semantics from -version.
def _version : Flag<["--"], "version">,
  Flags<[CoreOption, FlangOption]>,
  HelpText<"Print version information">;
def _signed_char : Flag<["--"], "signed-char">, Alias<fsigned_char>;
def _std : Separate<["--"], "std">, Alias<std_EQ>;
def _stdlib : Separate<["--"], "stdlib">, Alias<stdlib_EQ>;
def _sysroot_EQ : Joined<["--"], "sysroot=">;
def _sysroot : Separate<["--"], "sysroot">, Alias<_sysroot_EQ>;
def _target_help : Flag<["--"], "target-help">;
def _trace_includes : Flag<["--"], "trace-includes">, Alias<H>;
def _undefine_macro_EQ : Joined<["--"], "undefine-macro=">, Alias<U>;
def _undefine_macro : Separate<["--"], "undefine-macro">, Alias<U>;
def _unsigned_char : Flag<["--"], "unsigned-char">, Alias<funsigned_char>;
def _user_dependencies : Flag<["--"], "user-dependencies">, Alias<MM>;
def _verbose : Flag<["--"], "verbose">, Alias<v>;
def _warn__EQ : Joined<["--"], "warn-=">, Alias<W_Joined>;
def _warn_ : Joined<["--"], "warn-">, Alias<W_Joined>;
def _write_dependencies : Flag<["--"], "write-dependencies">, Alias<MD>;
def _write_user_dependencies : Flag<["--"], "write-user-dependencies">, Alias<MMD>;
def _ : Joined<["--"], "">, Flags<[Unsupported]>;

// Hexagon feature flags.
def mieee_rnd_near : Flag<["-"], "mieee-rnd-near">,
  Group<m_hexagon_Features_Group>;
def mv5 : Flag<["-"], "mv5">, Group<m_hexagon_Features_Group>, Alias<mcpu_EQ>,
  AliasArgs<["hexagonv5"]>;
def mv55 : Flag<["-"], "mv55">, Group<m_hexagon_Features_Group>,
  Alias<mcpu_EQ>, AliasArgs<["hexagonv55"]>;
def mv60 : Flag<["-"], "mv60">, Group<m_hexagon_Features_Group>,
  Alias<mcpu_EQ>, AliasArgs<["hexagonv60"]>;
def mv62 : Flag<["-"], "mv62">, Group<m_hexagon_Features_Group>,
  Alias<mcpu_EQ>, AliasArgs<["hexagonv62"]>;
def mv65 : Flag<["-"], "mv65">, Group<m_hexagon_Features_Group>,
  Alias<mcpu_EQ>, AliasArgs<["hexagonv65"]>;
def mv66 : Flag<["-"], "mv66">, Group<m_hexagon_Features_Group>,
  Alias<mcpu_EQ>, AliasArgs<["hexagonv66"]>;
def mv67 : Flag<["-"], "mv67">, Group<m_hexagon_Features_Group>,
  Alias<mcpu_EQ>, AliasArgs<["hexagonv67"]>;
def mv67t : Flag<["-"], "mv67t">, Group<m_hexagon_Features_Group>,
  Alias<mcpu_EQ>, AliasArgs<["hexagonv67t"]>;
def mv68 : Flag<["-"], "mv68">, Group<m_hexagon_Features_Group>,
  Alias<mcpu_EQ>, AliasArgs<["hexagonv68"]>;
def mv69 : Flag<["-"], "mv69">, Group<m_hexagon_Features_Group>,
  Alias<mcpu_EQ>, AliasArgs<["hexagonv69"]>;
def mv71 : Flag<["-"], "mv71">, Group<m_hexagon_Features_Group>,
  Alias<mcpu_EQ>, AliasArgs<["hexagonv71"]>;
def mv71t : Flag<["-"], "mv71t">, Group<m_hexagon_Features_Group>,
  Alias<mcpu_EQ>, AliasArgs<["hexagonv71t"]>;
def mv73 : Flag<["-"], "mv73">, Group<m_hexagon_Features_Group>,
  Alias<mcpu_EQ>, AliasArgs<["hexagonv73"]>;
def mhexagon_hvx : Flag<["-"], "mhvx">, Group<m_hexagon_Features_HVX_Group>,
  HelpText<"Enable Hexagon Vector eXtensions">;
def mhexagon_hvx_EQ : Joined<["-"], "mhvx=">,
  Group<m_hexagon_Features_HVX_Group>,
  HelpText<"Enable Hexagon Vector eXtensions">;
def mno_hexagon_hvx : Flag<["-"], "mno-hvx">,
  Group<m_hexagon_Features_HVX_Group>,
  HelpText<"Disable Hexagon Vector eXtensions">;
def mhexagon_hvx_length_EQ : Joined<["-"], "mhvx-length=">,
  Group<m_hexagon_Features_HVX_Group>, HelpText<"Set Hexagon Vector Length">,
  Values<"64B,128B">;
def mhexagon_hvx_qfloat : Flag<["-"], "mhvx-qfloat">,
  Group<m_hexagon_Features_HVX_Group>,
  HelpText<"Enable Hexagon HVX QFloat instructions">;
def mno_hexagon_hvx_qfloat : Flag<["-"], "mno-hvx-qfloat">,
  Group<m_hexagon_Features_HVX_Group>,
  HelpText<"Disable Hexagon HVX QFloat instructions">;
def mhexagon_hvx_ieee_fp : Flag<["-"], "mhvx-ieee-fp">,
  Group<m_hexagon_Features_Group>,
  HelpText<"Enable Hexagon HVX IEEE floating-point">;
def mno_hexagon_hvx_ieee_fp : Flag<["-"], "mno-hvx-ieee-fp">,
  Group<m_hexagon_Features_Group>,
  HelpText<"Disable Hexagon HVX IEEE floating-point">;
def ffixed_r19: Flag<["-"], "ffixed-r19">,
  HelpText<"Reserve register r19 (Hexagon only)">;
def mmemops : Flag<["-"], "mmemops">, Group<m_hexagon_Features_Group>,
  Flags<[CC1Option]>, HelpText<"Enable generation of memop instructions">;
def mno_memops : Flag<["-"], "mno-memops">, Group<m_hexagon_Features_Group>,
  Flags<[CC1Option]>, HelpText<"Disable generation of memop instructions">;
def mpackets : Flag<["-"], "mpackets">, Group<m_hexagon_Features_Group>,
  Flags<[CC1Option]>, HelpText<"Enable generation of instruction packets">;
def mno_packets : Flag<["-"], "mno-packets">, Group<m_hexagon_Features_Group>,
  Flags<[CC1Option]>, HelpText<"Disable generation of instruction packets">;
def mnvj : Flag<["-"], "mnvj">, Group<m_hexagon_Features_Group>,
  Flags<[CC1Option]>, HelpText<"Enable generation of new-value jumps">;
def mno_nvj : Flag<["-"], "mno-nvj">, Group<m_hexagon_Features_Group>,
  Flags<[CC1Option]>, HelpText<"Disable generation of new-value jumps">;
def mnvs : Flag<["-"], "mnvs">, Group<m_hexagon_Features_Group>,
  Flags<[CC1Option]>, HelpText<"Enable generation of new-value stores">;
def mno_nvs : Flag<["-"], "mno-nvs">, Group<m_hexagon_Features_Group>,
  Flags<[CC1Option]>, HelpText<"Disable generation of new-value stores">;
def mcabac: Flag<["-"], "mcabac">, Group<m_hexagon_Features_Group>,
  HelpText<"Enable CABAC instructions">;

// SPARC feature flags
def mfpu : Flag<["-"], "mfpu">, Group<m_sparc_Features_Group>;
def mno_fpu : Flag<["-"], "mno-fpu">, Group<m_sparc_Features_Group>;
def mfsmuld : Flag<["-"], "mfsmuld">, Group<m_sparc_Features_Group>;
def mno_fsmuld : Flag<["-"], "mno-fsmuld">, Group<m_sparc_Features_Group>;
def mpopc : Flag<["-"], "mpopc">, Group<m_sparc_Features_Group>;
def mno_popc : Flag<["-"], "mno-popc">, Group<m_sparc_Features_Group>;
def mvis : Flag<["-"], "mvis">, Group<m_sparc_Features_Group>;
def mno_vis : Flag<["-"], "mno-vis">, Group<m_sparc_Features_Group>;
def mvis2 : Flag<["-"], "mvis2">, Group<m_sparc_Features_Group>;
def mno_vis2 : Flag<["-"], "mno-vis2">, Group<m_sparc_Features_Group>;
def mvis3 : Flag<["-"], "mvis3">, Group<m_sparc_Features_Group>;
def mno_vis3 : Flag<["-"], "mno-vis3">, Group<m_sparc_Features_Group>;
def mhard_quad_float : Flag<["-"], "mhard-quad-float">, Group<m_sparc_Features_Group>;
def msoft_quad_float : Flag<["-"], "msoft-quad-float">, Group<m_sparc_Features_Group>;

// M68k features flags
def m68000 : Flag<["-"], "m68000">, Group<m_m68k_Features_Group>;
def m68010 : Flag<["-"], "m68010">, Group<m_m68k_Features_Group>;
def m68020 : Flag<["-"], "m68020">, Group<m_m68k_Features_Group>;
def m68030 : Flag<["-"], "m68030">, Group<m_m68k_Features_Group>;
def m68040 : Flag<["-"], "m68040">, Group<m_m68k_Features_Group>;
def m68060 : Flag<["-"], "m68060">, Group<m_m68k_Features_Group>;

def m68881 : Flag<["-"], "m68881">, Group<m_m68k_Features_Group>;

foreach i = {0-6} in
  def ffixed_a#i : Flag<["-"], "ffixed-a"#i>, Group<m_m68k_Features_Group>,
    HelpText<"Reserve the a"#i#" register (M68k only)">;
foreach i = {0-7} in
  def ffixed_d#i : Flag<["-"], "ffixed-d"#i>, Group<m_m68k_Features_Group>,
    HelpText<"Reserve the d"#i#" register (M68k only)">;

// X86 feature flags
def mx87 : Flag<["-"], "mx87">, Group<m_x86_Features_Group>;
def mno_x87 : Flag<["-"], "mno-x87">, Group<m_x86_Features_Group>;
def m80387 : Flag<["-"], "m80387">, Alias<mx87>;
def mno_80387 : Flag<["-"], "mno-80387">, Alias<mno_x87>;
def mno_fp_ret_in_387 : Flag<["-"], "mno-fp-ret-in-387">, Alias<mno_x87>;
def mmmx : Flag<["-"], "mmmx">, Group<m_x86_Features_Group>;
def mno_mmx : Flag<["-"], "mno-mmx">, Group<m_x86_Features_Group>;
def m3dnow : Flag<["-"], "m3dnow">, Group<m_x86_Features_Group>;
def mno_3dnow : Flag<["-"], "mno-3dnow">, Group<m_x86_Features_Group>;
def m3dnowa : Flag<["-"], "m3dnowa">, Group<m_x86_Features_Group>;
def mno_3dnowa : Flag<["-"], "mno-3dnowa">, Group<m_x86_Features_Group>;
def mamx_bf16 : Flag<["-"], "mamx-bf16">, Group<m_x86_Features_Group>;
def mno_amx_bf16 : Flag<["-"], "mno-amx-bf16">, Group<m_x86_Features_Group>;
def mamx_complex : Flag<["-"], "mamx-complex">, Group<m_x86_Features_Group>;
def mno_amx_complex : Flag<["-"], "mno-amx-complex">, Group<m_x86_Features_Group>;
def mamx_fp16 : Flag<["-"], "mamx-fp16">, Group<m_x86_Features_Group>;
def mno_amx_fp16 : Flag<["-"], "mno-amx-fp16">, Group<m_x86_Features_Group>;
def mamx_int8 : Flag<["-"], "mamx-int8">, Group<m_x86_Features_Group>;
def mno_amx_int8 : Flag<["-"], "mno-amx-int8">, Group<m_x86_Features_Group>;
def mamx_tile : Flag<["-"], "mamx-tile">, Group<m_x86_Features_Group>;
def mno_amx_tile : Flag<["-"], "mno-amx-tile">, Group<m_x86_Features_Group>;
def mcmpccxadd : Flag<["-"], "mcmpccxadd">, Group<m_x86_Features_Group>;
def mno_cmpccxadd : Flag<["-"], "mno-cmpccxadd">, Group<m_x86_Features_Group>;
def msse : Flag<["-"], "msse">, Group<m_x86_Features_Group>;
def mno_sse : Flag<["-"], "mno-sse">, Group<m_x86_Features_Group>;
def msse2 : Flag<["-"], "msse2">, Group<m_x86_Features_Group>;
def mno_sse2 : Flag<["-"], "mno-sse2">, Group<m_x86_Features_Group>;
def msse3 : Flag<["-"], "msse3">, Group<m_x86_Features_Group>;
def mno_sse3 : Flag<["-"], "mno-sse3">, Group<m_x86_Features_Group>;
def mssse3 : Flag<["-"], "mssse3">, Group<m_x86_Features_Group>;
def mno_ssse3 : Flag<["-"], "mno-ssse3">, Group<m_x86_Features_Group>;
def msse4_1 : Flag<["-"], "msse4.1">, Group<m_x86_Features_Group>;
def mno_sse4_1 : Flag<["-"], "mno-sse4.1">, Group<m_x86_Features_Group>;
def msse4_2 : Flag<["-"], "msse4.2">, Group<m_x86_Features_Group>;
def mno_sse4_2 : Flag<["-"], "mno-sse4.2">, Group<m_x86_Features_Group>;
def msse4 : Flag<["-"], "msse4">, Alias<msse4_2>;
// -mno-sse4 turns off sse4.1 which has the effect of turning off everything
// later than 4.1. -msse4 turns on 4.2 which has the effect of turning on
// everything earlier than 4.2.
def mno_sse4 : Flag<["-"], "mno-sse4">, Alias<mno_sse4_1>;
def msse4a : Flag<["-"], "msse4a">, Group<m_x86_Features_Group>;
def mno_sse4a : Flag<["-"], "mno-sse4a">, Group<m_x86_Features_Group>;
def mavx : Flag<["-"], "mavx">, Group<m_x86_Features_Group>;
def mno_avx : Flag<["-"], "mno-avx">, Group<m_x86_Features_Group>;
def mavx2 : Flag<["-"], "mavx2">, Group<m_x86_Features_Group>;
def mno_avx2 : Flag<["-"], "mno-avx2">, Group<m_x86_Features_Group>;
def mavx512f : Flag<["-"], "mavx512f">, Group<m_x86_Features_Group>;
def mno_avx512f : Flag<["-"], "mno-avx512f">, Group<m_x86_Features_Group>;
def mavx512bf16 : Flag<["-"], "mavx512bf16">, Group<m_x86_Features_Group>;
def mno_avx512bf16 : Flag<["-"], "mno-avx512bf16">, Group<m_x86_Features_Group>;
def mavx512bitalg : Flag<["-"], "mavx512bitalg">, Group<m_x86_Features_Group>;
def mno_avx512bitalg : Flag<["-"], "mno-avx512bitalg">, Group<m_x86_Features_Group>;
def mavx512bw : Flag<["-"], "mavx512bw">, Group<m_x86_Features_Group>;
def mno_avx512bw : Flag<["-"], "mno-avx512bw">, Group<m_x86_Features_Group>;
def mavx512cd : Flag<["-"], "mavx512cd">, Group<m_x86_Features_Group>;
def mno_avx512cd : Flag<["-"], "mno-avx512cd">, Group<m_x86_Features_Group>;
def mavx512dq : Flag<["-"], "mavx512dq">, Group<m_x86_Features_Group>;
def mno_avx512dq : Flag<["-"], "mno-avx512dq">, Group<m_x86_Features_Group>;
def mavx512er : Flag<["-"], "mavx512er">, Group<m_x86_Features_Group>;
def mno_avx512er : Flag<["-"], "mno-avx512er">, Group<m_x86_Features_Group>;
def mavx512fp16 : Flag<["-"], "mavx512fp16">, Group<m_x86_Features_Group>;
def mno_avx512fp16 : Flag<["-"], "mno-avx512fp16">, Group<m_x86_Features_Group>;
def mavx512ifma : Flag<["-"], "mavx512ifma">, Group<m_x86_Features_Group>;
def mno_avx512ifma : Flag<["-"], "mno-avx512ifma">, Group<m_x86_Features_Group>;
def mavx512pf : Flag<["-"], "mavx512pf">, Group<m_x86_Features_Group>;
def mno_avx512pf : Flag<["-"], "mno-avx512pf">, Group<m_x86_Features_Group>;
def mavx512vbmi : Flag<["-"], "mavx512vbmi">, Group<m_x86_Features_Group>;
def mno_avx512vbmi : Flag<["-"], "mno-avx512vbmi">, Group<m_x86_Features_Group>;
def mavx512vbmi2 : Flag<["-"], "mavx512vbmi2">, Group<m_x86_Features_Group>;
def mno_avx512vbmi2 : Flag<["-"], "mno-avx512vbmi2">, Group<m_x86_Features_Group>;
def mavx512vl : Flag<["-"], "mavx512vl">, Group<m_x86_Features_Group>;
def mno_avx512vl : Flag<["-"], "mno-avx512vl">, Group<m_x86_Features_Group>;
def mavx512vnni : Flag<["-"], "mavx512vnni">, Group<m_x86_Features_Group>;
def mno_avx512vnni : Flag<["-"], "mno-avx512vnni">, Group<m_x86_Features_Group>;
def mavx512vpopcntdq : Flag<["-"], "mavx512vpopcntdq">, Group<m_x86_Features_Group>;
def mno_avx512vpopcntdq : Flag<["-"], "mno-avx512vpopcntdq">, Group<m_x86_Features_Group>;
def mavx512vp2intersect : Flag<["-"], "mavx512vp2intersect">, Group<m_x86_Features_Group>;
def mno_avx512vp2intersect : Flag<["-"], "mno-avx512vp2intersect">, Group<m_x86_Features_Group>;
def mavxifma : Flag<["-"], "mavxifma">, Group<m_x86_Features_Group>;
def mno_avxifma : Flag<["-"], "mno-avxifma">, Group<m_x86_Features_Group>;
def mavxneconvert : Flag<["-"], "mavxneconvert">, Group<m_x86_Features_Group>;
def mno_avxneconvert : Flag<["-"], "mno-avxneconvert">, Group<m_x86_Features_Group>;
def mavxvnniint8 : Flag<["-"], "mavxvnniint8">, Group<m_x86_Features_Group>;
def mno_avxvnniint8 : Flag<["-"], "mno-avxvnniint8">, Group<m_x86_Features_Group>;
def mavxvnni : Flag<["-"], "mavxvnni">, Group<m_x86_Features_Group>;
def mno_avxvnni : Flag<["-"], "mno-avxvnni">, Group<m_x86_Features_Group>;
def madx : Flag<["-"], "madx">, Group<m_x86_Features_Group>;
def mno_adx : Flag<["-"], "mno-adx">, Group<m_x86_Features_Group>;
def maes : Flag<["-"], "maes">, Group<m_x86_Features_Group>;
def mno_aes : Flag<["-"], "mno-aes">, Group<m_x86_Features_Group>;
def mbmi : Flag<["-"], "mbmi">, Group<m_x86_Features_Group>;
def mno_bmi : Flag<["-"], "mno-bmi">, Group<m_x86_Features_Group>;
def mbmi2 : Flag<["-"], "mbmi2">, Group<m_x86_Features_Group>;
def mno_bmi2 : Flag<["-"], "mno-bmi2">, Group<m_x86_Features_Group>;
def mcldemote : Flag<["-"], "mcldemote">, Group<m_x86_Features_Group>;
def mno_cldemote : Flag<["-"], "mno-cldemote">, Group<m_x86_Features_Group>;
def mclflushopt : Flag<["-"], "mclflushopt">, Group<m_x86_Features_Group>;
def mno_clflushopt : Flag<["-"], "mno-clflushopt">, Group<m_x86_Features_Group>;
def mclwb : Flag<["-"], "mclwb">, Group<m_x86_Features_Group>;
def mno_clwb : Flag<["-"], "mno-clwb">, Group<m_x86_Features_Group>;
def mwbnoinvd : Flag<["-"], "mwbnoinvd">, Group<m_x86_Features_Group>;
def mno_wbnoinvd : Flag<["-"], "mno-wbnoinvd">, Group<m_x86_Features_Group>;
def mclzero : Flag<["-"], "mclzero">, Group<m_x86_Features_Group>;
def mno_clzero : Flag<["-"], "mno-clzero">, Group<m_x86_Features_Group>;
def mcrc32 : Flag<["-"], "mcrc32">, Group<m_x86_Features_Group>;
def mno_crc32 : Flag<["-"], "mno-crc32">, Group<m_x86_Features_Group>;
def mcx16 : Flag<["-"], "mcx16">, Group<m_x86_Features_Group>;
def mno_cx16 : Flag<["-"], "mno-cx16">, Group<m_x86_Features_Group>;
def menqcmd : Flag<["-"], "menqcmd">, Group<m_x86_Features_Group>;
def mno_enqcmd : Flag<["-"], "mno-enqcmd">, Group<m_x86_Features_Group>;
def mf16c : Flag<["-"], "mf16c">, Group<m_x86_Features_Group>;
def mno_f16c : Flag<["-"], "mno-f16c">, Group<m_x86_Features_Group>;
def mfma : Flag<["-"], "mfma">, Group<m_x86_Features_Group>;
def mno_fma : Flag<["-"], "mno-fma">, Group<m_x86_Features_Group>;
def mfma4 : Flag<["-"], "mfma4">, Group<m_x86_Features_Group>;
def mno_fma4 : Flag<["-"], "mno-fma4">, Group<m_x86_Features_Group>;
def mfsgsbase : Flag<["-"], "mfsgsbase">, Group<m_x86_Features_Group>;
def mno_fsgsbase : Flag<["-"], "mno-fsgsbase">, Group<m_x86_Features_Group>;
def mfxsr : Flag<["-"], "mfxsr">, Group<m_x86_Features_Group>;
def mno_fxsr : Flag<["-"], "mno-fxsr">, Group<m_x86_Features_Group>;
def minvpcid : Flag<["-"], "minvpcid">, Group<m_x86_Features_Group>;
def mno_invpcid : Flag<["-"], "mno-invpcid">, Group<m_x86_Features_Group>;
def mgfni : Flag<["-"], "mgfni">, Group<m_x86_Features_Group>;
def mno_gfni : Flag<["-"], "mno-gfni">, Group<m_x86_Features_Group>;
def mhreset : Flag<["-"], "mhreset">, Group<m_x86_Features_Group>;
def mno_hreset : Flag<["-"], "mno-hreset">, Group<m_x86_Features_Group>;
def mkl : Flag<["-"], "mkl">, Group<m_x86_Features_Group>;
def mno_kl : Flag<["-"], "mno-kl">, Group<m_x86_Features_Group>;
def mwidekl : Flag<["-"], "mwidekl">, Group<m_x86_Features_Group>;
def mno_widekl : Flag<["-"], "mno-widekl">, Group<m_x86_Features_Group>;
def mlwp : Flag<["-"], "mlwp">, Group<m_x86_Features_Group>;
def mno_lwp : Flag<["-"], "mno-lwp">, Group<m_x86_Features_Group>;
def mlzcnt : Flag<["-"], "mlzcnt">, Group<m_x86_Features_Group>;
def mno_lzcnt : Flag<["-"], "mno-lzcnt">, Group<m_x86_Features_Group>;
def mmovbe : Flag<["-"], "mmovbe">, Group<m_x86_Features_Group>;
def mno_movbe : Flag<["-"], "mno-movbe">, Group<m_x86_Features_Group>;
def mmovdiri : Flag<["-"], "mmovdiri">, Group<m_x86_Features_Group>;
def mno_movdiri : Flag<["-"], "mno-movdiri">, Group<m_x86_Features_Group>;
def mmovdir64b : Flag<["-"], "mmovdir64b">, Group<m_x86_Features_Group>;
def mno_movdir64b : Flag<["-"], "mno-movdir64b">, Group<m_x86_Features_Group>;
def mmwaitx : Flag<["-"], "mmwaitx">, Group<m_x86_Features_Group>;
def mno_mwaitx : Flag<["-"], "mno-mwaitx">, Group<m_x86_Features_Group>;
def mpku : Flag<["-"], "mpku">, Group<m_x86_Features_Group>;
def mno_pku : Flag<["-"], "mno-pku">, Group<m_x86_Features_Group>;
def mpclmul : Flag<["-"], "mpclmul">, Group<m_x86_Features_Group>;
def mno_pclmul : Flag<["-"], "mno-pclmul">, Group<m_x86_Features_Group>;
def mpconfig : Flag<["-"], "mpconfig">, Group<m_x86_Features_Group>;
def mno_pconfig : Flag<["-"], "mno-pconfig">, Group<m_x86_Features_Group>;
def mpopcnt : Flag<["-"], "mpopcnt">, Group<m_x86_Features_Group>;
def mno_popcnt : Flag<["-"], "mno-popcnt">, Group<m_x86_Features_Group>;
def mprefetchi : Flag<["-"], "mprefetchi">, Group<m_x86_Features_Group>;
def mno_prefetchi : Flag<["-"], "mno-prefetchi">, Group<m_x86_Features_Group>;
def mprefetchwt1 : Flag<["-"], "mprefetchwt1">, Group<m_x86_Features_Group>;
def mno_prefetchwt1 : Flag<["-"], "mno-prefetchwt1">, Group<m_x86_Features_Group>;
def mprfchw : Flag<["-"], "mprfchw">, Group<m_x86_Features_Group>;
def mno_prfchw : Flag<["-"], "mno-prfchw">, Group<m_x86_Features_Group>;
def mptwrite : Flag<["-"], "mptwrite">, Group<m_x86_Features_Group>;
def mno_ptwrite : Flag<["-"], "mno-ptwrite">, Group<m_x86_Features_Group>;
def mraoint : Flag<["-"], "mraoint">, Group<m_x86_Features_Group>;
def mno_raoint : Flag<["-"], "mno-raoint">, Group<m_x86_Features_Group>;
def mrdpid : Flag<["-"], "mrdpid">, Group<m_x86_Features_Group>;
def mno_rdpid : Flag<["-"], "mno-rdpid">, Group<m_x86_Features_Group>;
def mrdpru : Flag<["-"], "mrdpru">, Group<m_x86_Features_Group>;
def mno_rdpru : Flag<["-"], "mno-rdpru">, Group<m_x86_Features_Group>;
def mrdrnd : Flag<["-"], "mrdrnd">, Group<m_x86_Features_Group>;
def mno_rdrnd : Flag<["-"], "mno-rdrnd">, Group<m_x86_Features_Group>;
def mrtm : Flag<["-"], "mrtm">, Group<m_x86_Features_Group>;
def mno_rtm : Flag<["-"], "mno-rtm">, Group<m_x86_Features_Group>;
def mrdseed : Flag<["-"], "mrdseed">, Group<m_x86_Features_Group>;
def mno_rdseed : Flag<["-"], "mno-rdseed">, Group<m_x86_Features_Group>;
def msahf : Flag<["-"], "msahf">, Group<m_x86_Features_Group>;
def mno_sahf : Flag<["-"], "mno-sahf">, Group<m_x86_Features_Group>;
def mserialize : Flag<["-"], "mserialize">, Group<m_x86_Features_Group>;
def mno_serialize : Flag<["-"], "mno-serialize">, Group<m_x86_Features_Group>;
def msgx : Flag<["-"], "msgx">, Group<m_x86_Features_Group>;
def mno_sgx : Flag<["-"], "mno-sgx">, Group<m_x86_Features_Group>;
def msha : Flag<["-"], "msha">, Group<m_x86_Features_Group>;
def mno_sha : Flag<["-"], "mno-sha">, Group<m_x86_Features_Group>;
def mtbm : Flag<["-"], "mtbm">, Group<m_x86_Features_Group>;
def mno_tbm : Flag<["-"], "mno-tbm">, Group<m_x86_Features_Group>;
def mtsxldtrk : Flag<["-"], "mtsxldtrk">, Group<m_x86_Features_Group>;
def mno_tsxldtrk : Flag<["-"], "mno-tsxldtrk">, Group<m_x86_Features_Group>;
def muintr : Flag<["-"], "muintr">, Group<m_x86_Features_Group>;
def mno_uintr : Flag<["-"], "mno-uintr">, Group<m_x86_Features_Group>;
def mvaes : Flag<["-"], "mvaes">, Group<m_x86_Features_Group>;
def mno_vaes : Flag<["-"], "mno-vaes">, Group<m_x86_Features_Group>;
def mvpclmulqdq : Flag<["-"], "mvpclmulqdq">, Group<m_x86_Features_Group>;
def mno_vpclmulqdq : Flag<["-"], "mno-vpclmulqdq">, Group<m_x86_Features_Group>;
def mwaitpkg : Flag<["-"], "mwaitpkg">, Group<m_x86_Features_Group>;
def mno_waitpkg : Flag<["-"], "mno-waitpkg">, Group<m_x86_Features_Group>;
def mxop : Flag<["-"], "mxop">, Group<m_x86_Features_Group>;
def mno_xop : Flag<["-"], "mno-xop">, Group<m_x86_Features_Group>;
def mxsave : Flag<["-"], "mxsave">, Group<m_x86_Features_Group>;
def mno_xsave : Flag<["-"], "mno-xsave">, Group<m_x86_Features_Group>;
def mxsavec : Flag<["-"], "mxsavec">, Group<m_x86_Features_Group>;
def mno_xsavec : Flag<["-"], "mno-xsavec">, Group<m_x86_Features_Group>;
def mxsaveopt : Flag<["-"], "mxsaveopt">, Group<m_x86_Features_Group>;
def mno_xsaveopt : Flag<["-"], "mno-xsaveopt">, Group<m_x86_Features_Group>;
def mxsaves : Flag<["-"], "mxsaves">, Group<m_x86_Features_Group>;
def mno_xsaves : Flag<["-"], "mno-xsaves">, Group<m_x86_Features_Group>;
def mshstk : Flag<["-"], "mshstk">, Group<m_x86_Features_Group>;
def mno_shstk : Flag<["-"], "mno-shstk">, Group<m_x86_Features_Group>;
def mretpoline_external_thunk : Flag<["-"], "mretpoline-external-thunk">, Group<m_x86_Features_Group>;
def mno_retpoline_external_thunk : Flag<["-"], "mno-retpoline-external-thunk">, Group<m_x86_Features_Group>;
def mvzeroupper : Flag<["-"], "mvzeroupper">, Group<m_x86_Features_Group>;
def mno_vzeroupper : Flag<["-"], "mno-vzeroupper">, Group<m_x86_Features_Group>;

// These are legacy user-facing driver-level option spellings. They are always
// aliases for options that are spelled using the more common Unix / GNU flag
// style of double-dash and equals-joined flags.
def target_legacy_spelling : Separate<["-"], "target">,
                             Alias<target>,
                             Flags<[CoreOption]>;

// Special internal option to handle -Xlinker --no-demangle.
def Z_Xlinker__no_demangle : Flag<["-"], "Z-Xlinker-no-demangle">,
    Flags<[Unsupported, NoArgumentUnused]>;

// Special internal option to allow forwarding arbitrary arguments to linker.
def Zlinker_input : Separate<["-"], "Zlinker-input">,
    Flags<[Unsupported, NoArgumentUnused]>;

// Reserved library options.
def Z_reserved_lib_stdcxx : Flag<["-"], "Z-reserved-lib-stdc++">,
    Flags<[LinkerInput, NoArgumentUnused, Unsupported]>, Group<reserved_lib_Group>;
def Z_reserved_lib_cckext : Flag<["-"], "Z-reserved-lib-cckext">,
    Flags<[LinkerInput, NoArgumentUnused, Unsupported]>, Group<reserved_lib_Group>;

// Ignored options
multiclass BooleanFFlag<string name> {
  def f#NAME : Flag<["-"], "f"#name>;
  def fno_#NAME : Flag<["-"], "fno-"#name>;
}

multiclass FlangIgnoredDiagOpt<string name> {
  def unsupported_warning_w#NAME : Flag<["-", "--"], "W"#name>, Group<flang_ignored_w_Group>;
}

defm : BooleanFFlag<"keep-inline-functions">, Group<clang_ignored_gcc_optimization_f_Group>;

def fprofile_dir : Joined<["-"], "fprofile-dir=">, Group<f_Group>;

// The default value matches BinutilsVersion in MCAsmInfo.h.
def fbinutils_version_EQ : Joined<["-"], "fbinutils-version=">,
  MetaVarName<"<major.minor>">, Group<f_Group>, Flags<[CC1Option]>,
  HelpText<"Produced object files can use all ELF features supported by this "
  "binutils version and newer. If -fno-integrated-as is specified, the "
  "generated assembly will consider GNU as support. 'none' means that all ELF "
  "features can be used, regardless of binutils support. Defaults to 2.26.">;
def fuse_ld_EQ : Joined<["-"], "fuse-ld=">, Group<f_Group>, Flags<[CoreOption, LinkOption]>;
def ld_path_EQ : Joined<["--"], "ld-path=">, Group<Link_Group>;

defm align_labels : BooleanFFlag<"align-labels">, Group<clang_ignored_gcc_optimization_f_Group>;
def falign_labels_EQ : Joined<["-"], "falign-labels=">, Group<clang_ignored_gcc_optimization_f_Group>;
defm align_loops : BooleanFFlag<"align-loops">, Group<clang_ignored_gcc_optimization_f_Group>;
defm align_jumps : BooleanFFlag<"align-jumps">, Group<clang_ignored_gcc_optimization_f_Group>;
def falign_jumps_EQ : Joined<["-"], "falign-jumps=">, Group<clang_ignored_gcc_optimization_f_Group>;

// FIXME: This option should be supported and wired up to our diognostics, but
// ignore it for now to avoid breaking builds that use it.
def fdiagnostics_show_location_EQ : Joined<["-"], "fdiagnostics-show-location=">, Group<clang_ignored_f_Group>;

defm fcheck_new : BooleanFFlag<"check-new">, Group<clang_ignored_f_Group>;
defm caller_saves : BooleanFFlag<"caller-saves">, Group<clang_ignored_gcc_optimization_f_Group>;
defm reorder_blocks : BooleanFFlag<"reorder-blocks">, Group<clang_ignored_gcc_optimization_f_Group>;
defm branch_count_reg : BooleanFFlag<"branch-count-reg">, Group<clang_ignored_gcc_optimization_f_Group>;
defm default_inline : BooleanFFlag<"default-inline">, Group<clang_ignored_gcc_optimization_f_Group>;
defm fat_lto_objects : BooleanFFlag<"fat-lto-objects">, Group<clang_ignored_gcc_optimization_f_Group>;
defm float_store : BooleanFFlag<"float-store">, Group<clang_ignored_gcc_optimization_f_Group>;
defm friend_injection : BooleanFFlag<"friend-injection">, Group<clang_ignored_f_Group>;
defm function_attribute_list : BooleanFFlag<"function-attribute-list">, Group<clang_ignored_f_Group>;
defm gcse : BooleanFFlag<"gcse">, Group<clang_ignored_gcc_optimization_f_Group>;
defm gcse_after_reload: BooleanFFlag<"gcse-after-reload">, Group<clang_ignored_gcc_optimization_f_Group>;
defm gcse_las: BooleanFFlag<"gcse-las">, Group<clang_ignored_gcc_optimization_f_Group>;
defm gcse_sm: BooleanFFlag<"gcse-sm">, Group<clang_ignored_gcc_optimization_f_Group>;
defm gnu : BooleanFFlag<"gnu">, Group<clang_ignored_f_Group>;
defm implicit_templates : BooleanFFlag<"implicit-templates">, Group<clang_ignored_f_Group>;
defm implement_inlines : BooleanFFlag<"implement-inlines">, Group<clang_ignored_f_Group>;
defm merge_constants : BooleanFFlag<"merge-constants">, Group<clang_ignored_gcc_optimization_f_Group>;
defm modulo_sched : BooleanFFlag<"modulo-sched">, Group<clang_ignored_gcc_optimization_f_Group>;
defm modulo_sched_allow_regmoves : BooleanFFlag<"modulo-sched-allow-regmoves">,
    Group<clang_ignored_gcc_optimization_f_Group>;
defm inline_functions_called_once : BooleanFFlag<"inline-functions-called-once">,
    Group<clang_ignored_gcc_optimization_f_Group>;
def finline_limit_EQ : Joined<["-"], "finline-limit=">, Group<clang_ignored_gcc_optimization_f_Group>;
defm finline_limit : BooleanFFlag<"inline-limit">, Group<clang_ignored_gcc_optimization_f_Group>;
defm inline_small_functions : BooleanFFlag<"inline-small-functions">,
    Group<clang_ignored_gcc_optimization_f_Group>;
defm ipa_cp : BooleanFFlag<"ipa-cp">,
    Group<clang_ignored_gcc_optimization_f_Group>;
defm ivopts : BooleanFFlag<"ivopts">, Group<clang_ignored_gcc_optimization_f_Group>;
defm semantic_interposition : BoolFOption<"semantic-interposition",
  LangOpts<"SemanticInterposition">, DefaultFalse,
  PosFlag<SetTrue, [CC1Option]>, NegFlag<SetFalse>>;
defm non_call_exceptions : BooleanFFlag<"non-call-exceptions">, Group<clang_ignored_f_Group>;
defm peel_loops : BooleanFFlag<"peel-loops">, Group<clang_ignored_gcc_optimization_f_Group>;
defm permissive : BooleanFFlag<"permissive">, Group<clang_ignored_f_Group>;
defm prefetch_loop_arrays : BooleanFFlag<"prefetch-loop-arrays">, Group<clang_ignored_gcc_optimization_f_Group>;
defm printf : BooleanFFlag<"printf">, Group<clang_ignored_f_Group>;
defm profile : BooleanFFlag<"profile">, Group<clang_ignored_f_Group>;
defm profile_correction : BooleanFFlag<"profile-correction">, Group<clang_ignored_gcc_optimization_f_Group>;
defm profile_generate_sampling : BooleanFFlag<"profile-generate-sampling">, Group<clang_ignored_f_Group>;
defm profile_reusedist : BooleanFFlag<"profile-reusedist">, Group<clang_ignored_f_Group>;
defm profile_values : BooleanFFlag<"profile-values">, Group<clang_ignored_gcc_optimization_f_Group>;
defm regs_graph : BooleanFFlag<"regs-graph">, Group<clang_ignored_f_Group>;
defm rename_registers : BooleanFFlag<"rename-registers">, Group<clang_ignored_gcc_optimization_f_Group>;
defm ripa : BooleanFFlag<"ripa">, Group<clang_ignored_f_Group>;
defm schedule_insns : BooleanFFlag<"schedule-insns">, Group<clang_ignored_gcc_optimization_f_Group>;
defm schedule_insns2 : BooleanFFlag<"schedule-insns2">, Group<clang_ignored_gcc_optimization_f_Group>;
defm see : BooleanFFlag<"see">, Group<clang_ignored_f_Group>;
defm signaling_nans : BooleanFFlag<"signaling-nans">, Group<clang_ignored_gcc_optimization_f_Group>;
defm single_precision_constant : BooleanFFlag<"single-precision-constant">,
    Group<clang_ignored_gcc_optimization_f_Group>;
defm spec_constr_count : BooleanFFlag<"spec-constr-count">, Group<clang_ignored_f_Group>;
defm stack_check : BooleanFFlag<"stack-check">, Group<clang_ignored_f_Group>;
defm strength_reduce :
    BooleanFFlag<"strength-reduce">, Group<clang_ignored_gcc_optimization_f_Group>;
defm tls_model : BooleanFFlag<"tls-model">, Group<clang_ignored_f_Group>;
defm tracer : BooleanFFlag<"tracer">, Group<clang_ignored_gcc_optimization_f_Group>;
defm tree_dce : BooleanFFlag<"tree-dce">, Group<clang_ignored_gcc_optimization_f_Group>;
defm tree_salias : BooleanFFlag<"tree-salias">, Group<clang_ignored_f_Group>;
defm tree_ter : BooleanFFlag<"tree-ter">, Group<clang_ignored_gcc_optimization_f_Group>;
defm tree_vectorizer_verbose : BooleanFFlag<"tree-vectorizer-verbose">, Group<clang_ignored_f_Group>;
defm tree_vrp : BooleanFFlag<"tree-vrp">, Group<clang_ignored_gcc_optimization_f_Group>;
defm : BooleanFFlag<"unit-at-a-time">, Group<clang_ignored_gcc_optimization_f_Group>;
defm unroll_all_loops : BooleanFFlag<"unroll-all-loops">, Group<clang_ignored_gcc_optimization_f_Group>;
defm unsafe_loop_optimizations : BooleanFFlag<"unsafe-loop-optimizations">,
    Group<clang_ignored_gcc_optimization_f_Group>;
defm unswitch_loops : BooleanFFlag<"unswitch-loops">, Group<clang_ignored_gcc_optimization_f_Group>;
defm use_linker_plugin : BooleanFFlag<"use-linker-plugin">, Group<clang_ignored_gcc_optimization_f_Group>;
defm vect_cost_model : BooleanFFlag<"vect-cost-model">, Group<clang_ignored_gcc_optimization_f_Group>;
defm variable_expansion_in_unroller : BooleanFFlag<"variable-expansion-in-unroller">,
    Group<clang_ignored_gcc_optimization_f_Group>;
defm web : BooleanFFlag<"web">, Group<clang_ignored_gcc_optimization_f_Group>;
defm whole_program : BooleanFFlag<"whole-program">, Group<clang_ignored_gcc_optimization_f_Group>;
defm devirtualize : BooleanFFlag<"devirtualize">, Group<clang_ignored_gcc_optimization_f_Group>;
defm devirtualize_speculatively : BooleanFFlag<"devirtualize-speculatively">,
    Group<clang_ignored_gcc_optimization_f_Group>;

// Generic gfortran options.
def A_DASH : Joined<["-"], "A-">, Group<gfortran_Group>;
def static_libgfortran : Flag<["-"], "static-libgfortran">, Group<gfortran_Group>;

// "f" options with values for gfortran.
def fblas_matmul_limit_EQ : Joined<["-"], "fblas-matmul-limit=">, Group<gfortran_Group>;
def fcheck_EQ : Joined<["-"], "fcheck=">, Group<gfortran_Group>;
def fcoarray_EQ : Joined<["-"], "fcoarray=">, Group<gfortran_Group>;
def ffpe_trap_EQ : Joined<["-"], "ffpe-trap=">, Group<gfortran_Group>;
def ffree_line_length_VALUE : Joined<["-"], "ffree-line-length-">, Group<gfortran_Group>;
def finit_character_EQ : Joined<["-"], "finit-character=">, Group<gfortran_Group>;
def finit_integer_EQ : Joined<["-"], "finit-integer=">, Group<gfortran_Group>;
def finit_logical_EQ : Joined<["-"], "finit-logical=">, Group<gfortran_Group>;
def finit_real_EQ : Joined<["-"], "finit-real=">, Group<gfortran_Group>;
def fmax_array_constructor_EQ : Joined<["-"], "fmax-array-constructor=">, Group<gfortran_Group>;
def fmax_errors_EQ : Joined<["-"], "fmax-errors=">, Group<gfortran_Group>;
def fmax_stack_var_size_EQ : Joined<["-"], "fmax-stack-var-size=">, Group<gfortran_Group>;
def fmax_subrecord_length_EQ : Joined<["-"], "fmax-subrecord-length=">, Group<gfortran_Group>;
def frecord_marker_EQ : Joined<["-"], "frecord-marker=">, Group<gfortran_Group>;

// "f" flags for gfortran.
defm aggressive_function_elimination : BooleanFFlag<"aggressive-function-elimination">, Group<gfortran_Group>;
defm align_commons : BooleanFFlag<"align-commons">, Group<gfortran_Group>;
defm all_intrinsics : BooleanFFlag<"all-intrinsics">, Group<gfortran_Group>;
def fautomatic : Flag<["-"], "fautomatic">; // -fno-automatic is significant
defm backtrace : BooleanFFlag<"backtrace">, Group<gfortran_Group>;
defm bounds_check : BooleanFFlag<"bounds-check">, Group<gfortran_Group>;
defm check_array_temporaries : BooleanFFlag<"check-array-temporaries">, Group<gfortran_Group>;
defm cray_pointer : BooleanFFlag<"cray-pointer">, Group<gfortran_Group>;
defm d_lines_as_code : BooleanFFlag<"d-lines-as-code">, Group<gfortran_Group>;
defm d_lines_as_comments : BooleanFFlag<"d-lines-as-comments">, Group<gfortran_Group>;
defm dollar_ok : BooleanFFlag<"dollar-ok">, Group<gfortran_Group>;
defm dump_fortran_optimized : BooleanFFlag<"dump-fortran-optimized">, Group<gfortran_Group>;
defm dump_fortran_original : BooleanFFlag<"dump-fortran-original">, Group<gfortran_Group>;
defm dump_parse_tree : BooleanFFlag<"dump-parse-tree">, Group<gfortran_Group>;
defm external_blas : BooleanFFlag<"external-blas">, Group<gfortran_Group>;
defm f2c : BooleanFFlag<"f2c">, Group<gfortran_Group>;
defm frontend_optimize : BooleanFFlag<"frontend-optimize">, Group<gfortran_Group>;
defm init_local_zero : BooleanFFlag<"init-local-zero">, Group<gfortran_Group>;
defm integer_4_integer_8 : BooleanFFlag<"integer-4-integer-8">, Group<gfortran_Group>;
defm max_identifier_length : BooleanFFlag<"max-identifier-length">, Group<gfortran_Group>;
defm module_private : BooleanFFlag<"module-private">, Group<gfortran_Group>;
defm pack_derived : BooleanFFlag<"pack-derived">, Group<gfortran_Group>;
//defm protect_parens : BooleanFFlag<"protect-parens">, Group<gfortran_Group>;
defm range_check : BooleanFFlag<"range-check">, Group<gfortran_Group>;
defm real_4_real_10 : BooleanFFlag<"real-4-real-10">, Group<gfortran_Group>;
defm real_4_real_16 : BooleanFFlag<"real-4-real-16">, Group<gfortran_Group>;
defm real_4_real_8 : BooleanFFlag<"real-4-real-8">, Group<gfortran_Group>;
defm real_8_real_10 : BooleanFFlag<"real-8-real-10">, Group<gfortran_Group>;
defm real_8_real_16 : BooleanFFlag<"real-8-real-16">, Group<gfortran_Group>;
defm real_8_real_4 : BooleanFFlag<"real-8-real-4">, Group<gfortran_Group>;
defm realloc_lhs : BooleanFFlag<"realloc-lhs">, Group<gfortran_Group>;
defm recursive : BooleanFFlag<"recursive">, Group<gfortran_Group>;
defm repack_arrays : BooleanFFlag<"repack-arrays">, Group<gfortran_Group>;
defm second_underscore : BooleanFFlag<"second-underscore">, Group<gfortran_Group>;
defm sign_zero : BooleanFFlag<"sign-zero">, Group<gfortran_Group>;
defm whole_file : BooleanFFlag<"whole-file">, Group<gfortran_Group>;

// -W <arg> options unsupported by the flang compiler
// If any of these options are passed into flang's compiler driver,
// a warning will be raised and the argument will be claimed
defm : FlangIgnoredDiagOpt<"extra">;
defm : FlangIgnoredDiagOpt<"aliasing">;
defm : FlangIgnoredDiagOpt<"ampersand">;
defm : FlangIgnoredDiagOpt<"array-bounds">;
defm : FlangIgnoredDiagOpt<"c-binding-type">;
defm : FlangIgnoredDiagOpt<"character-truncation">;
defm : FlangIgnoredDiagOpt<"conversion">;
defm : FlangIgnoredDiagOpt<"do-subscript">;
defm : FlangIgnoredDiagOpt<"function-elimination">;
defm : FlangIgnoredDiagOpt<"implicit-interface">;
defm : FlangIgnoredDiagOpt<"implicit-procedure">;
defm : FlangIgnoredDiagOpt<"intrinsic-shadow">;
defm : FlangIgnoredDiagOpt<"use-without-only">;
defm : FlangIgnoredDiagOpt<"intrinsics-std">;
defm : FlangIgnoredDiagOpt<"line-truncation">;
defm : FlangIgnoredDiagOpt<"no-align-commons">;
defm : FlangIgnoredDiagOpt<"no-overwrite-recursive">;
defm : FlangIgnoredDiagOpt<"no-tabs">;
defm : FlangIgnoredDiagOpt<"real-q-constant">;
defm : FlangIgnoredDiagOpt<"surprising">;
defm : FlangIgnoredDiagOpt<"underflow">;
defm : FlangIgnoredDiagOpt<"unused-parameter">;
defm : FlangIgnoredDiagOpt<"realloc-lhs">;
defm : FlangIgnoredDiagOpt<"realloc-lhs-all">;
defm : FlangIgnoredDiagOpt<"frontend-loop-interchange">;
defm : FlangIgnoredDiagOpt<"target-lifetime">;

// C++ SYCL options
def reuse_exe_EQ : Joined<["-"], "reuse-exe=">, Flags<[CoreOption]>,
  HelpText<"Speed up FPGA aoc compile if the device code in <exe> is unchanged.">,
  MetaVarName<"<exe>">;
def fsycl : Flag<["-"], "fsycl">, Flags<[NoXarchOption, CoreOption]>, Group<sycl_Group>,
  HelpText<"Enables SYCL kernels compilation for device">;
def fno_sycl : Flag<["-"], "fno-sycl">, Flags<[NoXarchOption, CoreOption]>, Group<sycl_Group>,
  HelpText<"Disables SYCL kernels compilation for device">;
// FIXME: -fsycl-explicit-simd is deprecated. remove it when support is dropped.
def : Flag<["-"], "fsycl-explicit-simd">, Flags<[CoreOption, Deprecated]>,
  Group<clang_ignored_legacy_options_Group>,
  HelpText<"Enable SYCL explicit SIMD extension. (deprecated)">;
def : Flag<["-"], "fno-sycl-explicit-simd">,
  Flags<[CoreOption, Deprecated]>,
  Group<clang_ignored_legacy_options_Group>,
  HelpText<"Disable SYCL explicit SIMD extension. (deprecated)">;
defm sycl_early_optimizations : OptOutCC1FFlag<"sycl-early-optimizations", "Enable", "Disable", " standard optimization pipeline for SYCL device compiler", [CoreOption]>,
  MarshallingInfoFlag<CodeGenOpts<"DisableSYCLEarlyOpts">>;
def fsycl_dead_args_optimization : Flag<["-"], "fsycl-dead-args-optimization">,
  Group<sycl_Group>, Flags<[NoArgumentUnused, CoreOption]>, HelpText<"Enables "
  "elimination of DPC++ dead kernel arguments">;
def fno_sycl_dead_args_optimization : Flag<["-"], "fno-sycl-dead-args-optimization">,
  Group<sycl_Group>, Flags<[NoArgumentUnused, CoreOption]>, HelpText<"Disables "
  "elimination of DPC++ dead kernel arguments">;
def fsycl_device_lib_EQ : CommaJoined<["-"], "fsycl-device-lib=">, Group<sycl_Group>, Flags<[NoXarchOption, CoreOption]>,
  Values<"libc, libm-fp32, libm-fp64, libimf-fp32, libimf-fp64, libimf-bf16, all">, HelpText<"Control inclusion of "
  "device libraries into device binary linkage. Valid arguments "
  "are libc, libm-fp32, libm-fp64, libimf-fp32, libimf-fp64, libimf-bf16, all">;
def fno_sycl_device_lib_EQ : CommaJoined<["-"], "fno-sycl-device-lib=">, Group<sycl_Group>, Flags<[NoXarchOption, CoreOption]>,
  Values<"libc, libm-fp32, libm-fp64, all">, HelpText<"Control exclusion of "
  "device libraries from device binary linkage. Valid arguments "
  "are libc, libm-fp32, libm-fp64, all">;
def fsycl_device_lib_jit_link : Flag<["-"], "fsycl-device-lib-jit-link">,
  Group<sycl_Group>, Flags<[NoArgumentUnused, CoreOption]>, HelpText<"Enables "
  "sycl device library jit link (experimental)">;
def fno_sycl_device_lib_jit_link : Flag<["-"], "fno-sycl-device-lib-jit-link">,
  Group<sycl_Group>, Flags<[NoArgumentUnused, CoreOption]>, HelpText<"Disables "
  "sycl device library jit link (experimental)">;
def fsycl_fp32_prec_sqrt : Flag<["-"], "fsycl-fp32-prec-sqrt">, Group<sycl_Group>, Flags<[CC1Option]>,
  HelpText<"SYCL only. Specify that single precision floating-point sqrt is correctly rounded.">,
  MarshallingInfoFlag<CodeGenOpts<"SYCLFp32PrecSqrt">>;

//===----------------------------------------------------------------------===//
// FLangOption + NoXarchOption
//===----------------------------------------------------------------------===//

def flang_experimental_exec : Flag<["-"], "flang-experimental-exec">,
  Flags<[FlangOption, FlangOnlyOption, NoXarchOption, HelpHidden]>,
  HelpText<"Enable support for generating executables (experimental)">;

def flang_experimental_hlfir : Flag<["-"], "flang-experimental-hlfir">,
  Flags<[FlangOption, FC1Option, FlangOnlyOption, NoXarchOption, HelpHidden]>,
  HelpText<"Use HLFIR lowering (experimental)">;

//===----------------------------------------------------------------------===//
// FLangOption + CoreOption + NoXarchOption
//===----------------------------------------------------------------------===//

def Xflang : Separate<["-"], "Xflang">,
  HelpText<"Pass <arg> to the flang compiler">, MetaVarName<"<arg>">,
  Flags<[FlangOption, FlangOnlyOption, NoXarchOption, CoreOption]>,
  Group<CompileOnly_Group>;

//===----------------------------------------------------------------------===//
// FlangOption and FC1 Options
//===----------------------------------------------------------------------===//

let Flags = [FC1Option, FlangOption, FlangOnlyOption] in {

def cpp : Flag<["-"], "cpp">, Group<f_Group>,
  HelpText<"Enable predefined and command line preprocessor macros">;
def nocpp : Flag<["-"], "nocpp">, Group<f_Group>,
  HelpText<"Disable predefined and command line preprocessor macros">;
def module_dir : JoinedOrSeparate<["-"], "module-dir">, MetaVarName<"<dir>">,
  HelpText<"Put MODULE files in <dir>">,
  DocBrief<[{This option specifies where to put .mod files for compiled modules.
It is also added to the list of directories to be searched by an USE statement.
The default is the current directory.}]>;

def ffixed_form : Flag<["-"], "ffixed-form">, Group<f_Group>,
  HelpText<"Process source files in fixed form">;
def ffree_form : Flag<["-"], "ffree-form">, Group<f_Group>,
  HelpText<"Process source files in free form">;
def ffixed_line_length_EQ : Joined<["-"], "ffixed-line-length=">, Group<f_Group>,
  HelpText<"Use <value> as character line width in fixed mode">,
  DocBrief<[{Set column after which characters are ignored in typical fixed-form lines in the source
file}]>;
def ffixed_line_length_VALUE : Joined<["-"], "ffixed-line-length-">, Group<f_Group>, Alias<ffixed_line_length_EQ>;
def fconvert_EQ : Joined<["-"], "fconvert=">, Group<f_Group>,
  HelpText<"Set endian conversion of data for unformatted files">;
def fopenacc : Flag<["-"], "fopenacc">, Group<f_Group>,
  HelpText<"Enable OpenACC">;
def fdefault_double_8 : Flag<["-"],"fdefault-double-8">, Group<f_Group>,
  HelpText<"Set the default double precision kind to an 8 byte wide type">;
def fdefault_integer_8 : Flag<["-"],"fdefault-integer-8">, Group<f_Group>,
  HelpText<"Set the default integer kind to an 8 byte wide type">;
def fdefault_real_8 : Flag<["-"],"fdefault-real-8">, Group<f_Group>,
  HelpText<"Set the default real kind to an 8 byte wide type">;
def flarge_sizes : Flag<["-"],"flarge-sizes">, Group<f_Group>,
  HelpText<"Use INTEGER(KIND=8) for the result type in size-related intrinsics">;

def falternative_parameter_statement : Flag<["-"], "falternative-parameter-statement">, Group<f_Group>,
  HelpText<"Enable the old style PARAMETER statement">;
def fintrinsic_modules_path : Separate<["-"], "fintrinsic-modules-path">,  Group<f_Group>, MetaVarName<"<dir>">,
  HelpText<"Specify where to find the compiled intrinsic modules">,
  DocBrief<[{This option specifies the location of pre-compiled intrinsic modules,
  if they are not in the default location expected by the compiler.}]>;

defm backslash : OptInFC1FFlag<"backslash", "Specify that backslash in string introduces an escape character">;
defm xor_operator : OptInFC1FFlag<"xor-operator", "Enable .XOR. as a synonym of .NEQV.">;
defm logical_abbreviations : OptInFC1FFlag<"logical-abbreviations", "Enable logical abbreviations">;
defm implicit_none : OptInFC1FFlag<"implicit-none", "No implicit typing allowed unless overridden by IMPLICIT statements">;
defm underscoring : OptInFC1FFlag<"underscoring", "Appends one trailing underscore to external names">;

def fno_automatic : Flag<["-"], "fno-automatic">, Group<f_Group>,
  HelpText<"Implies the SAVE attribute for non-automatic local objects in subprograms unless RECURSIVE">;

defm stack_arrays : BoolOptionWithoutMarshalling<"f", "stack-arrays",
  PosFlag<SetTrue, [], "Attempt to allocate array temporaries on the stack, no matter their size">,
  NegFlag<SetFalse, [], "Allocate array temporaries on the heap (default)">>;
defm loop_versioning : BoolOptionWithoutMarshalling<"f", "version-loops-for-stride",
  PosFlag<SetTrue, [], "Create unit-strided versions of loops">,
   NegFlag<SetFalse, [], "Do not create unit-strided loops (default)">>;
} // let Flags = [FC1Option, FlangOption, FlangOnlyOption]

def J : JoinedOrSeparate<["-"], "J">,
  Flags<[RenderJoined, FlangOption, FC1Option, FlangOnlyOption]>,
  Group<gfortran_Group>,
  Alias<module_dir>;

//===----------------------------------------------------------------------===//
// FC1 Options
//===----------------------------------------------------------------------===//

let Flags = [FC1Option, FlangOnlyOption] in {

def fget_definition : MultiArg<["-"], "fget-definition", 3>,
  HelpText<"Get the symbol definition from <line> <start-column> <end-column>">,
  Group<Action_Group>;
def test_io : Flag<["-"], "test-io">, Group<Action_Group>,
  HelpText<"Run the InputOuputTest action. Use for development and testing only.">;
def fdebug_unparse_no_sema : Flag<["-"], "fdebug-unparse-no-sema">, Group<Action_Group>,
  HelpText<"Unparse and stop (skips the semantic checks)">,
  DocBrief<[{Only run the parser, then unparse the parse-tree and output the
generated Fortran source file. Semantic checks are disabled.}]>;
def fdebug_unparse : Flag<["-"], "fdebug-unparse">, Group<Action_Group>,
  HelpText<"Unparse and stop.">,
  DocBrief<[{Run the parser and the semantic checks. Then unparse the
parse-tree and output the generated Fortran source file.}]>;
def fdebug_unparse_with_symbols : Flag<["-"], "fdebug-unparse-with-symbols">, Group<Action_Group>,
  HelpText<"Unparse and stop.">;
def fdebug_dump_symbols : Flag<["-"], "fdebug-dump-symbols">, Group<Action_Group>,
  HelpText<"Dump symbols after the semantic analysis">;
def fdebug_dump_parse_tree : Flag<["-"], "fdebug-dump-parse-tree">, Group<Action_Group>,
  HelpText<"Dump the parse tree">,
  DocBrief<[{Run the Parser and the semantic checks, and then output the
parse tree.}]>;
def fdebug_dump_pft : Flag<["-"], "fdebug-dump-pft">, Group<Action_Group>,
  HelpText<"Dump the pre-fir parse tree">;
def fdebug_dump_parse_tree_no_sema : Flag<["-"], "fdebug-dump-parse-tree-no-sema">, Group<Action_Group>,
  HelpText<"Dump the parse tree (skips the semantic checks)">,
  DocBrief<[{Run the Parser and then output the parse tree. Semantic
checks are disabled.}]>;
def fdebug_dump_all : Flag<["-"], "fdebug-dump-all">, Group<Action_Group>,
  HelpText<"Dump symbols and the parse tree after the semantic checks">;
def fdebug_dump_provenance : Flag<["-"], "fdebug-dump-provenance">, Group<Action_Group>,
  HelpText<"Dump provenance">;
def fdebug_dump_parsing_log : Flag<["-"], "fdebug-dump-parsing-log">, Group<Action_Group>,
  HelpText<"Run instrumented parse and dump the parsing log">;
def fdebug_measure_parse_tree : Flag<["-"], "fdebug-measure-parse-tree">, Group<Action_Group>,
  HelpText<"Measure the parse tree">;
def fdebug_pre_fir_tree : Flag<["-"], "fdebug-pre-fir-tree">, Group<Action_Group>,
  HelpText<"Dump the pre-FIR tree">;
def fdebug_module_writer : Flag<["-"],"fdebug-module-writer">,
  HelpText<"Enable debug messages while writing module files">;
def fget_symbols_sources : Flag<["-"], "fget-symbols-sources">, Group<Action_Group>,
  HelpText<"Dump symbols and their source code locations">;

def module_suffix : Separate<["-"], "module-suffix">,  Group<f_Group>, MetaVarName<"<suffix>">,
  HelpText<"Use <suffix> as the suffix for module files (the default value is `.mod`)">;
def fno_reformat : Flag<["-"], "fno-reformat">, Group<Preprocessor_Group>,
  HelpText<"Dump the cooked character stream in -E mode">;
defm analyzed_objects_for_unparse : OptOutFC1FFlag<"analyzed-objects-for-unparse", "", "Do not use the analyzed objects when unparsing">;

def emit_mlir : Flag<["-"], "emit-mlir">, Group<Action_Group>,
  HelpText<"Build the parse tree, then lower it to MLIR">;
def emit_fir : Flag<["-"], "emit-fir">, Alias<emit_mlir>;

} // let Flags = [FC1Option, FlangOnlyOption]

//===----------------------------------------------------------------------===//
// Target Options (cc1 + cc1as)
//===----------------------------------------------------------------------===//

let Flags = [CC1Option, CC1AsOption, NoDriverOption] in {

def tune_cpu : Separate<["-"], "tune-cpu">,
  HelpText<"Tune for a specific cpu type">,
  MarshallingInfoString<TargetOpts<"TuneCPU">>;
def target_abi : Separate<["-"], "target-abi">,
  HelpText<"Target a particular ABI type">,
  MarshallingInfoString<TargetOpts<"ABI">>;
def target_sdk_version_EQ : Joined<["-"], "target-sdk-version=">,
  HelpText<"The version of target SDK used for compilation">;
def darwin_target_variant_sdk_version_EQ : Joined<["-"],
  "darwin-target-variant-sdk-version=">,
  HelpText<"The version of darwin target variant SDK used for compilation">;

} // let Flags = [CC1Option, CC1AsOption, NoDriverOption]

let Flags = [CC1Option, CC1AsOption] in {

def darwin_target_variant_triple : Separate<["-"], "darwin-target-variant-triple">,
  HelpText<"Specify the darwin target variant triple">,
  MarshallingInfoString<TargetOpts<"DarwinTargetVariantTriple">>,
  Normalizer<"normalizeTriple">;

} // let Flags = [CC1Option, CC1AsOption]

//===----------------------------------------------------------------------===//
// Target Options (cc1 + cc1as + fc1)
//===----------------------------------------------------------------------===//

let Flags = [CC1Option, CC1AsOption, FC1Option, NoDriverOption] in {

def target_cpu : Separate<["-"], "target-cpu">,
  HelpText<"Target a specific cpu type">,
  MarshallingInfoString<TargetOpts<"CPU">>;
def target_feature : Separate<["-"], "target-feature">,
  HelpText<"Target specific attributes">,
  MarshallingInfoStringVector<TargetOpts<"FeaturesAsWritten">>;
def triple : Separate<["-"], "triple">,
  HelpText<"Specify target triple (e.g. i686-apple-darwin9)">,
  MarshallingInfoString<TargetOpts<"Triple">, "llvm::Triple::normalize(llvm::sys::getDefaultTargetTriple())">,
  AlwaysEmit, Normalizer<"normalizeTriple">;

} // let Flags = [CC1Option, CC1ASOption, FC1Option, NoDriverOption]

//===----------------------------------------------------------------------===//
// Target Options (other)
//===----------------------------------------------------------------------===//

let Flags = [CC1Option, NoDriverOption] in {

def target_linker_version : Separate<["-"], "target-linker-version">,
  HelpText<"Target linker version">,
  MarshallingInfoString<TargetOpts<"LinkerVersion">>;
def triple_EQ : Joined<["-"], "triple=">, Alias<triple>;
def mfpmath : Separate<["-"], "mfpmath">,
  HelpText<"Which unit to use for fp math">,
  MarshallingInfoString<TargetOpts<"FPMath">>;

defm padding_on_unsigned_fixed_point : BoolOption<"f", "padding-on-unsigned-fixed-point",
  LangOpts<"PaddingOnUnsignedFixedPoint">, DefaultFalse,
  PosFlag<SetTrue, [], "Force each unsigned fixed point type to have an extra bit of padding to align their scales with those of signed fixed point types">,
  NegFlag<SetFalse>>,
  ShouldParseIf<ffixed_point.KeyPath>;

} // let Flags = [CC1Option, NoDriverOption]

//===----------------------------------------------------------------------===//
// Analyzer Options
//===----------------------------------------------------------------------===//

let Flags = [CC1Option, NoDriverOption] in {

def analysis_UnoptimizedCFG : Flag<["-"], "unoptimized-cfg">,
  HelpText<"Generate unoptimized CFGs for all analyses">,
  MarshallingInfoFlag<AnalyzerOpts<"UnoptimizedCFG">>;
def analysis_CFGAddImplicitDtors : Flag<["-"], "cfg-add-implicit-dtors">,
  HelpText<"Add C++ implicit destructors to CFGs for all analyses">;

def analyzer_constraints : Separate<["-"], "analyzer-constraints">,
  HelpText<"Source Code Analysis - Symbolic Constraint Engines">;
def analyzer_constraints_EQ : Joined<["-"], "analyzer-constraints=">,
  Alias<analyzer_constraints>;

def analyzer_output : Separate<["-"], "analyzer-output">,
  HelpText<"Source Code Analysis - Output Options">;
def analyzer_output_EQ : Joined<["-"], "analyzer-output=">,
  Alias<analyzer_output>;

def analyzer_purge : Separate<["-"], "analyzer-purge">,
  HelpText<"Source Code Analysis - Dead Symbol Removal Frequency">;
def analyzer_purge_EQ : Joined<["-"], "analyzer-purge=">, Alias<analyzer_purge>;

def analyzer_opt_analyze_headers : Flag<["-"], "analyzer-opt-analyze-headers">,
  HelpText<"Force the static analyzer to analyze functions defined in header files">,
  MarshallingInfoFlag<AnalyzerOpts<"AnalyzeAll">>;
def analyzer_display_progress : Flag<["-"], "analyzer-display-progress">,
  HelpText<"Emit verbose output about the analyzer's progress">,
  MarshallingInfoFlag<AnalyzerOpts<"AnalyzerDisplayProgress">>;
def analyze_function : Separate<["-"], "analyze-function">,
  HelpText<"Run analysis on specific function (for C++ include parameters in name)">,
  MarshallingInfoString<AnalyzerOpts<"AnalyzeSpecificFunction">>;
def analyze_function_EQ : Joined<["-"], "analyze-function=">, Alias<analyze_function>;
def trim_egraph : Flag<["-"], "trim-egraph">,
  HelpText<"Only show error-related paths in the analysis graph">,
  MarshallingInfoFlag<AnalyzerOpts<"TrimGraph">>;
def analyzer_viz_egraph_graphviz : Flag<["-"], "analyzer-viz-egraph-graphviz">,
  HelpText<"Display exploded graph using GraphViz">,
  MarshallingInfoFlag<AnalyzerOpts<"visualizeExplodedGraphWithGraphViz">>;
def analyzer_dump_egraph : Separate<["-"], "analyzer-dump-egraph">,
  HelpText<"Dump exploded graph to the specified file">,
  MarshallingInfoString<AnalyzerOpts<"DumpExplodedGraphTo">>;
def analyzer_dump_egraph_EQ : Joined<["-"], "analyzer-dump-egraph=">, Alias<analyzer_dump_egraph>;

def analyzer_inline_max_stack_depth : Separate<["-"], "analyzer-inline-max-stack-depth">,
  HelpText<"Bound on stack depth while inlining (4 by default)">,
  // Cap the stack depth at 4 calls (5 stack frames, base + 4 calls).
  MarshallingInfoInt<AnalyzerOpts<"InlineMaxStackDepth">, "5">;
def analyzer_inline_max_stack_depth_EQ : Joined<["-"], "analyzer-inline-max-stack-depth=">,
  Alias<analyzer_inline_max_stack_depth>;

def analyzer_inlining_mode : Separate<["-"], "analyzer-inlining-mode">,
  HelpText<"Specify the function selection heuristic used during inlining">;
def analyzer_inlining_mode_EQ : Joined<["-"], "analyzer-inlining-mode=">, Alias<analyzer_inlining_mode>;

def analyzer_disable_retry_exhausted : Flag<["-"], "analyzer-disable-retry-exhausted">,
  HelpText<"Do not re-analyze paths leading to exhausted nodes with a different strategy (may decrease code coverage)">,
  MarshallingInfoFlag<AnalyzerOpts<"NoRetryExhausted">>;

def analyzer_max_loop : Separate<["-"], "analyzer-max-loop">,
  HelpText<"The maximum number of times the analyzer will go through a loop">,
  MarshallingInfoInt<AnalyzerOpts<"maxBlockVisitOnPath">, "4">;
def analyzer_stats : Flag<["-"], "analyzer-stats">,
  HelpText<"Print internal analyzer statistics.">,
  MarshallingInfoFlag<AnalyzerOpts<"PrintStats">>;

def analyzer_checker : Separate<["-"], "analyzer-checker">,
  HelpText<"Choose analyzer checkers to enable">,
  ValuesCode<[{
    static constexpr const char VALUES_CODE [] =
    #define GET_CHECKERS
    #define CHECKER(FULLNAME, CLASS, HT, DOC_URI, IS_HIDDEN)  FULLNAME ","
    #include "clang/StaticAnalyzer/Checkers/Checkers.inc"
    #undef GET_CHECKERS
    #define GET_PACKAGES
    #define PACKAGE(FULLNAME)  FULLNAME ","
    #include "clang/StaticAnalyzer/Checkers/Checkers.inc"
    #undef GET_PACKAGES
    ;
  }]>;
def analyzer_checker_EQ : Joined<["-"], "analyzer-checker=">,
  Alias<analyzer_checker>;

def analyzer_disable_checker : Separate<["-"], "analyzer-disable-checker">,
  HelpText<"Choose analyzer checkers to disable">;
def analyzer_disable_checker_EQ : Joined<["-"], "analyzer-disable-checker=">,
  Alias<analyzer_disable_checker>;

def analyzer_disable_all_checks : Flag<["-"], "analyzer-disable-all-checks">,
  HelpText<"Disable all static analyzer checks">,
  MarshallingInfoFlag<AnalyzerOpts<"DisableAllCheckers">>;

def analyzer_checker_help : Flag<["-"], "analyzer-checker-help">,
  HelpText<"Display the list of analyzer checkers that are available">,
  MarshallingInfoFlag<AnalyzerOpts<"ShowCheckerHelp">>;

def analyzer_checker_help_alpha : Flag<["-"], "analyzer-checker-help-alpha">,
  HelpText<"Display the list of in development analyzer checkers. These "
           "are NOT considered safe, they are unstable and will emit incorrect "
           "reports. Enable ONLY FOR DEVELOPMENT purposes">,
  MarshallingInfoFlag<AnalyzerOpts<"ShowCheckerHelpAlpha">>;

def analyzer_checker_help_developer : Flag<["-"], "analyzer-checker-help-developer">,
  HelpText<"Display the list of developer-only checkers such as modeling "
           "and debug checkers">,
  MarshallingInfoFlag<AnalyzerOpts<"ShowCheckerHelpDeveloper">>;

def analyzer_config_help : Flag<["-"], "analyzer-config-help">,
  HelpText<"Display the list of -analyzer-config options. These are meant for "
           "development purposes only!">,
  MarshallingInfoFlag<AnalyzerOpts<"ShowConfigOptionsList">>;

def analyzer_list_enabled_checkers : Flag<["-"], "analyzer-list-enabled-checkers">,
  HelpText<"Display the list of enabled analyzer checkers">,
  MarshallingInfoFlag<AnalyzerOpts<"ShowEnabledCheckerList">>;

def analyzer_config : Separate<["-"], "analyzer-config">,
  HelpText<"Choose analyzer options to enable">;

def analyzer_checker_option_help : Flag<["-"], "analyzer-checker-option-help">,
  HelpText<"Display the list of checker and package options">,
  MarshallingInfoFlag<AnalyzerOpts<"ShowCheckerOptionList">>;

def analyzer_checker_option_help_alpha : Flag<["-"], "analyzer-checker-option-help-alpha">,
  HelpText<"Display the list of in development checker and package options. "
           "These are NOT considered safe, they are unstable and will emit "
           "incorrect reports. Enable ONLY FOR DEVELOPMENT purposes">,
  MarshallingInfoFlag<AnalyzerOpts<"ShowCheckerOptionAlphaList">>;

def analyzer_checker_option_help_developer : Flag<["-"], "analyzer-checker-option-help-developer">,
  HelpText<"Display the list of checker and package options meant for "
           "development purposes only">,
  MarshallingInfoFlag<AnalyzerOpts<"ShowCheckerOptionDeveloperList">>;

def analyzer_config_compatibility_mode : Separate<["-"], "analyzer-config-compatibility-mode">,
  HelpText<"Don't emit errors on invalid analyzer-config inputs">,
  Values<"true,false">, NormalizedValues<[[{false}], [{true}]]>,
  MarshallingInfoEnum<AnalyzerOpts<"ShouldEmitErrorsOnInvalidConfigValue">, [{true}]>;

def analyzer_config_compatibility_mode_EQ : Joined<["-"], "analyzer-config-compatibility-mode=">,
  Alias<analyzer_config_compatibility_mode>;

def analyzer_werror : Flag<["-"], "analyzer-werror">,
  HelpText<"Emit analyzer results as errors rather than warnings">,
  MarshallingInfoFlag<AnalyzerOpts<"AnalyzerWerror">>;

} // let Flags = [CC1Option, NoDriverOption]

//===----------------------------------------------------------------------===//
// Migrator Options
//===----------------------------------------------------------------------===//

def migrator_no_nsalloc_error : Flag<["-"], "no-ns-alloc-error">,
  HelpText<"Do not error on use of NSAllocateCollectable/NSReallocateCollectable">,
  Flags<[CC1Option, NoDriverOption]>,
  MarshallingInfoFlag<MigratorOpts<"NoNSAllocReallocError">>;

def migrator_no_finalize_removal : Flag<["-"], "no-finalize-removal">,
  HelpText<"Do not remove finalize method in gc mode">,
  Flags<[CC1Option, NoDriverOption]>,
  MarshallingInfoFlag<MigratorOpts<"NoFinalizeRemoval">>;

//===----------------------------------------------------------------------===//
// CodeGen Options
//===----------------------------------------------------------------------===//

let Flags = [CC1Option, CC1AsOption, FC1Option, NoDriverOption] in {

def mrelocation_model : Separate<["-"], "mrelocation-model">,
  HelpText<"The relocation model to use">, Values<"static,pic,ropi,rwpi,ropi-rwpi,dynamic-no-pic">,
  NormalizedValuesScope<"llvm::Reloc">,
  NormalizedValues<["Static", "PIC_", "ROPI", "RWPI", "ROPI_RWPI", "DynamicNoPIC"]>,
  MarshallingInfoEnum<CodeGenOpts<"RelocationModel">, "PIC_">;
def debug_info_kind_EQ : Joined<["-"], "debug-info-kind=">;

} // let Flags = [CC1Option, CC1AsOption, FC1Option, NoDriverOption]

let Flags = [CC1Option, CC1AsOption, NoDriverOption] in {

def debug_info_macro : Flag<["-"], "debug-info-macro">,
  HelpText<"Emit macro debug information">,
  MarshallingInfoFlag<CodeGenOpts<"MacroDebugInfo">>;
def default_function_attr : Separate<["-"], "default-function-attr">,
  HelpText<"Apply given attribute to all functions">,
  MarshallingInfoStringVector<CodeGenOpts<"DefaultFunctionAttrs">>;
def dwarf_version_EQ : Joined<["-"], "dwarf-version=">,
  MarshallingInfoInt<CodeGenOpts<"DwarfVersion">>;
def debugger_tuning_EQ : Joined<["-"], "debugger-tuning=">,
  Values<"gdb,lldb,sce,dbx">,
  NormalizedValuesScope<"llvm::DebuggerKind">, NormalizedValues<["GDB", "LLDB", "SCE", "DBX"]>,
  MarshallingInfoEnum<CodeGenOpts<"DebuggerTuning">, "Default">;
def dwarf_debug_flags : Separate<["-"], "dwarf-debug-flags">,
  HelpText<"The string to embed in the Dwarf debug flags record.">,
  MarshallingInfoString<CodeGenOpts<"DwarfDebugFlags">>;
def record_command_line : Separate<["-"], "record-command-line">,
  HelpText<"The string to embed in the .LLVM.command.line section.">,
  MarshallingInfoString<CodeGenOpts<"RecordCommandLine">>;
def compress_debug_sections_EQ : Joined<["-", "--"], "compress-debug-sections=">,
    HelpText<"DWARF debug sections compression type">, Values<"none,zlib,zstd">,
    NormalizedValuesScope<"llvm::DebugCompressionType">, NormalizedValues<["None", "Zlib", "Zstd"]>,
    MarshallingInfoEnum<CodeGenOpts<"CompressDebugSections">, "None">;
def compress_debug_sections : Flag<["-", "--"], "compress-debug-sections">,
  Alias<compress_debug_sections_EQ>, AliasArgs<["zlib"]>;
def mno_exec_stack : Flag<["-"], "mnoexecstack">,
  HelpText<"Mark the file as not needing an executable stack">,
  MarshallingInfoFlag<CodeGenOpts<"NoExecStack">>;
def massembler_no_warn : Flag<["-"], "massembler-no-warn">,
  HelpText<"Make assembler not emit warnings">,
  MarshallingInfoFlag<CodeGenOpts<"NoWarn">>;
def massembler_fatal_warnings : Flag<["-"], "massembler-fatal-warnings">,
  HelpText<"Make assembler warnings fatal">,
  MarshallingInfoFlag<CodeGenOpts<"FatalWarnings">>;
def mrelax_relocations_no : Flag<["-"], "mrelax-relocations=no">,
    HelpText<"Disable x86 relax relocations">,
    MarshallingInfoNegativeFlag<CodeGenOpts<"RelaxELFRelocations">>;
def msave_temp_labels : Flag<["-"], "msave-temp-labels">,
  HelpText<"Save temporary labels in the symbol table. "
           "Note this may change .s semantics and shouldn't generally be used "
           "on compiler-generated code.">,
  MarshallingInfoFlag<CodeGenOpts<"SaveTempLabels">>;
def mno_type_check : Flag<["-"], "mno-type-check">,
  HelpText<"Don't perform type checking of the assembly code (wasm only)">,
  MarshallingInfoFlag<CodeGenOpts<"NoTypeCheck">>;
def fno_math_builtin : Flag<["-"], "fno-math-builtin">,
  HelpText<"Disable implicit builtin knowledge of math functions">,
  MarshallingInfoFlag<LangOpts<"NoMathBuiltin">>;
def fno_use_ctor_homing: Flag<["-"], "fno-use-ctor-homing">,
    HelpText<"Don't use constructor homing for debug info">;
def fuse_ctor_homing: Flag<["-"], "fuse-ctor-homing">,
    HelpText<"Use constructor homing if we are using limited debug info already">;
def as_secure_log_file : Separate<["-"], "as-secure-log-file">,
  HelpText<"Emit .secure_log_unique directives to this filename.">,
  MarshallingInfoString<CodeGenOpts<"AsSecureLogFile">>;

} // let Flags = [CC1Option, CC1AsOption, NoDriverOption]

let Flags = [CC1Option, NoDriverOption] in {

def disable_llvm_verifier : Flag<["-"], "disable-llvm-verifier">,
  HelpText<"Don't run the LLVM IR verifier pass">,
  MarshallingInfoNegativeFlag<CodeGenOpts<"VerifyModule">>;
def disable_llvm_passes : Flag<["-"], "disable-llvm-passes">,
  HelpText<"Use together with -emit-llvm to get pristine LLVM IR from the "
           "frontend by not running any LLVM passes at all">,
  MarshallingInfoFlag<CodeGenOpts<"DisableLLVMPasses">>;
def disable_llvm_optzns : Flag<["-"], "disable-llvm-optzns">,
  Alias<disable_llvm_passes>;
def disable_lifetimemarkers : Flag<["-"], "disable-lifetime-markers">,
  HelpText<"Disable lifetime-markers emission even when optimizations are "
           "enabled">,
  MarshallingInfoFlag<CodeGenOpts<"DisableLifetimeMarkers">>;
def disable_O0_optnone : Flag<["-"], "disable-O0-optnone">,
  HelpText<"Disable adding the optnone attribute to functions at O0">,
  MarshallingInfoFlag<CodeGenOpts<"DisableO0ImplyOptNone">>;
def disable_red_zone : Flag<["-"], "disable-red-zone">,
  HelpText<"Do not emit code that uses the red zone.">,
  MarshallingInfoFlag<CodeGenOpts<"DisableRedZone">>;
def dwarf_ext_refs : Flag<["-"], "dwarf-ext-refs">,
  HelpText<"Generate debug info with external references to clang modules"
           " or precompiled headers">,
  MarshallingInfoFlag<CodeGenOpts<"DebugTypeExtRefs">>;
def dwarf_explicit_import : Flag<["-"], "dwarf-explicit-import">,
  HelpText<"Generate explicit import from anonymous namespace to containing"
           " scope">,
  MarshallingInfoFlag<CodeGenOpts<"DebugExplicitImport">>;
def debug_forward_template_params : Flag<["-"], "debug-forward-template-params">,
  HelpText<"Emit complete descriptions of template parameters in forward"
           " declarations">,
  MarshallingInfoFlag<CodeGenOpts<"DebugFwdTemplateParams">>;
def fforbid_guard_variables : Flag<["-"], "fforbid-guard-variables">,
  HelpText<"Emit an error if a C++ static local initializer would need a guard variable">,
  MarshallingInfoFlag<CodeGenOpts<"ForbidGuardVariables">>;
def no_implicit_float : Flag<["-"], "no-implicit-float">,
  HelpText<"Don't generate implicit floating point or vector instructions">,
  MarshallingInfoFlag<CodeGenOpts<"NoImplicitFloat">>;
def fdump_vtable_layouts : Flag<["-"], "fdump-vtable-layouts">,
  HelpText<"Dump the layouts of all vtables that will be emitted in a translation unit">,
  MarshallingInfoFlag<LangOpts<"DumpVTableLayouts">>;
def fmerge_functions : Flag<["-"], "fmerge-functions">,
  HelpText<"Permit merging of identical functions when optimizing.">,
  MarshallingInfoFlag<CodeGenOpts<"MergeFunctions">>;
def coverage_data_file : Separate<["-"], "coverage-data-file">,
  HelpText<"Emit coverage data to this filename.">,
  MarshallingInfoString<CodeGenOpts<"CoverageDataFile">>;
def coverage_data_file_EQ : Joined<["-"], "coverage-data-file=">,
  Alias<coverage_data_file>;
def coverage_notes_file : Separate<["-"], "coverage-notes-file">,
  HelpText<"Emit coverage notes to this filename.">,
  MarshallingInfoString<CodeGenOpts<"CoverageNotesFile">>;
def coverage_notes_file_EQ : Joined<["-"], "coverage-notes-file=">,
  Alias<coverage_notes_file>;
def coverage_version_EQ : Joined<["-"], "coverage-version=">,
  HelpText<"Four-byte version string for gcov files.">;
def dump_coverage_mapping : Flag<["-"], "dump-coverage-mapping">,
  HelpText<"Dump the coverage mapping records, for testing">,
  MarshallingInfoFlag<CodeGenOpts<"DumpCoverageMapping">>;
def fuse_register_sized_bitfield_access: Flag<["-"], "fuse-register-sized-bitfield-access">,
  HelpText<"Use register sized accesses to bit-fields, when possible.">,
  MarshallingInfoFlag<CodeGenOpts<"UseRegisterSizedBitfieldAccess">>;
def relaxed_aliasing : Flag<["-"], "relaxed-aliasing">,
  HelpText<"Turn off Type Based Alias Analysis">,
  MarshallingInfoFlag<CodeGenOpts<"RelaxedAliasing">>;
def no_struct_path_tbaa : Flag<["-"], "no-struct-path-tbaa">,
  HelpText<"Turn off struct-path aware Type Based Alias Analysis">,
  MarshallingInfoNegativeFlag<CodeGenOpts<"StructPathTBAA">>;
def new_struct_path_tbaa : Flag<["-"], "new-struct-path-tbaa">,
  HelpText<"Enable enhanced struct-path aware Type Based Alias Analysis">;
def mdebug_pass : Separate<["-"], "mdebug-pass">,
  HelpText<"Enable additional debug output">,
  MarshallingInfoString<CodeGenOpts<"DebugPass">>;
def mframe_pointer_EQ : Joined<["-"], "mframe-pointer=">,
  HelpText<"Specify which frame pointers to retain.">, Values<"all,non-leaf,none">,
  NormalizedValuesScope<"CodeGenOptions::FramePointerKind">, NormalizedValues<["All", "NonLeaf", "None"]>,
  MarshallingInfoEnum<CodeGenOpts<"FramePointer">, "None">;
def mabi_EQ_ieeelongdouble : Flag<["-"], "mabi=ieeelongdouble">,
  HelpText<"Use IEEE 754 quadruple-precision for long double">,
  MarshallingInfoFlag<LangOpts<"PPCIEEELongDouble">>;
def mabi_EQ_vec_extabi : Flag<["-"], "mabi=vec-extabi">,
  HelpText<"Enable the extended Altivec ABI on AIX. Use volatile and nonvolatile vector registers">,
  MarshallingInfoFlag<LangOpts<"EnableAIXExtendedAltivecABI">>;
def mfloat_abi : Separate<["-"], "mfloat-abi">,
  HelpText<"The float ABI to use">,
  MarshallingInfoString<CodeGenOpts<"FloatABI">>;
def mtp : Separate<["-"], "mtp">,
  HelpText<"Mode for reading thread pointer">;
def mlimit_float_precision : Separate<["-"], "mlimit-float-precision">,
  HelpText<"Limit float precision to the given value">,
  MarshallingInfoString<CodeGenOpts<"LimitFloatPrecision">>;
def mregparm : Separate<["-"], "mregparm">,
  HelpText<"Limit the number of registers available for integer arguments">,
  MarshallingInfoInt<CodeGenOpts<"NumRegisterParameters">>;
def msmall_data_limit : Separate<["-"], "msmall-data-limit">,
  HelpText<"Put global and static data smaller than the limit into a special section">,
  MarshallingInfoInt<CodeGenOpts<"SmallDataLimit">>;
def funwind_tables_EQ : Joined<["-"], "funwind-tables=">,
  HelpText<"Generate unwinding tables for all functions">,
  MarshallingInfoInt<CodeGenOpts<"UnwindTables">>;
defm constructor_aliases : BoolOption<"m", "constructor-aliases",
  CodeGenOpts<"CXXCtorDtorAliases">, DefaultFalse,
  PosFlag<SetTrue, [], "Enable">, NegFlag<SetFalse, [], "Disable">,
  BothFlags<[CC1Option], " emitting complete constructors and destructors as aliases when possible">>;
def mlink_bitcode_file : Separate<["-"], "mlink-bitcode-file">,
  HelpText<"Link the given bitcode file before performing optimizations.">;
def mlink_builtin_bitcode : Separate<["-"], "mlink-builtin-bitcode">,
  HelpText<"Link and internalize needed symbols from the given bitcode file "
           "before performing optimizations.">;
def vectorize_loops : Flag<["-"], "vectorize-loops">,
  HelpText<"Run the Loop vectorization passes">,
  MarshallingInfoFlag<CodeGenOpts<"VectorizeLoop">>;
def vectorize_slp : Flag<["-"], "vectorize-slp">,
  HelpText<"Run the SLP vectorization passes">,
  MarshallingInfoFlag<CodeGenOpts<"VectorizeSLP">>;
def dependent_lib : Joined<["--"], "dependent-lib=">,
  HelpText<"Add dependent library">,
  MarshallingInfoStringVector<CodeGenOpts<"DependentLibraries">>;
def linker_option : Joined<["--"], "linker-option=">,
  HelpText<"Add linker option">,
  MarshallingInfoStringVector<CodeGenOpts<"LinkerOptions">>;
def fsanitize_coverage_type : Joined<["-"], "fsanitize-coverage-type=">,
                              HelpText<"Sanitizer coverage type">,
                              MarshallingInfoInt<CodeGenOpts<"SanitizeCoverageType">>;
def fsanitize_coverage_indirect_calls
    : Flag<["-"], "fsanitize-coverage-indirect-calls">,
      HelpText<"Enable sanitizer coverage for indirect calls">,
      MarshallingInfoFlag<CodeGenOpts<"SanitizeCoverageIndirectCalls">>;
def fsanitize_coverage_trace_bb
    : Flag<["-"], "fsanitize-coverage-trace-bb">,
      HelpText<"Enable basic block tracing in sanitizer coverage">,
      MarshallingInfoFlag<CodeGenOpts<"SanitizeCoverageTraceBB">>;
def fsanitize_coverage_trace_cmp
    : Flag<["-"], "fsanitize-coverage-trace-cmp">,
      HelpText<"Enable cmp instruction tracing in sanitizer coverage">,
      MarshallingInfoFlag<CodeGenOpts<"SanitizeCoverageTraceCmp">>;
def fsanitize_coverage_trace_div
    : Flag<["-"], "fsanitize-coverage-trace-div">,
      HelpText<"Enable div instruction tracing in sanitizer coverage">,
      MarshallingInfoFlag<CodeGenOpts<"SanitizeCoverageTraceDiv">>;
def fsanitize_coverage_trace_gep
    : Flag<["-"], "fsanitize-coverage-trace-gep">,
      HelpText<"Enable gep instruction tracing in sanitizer coverage">,
      MarshallingInfoFlag<CodeGenOpts<"SanitizeCoverageTraceGep">>;
def fsanitize_coverage_8bit_counters
    : Flag<["-"], "fsanitize-coverage-8bit-counters">,
      HelpText<"Enable frequency counters in sanitizer coverage">,
      MarshallingInfoFlag<CodeGenOpts<"SanitizeCoverage8bitCounters">>;
def fsanitize_coverage_inline_8bit_counters
    : Flag<["-"], "fsanitize-coverage-inline-8bit-counters">,
      HelpText<"Enable inline 8-bit counters in sanitizer coverage">,
      MarshallingInfoFlag<CodeGenOpts<"SanitizeCoverageInline8bitCounters">>;
def fsanitize_coverage_inline_bool_flag
    : Flag<["-"], "fsanitize-coverage-inline-bool-flag">,
      HelpText<"Enable inline bool flag in sanitizer coverage">,
      MarshallingInfoFlag<CodeGenOpts<"SanitizeCoverageInlineBoolFlag">>;
def fsanitize_coverage_pc_table
    : Flag<["-"], "fsanitize-coverage-pc-table">,
      HelpText<"Create a table of coverage-instrumented PCs">,
      MarshallingInfoFlag<CodeGenOpts<"SanitizeCoveragePCTable">>;
def fsanitize_coverage_control_flow
    : Flag<["-"], "fsanitize-coverage-control-flow">,
      HelpText<"Collect control flow of function">,
      MarshallingInfoFlag<CodeGenOpts<"SanitizeCoverageControlFlow">>;
def fsanitize_coverage_trace_pc
    : Flag<["-"], "fsanitize-coverage-trace-pc">,
      HelpText<"Enable PC tracing in sanitizer coverage">,
      MarshallingInfoFlag<CodeGenOpts<"SanitizeCoverageTracePC">>;
def fsanitize_coverage_trace_pc_guard
    : Flag<["-"], "fsanitize-coverage-trace-pc-guard">,
      HelpText<"Enable PC tracing with guard in sanitizer coverage">,
      MarshallingInfoFlag<CodeGenOpts<"SanitizeCoverageTracePCGuard">>;
def fsanitize_coverage_no_prune
    : Flag<["-"], "fsanitize-coverage-no-prune">,
      HelpText<"Disable coverage pruning (i.e. instrument all blocks/edges)">,
      MarshallingInfoFlag<CodeGenOpts<"SanitizeCoverageNoPrune">>;
def fsanitize_coverage_stack_depth
    : Flag<["-"], "fsanitize-coverage-stack-depth">,
      HelpText<"Enable max stack depth tracing">,
      MarshallingInfoFlag<CodeGenOpts<"SanitizeCoverageStackDepth">>;
def fsanitize_coverage_trace_loads
    : Flag<["-"], "fsanitize-coverage-trace-loads">,
      HelpText<"Enable tracing of loads">,
      MarshallingInfoFlag<CodeGenOpts<"SanitizeCoverageTraceLoads">>;
def fsanitize_coverage_trace_stores
    : Flag<["-"], "fsanitize-coverage-trace-stores">,
      HelpText<"Enable tracing of stores">,
      MarshallingInfoFlag<CodeGenOpts<"SanitizeCoverageTraceStores">>;
def fexperimental_sanitize_metadata_EQ_covered
    : Flag<["-"], "fexperimental-sanitize-metadata=covered">,
      HelpText<"Emit PCs for code covered with binary analysis sanitizers">,
      MarshallingInfoFlag<CodeGenOpts<"SanitizeBinaryMetadataCovered">>;
def fexperimental_sanitize_metadata_EQ_atomics
    : Flag<["-"], "fexperimental-sanitize-metadata=atomics">,
      HelpText<"Emit PCs for atomic operations used by binary analysis sanitizers">,
      MarshallingInfoFlag<CodeGenOpts<"SanitizeBinaryMetadataAtomics">>;
def fexperimental_sanitize_metadata_EQ_uar
    : Flag<["-"], "fexperimental-sanitize-metadata=uar">,
      HelpText<"Emit PCs for start of functions that are subject for use-after-return checking.">,
      MarshallingInfoFlag<CodeGenOpts<"SanitizeBinaryMetadataUAR">>;
def fpatchable_function_entry_offset_EQ
    : Joined<["-"], "fpatchable-function-entry-offset=">, MetaVarName<"<M>">,
      HelpText<"Generate M NOPs before function entry">,
      MarshallingInfoInt<CodeGenOpts<"PatchableFunctionEntryOffset">>;
def fprofile_instrument_EQ : Joined<["-"], "fprofile-instrument=">,
    HelpText<"Enable PGO instrumentation">, Values<"none,clang,llvm,csllvm">,
    NormalizedValuesScope<"CodeGenOptions">,
    NormalizedValues<["ProfileNone", "ProfileClangInstr", "ProfileIRInstr", "ProfileCSIRInstr"]>,
    MarshallingInfoEnum<CodeGenOpts<"ProfileInstr">, "ProfileNone">;
def fprofile_instrument_path_EQ : Joined<["-"], "fprofile-instrument-path=">,
    HelpText<"Generate instrumented code to collect execution counts into "
             "<file> (overridden by LLVM_PROFILE_FILE env var)">,
    MarshallingInfoString<CodeGenOpts<"InstrProfileOutput">>;
def fprofile_instrument_use_path_EQ :
    Joined<["-"], "fprofile-instrument-use-path=">,
    HelpText<"Specify the profile path in PGO use compilation">,
    MarshallingInfoString<CodeGenOpts<"ProfileInstrumentUsePath">>;
def flto_visibility_public_std:
    Flag<["-"], "flto-visibility-public-std">,
    HelpText<"Use public LTO visibility for classes in std and stdext namespaces">,
    MarshallingInfoFlag<CodeGenOpts<"LTOVisibilityPublicStd">>;
defm lto_unit : BoolOption<"f", "lto-unit",
  CodeGenOpts<"LTOUnit">, DefaultFalse,
  PosFlag<SetTrue, [CC1Option], "Emit IR to support LTO unit features (CFI, whole program vtable opt)">,
  NegFlag<SetFalse>>;
def fverify_debuginfo_preserve
    : Flag<["-"], "fverify-debuginfo-preserve">,
      HelpText<"Enable Debug Info Metadata preservation testing in "
               "optimizations.">,
      MarshallingInfoFlag<CodeGenOpts<"EnableDIPreservationVerify">>;
def fverify_debuginfo_preserve_export
    : Joined<["-"], "fverify-debuginfo-preserve-export=">,
      MetaVarName<"<file>">,
      HelpText<"Export debug info (by testing original Debug Info) failures "
               "into specified (JSON) file (should be abs path as we use "
               "append mode to insert new JSON objects).">,
      MarshallingInfoString<CodeGenOpts<"DIBugsReportFilePath">>;
def fwarn_stack_size_EQ
    : Joined<["-"], "fwarn-stack-size=">,
      MarshallingInfoInt<CodeGenOpts<"WarnStackSize">, "UINT_MAX">;
// The driver option takes the key as a parameter to the -msign-return-address=
// and -mbranch-protection= options, but CC1 has a separate option so we
// don't have to parse the parameter twice.
def msign_return_address_key_EQ : Joined<["-"], "msign-return-address-key=">,
    Values<"a_key,b_key">;
def mbranch_target_enforce : Flag<["-"], "mbranch-target-enforce">,
  MarshallingInfoFlag<LangOpts<"BranchTargetEnforcement">>;
def fno_dllexport_inlines : Flag<["-"], "fno-dllexport-inlines">,
  MarshallingInfoNegativeFlag<LangOpts<"DllExportInlines">>;
def cfguard_no_checks : Flag<["-"], "cfguard-no-checks">,
    HelpText<"Emit Windows Control Flow Guard tables only (no checks)">,
    MarshallingInfoFlag<CodeGenOpts<"ControlFlowGuardNoChecks">>;
def cfguard : Flag<["-"], "cfguard">,
    HelpText<"Emit Windows Control Flow Guard tables and checks">,
    MarshallingInfoFlag<CodeGenOpts<"ControlFlowGuard">>;
def ehcontguard : Flag<["-"], "ehcontguard">,
    HelpText<"Emit Windows EH Continuation Guard tables">,
    MarshallingInfoFlag<CodeGenOpts<"EHContGuard">>;

def fdenormal_fp_math_f32_EQ : Joined<["-"], "fdenormal-fp-math-f32=">,
   Group<f_Group>;

def fctor_dtor_return_this : Flag<["-"], "fctor-dtor-return-this">,
  HelpText<"Change the C++ ABI to returning `this` pointer from constructors "
           "and non-deleting destructors. (No effect on Microsoft ABI)">,
  MarshallingInfoFlag<CodeGenOpts<"CtorDtorReturnThis">>;

def fexperimental_assignment_tracking_EQ : Joined<["-"], "fexperimental-assignment-tracking=">,
  Group<f_Group>, CodeGenOpts<"EnableAssignmentTracking">,
  NormalizedValuesScope<"CodeGenOptions::AssignmentTrackingOpts">,
  Values<"disabled,enabled,forced">, NormalizedValues<["Disabled","Enabled","Forced"]>,
  MarshallingInfoEnum<CodeGenOpts<"AssignmentTrackingMode">, "Disabled">;

} // let Flags = [CC1Option, NoDriverOption]

//===----------------------------------------------------------------------===//
// Dependency Output Options
//===----------------------------------------------------------------------===//

let Flags = [CC1Option, NoDriverOption] in {

def sys_header_deps : Flag<["-"], "sys-header-deps">,
  HelpText<"Include system headers in dependency output">,
  MarshallingInfoFlag<DependencyOutputOpts<"IncludeSystemHeaders">>;
def canonical_system_headers : Flag<["-"], "canonical-system-headers">,
  HelpText<"Canonicalize system headers in dependency output">,
  MarshallingInfoFlag<DependencyOutputOpts<"CanonicalSystemHeaders">>;
def module_file_deps : Flag<["-"], "module-file-deps">,
  HelpText<"Include module files in dependency output">,
  MarshallingInfoFlag<DependencyOutputOpts<"IncludeModuleFiles">>;
def header_include_file : Separate<["-"], "header-include-file">,
  HelpText<"Filename (or -) to write header include output to">,
  MarshallingInfoString<DependencyOutputOpts<"HeaderIncludeOutputFile">>;
def header_include_format_EQ : Joined<["-"], "header-include-format=">,
  HelpText<"set format in which header info is emitted">,
  Values<"textual,json">, NormalizedValues<["HIFMT_Textual", "HIFMT_JSON"]>,
  MarshallingInfoEnum<DependencyOutputOpts<"HeaderIncludeFormat">, "HIFMT_Textual">;
def header_include_filtering_EQ : Joined<["-"], "header-include-filtering=">,
  HelpText<"set the flag that enables filtering header information">,
  Values<"none,only-direct-system">, NormalizedValues<["HIFIL_None", "HIFIL_Only_Direct_System"]>,
  MarshallingInfoEnum<DependencyOutputOpts<"HeaderIncludeFiltering">, "HIFIL_None">;
def show_includes : Flag<["--"], "show-includes">,
  HelpText<"Print cl.exe style /showIncludes to stdout">;
def dependency_filter : Separate<["-"], "dependency-filter">,
  HelpText<"Filter dependencies with prefix from the dependency output.">,
  MarshallingInfoString<DependencyOutputOpts<"DependencyFilter">>;

} // let Flags = [CC1Option, NoDriverOption]

//===----------------------------------------------------------------------===//
// Diagnostic Options
//===----------------------------------------------------------------------===//

let Flags = [CC1Option, NoDriverOption] in {

def diagnostic_log_file : Separate<["-"], "diagnostic-log-file">,
  HelpText<"Filename (or -) to log diagnostics to">,
  MarshallingInfoString<DiagnosticOpts<"DiagnosticLogFile">>;
def diagnostic_serialized_file : Separate<["-"], "serialize-diagnostic-file">,
  MetaVarName<"<filename>">,
  HelpText<"File for serializing diagnostics in a binary format">;

def fdiagnostics_format : Separate<["-"], "fdiagnostics-format">,
  HelpText<"Change diagnostic formatting to match IDE and command line tools">,
  Values<"clang,msvc,vi,sarif,SARIF">,
  NormalizedValuesScope<"DiagnosticOptions">, NormalizedValues<["Clang", "MSVC", "Vi", "SARIF", "SARIF"]>,
  MarshallingInfoEnum<DiagnosticOpts<"Format">, "Clang">;
def fdiagnostics_show_category : Separate<["-"], "fdiagnostics-show-category">,
  HelpText<"Print diagnostic category">,
  Values<"none,id,name">,
  NormalizedValues<["0", "1", "2"]>,
  MarshallingInfoEnum<DiagnosticOpts<"ShowCategories">, "0">;
def fno_diagnostics_use_presumed_location : Flag<["-"], "fno-diagnostics-use-presumed-location">,
  HelpText<"Ignore #line directives when displaying diagnostic locations">,
  MarshallingInfoNegativeFlag<DiagnosticOpts<"ShowPresumedLoc">>;
def ftabstop : Separate<["-"], "ftabstop">, MetaVarName<"<N>">,
  HelpText<"Set the tab stop distance.">,
  MarshallingInfoInt<DiagnosticOpts<"TabStop">, "DiagnosticOptions::DefaultTabStop">;
def ferror_limit : Separate<["-"], "ferror-limit">, MetaVarName<"<N>">,
  HelpText<"Set the maximum number of errors to emit before stopping (0 = no limit).">,
  MarshallingInfoInt<DiagnosticOpts<"ErrorLimit">>;
def fmacro_backtrace_limit : Separate<["-"], "fmacro-backtrace-limit">, MetaVarName<"<N>">,
  HelpText<"Set the maximum number of entries to print in a macro expansion backtrace (0 = no limit).">,
  MarshallingInfoInt<DiagnosticOpts<"MacroBacktraceLimit">, "DiagnosticOptions::DefaultMacroBacktraceLimit">;
def ftemplate_backtrace_limit : Separate<["-"], "ftemplate-backtrace-limit">, MetaVarName<"<N>">,
  HelpText<"Set the maximum number of entries to print in a template instantiation backtrace (0 = no limit).">,
  MarshallingInfoInt<DiagnosticOpts<"TemplateBacktraceLimit">, "DiagnosticOptions::DefaultTemplateBacktraceLimit">;
def fconstexpr_backtrace_limit : Separate<["-"], "fconstexpr-backtrace-limit">, MetaVarName<"<N>">,
  HelpText<"Set the maximum number of entries to print in a constexpr evaluation backtrace (0 = no limit).">,
  MarshallingInfoInt<DiagnosticOpts<"ConstexprBacktraceLimit">, "DiagnosticOptions::DefaultConstexprBacktraceLimit">;
def fspell_checking_limit : Separate<["-"], "fspell-checking-limit">, MetaVarName<"<N>">,
  HelpText<"Set the maximum number of times to perform spell checking on unrecognized identifiers (0 = no limit).">,
  MarshallingInfoInt<DiagnosticOpts<"SpellCheckingLimit">, "DiagnosticOptions::DefaultSpellCheckingLimit">;
def fcaret_diagnostics_max_lines :
  Separate<["-"], "fcaret-diagnostics-max-lines">, MetaVarName<"<N>">,
  HelpText<"Set the maximum number of source lines to show in a caret diagnostic">,
  MarshallingInfoInt<DiagnosticOpts<"SnippetLineLimit">, "DiagnosticOptions::DefaultSnippetLineLimit">;
def verify_EQ : CommaJoined<["-"], "verify=">,
  MetaVarName<"<prefixes>">,
  HelpText<"Verify diagnostic output using comment directives that start with"
           " prefixes in the comma-separated sequence <prefixes>">;
def verify : Flag<["-"], "verify">,
  HelpText<"Equivalent to -verify=expected">;
def verify_ignore_unexpected : Flag<["-"], "verify-ignore-unexpected">,
  HelpText<"Ignore unexpected diagnostic messages">;
def verify_ignore_unexpected_EQ : CommaJoined<["-"], "verify-ignore-unexpected=">,
  HelpText<"Ignore unexpected diagnostic messages">;
def Wno_rewrite_macros : Flag<["-"], "Wno-rewrite-macros">,
  HelpText<"Silence ObjC rewriting warnings">,
  MarshallingInfoFlag<DiagnosticOpts<"NoRewriteMacros">>;

} // let Flags = [CC1Option, NoDriverOption]

//===----------------------------------------------------------------------===//
// Frontend Options
//===----------------------------------------------------------------------===//

let Flags = [CC1Option, NoDriverOption] in {

// This isn't normally used, it is just here so we can parse a
// CompilerInvocation out of a driver-derived argument vector.
def cc1 : Flag<["-"], "cc1">;
def cc1as : Flag<["-"], "cc1as">;

def ast_merge : Separate<["-"], "ast-merge">,
  MetaVarName<"<ast file>">,
  HelpText<"Merge the given AST file into the translation unit being compiled.">,
  MarshallingInfoStringVector<FrontendOpts<"ASTMergeFiles">>;
def aux_target_cpu : Separate<["-"], "aux-target-cpu">,
  HelpText<"Target a specific auxiliary cpu type">;
def aux_target_feature : Separate<["-"], "aux-target-feature">,
  HelpText<"Target specific auxiliary attributes">;
def aux_triple : Separate<["-"], "aux-triple">,
  HelpText<"Auxiliary target triple.">,
  MarshallingInfoString<FrontendOpts<"AuxTriple">>;
def code_completion_at : Separate<["-"], "code-completion-at">,
  MetaVarName<"<file>:<line>:<column>">,
  HelpText<"Dump code-completion information at a location">;
def remap_file : Separate<["-"], "remap-file">,
  MetaVarName<"<from>;<to>">,
  HelpText<"Replace the contents of the <from> file with the contents of the <to> file">;
def code_completion_at_EQ : Joined<["-"], "code-completion-at=">,
  Alias<code_completion_at>;
def code_completion_macros : Flag<["-"], "code-completion-macros">,
  HelpText<"Include macros in code-completion results">,
  MarshallingInfoFlag<FrontendOpts<"CodeCompleteOpts.IncludeMacros">>;
def code_completion_patterns : Flag<["-"], "code-completion-patterns">,
  HelpText<"Include code patterns in code-completion results">,
  MarshallingInfoFlag<FrontendOpts<"CodeCompleteOpts.IncludeCodePatterns">>;
def no_code_completion_globals : Flag<["-"], "no-code-completion-globals">,
  HelpText<"Do not include global declarations in code-completion results.">,
  MarshallingInfoNegativeFlag<FrontendOpts<"CodeCompleteOpts.IncludeGlobals">>;
def no_code_completion_ns_level_decls : Flag<["-"], "no-code-completion-ns-level-decls">,
  HelpText<"Do not include declarations inside namespaces (incl. global namespace) in the code-completion results.">,
  MarshallingInfoNegativeFlag<FrontendOpts<"CodeCompleteOpts.IncludeNamespaceLevelDecls">>;
def code_completion_brief_comments : Flag<["-"], "code-completion-brief-comments">,
  HelpText<"Include brief documentation comments in code-completion results.">,
  MarshallingInfoFlag<FrontendOpts<"CodeCompleteOpts.IncludeBriefComments">>;
def code_completion_with_fixits : Flag<["-"], "code-completion-with-fixits">,
  HelpText<"Include code completion results which require small fix-its.">,
  MarshallingInfoFlag<FrontendOpts<"CodeCompleteOpts.IncludeFixIts">>;
def disable_free : Flag<["-"], "disable-free">,
  HelpText<"Disable freeing of memory on exit">,
  MarshallingInfoFlag<FrontendOpts<"DisableFree">>;
defm clear_ast_before_backend : BoolOption<"",
  "clear-ast-before-backend",
  CodeGenOpts<"ClearASTBeforeBackend">,
  DefaultFalse,
  PosFlag<SetTrue, [], "Clear">,
  NegFlag<SetFalse, [], "Don't clear">,
  BothFlags<[], " the Clang AST before running backend code generation">>;
defm enable_noundef_analysis : BoolOption<"",
  "enable-noundef-analysis",
  CodeGenOpts<"EnableNoundefAttrs">,
  DefaultTrue,
  PosFlag<SetTrue, [], "Enable">,
  NegFlag<SetFalse, [], "Disable">,
  BothFlags<[], " analyzing function argument and return types for mandatory definedness">>;
defm opaque_pointers : BoolOption<"",
  "opaque-pointers",
  CodeGenOpts<"OpaquePointers">,
  DefaultTrue,
  PosFlag<SetTrue, [], "Enable">,
  NegFlag<SetFalse, [], "Disable">,
  BothFlags<[], " opaque pointers">>;
def discard_value_names : Flag<["-"], "discard-value-names">,
  HelpText<"Discard value names in LLVM IR">,
  MarshallingInfoFlag<CodeGenOpts<"DiscardValueNames">>;
def plugin_arg : JoinedAndSeparate<["-"], "plugin-arg-">,
    MetaVarName<"<name> <arg>">,
    HelpText<"Pass <arg> to plugin <name>">;
def add_plugin : Separate<["-"], "add-plugin">, MetaVarName<"<name>">,
  HelpText<"Use the named plugin action in addition to the default action">,
  MarshallingInfoStringVector<FrontendOpts<"AddPluginActions">>;
def ast_dump_filter : Separate<["-"], "ast-dump-filter">,
  MetaVarName<"<dump_filter>">,
  HelpText<"Use with -ast-dump or -ast-print to dump/print only AST declaration"
           " nodes having a certain substring in a qualified name. Use"
           " -ast-list to list all filterable declaration node names.">,
  MarshallingInfoString<FrontendOpts<"ASTDumpFilter">>;
def ast_dump_filter_EQ : Joined<["-"], "ast-dump-filter=">,
  Alias<ast_dump_filter>;
def fno_modules_global_index : Flag<["-"], "fno-modules-global-index">,
  HelpText<"Do not automatically generate or update the global module index">,
  MarshallingInfoNegativeFlag<FrontendOpts<"UseGlobalModuleIndex">>;
def fno_modules_error_recovery : Flag<["-"], "fno-modules-error-recovery">,
  HelpText<"Do not automatically import modules for error recovery">,
  MarshallingInfoNegativeFlag<LangOpts<"ModulesErrorRecovery">>;
def fmodule_map_file_home_is_cwd : Flag<["-"], "fmodule-map-file-home-is-cwd">,
  HelpText<"Use the current working directory as the home directory of "
           "module maps specified by -fmodule-map-file=<FILE>">,
  MarshallingInfoFlag<HeaderSearchOpts<"ModuleMapFileHomeIsCwd">>;
def fmodule_file_home_is_cwd : Flag<["-"], "fmodule-file-home-is-cwd">,
  HelpText<"Use the current working directory as the base directory of "
           "compiled module files.">,
  MarshallingInfoFlag<HeaderSearchOpts<"ModuleFileHomeIsCwd">>;
def fmodule_feature : Separate<["-"], "fmodule-feature">,
  MetaVarName<"<feature>">,
  HelpText<"Enable <feature> in module map requires declarations">,
  MarshallingInfoStringVector<LangOpts<"ModuleFeatures">>;
def fmodules_embed_file_EQ : Joined<["-"], "fmodules-embed-file=">,
  MetaVarName<"<file>">,
  HelpText<"Embed the contents of the specified file into the module file "
           "being compiled.">,
  MarshallingInfoStringVector<FrontendOpts<"ModulesEmbedFiles">>;
def fmodules_embed_all_files : Joined<["-"], "fmodules-embed-all-files">,
  HelpText<"Embed the contents of all files read by this compilation into "
           "the produced module file.">,
  MarshallingInfoFlag<FrontendOpts<"ModulesEmbedAllFiles">>;
defm fimplicit_modules_use_lock : BoolOption<"f", "implicit-modules-use-lock",
  FrontendOpts<"BuildingImplicitModuleUsesLock">, DefaultTrue,
  NegFlag<SetFalse>,
  PosFlag<SetTrue, [],
          "Use filesystem locks for implicit modules builds to avoid "
          "duplicating work in competing clang invocations.">>;
// FIXME: We only need this in C++ modules if we might textually
// enter a different module (eg, when building a header unit).
def fmodules_local_submodule_visibility :
  Flag<["-"], "fmodules-local-submodule-visibility">,
  HelpText<"Enforce name visibility rules across submodules of the same "
           "top-level module.">,
  MarshallingInfoFlag<LangOpts<"ModulesLocalVisibility">>,
  ImpliedByAnyOf<[fcxx_modules.KeyPath]>;
def fmodules_codegen :
  Flag<["-"], "fmodules-codegen">,
  HelpText<"Generate code for uses of this module that assumes an explicit "
           "object file will be built for the module">,
  MarshallingInfoFlag<LangOpts<"ModulesCodegen">>;
def fmodules_debuginfo :
  Flag<["-"], "fmodules-debuginfo">,
  HelpText<"Generate debug info for types in an object file built from this "
           "module and do not generate them elsewhere">,
  MarshallingInfoFlag<LangOpts<"ModulesDebugInfo">>;
def fmodule_format_EQ : Joined<["-"], "fmodule-format=">,
  HelpText<"Select the container format for clang modules and PCH. "
           "Supported options are 'raw' and 'obj'.">,
  MarshallingInfoString<HeaderSearchOpts<"ModuleFormat">, [{"raw"}]>;
def ftest_module_file_extension_EQ :
  Joined<["-"], "ftest-module-file-extension=">,
  HelpText<"introduce a module file extension for testing purposes. "
           "The argument is parsed as blockname:major:minor:hashed:user info">;

defm recovery_ast : BoolOption<"f", "recovery-ast",
  LangOpts<"RecoveryAST">, DefaultTrue,
  NegFlag<SetFalse>, PosFlag<SetTrue, [], "Preserve expressions in AST rather "
                              "than dropping them when encountering semantic errors">>;
defm recovery_ast_type : BoolOption<"f", "recovery-ast-type",
  LangOpts<"RecoveryASTType">, DefaultTrue,
  NegFlag<SetFalse>, PosFlag<SetTrue, [], "Preserve the type for recovery "
                              "expressions when possible">>;

let Group = Action_Group in {

def Eonly : Flag<["-"], "Eonly">,
  HelpText<"Just run preprocessor, no output (for timings)">;
def dump_raw_tokens : Flag<["-"], "dump-raw-tokens">,
  HelpText<"Lex file in raw mode and dump raw tokens">;
def analyze : Flag<["-"], "analyze">,
  HelpText<"Run static analysis engine">;
def dump_tokens : Flag<["-"], "dump-tokens">,
  HelpText<"Run preprocessor, dump internal rep of tokens">;
def fixit : Flag<["-"], "fixit">,
  HelpText<"Apply fix-it advice to the input source">;
def fixit_EQ : Joined<["-"], "fixit=">,
  HelpText<"Apply fix-it advice creating a file with the given suffix">;
def print_preamble : Flag<["-"], "print-preamble">,
  HelpText<"Print the \"preamble\" of a file, which is a candidate for implicit"
           " precompiled headers.">;
def emit_html : Flag<["-"], "emit-html">,
  HelpText<"Output input source as HTML">;
def ast_print : Flag<["-"], "ast-print">,
  HelpText<"Build ASTs and then pretty-print them">;
def ast_list : Flag<["-"], "ast-list">,
  HelpText<"Build ASTs and print the list of declaration node qualified names">;
def ast_dump : Flag<["-"], "ast-dump">,
  HelpText<"Build ASTs and then debug dump them">;
def ast_dump_EQ : Joined<["-"], "ast-dump=">,
  HelpText<"Build ASTs and then debug dump them in the specified format. "
           "Supported formats include: default, json">;
def ast_dump_all : Flag<["-"], "ast-dump-all">,
  HelpText<"Build ASTs and then debug dump them, forcing deserialization">;
def ast_dump_all_EQ : Joined<["-"], "ast-dump-all=">,
  HelpText<"Build ASTs and then debug dump them in the specified format, "
           "forcing deserialization. Supported formats include: default, json">;
def ast_dump_decl_types : Flag<["-"], "ast-dump-decl-types">,
  HelpText<"Include declaration types in AST dumps">,
  MarshallingInfoFlag<FrontendOpts<"ASTDumpDeclTypes">>;
def templight_dump : Flag<["-"], "templight-dump">,
  HelpText<"Dump templight information to stdout">;
def ast_dump_lookups : Flag<["-"], "ast-dump-lookups">,
  HelpText<"Build ASTs and then debug dump their name lookup tables">,
  MarshallingInfoFlag<FrontendOpts<"ASTDumpLookups">>;
def ast_view : Flag<["-"], "ast-view">,
  HelpText<"Build ASTs and view them with GraphViz">;
def emit_module : Flag<["-"], "emit-module">,
  HelpText<"Generate pre-compiled module file from a module map">;
def emit_module_interface : Flag<["-"], "emit-module-interface">,
  HelpText<"Generate pre-compiled module file from a C++ module interface">;
def emit_header_unit : Flag<["-"], "emit-header-unit">,
  HelpText<"Generate C++20 header units from header files">;
def emit_pch : Flag<["-"], "emit-pch">,
  HelpText<"Generate pre-compiled header file">;
def emit_llvm_only : Flag<["-"], "emit-llvm-only">,
  HelpText<"Build ASTs and convert to LLVM, discarding output">;
def emit_spirv : Flag<["-"], "emit-spirv">,
  HelpText<"Build ASTs then convert to LLVM then convert to SPIR-V, emit .spv file">;
def emit_codegen_only : Flag<["-"], "emit-codegen-only">,
  HelpText<"Generate machine code, but discard output">;
def rewrite_test : Flag<["-"], "rewrite-test">,
  HelpText<"Rewriter playground">;
def rewrite_macros : Flag<["-"], "rewrite-macros">,
  HelpText<"Expand macros without full preprocessing">;
def migrate : Flag<["-"], "migrate">,
  HelpText<"Migrate source code">;
def compiler_options_dump : Flag<["-"], "compiler-options-dump">,
  HelpText<"Dump the compiler configuration options">;
def print_dependency_directives_minimized_source : Flag<["-"],
  "print-dependency-directives-minimized-source">,
  HelpText<"Print the output of the dependency directives source minimizer">;
}

defm emit_llvm_uselists : BoolOption<"", "emit-llvm-uselists",
  CodeGenOpts<"EmitLLVMUseLists">, DefaultFalse,
  PosFlag<SetTrue, [], "Preserve">,
  NegFlag<SetFalse, [], "Don't preserve">,
  BothFlags<[], " order of LLVM use-lists when serializing">>;

def mt_migrate_directory : Separate<["-"], "mt-migrate-directory">,
  HelpText<"Directory for temporary files produced during ARC or ObjC migration">,
  MarshallingInfoString<FrontendOpts<"MTMigrateDir">>;

def arcmt_action_EQ : Joined<["-"], "arcmt-action=">, Flags<[CC1Option, NoDriverOption]>,
  HelpText<"The ARC migration action to take">,
  Values<"check,modify,migrate">,
  NormalizedValuesScope<"FrontendOptions">,
  NormalizedValues<["ARCMT_Check", "ARCMT_Modify", "ARCMT_Migrate"]>,
  MarshallingInfoEnum<FrontendOpts<"ARCMTAction">, "ARCMT_None">;

def opt_record_file : Separate<["-"], "opt-record-file">,
  HelpText<"File name to use for YAML optimization record output">,
  MarshallingInfoString<LangOpts<"OptRecordFile">>;
def opt_record_passes : Separate<["-"], "opt-record-passes">,
  HelpText<"Only record remark information for passes whose names match the given regular expression">;
def opt_record_format : Separate<["-"], "opt-record-format">,
  HelpText<"The format used for serializing remarks (default: YAML)">;

def print_stats : Flag<["-"], "print-stats">,
  HelpText<"Print performance metrics and statistics">,
  MarshallingInfoFlag<FrontendOpts<"ShowStats">>;
def stats_file : Joined<["-"], "stats-file=">,
  HelpText<"Filename to write statistics to">,
  MarshallingInfoString<FrontendOpts<"StatsFile">>;
def stats_file_append : Flag<["-"], "stats-file-append">,
  HelpText<"If stats should be appended to stats-file instead of overwriting it">,
  MarshallingInfoFlag<FrontendOpts<"AppendStats">>;
def fdump_record_layouts_simple : Flag<["-"], "fdump-record-layouts-simple">,
  HelpText<"Dump record layout information in a simple form used for testing">,
  MarshallingInfoFlag<LangOpts<"DumpRecordLayoutsSimple">>;
def fdump_record_layouts_canonical : Flag<["-"], "fdump-record-layouts-canonical">,
  HelpText<"Dump record layout information with canonical field types">,
  MarshallingInfoFlag<LangOpts<"DumpRecordLayoutsCanonical">>;
def fdump_record_layouts_complete : Flag<["-"], "fdump-record-layouts-complete">,
  HelpText<"Dump record layout information for all complete types">,
  MarshallingInfoFlag<LangOpts<"DumpRecordLayoutsComplete">>;
def fdump_record_layouts : Flag<["-"], "fdump-record-layouts">,
  HelpText<"Dump record layout information">,
  MarshallingInfoFlag<LangOpts<"DumpRecordLayouts">>,
  ImpliedByAnyOf<[fdump_record_layouts_simple.KeyPath, fdump_record_layouts_complete.KeyPath, fdump_record_layouts_canonical.KeyPath]>;
def fix_what_you_can : Flag<["-"], "fix-what-you-can">,
  HelpText<"Apply fix-it advice even in the presence of unfixable errors">,
  MarshallingInfoFlag<FrontendOpts<"FixWhatYouCan">>;
def fix_only_warnings : Flag<["-"], "fix-only-warnings">,
  HelpText<"Apply fix-it advice only for warnings, not errors">,
  MarshallingInfoFlag<FrontendOpts<"FixOnlyWarnings">>;
def fixit_recompile : Flag<["-"], "fixit-recompile">,
  HelpText<"Apply fix-it changes and recompile">,
  MarshallingInfoFlag<FrontendOpts<"FixAndRecompile">>;
def fixit_to_temp : Flag<["-"], "fixit-to-temporary">,
  HelpText<"Apply fix-it changes to temporary files">,
  MarshallingInfoFlag<FrontendOpts<"FixToTemporaries">>;

def foverride_record_layout_EQ : Joined<["-"], "foverride-record-layout=">,
  HelpText<"Override record layouts with those in the given file">,
  MarshallingInfoString<FrontendOpts<"OverrideRecordLayoutsFile">>;
def pch_through_header_EQ : Joined<["-"], "pch-through-header=">,
  HelpText<"Stop PCH generation after including this file.  When using a PCH, "
           "skip tokens until after this file is included.">,
  MarshallingInfoString<PreprocessorOpts<"PCHThroughHeader">>;
def pch_through_hdrstop_create : Flag<["-"], "pch-through-hdrstop-create">,
  HelpText<"When creating a PCH, stop PCH generation after #pragma hdrstop.">,
  MarshallingInfoFlag<PreprocessorOpts<"PCHWithHdrStopCreate">>;
def pch_through_hdrstop_use : Flag<["-"], "pch-through-hdrstop-use">,
  HelpText<"When using a PCH, skip tokens until after a #pragma hdrstop.">;
def fno_pch_timestamp : Flag<["-"], "fno-pch-timestamp">,
  HelpText<"Disable inclusion of timestamp in precompiled headers">,
  MarshallingInfoNegativeFlag<FrontendOpts<"IncludeTimestamps">>;
def building_pch_with_obj : Flag<["-"], "building-pch-with-obj">,
  HelpText<"This compilation is part of building a PCH with corresponding object file.">,
  MarshallingInfoFlag<LangOpts<"BuildingPCHWithObjectFile">>;

def aligned_alloc_unavailable : Flag<["-"], "faligned-alloc-unavailable">,
  HelpText<"Aligned allocation/deallocation functions are unavailable">,
  MarshallingInfoFlag<LangOpts<"AlignedAllocationUnavailable">>,
  ShouldParseIf<faligned_allocation.KeyPath>;

} // let Flags = [CC1Option, NoDriverOption]

//===----------------------------------------------------------------------===//
// Language Options
//===----------------------------------------------------------------------===//

def version : Flag<["-"], "version">,
  HelpText<"Print the compiler version">,
  Flags<[CC1Option, CC1AsOption, FC1Option, NoDriverOption]>,
  MarshallingInfoFlag<FrontendOpts<"ShowVersion">>;

def main_file_name : Separate<["-"], "main-file-name">,
  HelpText<"Main file name to use for debug info and source if missing">,
  Flags<[CC1Option, CC1AsOption, NoDriverOption]>,
  MarshallingInfoString<CodeGenOpts<"MainFileName">>;
def full_main_file_name : Separate<["-"], "full-main-file-name">,
  HelpText<"File name with full path to use for debug info during host and device compile">,
  Flags<[CC1Option, CC1AsOption, NoDriverOption]>,
  MarshallingInfoString<CodeGenOpts<"FullMainFileName">>;
def split_dwarf_output : Separate<["-"], "split-dwarf-output">,
  HelpText<"File name to use for split dwarf debug info output">,
  Flags<[CC1Option, CC1AsOption, NoDriverOption]>,
  MarshallingInfoString<CodeGenOpts<"SplitDwarfOutput">>;

let Flags = [CC1Option, FC1Option, NoDriverOption] in {

def mreassociate : Flag<["-"], "mreassociate">,
  HelpText<"Allow reassociation transformations for floating-point instructions">,
  MarshallingInfoFlag<LangOpts<"AllowFPReassoc">>, ImpliedByAnyOf<[funsafe_math_optimizations.KeyPath]>;
def menable_no_nans : Flag<["-"], "menable-no-nans">,
  HelpText<"Allow optimization to assume there are no NaNs.">,
  MarshallingInfoFlag<LangOpts<"NoHonorNaNs">>, ImpliedByAnyOf<[ffinite_math_only.KeyPath]>;
def menable_no_infinities : Flag<["-"], "menable-no-infs">,
  HelpText<"Allow optimization to assume there are no infinities.">,
  MarshallingInfoFlag<LangOpts<"NoHonorInfs">>, ImpliedByAnyOf<[ffinite_math_only.KeyPath]>;

def pic_level : Separate<["-"], "pic-level">,
  HelpText<"Value for __PIC__">,
  MarshallingInfoInt<LangOpts<"PICLevel">>;
def pic_is_pie : Flag<["-"], "pic-is-pie">,
  HelpText<"File is for a position independent executable">,
  MarshallingInfoFlag<LangOpts<"PIE">>;

} // let Flags = [CC1Option, FC1Option, NoDriverOption]

let Flags = [CC1Option, NoDriverOption] in {

def fblocks_runtime_optional : Flag<["-"], "fblocks-runtime-optional">,
  HelpText<"Weakly link in the blocks runtime">,
  MarshallingInfoFlag<LangOpts<"BlocksRuntimeOptional">>;
def fexternc_nounwind : Flag<["-"], "fexternc-nounwind">,
  HelpText<"Assume all functions with C linkage do not unwind">,
  MarshallingInfoFlag<LangOpts<"ExternCNoUnwind">>;
def split_dwarf_file : Separate<["-"], "split-dwarf-file">,
  HelpText<"Name of the split dwarf debug info file to encode in the object file">,
  MarshallingInfoString<CodeGenOpts<"SplitDwarfFile">>;
def fno_wchar : Flag<["-"], "fno-wchar">,
  HelpText<"Disable C++ builtin type wchar_t">,
  MarshallingInfoNegativeFlag<LangOpts<"WChar">, cplusplus.KeyPath>,
  ShouldParseIf<cplusplus.KeyPath>;
def fconstant_string_class : Separate<["-"], "fconstant-string-class">,
  MetaVarName<"<class name>">,
  HelpText<"Specify the class to use for constant Objective-C string objects.">,
  MarshallingInfoString<LangOpts<"ObjCConstantStringClass">>;
def fobjc_arc_cxxlib_EQ : Joined<["-"], "fobjc-arc-cxxlib=">,
  HelpText<"Objective-C++ Automatic Reference Counting standard library kind">,
  Values<"libc++,libstdc++,none">,
  NormalizedValues<["ARCXX_libcxx", "ARCXX_libstdcxx", "ARCXX_nolib"]>,
  MarshallingInfoEnum<PreprocessorOpts<"ObjCXXARCStandardLibrary">, "ARCXX_nolib">;
def fobjc_runtime_has_weak : Flag<["-"], "fobjc-runtime-has-weak">,
  HelpText<"The target Objective-C runtime supports ARC weak operations">;
def fobjc_dispatch_method_EQ : Joined<["-"], "fobjc-dispatch-method=">,
  HelpText<"Objective-C dispatch method to use">,
  Values<"legacy,non-legacy,mixed">,
  NormalizedValuesScope<"CodeGenOptions">, NormalizedValues<["Legacy", "NonLegacy", "Mixed"]>,
  MarshallingInfoEnum<CodeGenOpts<"ObjCDispatchMethod">, "Legacy">;
def disable_objc_default_synthesize_properties : Flag<["-"], "disable-objc-default-synthesize-properties">,
  HelpText<"disable the default synthesis of Objective-C properties">,
  MarshallingInfoNegativeFlag<LangOpts<"ObjCDefaultSynthProperties">>;
def fencode_extended_block_signature : Flag<["-"], "fencode-extended-block-signature">,
  HelpText<"enable extended encoding of block type signature">,
  MarshallingInfoFlag<LangOpts<"EncodeExtendedBlockSig">>;
def function_alignment : Separate<["-"], "function-alignment">,
    HelpText<"default alignment for functions">,
    MarshallingInfoInt<LangOpts<"FunctionAlignment">>;
def fhalf_no_semantic_interposition : Flag<["-"], "fhalf-no-semantic-interposition">,
  HelpText<"Like -fno-semantic-interposition but don't use local aliases">,
  MarshallingInfoFlag<LangOpts<"HalfNoSemanticInterposition">>;
def fno_validate_pch : Flag<["-"], "fno-validate-pch">,
  HelpText<"Disable validation of precompiled headers">,
  MarshallingInfoFlag<PreprocessorOpts<"DisablePCHOrModuleValidation">, "DisableValidationForModuleKind::None">,
  Normalizer<"makeFlagToValueNormalizer(DisableValidationForModuleKind::All)">;
def fallow_pcm_with_errors : Flag<["-"], "fallow-pcm-with-compiler-errors">,
  HelpText<"Accept a PCM file that was created with compiler errors">,
  MarshallingInfoFlag<FrontendOpts<"AllowPCMWithCompilerErrors">>;
def fallow_pch_with_errors : Flag<["-"], "fallow-pch-with-compiler-errors">,
  HelpText<"Accept a PCH file that was created with compiler errors">,
  MarshallingInfoFlag<PreprocessorOpts<"AllowPCHWithCompilerErrors">>,
  ImpliedByAnyOf<[fallow_pcm_with_errors.KeyPath]>;
def fallow_pch_with_different_modules_cache_path :
  Flag<["-"], "fallow-pch-with-different-modules-cache-path">,
  HelpText<"Accept a PCH file that was created with a different modules cache path">,
  MarshallingInfoFlag<PreprocessorOpts<"AllowPCHWithDifferentModulesCachePath">>;
def fno_modules_share_filemanager : Flag<["-"], "fno-modules-share-filemanager">,
  HelpText<"Disable sharing the FileManager when building a module implicitly">,
  MarshallingInfoNegativeFlag<FrontendOpts<"ModulesShareFileManager">>;
def dump_deserialized_pch_decls : Flag<["-"], "dump-deserialized-decls">,
  HelpText<"Dump declarations that are deserialized from PCH, for testing">,
  MarshallingInfoFlag<PreprocessorOpts<"DumpDeserializedPCHDecls">>;
def error_on_deserialized_pch_decl : Separate<["-"], "error-on-deserialized-decl">,
  HelpText<"Emit error if a specific declaration is deserialized from PCH, for testing">;
def error_on_deserialized_pch_decl_EQ : Joined<["-"], "error-on-deserialized-decl=">,
  Alias<error_on_deserialized_pch_decl>;
def static_define : Flag<["-"], "static-define">,
  HelpText<"Should __STATIC__ be defined">,
  MarshallingInfoFlag<LangOpts<"Static">>;
def stack_protector : Separate<["-"], "stack-protector">,
  HelpText<"Enable stack protectors">,
  Values<"0,1,2,3">,
  NormalizedValuesScope<"LangOptions">,
  NormalizedValues<["SSPOff", "SSPOn", "SSPStrong", "SSPReq"]>,
  MarshallingInfoEnum<LangOpts<"StackProtector">, "SSPOff">;
def stack_protector_buffer_size : Separate<["-"], "stack-protector-buffer-size">,
  HelpText<"Lower bound for a buffer to be considered for stack protection">,
  MarshallingInfoInt<CodeGenOpts<"SSPBufferSize">, "8">;
def ftype_visibility : Joined<["-"], "ftype-visibility=">,
  HelpText<"Default type visibility">,
  MarshallingInfoVisibility<LangOpts<"TypeVisibilityMode">, fvisibility_EQ.KeyPath>;
def fapply_global_visibility_to_externs : Flag<["-"], "fapply-global-visibility-to-externs">,
  HelpText<"Apply global symbol visibility to external declarations without an explicit visibility">,
  MarshallingInfoFlag<LangOpts<"SetVisibilityForExternDecls">>;
def ftemplate_depth : Separate<["-"], "ftemplate-depth">,
  HelpText<"Maximum depth of recursive template instantiation">,
  MarshallingInfoInt<LangOpts<"InstantiationDepth">, "1024">;
def foperator_arrow_depth : Separate<["-"], "foperator-arrow-depth">,
  HelpText<"Maximum number of 'operator->'s to call for a member access">,
  MarshallingInfoInt<LangOpts<"ArrowDepth">, "256">;
def fconstexpr_depth : Separate<["-"], "fconstexpr-depth">,
  HelpText<"Maximum depth of recursive constexpr function calls">,
  MarshallingInfoInt<LangOpts<"ConstexprCallDepth">, "512">;
def fconstexpr_steps : Separate<["-"], "fconstexpr-steps">,
  HelpText<"Maximum number of steps in constexpr function evaluation">,
  MarshallingInfoInt<LangOpts<"ConstexprStepLimit">, "1048576">;
def fbracket_depth : Separate<["-"], "fbracket-depth">,
  HelpText<"Maximum nesting level for parentheses, brackets, and braces">,
  MarshallingInfoInt<LangOpts<"BracketDepth">, "256">;
defm const_strings : BoolOption<"f", "const-strings",
  LangOpts<"ConstStrings">, DefaultFalse,
  PosFlag<SetTrue, [CC1Option], "Use">, NegFlag<SetFalse, [], "Don't use">,
  BothFlags<[], " a const qualified type for string literals in C and ObjC">>;
def fno_bitfield_type_align : Flag<["-"], "fno-bitfield-type-align">,
  HelpText<"Ignore bit-field types when aligning structures">,
  MarshallingInfoFlag<LangOpts<"NoBitFieldTypeAlign">>;
def fopencl_force_vector_abi : Flag<["-"], "fopencl-force-vector-abi">,
  HelpText<"Disable vector to scalar coercion for OpenCL">,
  MarshallingInfoFlag<LangOpts<"OpenCLForceVectorABI">>;
def ffake_address_space_map : Flag<["-"], "ffake-address-space-map">,
  HelpText<"Use a fake address space map; OpenCL testing purposes only">,
  MarshallingInfoFlag<LangOpts<"FakeAddressSpaceMap">>;
def faddress_space_map_mangling_EQ : Joined<["-"], "faddress-space-map-mangling=">,
  HelpText<"Set the mode for address space map based mangling; OpenCL testing purposes only">,
  Values<"target,no,yes">,
  NormalizedValuesScope<"LangOptions">,
  NormalizedValues<["ASMM_Target", "ASMM_Off", "ASMM_On"]>,
  MarshallingInfoEnum<LangOpts<"AddressSpaceMapMangling">, "ASMM_Target">;
def funknown_anytype : Flag<["-"], "funknown-anytype">,
  HelpText<"Enable parser support for the __unknown_anytype type; for testing purposes only">,
  MarshallingInfoFlag<LangOpts<"ParseUnknownAnytype">>;
def fdebugger_support : Flag<["-"], "fdebugger-support">,
  HelpText<"Enable special debugger support behavior">,
  MarshallingInfoFlag<LangOpts<"DebuggerSupport">>;
def fdebugger_cast_result_to_id : Flag<["-"], "fdebugger-cast-result-to-id">,
  HelpText<"Enable casting unknown expression results to id">,
  MarshallingInfoFlag<LangOpts<"DebuggerCastResultToId">>;
def fdebugger_objc_literal : Flag<["-"], "fdebugger-objc-literal">,
  HelpText<"Enable special debugger support for Objective-C subscripting and literals">,
  MarshallingInfoFlag<LangOpts<"DebuggerObjCLiteral">>;
defm deprecated_macro : BoolOption<"f", "deprecated-macro",
  LangOpts<"Deprecated">, DefaultFalse,
  PosFlag<SetTrue, [], "Defines">, NegFlag<SetFalse, [], "Undefines">,
  BothFlags<[], " the __DEPRECATED macro">>;
def fobjc_subscripting_legacy_runtime : Flag<["-"], "fobjc-subscripting-legacy-runtime">,
  HelpText<"Allow Objective-C array and dictionary subscripting in legacy runtime">;
// TODO: Enforce values valid for MSVtorDispMode.
def vtordisp_mode_EQ : Joined<["-"], "vtordisp-mode=">,
  HelpText<"Control vtordisp placement on win32 targets">,
  MarshallingInfoInt<LangOpts<"VtorDispMode">, "1">;
def fnative_half_type: Flag<["-"], "fnative-half-type">,
  HelpText<"Use the native half type for __fp16 instead of promoting to float">,
  MarshallingInfoFlag<LangOpts<"NativeHalfType">>,
  ImpliedByAnyOf<[open_cl.KeyPath, render_script.KeyPath]>;
def fnative_half_arguments_and_returns : Flag<["-"], "fnative-half-arguments-and-returns">,
  HelpText<"Use the native __fp16 type for arguments and returns (and skip ABI-specific lowering)">,
  MarshallingInfoFlag<LangOpts<"NativeHalfArgsAndReturns">>,
  ImpliedByAnyOf<[open_cl.KeyPath, render_script.KeyPath, hlsl.KeyPath]>;
def fdefault_calling_conv_EQ : Joined<["-"], "fdefault-calling-conv=">,
  HelpText<"Set default calling convention">,
  Values<"cdecl,fastcall,stdcall,vectorcall,regcall">,
  NormalizedValuesScope<"LangOptions">,
  NormalizedValues<["DCC_CDecl", "DCC_FastCall", "DCC_StdCall", "DCC_VectorCall", "DCC_RegCall"]>,
  MarshallingInfoEnum<LangOpts<"DefaultCallingConv">, "DCC_None">;

// These options cannot be marshalled, because they are used to set up the LangOptions defaults.
def finclude_default_header : Flag<["-"], "finclude-default-header">,
  HelpText<"Include default header file for OpenCL and HLSL">;
def fdeclare_opencl_builtins : Flag<["-"], "fdeclare-opencl-builtins">,
  HelpText<"Add OpenCL builtin function declarations (experimental)">;
def fdeclare_spirv_builtins
    : Flag<["-"], "fdeclare-spirv-builtins">,
      HelpText<"Add SPIR-V builtin function declarations (experimental)">,
      MarshallingInfoFlag<LangOpts<"DeclareSPIRVBuiltins">>;

def fpreserve_vec3_type : Flag<["-"], "fpreserve-vec3-type">,
  HelpText<"Preserve 3-component vector type">,
  MarshallingInfoFlag<CodeGenOpts<"PreserveVec3Type">>,
  ImpliedByAnyOf<[hlsl.KeyPath]>;
def fwchar_type_EQ : Joined<["-"], "fwchar-type=">,
  HelpText<"Select underlying type for wchar_t">,
  Values<"char,short,int">,
  NormalizedValues<["1", "2", "4"]>,
  MarshallingInfoEnum<LangOpts<"WCharSize">, "0">;
defm signed_wchar : BoolOption<"f", "signed-wchar",
  LangOpts<"WCharIsSigned">, DefaultTrue,
  NegFlag<SetFalse, [CC1Option], "Use an unsigned">, PosFlag<SetTrue, [], "Use a signed">,
  BothFlags<[], " type for wchar_t">>;
def fcompatibility_qualified_id_block_param_type_checking : Flag<["-"], "fcompatibility-qualified-id-block-type-checking">,
  HelpText<"Allow using blocks with parameters of more specific type than "
           "the type system guarantees when a parameter is qualified id">,
  MarshallingInfoFlag<LangOpts<"CompatibilityQualifiedIdBlockParamTypeChecking">>;
def fpass_by_value_is_noalias: Flag<["-"], "fpass-by-value-is-noalias">,
  HelpText<"Allows assuming by-value parameters do not alias any other value. "
           "Has no effect on non-trivially-copyable classes in C++.">, Group<f_Group>,
  MarshallingInfoFlag<CodeGenOpts<"PassByValueIsNoAlias">>;

// FIXME: Remove these entirely once functionality/tests have been excised.
def fobjc_gc_only : Flag<["-"], "fobjc-gc-only">, Group<f_Group>,
  HelpText<"Use GC exclusively for Objective-C related memory management">;
def fobjc_gc : Flag<["-"], "fobjc-gc">, Group<f_Group>,
  HelpText<"Enable Objective-C garbage collection">;

def fexperimental_max_bitint_width_EQ:
  Joined<["-"], "fexperimental-max-bitint-width=">, Group<f_Group>,
  MetaVarName<"<N>">,
  HelpText<"Set the maximum bitwidth for _BitInt (this option is expected to be removed in the future)">,
  MarshallingInfoInt<LangOpts<"MaxBitIntWidth">>;

} // let Flags = [CC1Option, NoDriverOption]

//===----------------------------------------------------------------------===//
// Header Search Options
//===----------------------------------------------------------------------===//

let Flags = [CC1Option, NoDriverOption] in {

def nostdsysteminc : Flag<["-"], "nostdsysteminc">,
  HelpText<"Disable standard system #include directories">,
  MarshallingInfoNegativeFlag<HeaderSearchOpts<"UseStandardSystemIncludes">>;
def fdisable_module_hash : Flag<["-"], "fdisable-module-hash">,
  HelpText<"Disable the module hash">,
  MarshallingInfoFlag<HeaderSearchOpts<"DisableModuleHash">>;
def fmodules_hash_content : Flag<["-"], "fmodules-hash-content">,
  HelpText<"Enable hashing the content of a module file">,
  MarshallingInfoFlag<HeaderSearchOpts<"ModulesHashContent">>;
def fmodules_strict_context_hash : Flag<["-"], "fmodules-strict-context-hash">,
  HelpText<"Enable hashing of all compiler options that could impact the "
           "semantics of a module in an implicit build">,
  MarshallingInfoFlag<HeaderSearchOpts<"ModulesStrictContextHash">>;
def c_isystem : Separate<["-"], "c-isystem">, MetaVarName<"<directory>">,
  HelpText<"Add directory to the C SYSTEM include search path">;
def objc_isystem : Separate<["-"], "objc-isystem">,
  MetaVarName<"<directory>">,
  HelpText<"Add directory to the ObjC SYSTEM include search path">;
def objcxx_isystem : Separate<["-"], "objcxx-isystem">,
  MetaVarName<"<directory>">,
  HelpText<"Add directory to the ObjC++ SYSTEM include search path">;
def internal_isystem : Separate<["-"], "internal-isystem">,
  MetaVarName<"<directory>">,
  HelpText<"Add directory to the internal system include search path; these "
           "are assumed to not be user-provided and are used to model system "
           "and standard headers' paths.">;
def internal_externc_isystem : Separate<["-"], "internal-externc-isystem">,
  MetaVarName<"<directory>">,
  HelpText<"Add directory to the internal system include search path with "
           "implicit extern \"C\" semantics; these are assumed to not be "
           "user-provided and are used to model system and standard headers' "
           "paths.">;

} // let Flags = [CC1Option, NoDriverOption]

//===----------------------------------------------------------------------===//
// Preprocessor Options
//===----------------------------------------------------------------------===//

let Flags = [CC1Option, NoDriverOption] in {

def chain_include : Separate<["-"], "chain-include">, MetaVarName<"<file>">,
  HelpText<"Include and chain a header file after turning it into PCH">;
def preamble_bytes_EQ : Joined<["-"], "preamble-bytes=">,
  HelpText<"Assume that the precompiled header is a precompiled preamble "
           "covering the first N bytes of the main file">;
def detailed_preprocessing_record : Flag<["-"], "detailed-preprocessing-record">,
  HelpText<"include a detailed record of preprocessing actions">,
  MarshallingInfoFlag<PreprocessorOpts<"DetailedRecord">>;
def setup_static_analyzer : Flag<["-"], "setup-static-analyzer">,
  HelpText<"Set up preprocessor for static analyzer (done automatically when static analyzer is run).">,
  MarshallingInfoFlag<PreprocessorOpts<"SetUpStaticAnalyzer">>;
def disable_pragma_debug_crash : Flag<["-"], "disable-pragma-debug-crash">,
  HelpText<"Disable any #pragma clang __debug that can lead to crashing behavior. This is meant for testing.">,
  MarshallingInfoFlag<PreprocessorOpts<"DisablePragmaDebugCrash">>;
def source_date_epoch : Separate<["-"], "source-date-epoch">,
  MetaVarName<"<time since Epoch in seconds>">,
  HelpText<"Time to be used in __DATE__, __TIME__, and __TIMESTAMP__ macros">;

} // let Flags = [CC1Option, NoDriverOption]

//===----------------------------------------------------------------------===//
// CUDA Options
//===----------------------------------------------------------------------===//

let Flags = [CC1Option, NoDriverOption] in {

def fcuda_is_device : Flag<["-"], "fcuda-is-device">,
  HelpText<"Generate code for CUDA device">,
  MarshallingInfoFlag<LangOpts<"CUDAIsDevice">>;
def fcuda_include_gpubinary : Separate<["-"], "fcuda-include-gpubinary">,
  HelpText<"Incorporate CUDA device-side binary into host object file.">,
  MarshallingInfoString<CodeGenOpts<"CudaGpuBinaryFileName">>;
def fcuda_allow_variadic_functions : Flag<["-"], "fcuda-allow-variadic-functions">,
  HelpText<"Allow variadic functions in CUDA device code.">,
  MarshallingInfoFlag<LangOpts<"CUDAAllowVariadicFunctions">>;
def fno_cuda_host_device_constexpr : Flag<["-"], "fno-cuda-host-device-constexpr">,
  HelpText<"Don't treat unattributed constexpr functions as __host__ __device__.">,
  MarshallingInfoNegativeFlag<LangOpts<"CUDAHostDeviceConstexpr">>;

} // let Flags = [CC1Option, NoDriverOption]

//===----------------------------------------------------------------------===//
// OpenMP Options
//===----------------------------------------------------------------------===//

let Flags = [CC1Option, FC1Option, NoDriverOption] in {

def fopenmp_is_device : Flag<["-"], "fopenmp-is-device">,
  HelpText<"Generate code only for an OpenMP target device.">;
def fopenmp_host_ir_file_path : Separate<["-"], "fopenmp-host-ir-file-path">,
  HelpText<"Path to the IR file produced by the frontend for the host.">;

} // let Flags = [CC1Option, FC1Option, NoDriverOption]

//===----------------------------------------------------------------------===//
// SYCL Options
//===----------------------------------------------------------------------===//

let Flags = [CC1Option, NoDriverOption] in {

def fsycl_is_device : Flag<["-"], "fsycl-is-device">,
  HelpText<"Generate code for SYCL device.">,
  Flags<[CC1Option, NoDriverOption]>,
  MarshallingInfoFlag<LangOpts<"SYCLIsDevice">>;
def fsycl_is_host : Flag<["-"], "fsycl-is-host">,
  HelpText<"SYCL host compilation">,
  Flags<[CC1Option, NoDriverOption]>,
  MarshallingInfoFlag<LangOpts<"SYCLIsHost">>;
def fsycl_int_header : Separate<["-"], "fsycl-int-header">,
  HelpText<"Generate SYCL integration header into this file.">,
  MarshallingInfoString<LangOpts<"SYCLIntHeader">>;
def fsycl_int_header_EQ : Joined<["-"], "fsycl-int-header=">,
  Alias<fsycl_int_header>;
def fsycl_int_footer : Separate<["-"], "fsycl-int-footer">,
  HelpText<"Generate SYCL integration footer into this file.">,
  MarshallingInfoString<LangOpts<"SYCLIntFooter">>;
def fsycl_int_footer_EQ : Joined<["-"], "fsycl-int-footer=">,
  Alias<fsycl_int_footer>;
def fsycl_unique_prefix_EQ
    : Joined<["-"], "fsycl-unique-prefix=">,
      HelpText<"A unique prefix for this translation unit across devices, used "
               "to generate a unique name for local variables.">,
      MarshallingInfoString<LangOpts<"SYCLUniquePrefix">>;
def fsycl_std_layout_kernel_params: Flag<["-"], "fsycl-std-layout-kernel-params">,
  HelpText<"Enable standard layout requirement for SYCL kernel parameters.">,
  MarshallingInfoFlag<LangOpts<"SYCLStdLayoutKernelParams">>;
defm sycl_allow_func_ptr: BoolFOption<"sycl-allow-func-ptr",
  LangOpts<"SYCLAllowFuncPtr">, DefaultFalse,
  PosFlag<SetTrue, [], "Allow">,
  NegFlag<SetFalse, [], "Disallow">,
  BothFlags<[CC1Option, CoreOption], " function pointers in SYCL device.">>;
def fenable_sycl_dae : Flag<["-"], "fenable-sycl-dae">,
  HelpText<"Enable Dead Argument Elimination in SPIR kernels">,
  MarshallingInfoFlag<LangOpts<"EnableDAEInSpirKernels">>;
def fsycl_disable_range_rounding : Flag<["-"], "fsycl-disable-range-rounding">,
  HelpText<"Disable parallel for range rounding.">,
  MarshallingInfoFlag<LangOpts<"SYCLDisableRangeRounding">>;
def fsycl_enable_int_header_diags: Flag<["-"], "fsycl-enable-int-header-diags">,
  HelpText<"Enable diagnostics that require the SYCL integration header.">,
  MarshallingInfoFlag<LangOpts<"SYCLEnableIntHeaderDiags">>;
def fsycl_use_main_file_name : Flag<["-"], "fsycl-use-main-file-name">,
  HelpText<"Tells compiler that -main-file-name contains an absolute path and "
           "file specified there should be used for checksum calculation.">,
  MarshallingInfoFlag<CodeGenOpts<"SYCLUseMainFileName">>;
def fsycl_allow_virtual_functions : Flag<["-"], "fsycl-allow-virtual-functions">,
  HelpText<"Allow virtual functions calls in code for SYCL device">,
  MarshallingInfoFlag<LangOpts<"SYCLAllowVirtualFunctions">>;

} // let Flags = [CC1Option, NoDriverOption]

def sycl_std_EQ : Joined<["-"], "sycl-std=">, Group<sycl_Group>,
  Flags<[CC1Option, NoArgumentUnused, CoreOption]>,
  HelpText<"SYCL language standard to compile for.">,
  Values<"2020,2017,121,1.2.1,sycl-1.2.1">,
  ShouldParseIf<!strconcat(fsycl_is_device.KeyPath, "||", fsycl_is_host.KeyPath)>;

def fsycl_default_sub_group_size
    : Separate<["-"], "fsycl-default-sub-group-size">,
      HelpText<"Set the default sub group size for SYCL kernels">,
      Flags<[CC1Option]>;
def fsycl_default_sub_group_size_EQ
    : Joined<["-"], "fsycl-default-sub-group-size=">,
      Alias<fsycl_default_sub_group_size>, Flags<[CC1Option]>;

defm cuda_approx_transcendentals : BoolFOption<"cuda-approx-transcendentals",
  LangOpts<"CUDADeviceApproxTranscendentals">, DefaultFalse,
  PosFlag<SetTrue, [CC1Option], "Use">, NegFlag<SetFalse, [], "Don't use">,
  BothFlags<[], " approximate transcendental functions">>,
  ShouldParseIf<fcuda_is_device.KeyPath>;

//===----------------------------------------------------------------------===//
// Frontend Options - cc1 + fc1
//===----------------------------------------------------------------------===//

let Flags = [CC1Option, FC1Option, NoDriverOption] in {
let Group = Action_Group in {

def emit_obj : Flag<["-"], "emit-obj">,
  HelpText<"Emit native object files">;
def init_only : Flag<["-"], "init-only">,
  HelpText<"Only execute frontend initialization">;
def emit_llvm_bc : Flag<["-"], "emit-llvm-bc">,
  HelpText<"Build ASTs then convert to LLVM, emit .bc file">;

} // let Group = Action_Group

def load : Separate<["-"], "load">, MetaVarName<"<dsopath>">,
  HelpText<"Load the named plugin (dynamic shared object)">;
def plugin : Separate<["-"], "plugin">, MetaVarName<"<name>">,
  HelpText<"Use the named plugin action instead of the default action (use \"help\" to list available options)">;
defm debug_pass_manager : BoolOption<"f", "debug-pass-manager",
  CodeGenOpts<"DebugPassManager">, DefaultFalse,
  PosFlag<SetTrue, [], "Prints debug information for the new pass manager">,
  NegFlag<SetFalse, [], "Disables debug printing for the new pass manager">>;

} // let Flags = [CC1Option, FC1Option, NoDriverOption]

//===----------------------------------------------------------------------===//
// cc1as-only Options
//===----------------------------------------------------------------------===//

let Flags = [CC1AsOption, NoDriverOption] in {

// Language Options
def n : Flag<["-"], "n">,
  HelpText<"Don't automatically start assembly file with a text section">;

// Frontend Options
def filetype : Separate<["-"], "filetype">,
    HelpText<"Specify the output file type ('asm', 'null', or 'obj')">;

// Transliterate Options
def output_asm_variant : Separate<["-"], "output-asm-variant">,
    HelpText<"Select the asm variant index to use for output">;
def show_encoding : Flag<["-"], "show-encoding">,
    HelpText<"Show instruction encoding information in transliterate mode">;
def show_inst : Flag<["-"], "show-inst">,
    HelpText<"Show internal instruction representation in transliterate mode">;

// Assemble Options
def dwarf_debug_producer : Separate<["-"], "dwarf-debug-producer">,
  HelpText<"The string to embed in the Dwarf debug AT_producer record.">;

def defsym : Separate<["-"], "defsym">,
  HelpText<"Define a value for a symbol">;

} // let Flags = [CC1AsOption]

//===----------------------------------------------------------------------===//
// clang-cl Options
//===----------------------------------------------------------------------===//

def cl_Group : OptionGroup<"<clang-cl options>">, Flags<[CLDXCOption]>,
  HelpText<"CL.EXE COMPATIBILITY OPTIONS">;

def cl_compile_Group : OptionGroup<"<clang-cl compile-only options>">,
  Group<cl_Group>;

def cl_ignored_Group : OptionGroup<"<clang-cl ignored options>">,
  Group<cl_Group>;

class CLFlag<string name> : Option<["/", "-"], name, KIND_FLAG>,
  Group<cl_Group>, Flags<[CLOption, NoXarchOption]>;

class CLDXCFlag<string name> : Option<["/", "-"], name, KIND_FLAG>,
  Group<cl_Group>, Flags<[CLDXCOption, NoXarchOption]>;

class CLCompileFlag<string name> : Option<["/", "-"], name, KIND_FLAG>,
  Group<cl_compile_Group>, Flags<[CLOption, NoXarchOption]>;

class CLIgnoredFlag<string name> : Option<["/", "-"], name, KIND_FLAG>,
  Group<cl_ignored_Group>, Flags<[CLOption, NoXarchOption]>;

class CLJoined<string name> : Option<["/", "-"], name, KIND_JOINED>,
  Group<cl_Group>, Flags<[CLOption, NoXarchOption]>;

class CLDXCJoined<string name> : Option<["/", "-"], name, KIND_JOINED>,
  Group<cl_Group>, Flags<[CLDXCOption, NoXarchOption]>;

class CLCompileJoined<string name> : Option<["/", "-"], name, KIND_JOINED>,
  Group<cl_compile_Group>, Flags<[CLOption, NoXarchOption]>;

class CLIgnoredJoined<string name> : Option<["/", "-"], name, KIND_JOINED>,
  Group<cl_ignored_Group>, Flags<[CLOption, NoXarchOption, HelpHidden]>;

class CLJoinedOrSeparate<string name> : Option<["/", "-"], name,
  KIND_JOINED_OR_SEPARATE>, Group<cl_Group>, Flags<[CLOption, NoXarchOption]>;

class CLDXCJoinedOrSeparate<string name> : Option<["/", "-"], name,
  KIND_JOINED_OR_SEPARATE>, Group<cl_Group>, Flags<[CLDXCOption, NoXarchOption]>;

class CLCompileJoinedOrSeparate<string name> : Option<["/", "-"], name,
  KIND_JOINED_OR_SEPARATE>, Group<cl_compile_Group>,
  Flags<[CLOption, NoXarchOption]>;

class CLRemainingArgsJoined<string name> : Option<["/", "-"], name,
  KIND_REMAINING_ARGS_JOINED>, Group<cl_Group>, Flags<[CLOption, NoXarchOption]>;

// Aliases:
// (We don't put any of these in cl_compile_Group as the options they alias are
// already in the right group.)

def _SLASH_Brepro : CLFlag<"Brepro">,
  HelpText<"Do not write current time into COFF output (breaks link.exe /incremental)">,
  Alias<mno_incremental_linker_compatible>;
def _SLASH_Brepro_ : CLFlag<"Brepro-">,
  HelpText<"Write current time into COFF output (default)">,
  Alias<mincremental_linker_compatible>;
def _SLASH_C : CLFlag<"C">,
  HelpText<"Do not discard comments when preprocessing">, Alias<C>;
def _SLASH_c : CLFlag<"c">, HelpText<"Compile only">, Alias<c>;
def _SLASH_d1PP : CLFlag<"d1PP">,
  HelpText<"Retain macro definitions in /E mode">, Alias<dD>;
def _SLASH_d1reportAllClassLayout : CLFlag<"d1reportAllClassLayout">,
  HelpText<"Dump record layout information">,
  Alias<Xclang>, AliasArgs<["-fdump-record-layouts"]>;
def _SLASH_diagnostics_caret : CLFlag<"diagnostics:caret">,
  HelpText<"Enable caret and column diagnostics (default)">;
def _SLASH_diagnostics_column : CLFlag<"diagnostics:column">,
  HelpText<"Disable caret diagnostics but keep column info">;
def _SLASH_diagnostics_classic : CLFlag<"diagnostics:classic">,
  HelpText<"Disable column and caret diagnostics">;
def _SLASH_D : CLJoinedOrSeparate<"D">, HelpText<"Define macro">,
  MetaVarName<"<macro[=value]>">, Alias<D>;
def _SLASH_E : CLFlag<"E">, HelpText<"Preprocess to stdout">, Alias<E>;
def _SLASH_external_COLON_I : CLJoinedOrSeparate<"external:I">, Alias<isystem>,
  HelpText<"Add directory to include search path with warnings suppressed">,
  MetaVarName<"<dir>">;
def _SLASH_fp_contract : CLFlag<"fp:contract">, HelpText<"">, Alias<ffp_contract>, AliasArgs<["on"]>;
def _SLASH_fp_except : CLFlag<"fp:except">, HelpText<"">, Alias<ffp_exception_behavior_EQ>, AliasArgs<["strict"]>;
def _SLASH_fp_except_ : CLFlag<"fp:except-">, HelpText<"">, Alias<ffp_exception_behavior_EQ>, AliasArgs<["ignore"]>;
def _SLASH_fp_fast : CLFlag<"fp:fast">, HelpText<"">, Alias<ffast_math>;
def _SLASH_fp_precise : CLFlag<"fp:precise">, HelpText<"">, Alias<ffp_model_EQ>, AliasArgs<["precise"]>;
def _SLASH_fp_strict : CLFlag<"fp:strict">, HelpText<"">, Alias<ffp_model_EQ>, AliasArgs<["strict"]>;
def _SLASH_fsanitize_EQ_address : CLFlag<"fsanitize=address">,
  HelpText<"Enable AddressSanitizer">,
  Alias<fsanitize_EQ>, AliasArgs<["address"]>;
def _SLASH_GA : CLFlag<"GA">, Alias<ftlsmodel_EQ>, AliasArgs<["local-exec"]>,
  HelpText<"Assume thread-local variables are defined in the executable">;
def _SLASH_GR : CLFlag<"GR">, HelpText<"Emit RTTI data (default)">;
def _SLASH_GR_ : CLFlag<"GR-">, HelpText<"Do not emit RTTI data">;
def _SLASH_GF : CLIgnoredFlag<"GF">,
  HelpText<"Enable string pooling (default)">;
def _SLASH_GF_ : CLFlag<"GF-">, HelpText<"Disable string pooling">,
  Alias<fwritable_strings>;
def _SLASH_GS : CLFlag<"GS">,
  HelpText<"Enable buffer security check (default)">;
def _SLASH_GS_ : CLFlag<"GS-">, HelpText<"Disable buffer security check">;
def : CLFlag<"Gs">, HelpText<"Use stack probes (default)">,
  Alias<mstack_probe_size>, AliasArgs<["4096"]>;
def _SLASH_Gs : CLJoined<"Gs">,
  HelpText<"Set stack probe size (default 4096)">, Alias<mstack_probe_size>;
def _SLASH_Gy : CLFlag<"Gy">, HelpText<"Put each function in its own section">,
  Alias<ffunction_sections>;
def _SLASH_Gy_ : CLFlag<"Gy-">,
  HelpText<"Do not put each function in its own section (default)">,
  Alias<fno_function_sections>;
def _SLASH_Gw : CLFlag<"Gw">, HelpText<"Put each data item in its own section">,
  Alias<fdata_sections>;
def _SLASH_Gw_ : CLFlag<"Gw-">,
  HelpText<"Do not put each data item in its own section (default)">,
  Alias<fno_data_sections>;
def _SLASH_help : CLFlag<"help">, Alias<help>,
  HelpText<"Display available options">;
def _SLASH_HELP : CLFlag<"HELP">, Alias<help>;
def _SLASH_hotpatch : CLFlag<"hotpatch">, Alias<fms_hotpatch>,
  HelpText<"Create hotpatchable image">;
def _SLASH_I : CLDXCJoinedOrSeparate<"I">,
  HelpText<"Add directory to include search path">, MetaVarName<"<dir>">,
  Alias<I>;
def _SLASH_J : CLFlag<"J">, HelpText<"Make char type unsigned">,
  Alias<funsigned_char>;

// The _SLASH_O option handles all the /O flags, but we also provide separate
// aliased options to provide separate help messages.
def _SLASH_O : CLDXCJoined<"O">,
  HelpText<"Set multiple /O flags at once; e.g. '/O2y-' for '/O2 /Oy-'">,
  MetaVarName<"<flags>">;
def : CLFlag<"O1">, Alias<_SLASH_O>, AliasArgs<["1"]>,
  HelpText<"Optimize for size  (like /Og     /Os /Oy /Ob2 /GF /Gy)">;
def : CLFlag<"O2">, Alias<_SLASH_O>, AliasArgs<["2"]>,
  HelpText<"Optimize for speed (like /Og /Oi /Ot /Oy /Ob2 /GF /Gy)">;
def : CLFlag<"Ob0">, Alias<_SLASH_O>, AliasArgs<["b0"]>,
  HelpText<"Disable function inlining">;
def : CLFlag<"Ob1">, Alias<_SLASH_O>, AliasArgs<["b1"]>,
  HelpText<"Only inline functions explicitly or implicitly marked inline">;
def : CLFlag<"Ob2">, Alias<_SLASH_O>, AliasArgs<["b2"]>,
  HelpText<"Inline functions as deemed beneficial by the compiler">;
def : CLDXCFlag<"Od">, Alias<_SLASH_O>, AliasArgs<["d"]>,
  HelpText<"Disable optimization">;
def : CLFlag<"Og">, Alias<_SLASH_O>, AliasArgs<["g"]>,
  HelpText<"No effect">;
def : CLFlag<"Oi">, Alias<_SLASH_O>, AliasArgs<["i"]>,
  HelpText<"Enable use of builtin functions">;
def : CLFlag<"Oi-">, Alias<_SLASH_O>, AliasArgs<["i-"]>,
  HelpText<"Disable use of builtin functions">;
def : CLFlag<"Os">, Alias<_SLASH_O>, AliasArgs<["s"]>,
  HelpText<"Optimize for size">;
def : CLFlag<"Ot">, Alias<_SLASH_O>, AliasArgs<["t"]>,
  HelpText<"Optimize for speed">;
def : CLFlag<"Ox">, Alias<_SLASH_O>, AliasArgs<["x"]>,
  HelpText<"Deprecated (like /Og /Oi /Ot /Oy /Ob2); use /O2">;
def : CLFlag<"Oy">, Alias<_SLASH_O>, AliasArgs<["y"]>,
  HelpText<"Enable frame pointer omission (x86 only)">;
def : CLFlag<"Oy-">, Alias<_SLASH_O>, AliasArgs<["y-"]>,
  HelpText<"Disable frame pointer omission (x86 only, default)">;

def _SLASH_QUESTION : CLFlag<"?">, Alias<help>,
  HelpText<"Display available options">;
def _SLASH_Qvec : CLFlag<"Qvec">,
  HelpText<"Enable the loop vectorization passes">, Alias<fvectorize>;
def _SLASH_Qvec_ : CLFlag<"Qvec-">,
  HelpText<"Disable the loop vectorization passes">, Alias<fno_vectorize>;
def _SLASH_showIncludes : CLFlag<"showIncludes">,
  HelpText<"Print info about included files to stderr">;
def _SLASH_showIncludes_user : CLFlag<"showIncludes:user">,
  HelpText<"Like /showIncludes but omit system headers">;
def _SLASH_showFilenames : CLFlag<"showFilenames">,
  HelpText<"Print the name of each compiled file">;
def _SLASH_showFilenames_ : CLFlag<"showFilenames-">,
  HelpText<"Do not print the name of each compiled file (default)">;
def _SLASH_source_charset : CLCompileJoined<"source-charset:">,
  HelpText<"Set source encoding, supports only UTF-8">,
  Alias<finput_charset_EQ>;
def _SLASH_execution_charset : CLCompileJoined<"execution-charset:">,
  HelpText<"Set runtime encoding, supports only UTF-8">,
  Alias<fexec_charset_EQ>;
def _SLASH_std : CLCompileJoined<"std:">,
  HelpText<"Set language version (c++14,c++17,c++20,c++latest,c11,c17)">;
def _SLASH_U : CLJoinedOrSeparate<"U">, HelpText<"Undefine macro">,
  MetaVarName<"<macro>">, Alias<U>;
def _SLASH_validate_charset : CLFlag<"validate-charset">,
  Alias<W_Joined>, AliasArgs<["invalid-source-encoding"]>;
def _SLASH_validate_charset_ : CLFlag<"validate-charset-">,
  Alias<W_Joined>, AliasArgs<["no-invalid-source-encoding"]>;
def _SLASH_external_W0 : CLFlag<"external:W0">, HelpText<"Ignore warnings from system headers (default)">, Alias<Wno_system_headers>;
def _SLASH_external_W1 : CLFlag<"external:W1">, HelpText<"Enable -Wsystem-headers">, Alias<Wsystem_headers>;
def _SLASH_external_W2 : CLFlag<"external:W2">, HelpText<"Enable -Wsystem-headers">, Alias<Wsystem_headers>;
def _SLASH_external_W3 : CLFlag<"external:W3">, HelpText<"Enable -Wsystem-headers">, Alias<Wsystem_headers>;
def _SLASH_external_W4 : CLFlag<"external:W4">, HelpText<"Enable -Wsystem-headers">, Alias<Wsystem_headers>;
def _SLASH_W0 : CLFlag<"W0">, HelpText<"Disable all warnings">, Alias<w>;
def _SLASH_W1 : CLFlag<"W1">, HelpText<"Enable -Wall">, Alias<Wall>;
def _SLASH_W2 : CLFlag<"W2">, HelpText<"Enable -Wall">, Alias<Wall>;
def _SLASH_W3 : CLFlag<"W3">, HelpText<"Enable -Wall">, Alias<Wall>;
def _SLASH_W4 : CLFlag<"W4">, HelpText<"Enable -Wall and -Wextra">, Alias<WCL4>;
def _SLASH_Wall : CLFlag<"Wall">, HelpText<"Enable -Weverything">,
  Alias<W_Joined>, AliasArgs<["everything"]>;
def _SLASH_WX : CLFlag<"WX">, HelpText<"Treat warnings as errors">,
  Alias<W_Joined>, AliasArgs<["error"]>;
def _SLASH_WX_ : CLFlag<"WX-">,
  HelpText<"Do not treat warnings as errors (default)">,
  Alias<W_Joined>, AliasArgs<["no-error"]>;
def _SLASH_w_flag : CLFlag<"w">, HelpText<"Disable all warnings">, Alias<w>;
def _SLASH_wd : CLCompileJoined<"wd">;
def _SLASH_vd : CLJoined<"vd">, HelpText<"Control vtordisp placement">,
  Alias<vtordisp_mode_EQ>;
def _SLASH_X : CLFlag<"X">,
  HelpText<"Do not add %INCLUDE% to include search path">, Alias<nostdlibinc>;
def _SLASH_Zc_sizedDealloc : CLFlag<"Zc:sizedDealloc">,
  HelpText<"Enable C++14 sized global deallocation functions">,
  Alias<fsized_deallocation>;
def _SLASH_Zc_sizedDealloc_ : CLFlag<"Zc:sizedDealloc-">,
  HelpText<"Disable C++14 sized global deallocation functions">,
  Alias<fno_sized_deallocation>;
def _SLASH_Zc_alignedNew : CLFlag<"Zc:alignedNew">,
  HelpText<"Enable C++17 aligned allocation functions">,
  Alias<faligned_allocation>;
def _SLASH_Zc_alignedNew_ : CLFlag<"Zc:alignedNew-">,
  HelpText<"Disable C++17 aligned allocation functions">,
  Alias<fno_aligned_allocation>;
def _SLASH_Zc_char8_t : CLFlag<"Zc:char8_t">,
  HelpText<"Enable char8_t from C++2a">,
  Alias<fchar8__t>;
def _SLASH_Zc_char8_t_ : CLFlag<"Zc:char8_t-">,
  HelpText<"Disable char8_t from c++2a">,
  Alias<fno_char8__t>;
def _SLASH_Zc_strictStrings : CLFlag<"Zc:strictStrings">,
  HelpText<"Treat string literals as const">, Alias<W_Joined>,
  AliasArgs<["error=c++11-compat-deprecated-writable-strings"]>;
def _SLASH_Zc_threadSafeInit : CLFlag<"Zc:threadSafeInit">,
  HelpText<"Enable thread-safe initialization of static variables">,
  Alias<fthreadsafe_statics>;
def _SLASH_Zc_threadSafeInit_ : CLFlag<"Zc:threadSafeInit-">,
  HelpText<"Disable thread-safe initialization of static variables">,
  Alias<fno_threadsafe_statics>;
def _SLASH_Zc_trigraphs : CLFlag<"Zc:trigraphs">,
  HelpText<"Enable trigraphs">, Alias<ftrigraphs>;
def _SLASH_Zc_trigraphs_off : CLFlag<"Zc:trigraphs-">,
  HelpText<"Disable trigraphs (default)">, Alias<fno_trigraphs>;
def _SLASH_Zc_twoPhase : CLFlag<"Zc:twoPhase">,
  HelpText<"Enable two-phase name lookup in templates">,
  Alias<fno_delayed_template_parsing>;
def _SLASH_Zc_twoPhase_ : CLFlag<"Zc:twoPhase-">,
  HelpText<"Disable two-phase name lookup in templates (default)">,
  Alias<fdelayed_template_parsing>;
def _SLASH_Zc_wchar_t : CLFlag<"Zc:wchar_t">,
  HelpText<"Enable C++ builtin type wchar_t (default)">;
def _SLASH_Zc_wchar_t_ : CLFlag<"Zc:wchar_t-">,
  HelpText<"Disable C++ builtin type wchar_t">;
def _SLASH_Z7 : CLFlag<"Z7">,
  HelpText<"Enable CodeView debug information in object files">;
def _SLASH_ZH_MD5 : CLFlag<"ZH:MD5">,
  HelpText<"Use MD5 for file checksums in debug info (default)">,
  Alias<gsrc_hash_EQ>, AliasArgs<["md5"]>;
def _SLASH_ZH_SHA1 : CLFlag<"ZH:SHA1">,
  HelpText<"Use SHA1 for file checksums in debug info">,
  Alias<gsrc_hash_EQ>, AliasArgs<["sha1"]>;
def _SLASH_ZH_SHA_256 : CLFlag<"ZH:SHA_256">,
  HelpText<"Use SHA256 for file checksums in debug info">,
  Alias<gsrc_hash_EQ>, AliasArgs<["sha256"]>;
def _SLASH_Zi : CLFlag<"Zi">, Alias<_SLASH_Z7>,
  HelpText<"Like /Z7">;
def _SLASH_Zp : CLJoined<"Zp">,
  HelpText<"Set default maximum struct packing alignment">,
  Alias<fpack_struct_EQ>;
def _SLASH_Zp_flag : CLFlag<"Zp">,
  HelpText<"Set default maximum struct packing alignment to 1">,
  Alias<fpack_struct_EQ>, AliasArgs<["1"]>;
def _SLASH_Zs : CLFlag<"Zs">, HelpText<"Run the preprocessor, parser and semantic analysis stages">,
  Alias<fsyntax_only>;
def _SLASH_openmp_ : CLFlag<"openmp-">,
  HelpText<"Disable OpenMP support">, Alias<fno_openmp>;
def _SLASH_openmp : CLFlag<"openmp">, HelpText<"Enable OpenMP support">,
  Alias<fopenmp>;
def _SLASH_openmp_experimental : CLFlag<"openmp:experimental">,
  HelpText<"Enable OpenMP support with experimental SIMD support">,
  Alias<fopenmp>;
def _SLASH_tune : CLCompileJoined<"tune:">,
  HelpText<"Set CPU for optimization without affecting instruction set">,
  Alias<mtune_EQ>;
def _SLASH_QIntel_jcc_erratum : CLFlag<"QIntel-jcc-erratum">,
  HelpText<"Align branches within 32-byte boundaries to mitigate the performance impact of the Intel JCC erratum.">,
  Alias<mbranches_within_32B_boundaries>;
def _SLASH_arm64EC : CLFlag<"arm64EC">,
  HelpText<"Set build target to arm64ec">;

// Non-aliases:

def _SLASH_arch : CLCompileJoined<"arch:">,
  HelpText<"Set architecture for code generation">;

def _SLASH_M_Group : OptionGroup<"</M group>">, Group<cl_compile_Group>;
def _SLASH_volatile_Group : OptionGroup<"</volatile group>">,
  Group<cl_compile_Group>;

def _SLASH_EH : CLJoined<"EH">, HelpText<"Set exception handling model">;
def _SLASH_EP : CLFlag<"EP">,
  HelpText<"Disable linemarker output and preprocess to stdout">;
def _SLASH_external_env : CLJoined<"external:env:">,
  HelpText<"Add dirs in env var <var> to include search path with warnings suppressed">,
  MetaVarName<"<var>">;
def _SLASH_FA : CLJoined<"FA">,
  HelpText<"Output assembly code file during compilation">;
def _SLASH_Fa : CLJoined<"Fa">,
  HelpText<"Set assembly output file name (with /FA)">,
  MetaVarName<"<file or dir/>">;
def _SLASH_FI : CLJoinedOrSeparate<"FI">,
  HelpText<"Include file before parsing">, Alias<include_>;
def _SLASH_Fe : CLJoined<"Fe">,
  HelpText<"Set output executable file name">,
  MetaVarName<"<file or dir/>">;
def _SLASH_Fe_COLON : CLJoined<"Fe:">, Alias<_SLASH_Fe>;
def _SLASH_Fi : CLCompileJoined<"Fi">,
  HelpText<"Set preprocess output file name (with /P)">,
  MetaVarName<"<file>">;
def _SLASH_Fo : CLCompileJoined<"Fo">,
  HelpText<"Set output object file (with /c)">,
  MetaVarName<"<file or dir/>">;
def _SLASH_guard : CLJoined<"guard:">,
  HelpText<"Enable Control Flow Guard with /guard:cf, or only the table with /guard:cf,nochecks. "
           "Enable EH Continuation Guard with /guard:ehcont">;
def _SLASH_GX : CLFlag<"GX">,
  HelpText<"Deprecated; use /EHsc">;
def _SLASH_GX_ : CLFlag<"GX-">,
  HelpText<"Deprecated (like not passing /EH)">;
def _SLASH_imsvc : CLJoinedOrSeparate<"imsvc">,
  HelpText<"Add <dir> to system include search path, as if in %INCLUDE%">,
  MetaVarName<"<dir>">;
def _SLASH_JMC : CLFlag<"JMC">,
  HelpText<"Enable just-my-code debugging">;
def _SLASH_JMC_ : CLFlag<"JMC-">,
  HelpText<"Disable just-my-code debugging (default)">;
def _SLASH_LD : CLFlag<"LD">, HelpText<"Create DLL">;
def _SLASH_LDd : CLFlag<"LDd">, HelpText<"Create debug DLL">;
def _SLASH_link : CLRemainingArgsJoined<"link">,
  HelpText<"Forward options to the linker">, MetaVarName<"<options>">;
def _SLASH_MD : Option<["/", "-"], "MD", KIND_FLAG>, Group<_SLASH_M_Group>,
  Flags<[CLOption, NoXarchOption]>, HelpText<"Use DLL run-time">;
def _SLASH_MDd : Option<["/", "-"], "MDd", KIND_FLAG>, Group<_SLASH_M_Group>,
  Flags<[CLOption, NoXarchOption]>, HelpText<"Use DLL debug run-time">;
def _SLASH_MT : Option<["/", "-"], "MT", KIND_FLAG>, Group<_SLASH_M_Group>,
  Flags<[CLOption, NoXarchOption]>, HelpText<"Use static run-time">;
def _SLASH_MTd : Option<["/", "-"], "MTd", KIND_FLAG>, Group<_SLASH_M_Group>,
  Flags<[CLOption, NoXarchOption]>, HelpText<"Use static debug run-time">;
def _SLASH_o : CLJoinedOrSeparate<"o">,
  HelpText<"Deprecated (set output file name); use /Fe or /Fe">,
  MetaVarName<"<file or dir/>">;
def _SLASH_P : CLFlag<"P">, HelpText<"Preprocess to file">;
def _SLASH_permissive : CLFlag<"permissive">,
  HelpText<"Enable some non conforming code to compile">;
def _SLASH_permissive_ : CLFlag<"permissive-">,
  HelpText<"Disable non conforming code from compiling (default)">;
def _SLASH_Tc : CLCompileJoinedOrSeparate<"Tc">,
  HelpText<"Treat <file> as C source file">, MetaVarName<"<file>">;
def _SLASH_TC : CLCompileFlag<"TC">, HelpText<"Treat all source files as C">;
def _SLASH_Tp : CLCompileJoinedOrSeparate<"Tp">,
  HelpText<"Treat <file> as C++ source file">, MetaVarName<"<file>">;
def _SLASH_TP : CLCompileFlag<"TP">, HelpText<"Treat all source files as C++">;
def _SLASH_diasdkdir : CLJoinedOrSeparate<"diasdkdir">,
  HelpText<"Path to the DIA SDK">, MetaVarName<"<dir>">;
def _SLASH_vctoolsdir : CLJoinedOrSeparate<"vctoolsdir">,
  HelpText<"Path to the VCToolChain">, MetaVarName<"<dir>">;
def _SLASH_vctoolsversion : CLJoinedOrSeparate<"vctoolsversion">,
  HelpText<"For use with /winsysroot, defaults to newest found">;
def _SLASH_winsdkdir : CLJoinedOrSeparate<"winsdkdir">,
  HelpText<"Path to the Windows SDK">, MetaVarName<"<dir>">;
def _SLASH_winsdkversion : CLJoinedOrSeparate<"winsdkversion">,
  HelpText<"Full version of the Windows SDK, defaults to newest found">;
def _SLASH_winsysroot : CLJoinedOrSeparate<"winsysroot">,
  HelpText<"Same as \"/diasdkdir <dir>/DIA SDK\" /vctoolsdir <dir>/VC/Tools/MSVC/<vctoolsversion> \"/winsdkdir <dir>/Windows Kits/10\"">,
  MetaVarName<"<dir>">;
def _SLASH_volatile_iso : Option<["/", "-"], "volatile:iso", KIND_FLAG>,
  Group<_SLASH_volatile_Group>, Flags<[CLOption, NoXarchOption]>,
  HelpText<"Volatile loads and stores have standard semantics">;
def _SLASH_vmb : CLFlag<"vmb">,
  HelpText<"Use a best-case representation method for member pointers">;
def _SLASH_vmg : CLFlag<"vmg">,
  HelpText<"Use a most-general representation for member pointers">;
def _SLASH_vms : CLFlag<"vms">,
  HelpText<"Set the default most-general representation to single inheritance">;
def _SLASH_vmm : CLFlag<"vmm">,
  HelpText<"Set the default most-general representation to "
           "multiple inheritance">;
def _SLASH_vmv : CLFlag<"vmv">,
  HelpText<"Set the default most-general representation to "
           "virtual inheritance">;
def _SLASH_volatile_ms  : Option<["/", "-"], "volatile:ms", KIND_FLAG>,
  Group<_SLASH_volatile_Group>, Flags<[CLOption, NoXarchOption]>,
  HelpText<"Volatile loads and stores have acquire and release semantics">;
def _SLASH_clang : CLJoined<"clang:">,
  HelpText<"Pass <arg> to the clang driver">, MetaVarName<"<arg>">;
def _SLASH_Zl : CLFlag<"Zl">, Alias<fms_omit_default_lib>,
  HelpText<"Do not let object file auto-link default libraries">;

def _SLASH_Yc : CLJoined<"Yc">,
  HelpText<"Generate a pch file for all code up to and including <filename>">,
  MetaVarName<"<filename>">;
def _SLASH_Yu : CLJoined<"Yu">,
  HelpText<"Load a pch file and use it instead of all code up to "
           "and including <filename>">,
  MetaVarName<"<filename>">;
def _SLASH_Y_ : CLFlag<"Y-">,
  HelpText<"Disable precompiled headers, overrides /Yc and /Yu">;
def _SLASH_Zc_dllexportInlines : CLFlag<"Zc:dllexportInlines">,
  HelpText<"dllexport/dllimport inline member functions of dllexport/import classes (default)">;
def _SLASH_Zc_dllexportInlines_ : CLFlag<"Zc:dllexportInlines-">,
  HelpText<"Do not dllexport/dllimport inline member functions of dllexport/import classes">;
def _SLASH_Fp : CLJoined<"Fp">,
  HelpText<"Set pch file name (with /Yc and /Yu)">, MetaVarName<"<file>">;

def _SLASH_Gd : CLFlag<"Gd">,
  HelpText<"Set __cdecl as a default calling convention">;
def _SLASH_Gr : CLFlag<"Gr">,
  HelpText<"Set __fastcall as a default calling convention">;
def _SLASH_Gz : CLFlag<"Gz">,
  HelpText<"Set __stdcall as a default calling convention">;
def _SLASH_Gv : CLFlag<"Gv">,
  HelpText<"Set __vectorcall as a default calling convention">;
def _SLASH_Gregcall : CLFlag<"Gregcall">,
  HelpText<"Set __regcall as a default calling convention">;

// GNU Driver aliases

def : Separate<["-"], "Xmicrosoft-visualc-tools-root">, Alias<_SLASH_vctoolsdir>;
def : Separate<["-"], "Xmicrosoft-visualc-tools-version">,
    Alias<_SLASH_vctoolsversion>;
def : Separate<["-"], "Xmicrosoft-windows-sdk-root">,
    Alias<_SLASH_winsdkdir>;
def : Separate<["-"], "Xmicrosoft-windows-sdk-version">,
    Alias<_SLASH_winsdkversion>;

// Ignored:

def _SLASH_analyze_ : CLIgnoredFlag<"analyze-">;
def _SLASH_bigobj : CLIgnoredFlag<"bigobj">;
def _SLASH_cgthreads : CLIgnoredJoined<"cgthreads">;
def _SLASH_d2FastFail : CLIgnoredFlag<"d2FastFail">;
def _SLASH_d2Zi_PLUS : CLIgnoredFlag<"d2Zi+">;
def _SLASH_errorReport : CLIgnoredJoined<"errorReport">;
def _SLASH_FC : CLIgnoredFlag<"FC">;
def _SLASH_Fd : CLIgnoredJoined<"Fd">;
def _SLASH_FS : CLIgnoredFlag<"FS">;
def _SLASH_kernel_ : CLIgnoredFlag<"kernel-">;
def _SLASH_nologo : CLIgnoredFlag<"nologo">;
def _SLASH_RTC : CLIgnoredJoined<"RTC">;
def _SLASH_sdl : CLIgnoredFlag<"sdl">;
def _SLASH_sdl_ : CLIgnoredFlag<"sdl-">;
def _SLASH_utf8 : CLIgnoredFlag<"utf-8">,
  HelpText<"Set source and runtime encoding to UTF-8 (default)">;
def _SLASH_w : CLIgnoredJoined<"w">;
def _SLASH_Wv_ : CLIgnoredJoined<"Wv">;
def _SLASH_Zc___cplusplus : CLIgnoredFlag<"Zc:__cplusplus">;
def _SLASH_Zc_auto : CLIgnoredFlag<"Zc:auto">;
def _SLASH_Zc_forScope : CLIgnoredFlag<"Zc:forScope">;
def _SLASH_Zc_inline : CLIgnoredFlag<"Zc:inline">;
def _SLASH_Zc_rvalueCast : CLIgnoredFlag<"Zc:rvalueCast">;
def _SLASH_Zc_ternary : CLIgnoredFlag<"Zc:ternary">;
def _SLASH_Zm : CLIgnoredJoined<"Zm">;
def _SLASH_Zo : CLIgnoredFlag<"Zo">;
def _SLASH_Zo_ : CLIgnoredFlag<"Zo-">;


// Unsupported:

def _SLASH_await : CLFlag<"await">;
def _SLASH_await_COLON : CLJoined<"await:">;
def _SLASH_constexpr : CLJoined<"constexpr:">;
def _SLASH_AI : CLJoinedOrSeparate<"AI">;
def _SLASH_Bt : CLFlag<"Bt">;
def _SLASH_Bt_plus : CLFlag<"Bt+">;
def _SLASH_clr : CLJoined<"clr">;
def _SLASH_d1 : CLJoined<"d1">;
def _SLASH_d2 : CLJoined<"d2">;
def _SLASH_doc : CLJoined<"doc">;
def _SLASH_experimental : CLJoined<"experimental:">;
def _SLASH_exportHeader : CLFlag<"exportHeader">;
def _SLASH_external : CLJoined<"external:">;
def _SLASH_favor : CLJoined<"favor">;
def _SLASH_fsanitize_address_use_after_return : CLJoined<"fsanitize-address-use-after-return">;
def _SLASH_fno_sanitize_address_vcasan_lib : CLJoined<"fno-sanitize-address-vcasan-lib">;
def _SLASH_F : CLJoinedOrSeparate<"F">;
def _SLASH_Fm : CLJoined<"Fm">;
def _SLASH_Fr : CLJoined<"Fr">;
def _SLASH_FR : CLJoined<"FR">;
def _SLASH_FU : CLJoinedOrSeparate<"FU">;
def _SLASH_Fx : CLFlag<"Fx">;
def _SLASH_G1 : CLFlag<"G1">;
def _SLASH_G2 : CLFlag<"G2">;
def _SLASH_Ge : CLFlag<"Ge">;
def _SLASH_Gh : CLFlag<"Gh">;
def _SLASH_GH : CLFlag<"GH">;
def _SLASH_GL : CLFlag<"GL">;
def _SLASH_GL_ : CLFlag<"GL-">;
def _SLASH_Gm : CLFlag<"Gm">;
def _SLASH_Gm_ : CLFlag<"Gm-">;
def _SLASH_GT : CLFlag<"GT">;
def _SLASH_GZ : CLFlag<"GZ">;
def _SLASH_H : CLFlag<"H">;
def _SLASH_headername : CLJoined<"headerName:">;
def _SLASH_headerUnit : CLJoinedOrSeparate<"headerUnit">;
def _SLASH_headerUnitAngle : CLJoinedOrSeparate<"headerUnit:angle">;
def _SLASH_headerUnitQuote : CLJoinedOrSeparate<"headerUnit:quote">;
def _SLASH_homeparams : CLFlag<"homeparams">;
def _SLASH_kernel : CLFlag<"kernel">;
def _SLASH_LN : CLFlag<"LN">;
def _SLASH_MP : CLJoined<"MP">;
def _SLASH_Qfast_transcendentals : CLFlag<"Qfast_transcendentals">;
def _SLASH_QIfist : CLFlag<"QIfist">;
def _SLASH_Qimprecise_fwaits : CLFlag<"Qimprecise_fwaits">;
def _SLASH_Qpar : CLFlag<"Qpar">;
def _SLASH_Qpar_report : CLJoined<"Qpar-report">;
def _SLASH_Qsafe_fp_loads : CLFlag<"Qsafe_fp_loads">;
def _SLASH_Qspectre : CLFlag<"Qspectre">;
def _SLASH_Qspectre_load : CLFlag<"Qspectre-load">;
def _SLASH_Qspectre_load_cf : CLFlag<"Qspectre-load-cf">;
def _SLASH_Qvec_report : CLJoined<"Qvec-report">;
def _SLASH_reference : CLJoinedOrSeparate<"reference">;
def _SLASH_sourceDependencies : CLJoinedOrSeparate<"sourceDependencies">;
def _SLASH_sourceDependenciesDirectives : CLJoinedOrSeparate<"sourceDependencies:directives">;
def _SLASH_translateInclude : CLFlag<"translateInclude">;
def _SLASH_u : CLFlag<"u">;
def _SLASH_V : CLFlag<"V">;
def _SLASH_WL : CLFlag<"WL">;
def _SLASH_Wp64 : CLFlag<"Wp64">;
def _SLASH_Yd : CLFlag<"Yd">;
def _SLASH_Yl : CLJoined<"Yl">;
def _SLASH_Za : CLFlag<"Za">;
def _SLASH_Zc : CLJoined<"Zc:">;
def _SLASH_Ze : CLFlag<"Ze">;
def _SLASH_Zg : CLFlag<"Zg">;
def _SLASH_ZI : CLFlag<"ZI">;
def _SLASH_ZW : CLJoined<"ZW">;

//===----------------------------------------------------------------------===//
// clang-dxc Options
//===----------------------------------------------------------------------===//

def dxc_Group : OptionGroup<"<clang-dxc options>">, Flags<[DXCOption]>,
  HelpText<"dxc compatibility options">;
class DXCFlag<string name> : Option<["/", "-"], name, KIND_FLAG>,
  Group<dxc_Group>, Flags<[DXCOption, NoXarchOption]>;
class DXCJoinedOrSeparate<string name> : Option<["/", "-"], name,
  KIND_JOINED_OR_SEPARATE>, Group<dxc_Group>, Flags<[DXCOption, NoXarchOption]>;

def dxc_help : Option<["/", "-", "--"], "help", KIND_JOINED>,
  Group<dxc_Group>, Flags<[DXCOption, NoXarchOption]>, Alias<help>,
  HelpText<"Display available options">;
def dxc_no_stdinc : DXCFlag<"hlsl-no-stdinc">,
  HelpText<"HLSL only. Disables all standard includes containing non-native compiler types and functions.">;
def Fo : DXCJoinedOrSeparate<"Fo">, Alias<o>,
  HelpText<"Output object file">;
def dxil_validator_version : Option<["/", "-"], "validator-version", KIND_SEPARATE>,
  Group<dxc_Group>, Flags<[DXCOption, NoXarchOption, CC1Option, HelpHidden]>,
  HelpText<"Override validator version for module. Format: <major.minor>;"
           "Default: DXIL.dll version or current internal version">,
  MarshallingInfoString<TargetOpts<"DxilValidatorVersion">>;
def target_profile : DXCJoinedOrSeparate<"T">, MetaVarName<"<profile>">,
  HelpText<"Set target profile">,
  Values<"ps_6_0, ps_6_1, ps_6_2, ps_6_3, ps_6_4, ps_6_5, ps_6_6, ps_6_7,"
         "vs_6_0, vs_6_1, vs_6_2, vs_6_3, vs_6_4, vs_6_5, vs_6_6, vs_6_7,"
         "gs_6_0, gs_6_1, gs_6_2, gs_6_3, gs_6_4, gs_6_5, gs_6_6, gs_6_7,"
         "hs_6_0, hs_6_1, hs_6_2, hs_6_3, hs_6_4, hs_6_5, hs_6_6, hs_6_7,"
         "ds_6_0, ds_6_1, ds_6_2, ds_6_3, ds_6_4, ds_6_5, ds_6_6, ds_6_7,"
         "cs_6_0, cs_6_1, cs_6_2, cs_6_3, cs_6_4, cs_6_5, cs_6_6, cs_6_7,"
         "lib_6_3, lib_6_4, lib_6_5, lib_6_6, lib_6_7, lib_6_x,"
         "ms_6_5, ms_6_6, ms_6_7,"
         "as_6_5, as_6_6, as_6_7">;
def dxc_D : Option<["--", "/", "-"], "D", KIND_JOINED_OR_SEPARATE>,
  Group<dxc_Group>, Flags<[DXCOption, NoXarchOption]>, Alias<D>;
def emit_pristine_llvm : DXCFlag<"emit-pristine-llvm">,
  HelpText<"Emit pristine LLVM IR from the frontend by not running any LLVM passes at all."
           "Same as -S + -emit-llvm + -disable-llvm-passes.">;
def fcgl : DXCFlag<"fcgl">, Alias<emit_pristine_llvm>;
def enable_16bit_types : DXCFlag<"enable-16bit-types">, Alias<fnative_half_type>,
  HelpText<"Enable 16-bit types and disable min precision types."
           "Available in HLSL 2018 and shader model 6.2.">;
def hlsl_entrypoint : Option<["-"], "hlsl-entry", KIND_SEPARATE>,
                      Group<dxc_Group>,
                      Flags<[CC1Option]>,
                      MarshallingInfoString<TargetOpts<"HLSLEntry">, "\"main\"">,
                      HelpText<"Entry point name for hlsl">;
def dxc_entrypoint : Option<["--", "/", "-"], "E", KIND_JOINED_OR_SEPARATE>,
                     Group<dxc_Group>,
                     Flags<[DXCOption, NoXarchOption]>,
                     HelpText<"Entry point name">;
def dxc_validator_path_EQ : Joined<["--"], "dxv-path=">, Group<dxc_Group>,
  HelpText<"DXIL validator installation path">;
def dxc_disable_validation : DXCFlag<"Vd">,
  HelpText<"Disable validation">;<|MERGE_RESOLUTION|>--- conflicted
+++ resolved
@@ -75,16 +75,14 @@
 // FC1Option - This option should be accepted by flang -fc1.
 def FC1Option : OptionFlag;
 
-<<<<<<< HEAD
 // Deprecated - The option is deprecated, but still supported.  A
 // diagnostic is emitted about the potential for the option to be removed
 // in an upcoming release.
 def Deprecated : OptionFlag;
-=======
+
 // This is a target-specific option for compilation. Using it on an unsupported
 // target will lead to an err_drv_unsupported_opt_for_target error.
 def TargetSpecific : OptionFlag;
->>>>>>> fbea5aad
 
 // A short name to show in documentation. The name will be interpreted as rST.
 class DocName<string name> { string DocName = name; }
