--- conflicted
+++ resolved
@@ -1957,13 +1957,9 @@
 def fsycl_unnamed_lambda : Flag<["-"], "fsycl-unnamed-lambda">,
   Flags<[CC1Option, CoreOption]>, HelpText<"Allow unnamed SYCL lambda kernels">;
 def fsycl_help_EQ : Joined<["-"], "fsycl-help=">,
-<<<<<<< HEAD
-  Flags<[NoXarchOption, CoreOption]>, HelpText<"Emit help information from the related offline compilation tool">, Values<"all,fpga,gen,x86_64">;
-=======
-  Flags<[DriverOption, CoreOption]>, HelpText<"Emit help information from the "
+  Flags<[NoXarchOption, CoreOption]>, HelpText<"Emit help information from the "
   "related offline compilation tool. Valid values: all, fpga, gen, x86_64.">,
   Values<"all,fpga,gen,x86_64">;
->>>>>>> 06ce8dbb
 def fsycl_help : Flag<["-"], "fsycl-help">, Alias<fsycl_help_EQ>,
   Flags<[NoXarchOption, CoreOption]>, AliasArgs<["all"]>, HelpText<"Emit help information "
   "from all of the offline compilation tools">;
