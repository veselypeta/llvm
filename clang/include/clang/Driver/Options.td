--- conflicted
+++ resolved
@@ -4162,10 +4162,7 @@
   BothFlags<[CoreOption], " SYCL kernels compilation for device">, "f">,
   Group<sycl_Group>;
 def sycl_std_EQ : Joined<["-"], "sycl-std=">, Group<sycl_Group>, Flags<[CC1Option, NoArgumentUnused, CoreOption]>,
-<<<<<<< HEAD
-  HelpText<"SYCL language standard to compile for.">, Values<"2017, 121, 1.2.1, sycl-1.2.1">,
-  NormalizedValues<["SYCL_2017", "SYCL_2017", "SYCL_2017", "SYCL_2017"]>, NormalizedValuesScope<"LangOptions">,
-  MarshallingInfoString<"LangOpts->SYCLVersion", "SYCL_None">, ShouldParseIf<fsycl.KeyPath>, AutoNormalizeEnum;
+  HelpText<"SYCL language standard to compile for.">, Values<"2017, 121, 1.2.1, sycl-1.2.1">;
 def fsycl_esimd : Flag<["-"], "fsycl-explicit-simd">, Group<sycl_Group>, Flags<[CC1Option, NoArgumentUnused, CoreOption]>,
   HelpText<"Enable SYCL explicit SIMD extension">;
 def fno_sycl_esimd : Flag<["-"], "fno-sycl-explicit-simd">, Group<sycl_Group>,
@@ -4185,9 +4182,6 @@
   Values<"libc, libm-fp32, libm-fp64, all">, HelpText<"Control exclusion of "
   "device libraries from device binary linkage. Valid arguments "
   "are libc, libm-fp32, libm-fp64, all">;
-=======
-  HelpText<"SYCL language standard to compile for.">, Values<"2017, 121, 1.2.1, sycl-1.2.1">;
->>>>>>> d0fa7a05
 
 //===----------------------------------------------------------------------===//
 // FlangOption and FC1 Options
