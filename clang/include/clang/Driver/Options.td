--- conflicted
+++ resolved
@@ -980,13 +980,11 @@
   TargetOpts<"NVPTXUseShortPointers">, DefaultFalse,
   PosFlag<SetTrue, [CC1Option], "Use 32-bit pointers for accessing const/local/shared address spaces">,
   NegFlag<SetFalse>>;
-<<<<<<< HEAD
 defm cuda_prec_sqrt : BoolFOption<"cuda-prec-sqrt",
   TargetOpts<"NVVMCudaPrecSqrt">, DefaultFalse,
   PosFlag<SetTrue, [CC1Option], "Specify">,
   NegFlag<SetFalse, [], "Don't specify">,
   BothFlags<[], " that sqrt is correctly rounded (for CUDA devices)">>;
-=======
 def fgpu_default_stream_EQ : Joined<["-"], "fgpu-default-stream=">,
   HelpText<"Specify default stream. Valid values are 'legacy' and 'per-thread'. The default value is 'legacy'. (HIP only)">,
   Flags<[CC1Option]>,
@@ -994,7 +992,6 @@
   NormalizedValuesScope<"LangOptions::GPUDefaultStreamKind">,
   NormalizedValues<["Legacy", "PerThread"]>,
   MarshallingInfoEnum<LangOpts<"GPUDefaultStream">, "Legacy">;
->>>>>>> 9d899d8f
 def rocm_path_EQ : Joined<["--"], "rocm-path=">, Group<i_Group>,
   HelpText<"ROCm installation path, used for finding and automatically linking required bitcode libraries.">;
 def hip_path_EQ : Joined<["--"], "hip-path=">, Group<i_Group>,
