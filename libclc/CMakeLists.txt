--- conflicted
+++ resolved
@@ -250,7 +250,6 @@
 		set( DARCH ${ARCH} )
 	endif()
 
-<<<<<<< HEAD
 	set( lib_files )
 	libclc_configure_lib_source(lib_files
 		LIB_DIR lib
@@ -261,7 +260,6 @@
 		LIB_DIR libspirv
 		DIRS ${dirs} ${DARCH} ${DARCH}-${OS} ${DARCH}-${VENDOR}-${OS}
 		DEPS convert-spirv.cl convert-core.cl)
-=======
 	# Enumerate SOURCES* files
 	set( source_list )
 	foreach( l ${dirs} ${DARCH} ${DARCH}-${OS} ${DARCH}-${VENDOR}-${OS} )
@@ -307,7 +305,6 @@
 			endif()
 		endforeach()
 	endforeach()
->>>>>>> 21427b8e
 
 	foreach( d ${${t}_devices} )
 		# Some targets don't have a specific GPU to target
@@ -321,7 +318,6 @@
 			set( flags "-mcpu=${d}" )
 			set( arch_suffix "${d}-${t}" )
 		endif()
-<<<<<<< HEAD
 		message( "    DEVICE: ${d} ( ${${d}_aliases} )" )
 
 		# FIXME: this is a hack, remove once we can use sycldevice in the triple
@@ -333,8 +329,6 @@
 				TRIPLE ${t}
 				COMPILE_OPT ${flags}
 				FILES generic/libspirv/sycldevice-binding.cpp)
-=======
-		message( "	DEVICE: ${d} ( ${${d}_aliases} )" )
 
 		if ( ${ARCH} STREQUAL "spirv" OR ${ARCH} STREQUAL "spirv64" )
 			if( ${ARCH} STREQUAL "spirv" )
@@ -352,7 +346,6 @@
 		else()
 			set( build_flags )
 			set( opt_flags -O3 )
->>>>>>> 21427b8e
 		endif()
 
 		add_libclc_builtin_set(libspirv-${arch_suffix}
